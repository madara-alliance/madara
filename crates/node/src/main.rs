//! Madara node command line.
#![warn(missing_docs)]

mod cli;
mod service;
mod util;

use std::sync::Arc;

use anyhow::Context;
use clap::Parser;
use cli::{NetworkType, RunCmd};
use mc_block_import::BlockImporter;
use mc_db::DatabaseService;
use mc_mempool::{GasPriceProvider, L1DataProvider, Mempool};
use mc_metrics::MetricsService;
use mc_rpc::providers::{AddTransactionProvider, ForwardToProvider, MempoolAddTxProvider};
use mc_telemetry::{SysInfo, TelemetryService};
use mp_convert::ToFelt;
use mp_utils::service::{Service, ServiceGroup};
use service::{BlockProductionService, GatewayService, L1SyncService, RpcService, SyncService};
use starknet_providers::SequencerGatewayProvider;

const GREET_IMPL_NAME: &str = "Madara";
const GREET_SUPPORT_URL: &str = "https://github.com/madara-alliance/madara/issues";

#[tokio::main]
async fn main() -> anyhow::Result<()> {
    crate::util::setup_logging()?;
    crate::util::setup_rayon_threadpool()?;
    crate::util::raise_fdlimit();

    let mut run_cmd: RunCmd = RunCmd::parse();

    // If it's a sequencer or a devnet we set the mandatory chain config. If it's a full node we set the chain config from the network or the custom chain config.
    let chain_config = if run_cmd.is_sequencer() {
        run_cmd.chain_config()?
    } else if run_cmd.network.is_some() {
        run_cmd.set_preset_from_network()?
    } else {
        run_cmd.chain_config()?
    };

    let node_name = run_cmd.node_name_or_provide().await.to_string();
    let node_version = env!("DEOXYS_BUILD_VERSION");

    log::info!("🥷  {} Node", GREET_IMPL_NAME);
    log::info!("✌️  Version {}", node_version);
    log::info!("💁 Support URL: {}", GREET_SUPPORT_URL);
    log::info!("🏷  Node Name: {}", node_name);
    let role = if run_cmd.is_sequencer() { "Sequencer" } else { "Full Node" };
    log::info!("👤 Role: {}", role);
    log::info!("🌐 Network: {} (chain id `{}`)", chain_config.chain_name, chain_config.chain_id);

    let sys_info = SysInfo::probe();
    sys_info.show();

    // Services.

    let telemetry_service =
        TelemetryService::new(run_cmd.telemetry_params.telemetry, run_cmd.telemetry_params.telemetry_endpoints.clone())
            .context("Initializing telemetry service")?;
    let prometheus_service = MetricsService::new(
        run_cmd.prometheus_params.prometheus_disabled,
        run_cmd.prometheus_params.prometheus_external,
        run_cmd.prometheus_params.prometheus_port,
    )
    .context("Initializing prometheus metrics service")?;

    let db_service = DatabaseService::new(
        &run_cmd.db_params.base_path,
        run_cmd.db_params.backup_dir.clone(),
        run_cmd.db_params.restore_from_latest_backup,
        Arc::clone(&chain_config),
        prometheus_service.registry(),
    )
    .await
    .context("Initializing db service")?;

    let importer = Arc::new(
        BlockImporter::new(
            Arc::clone(db_service.backend()),
            prometheus_service.registry(),
            run_cmd.sync_params.unsafe_starting_block,
            // Always flush when in authority mode as we really want to minimize the risk of losing a block when the app is unexpectedly killed :)
            /* always_force_flush */
            run_cmd.is_sequencer(),
        )
        .context("Initializing importer service")?,
    );

    let l1_gas_setter = GasPriceProvider::new();

    if let Some(fix_gas) = run_cmd.l1_sync_params.gas_price {
        l1_gas_setter.update_eth_l1_gas_price(fix_gas as u128);
        l1_gas_setter.set_gas_price_sync_enabled(false);
    }
    if let Some(fix_blob_gas) = run_cmd.l1_sync_params.blob_gas_price {
        l1_gas_setter.update_eth_l1_data_gas_price(fix_blob_gas as u128);
        l1_gas_setter.set_data_gas_price_sync_enabled(false);
    }
    let l1_data_provider: Arc<dyn L1DataProvider> = Arc::new(l1_gas_setter.clone());

    // declare mempool here so that it can be used to process l1->l2 messages in the l1 service
    let mempool = Arc::new(Mempool::new(Arc::clone(db_service.backend()), Arc::clone(&l1_data_provider)));

    // declare mempool here so that it can be used to process l1->l2 messages in the l1 service
    let mempool = Arc::new(Mempool::new(Arc::clone(db_service.backend()), Arc::clone(&l1_data_provider)));

    let l1_service = L1SyncService::new(
        &run_cmd.l1_sync_params,
        &db_service,
        prometheus_service.registry(),
        l1_gas_setter,
        chain_config.chain_id.clone(),
        chain_config.eth_core_contract_address,
        run_cmd.is_sequencer(),
        Arc::clone(&mempool),
<<<<<<< HEAD
        run_cmd.is_devnet(),
=======
>>>>>>> bc05e4fe
    )
    .await
    .context("Initializing the l1 sync service")?;

    // Block provider startup.
    // `rpc_add_txs_method_provider` is a trait object that tells the RPC task where to put the transactions when using the Write endpoints.
    let (block_provider_service, rpc_add_txs_method_provider): (_, Arc<dyn AddTransactionProvider>) =
        match run_cmd.is_sequencer() {
            // Block production service. (authority)
            true => {
                let block_production_service = BlockProductionService::new(
                    &run_cmd.block_production_params,
                    &db_service,
                    Arc::clone(&mempool),
                    importer,
                    Arc::clone(&l1_data_provider),
                    run_cmd.devnet,
                    prometheus_service.registry(),
                    telemetry_service.new_handle(),
                )?;

                (ServiceGroup::default().with(block_production_service), Arc::new(MempoolAddTxProvider::new(mempool)))
            }
            // Block sync service. (full node)
            false => {
                // Feeder gateway sync service.
                let sync_service = SyncService::new(
                    &run_cmd.sync_params,
                    Arc::clone(&chain_config),
                    run_cmd.network.context(
                        "You should provide a `--network` argument to ensure you're syncing from the right FGW",
                    )?,
                    &db_service,
                    importer,
                    telemetry_service.new_handle(),
                )
                .await
                .context("Initializing sync service")?;

                (
                ServiceGroup::default().with(sync_service),
                // TODO(rate-limit): we may get rate limited with this unconfigured provider?
                Arc::new(ForwardToProvider::new(SequencerGatewayProvider::new(
                    run_cmd
                        .network
                        .context(
                            "You should provide a `--network` argument to ensure you're syncing from the right gateway",
                        )?
                        .gateway(),
                    run_cmd
                        .network
                        .context(
                            "You should provide a `--network` argument to ensure you're syncing from the right FGW",
                        )?
                        .feeder_gateway(),
                    chain_config.chain_id.to_felt(),
                ))),
            )
            }
        };

    let rpc_service = RpcService::new(
        &run_cmd.rpc_params,
        &db_service,
        Arc::clone(&chain_config),
        prometheus_service.registry(),
        Arc::clone(&rpc_add_txs_method_provider),
    )
    .context("Initializing rpc service")?;

    let gateway_service = GatewayService::new(run_cmd.gateway_params, &db_service, rpc_add_txs_method_provider)
        .await
        .context("Initializing gateway service")?;

    telemetry_service.send_connected(&node_name, node_version, &chain_config.chain_name, &sys_info);

    let app = ServiceGroup::default()
        .with(db_service)
        .with(l1_service)
        .with(block_provider_service)
        .with(rpc_service)
        .with(gateway_service)
        .with(telemetry_service)
        .with(prometheus_service);

    // Check if the devnet is running with the correct chain id.
    if run_cmd.devnet && chain_config.chain_id != NetworkType::Devnet.chain_id() {
        if !run_cmd.block_production_params.override_devnet_chain_id {
            log::error!("You're running a devnet with the network config of {:?}. This means that devnet transactions can be replayed on the actual network. Use `--network=devnet` instead. Or if this is the expected behavior please pass `--override-devnet-chain-id`", chain_config.chain_name);
            panic!();
        } else {
            // This log is immediately flooded with devnet accounts and so this can be missed.
            // Should we add a delay here to make this clearly visisble?
            log::warn!("You're running a devnet with the network config of {:?}. This means that devnet transactions can be replayed on the actual network.", run_cmd.network);
        }
    }

    app.start_and_drive_to_end().await?;
    Ok(())
}<|MERGE_RESOLUTION|>--- conflicted
+++ resolved
@@ -104,9 +104,6 @@
     // declare mempool here so that it can be used to process l1->l2 messages in the l1 service
     let mempool = Arc::new(Mempool::new(Arc::clone(db_service.backend()), Arc::clone(&l1_data_provider)));
 
-    // declare mempool here so that it can be used to process l1->l2 messages in the l1 service
-    let mempool = Arc::new(Mempool::new(Arc::clone(db_service.backend()), Arc::clone(&l1_data_provider)));
-
     let l1_service = L1SyncService::new(
         &run_cmd.l1_sync_params,
         &db_service,
@@ -115,11 +112,8 @@
         chain_config.chain_id.clone(),
         chain_config.eth_core_contract_address,
         run_cmd.is_sequencer(),
+        run_cmd.is_devnet(),
         Arc::clone(&mempool),
-<<<<<<< HEAD
-        run_cmd.is_devnet(),
-=======
->>>>>>> bc05e4fe
     )
     .await
     .context("Initializing the l1 sync service")?;
