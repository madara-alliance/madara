--- conflicted
+++ resolved
@@ -12,12 +12,6 @@
 use clap::Parser;
 use mc_block_import::BlockImporter;
 
-<<<<<<< HEAD
-=======
-use crate::cli::NetworkType;
-use crate::service::L1SyncService;
-use cli::RunCmd;
->>>>>>> bccdccf7
 use mc_db::DatabaseService;
 use mc_mempool::{GasPriceProvider, L1DataProvider, Mempool};
 use mc_metrics::MetricsService;
@@ -28,13 +22,10 @@
 
 use starknet_providers::SequencerGatewayProvider;
 
-<<<<<<< HEAD
 use cli::RunCmd;
 use service::L1SyncService;
 use service::{BlockProductionService, RpcService, SyncService};
 
-=======
->>>>>>> bccdccf7
 const GREET_IMPL_NAME: &str = "Madara";
 const GREET_SUPPORT_URL: &str = "https://github.com/madara-alliance/madara/issues";
 
@@ -45,12 +36,8 @@
     crate::util::raise_fdlimit();
 
     let mut run_cmd: RunCmd = RunCmd::parse();
-<<<<<<< HEAD
 
     let chain_config = run_cmd.get_config()?;
-=======
-    let chain_config = run_cmd.network.chain_config();
->>>>>>> bccdccf7
 
     let node_name = run_cmd.node_name_or_provide().await.to_string();
     let node_version = env!("DEOXYS_BUILD_VERSION");
