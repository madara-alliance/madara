--- conflicted
+++ resolved
@@ -163,17 +163,15 @@
     /// Configuration for L1 Messages (Syncing) Worker
     #[clap(flatten)]
     pub l1_messages_worker: L1Messages,
-
-<<<<<<< HEAD
-    /// A flag to run the TUI dashboard
+  
+    /// Disable root verification
+    #[clap(long)]
+    pub disable_root: bool,
+  
+     /// A flag to run the TUI dashboard
     #[cfg(feature = "tui")]
     #[clap(long)]
     pub tui: bool,
-=======
-    /// Disable root verification
-    #[clap(long)]
-    pub disable_root: bool,
->>>>>>> 30c59174
 }
 
 pub fn run_node(mut cli: Cli) -> Result<()> {
