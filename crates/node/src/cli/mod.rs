--- conflicted
+++ resolved
@@ -6,25 +6,18 @@
 pub mod sync;
 pub mod telemetry;
 
-<<<<<<< HEAD
-use self::block_production::BlockProductionParams;
 use crate::cli::l1::L1SyncParams;
-=======
 pub use block_production::*;
->>>>>>> dd8d3251
 pub use db::*;
 pub use prometheus::*;
 pub use rpc::*;
 pub use sync::*;
 pub use telemetry::*;
 
-<<<<<<< HEAD
-=======
 use dp_block::chain_config::ChainConfig;
 use std::sync::Arc;
 use url::Url;
 
->>>>>>> dd8d3251
 #[derive(Clone, Debug, clap::Parser)]
 pub struct RunCmd {
     /// The human-readable name for this node.
