use crate::cli::l1::L1SyncParams;
use alloy::primitives::Address;
use anyhow::Context;
use mc_db::{DatabaseService, MadaraBackend};
use mc_eth::client::{EthereumClient, L1BlockMetrics};
use mc_mempool::GasPriceProvider;
use mc_metrics::MetricsRegistry;
use mp_convert::ToFelt;
use mp_utils::service::Service;
use primitive_types::H160;
use starknet_api::core::ChainId;
use std::sync::Arc;
use std::time::Duration;
use tokio::task::JoinSet;

#[derive(Clone)]
pub struct L1SyncService {
    db_backend: Arc<MadaraBackend>,
    eth_client: Option<EthereumClient>,
    l1_gas_provider: GasPriceProvider,
    chain_id: ChainId,
    gas_price_sync_disabled: bool,
    gas_price_poll_ms: Duration,
}

impl L1SyncService {
    pub async fn new(
        config: &L1SyncParams,
        db: &DatabaseService,
        metrics_handle: MetricsRegistry,
        l1_gas_provider: GasPriceProvider,
        chain_id: ChainId,
        l1_core_address: H160,
        authority: bool,
    ) -> anyhow::Result<Self> {
        let eth_client = if !config.sync_l1_disabled {
            if let Some(l1_rpc_url) = &config.l1_endpoint {
                let core_address = Address::from_slice(l1_core_address.as_bytes());
                let l1_block_metrics =
                    L1BlockMetrics::register(&metrics_handle).expect("Registering prometheus metrics");
                Some(
                    EthereumClient::new(l1_rpc_url.clone(), core_address, l1_block_metrics)
                        .await
                        .context("Creating ethereum client")?,
                )
            } else {
                anyhow::bail!(
                    "No Ethereum endpoint provided. You need to provide one using --l1-endpoint <RPC URL> in order to verify the synced state or disable the l1 watcher using --no-l1-sync."
                );
            }
        } else {
            None
        };

        let gas_price_sync_enabled = authority && !config.gas_price_sync_disabled;
        let gas_price_poll_ms = Duration::from_secs(config.gas_price_poll_ms);

        if gas_price_sync_enabled {
            let eth_client = eth_client
                .clone()
                .context("L1 gas prices require the ethereum service to be enabled. Either disable gas prices syncing using `--no-gas-price-sync`, or remove the `--no-l1-sync` argument.")?;
            // running at-least once before the block production service
<<<<<<< HEAD
            log::info!("⏳ Getting initial L1 gas prices");
            dc_eth::l1_gas_price::gas_price_worker_once(&eth_client, l1_gas_provider.clone(), gas_price_poll_ms)
                .await
                .context("Getting initial ethereum gas prices")?;
=======
            mc_eth::l1_gas_price::gas_price_worker(&eth_client, l1_gas_provider.clone(), gas_price_poll_ms).await?;
>>>>>>> fc44980a
        }

        Ok(Self {
            db_backend: Arc::clone(db.backend()),
            eth_client,
            l1_gas_provider,
            chain_id,
            gas_price_sync_disabled: !gas_price_sync_enabled,
            gas_price_poll_ms,
        })
    }
}

#[async_trait::async_trait]
impl Service for L1SyncService {
    async fn start(&mut self, join_set: &mut JoinSet<anyhow::Result<()>>) -> anyhow::Result<()> {
        let L1SyncService { l1_gas_provider, chain_id, gas_price_sync_disabled, gas_price_poll_ms, .. } = self.clone();

        if let Some(eth_client) = self.eth_client.take() {
            // enabled

            let db_backend = Arc::clone(&self.db_backend);
            join_set.spawn(async move {
                mc_eth::sync::l1_sync_worker(
                    &db_backend,
                    &eth_client,
                    chain_id.to_felt(),
                    l1_gas_provider,
                    gas_price_sync_disabled,
                    gas_price_poll_ms,
                )
                .await
            });
        }

        Ok(())
    }
}<|MERGE_RESOLUTION|>--- conflicted
+++ resolved
@@ -60,14 +60,10 @@
                 .clone()
                 .context("L1 gas prices require the ethereum service to be enabled. Either disable gas prices syncing using `--no-gas-price-sync`, or remove the `--no-l1-sync` argument.")?;
             // running at-least once before the block production service
-<<<<<<< HEAD
             log::info!("⏳ Getting initial L1 gas prices");
-            dc_eth::l1_gas_price::gas_price_worker_once(&eth_client, l1_gas_provider.clone(), gas_price_poll_ms)
+            mc_eth::l1_gas_price::gas_price_worker_once(&eth_client, l1_gas_provider.clone(), gas_price_poll_ms)
                 .await
                 .context("Getting initial ethereum gas prices")?;
-=======
-            mc_eth::l1_gas_price::gas_price_worker(&eth_client, l1_gas_provider.clone(), gas_price_poll_ms).await?;
->>>>>>> fc44980a
         }
 
         Ok(Self {
