--- conflicted
+++ resolved
@@ -17,24 +17,10 @@
 
 [dependencies]
 
-<<<<<<< HEAD
-# Deoxys
-dc-db = { workspace = true }
-dc-eth = { workspace = true }
-dc-block-import = { workspace = true }
-dc-devnet = { workspace = true }
-dc-mempool = { workspace = true }
-dc-metrics = { workspace = true }
-dc-rpc = { workspace = true }
-dc-sync = { workspace = true }
-dc-telemetry = { workspace = true }
-dp-block = { workspace = true }
-dp-chain-config = { workspace = true }
-dp-convert = { workspace = true }
-dp-utils = { workspace = true }
-=======
 # Madara
+mc-block-import = { workspace = true }
 mc-db = { workspace = true }
+mc-devnet = { workspace = true }
 mc-eth = { workspace = true }
 mc-mempool = { workspace = true }
 mc-metrics = { workspace = true }
@@ -45,7 +31,6 @@
 mp-chain-config = { workspace = true }
 mp-convert = { workspace = true }
 mp-utils = { workspace = true }
->>>>>>> fc44980a
 
 # Starknet
 starknet-providers = { workspace = true }
