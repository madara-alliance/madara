--- conflicted
+++ resolved
@@ -86,10 +86,6 @@
 hex = { workspace = true }
 madara-runtime = { workspace = true }
 mc-commitment-state-diff = { workspace = true }
-<<<<<<< HEAD
-=======
-mc-data-availability = { workspace = true, features = ["clap"] }
->>>>>>> 78bbebca
 mc-db = { workspace = true }
 mc-l1-messages = { workspace = true }
 mc-mapping-sync = { workspace = true }
@@ -99,9 +95,6 @@
 pallet-starknet = { workspace = true }
 pallet-starknet-runtime-api = { workspace = true }
 starknet-core = { workspace = true }
-<<<<<<< HEAD
-starknet-gateway = { workspace = true }
-=======
 starknet_api = { workspace = true, features = [
   "scale-info",
   "parity-scale-codec",
@@ -109,13 +102,10 @@
 
 # Madara utils
 mc-genesis-data-provider = { workspace = true }
->>>>>>> 78bbebca
 
 bincode = "1.3"
 mockito = { workspace = true }
-parity-scale-codec = "3.6.5"
 serde_json = "1.0.64"
-starknet_api = "0.4.1"
 # Primitives
 mp-block = { workspace = true }
 mp-digest-log = { workspace = true }
@@ -128,13 +118,10 @@
 # CLI-specific dependencies
 try-runtime-cli = { optional = true, git = "https://github.com/paritytech/polkadot-sdk", branch = "release-polkadot-v1.3.0" }
 
-<<<<<<< HEAD
 
 #Deoxys
 mc-deoxys = { workspace = true }
-=======
 parity-scale-codec = { workspace = true, features = ["derive"] }
->>>>>>> 78bbebca
 reqwest = { workspace = true }
 url = { workspace = true }
 
