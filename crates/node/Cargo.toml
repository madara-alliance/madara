[package]
name = "madara"
description = "Madara node"
authors.workspace = true
edition.workspace = true
license.workspace = true
repository.workspace = true
version.workspace = true
homepage.workspace = true
build = "build.rs"

[lints]
workspace = true

[package.metadata.docs.rs]
targets = ["x86_64-unknown-linux-gnu"]

[[bin]]
name = "madara"

[dependencies]

# Madara
mc-analytics = { workspace = true }
mc-block-import = { workspace = true }
mc-db = { workspace = true }
mc-devnet = { workspace = true }
mc-eth = { workspace = true }
mc-gateway-client = { workspace = true }
mc-gateway-server = { workspace = true }
mc-mempool = { workspace = true }
mc-rpc = { workspace = true }
mc-sync = { workspace = true }
mc-telemetry = { workspace = true }
mp-block = { workspace = true }
mp-chain-config = { workspace = true }
<<<<<<< HEAD
mp-convert = { workspace = true }
mp-oracle = { workspace = true }
=======
>>>>>>> c4e8ea01
mp-utils = { workspace = true }

# Starknet
blockifier.workspace = true
starknet-providers.workspace = true
starknet_api.workspace = true

# Other
alloy.workspace = true
anyhow.workspace = true
async-trait.workspace = true
chrono = "0.4.38"
clap = { workspace = true, features = ["derive", "env"] }
fdlimit.workspace = true
futures = { workspace = true, features = ["thread-pool"] }
governor.workspace = true
http.workspace = true
hyper = { version = "0.14", features = ["server"] }
jsonrpsee.workspace = true
rand.workspace = true
rayon.workspace = true
reqwest.workspace = true
serde = { workspace = true, features = ["derive"] }
serde_json.workspace = true
serde_yaml.workspace = true
thiserror.workspace = true
tokio-util.workspace = true
tokio.workspace = true
tower-http.workspace = true
tower.workspace = true
url.workspace = true

#Instrumentation
opentelemetry = { workspace = true, features = ["metrics", "logs"] }
opentelemetry-appender-tracing = { workspace = true, default-features = false }
opentelemetry-otlp = { workspace = true, features = [
  "tonic",
  "metrics",
  "logs",
] }
opentelemetry-semantic-conventions = { workspace = true }
opentelemetry-stdout = { workspace = true }
opentelemetry_sdk = { workspace = true, features = ["rt-tokio", "logs"] }
tracing = { workspace = true }
tracing-core = { workspace = true, default-features = false }
tracing-opentelemetry = { workspace = true }
tracing-subscriber = { workspace = true, features = ["env-filter"] }


[features]
default = []
sound = ["mc-sync/m"]<|MERGE_RESOLUTION|>--- conflicted
+++ resolved
@@ -34,11 +34,8 @@
 mc-telemetry = { workspace = true }
 mp-block = { workspace = true }
 mp-chain-config = { workspace = true }
-<<<<<<< HEAD
 mp-convert = { workspace = true }
 mp-oracle = { workspace = true }
-=======
->>>>>>> c4e8ea01
 mp-utils = { workspace = true }
 
 # Starknet
