[package]
name = "deoxys"
description = "Deoxys node"
authors.workspace = true
edition.workspace = true
license.workspace = true
repository.workspace = true
version.workspace = true
homepage.workspace = true
build = "build.rs"

[package.metadata.docs.rs]
targets = ["x86_64-unknown-linux-gnu"]

[[bin]]
name = "deoxys"

[dependencies]

# Deoxys
dc-db = { workspace = true }
<<<<<<< HEAD
dc-mempool = { workspace = true }
=======
dc-eth = { workspace = true }
>>>>>>> dc978886
dc-metrics = { workspace = true }
dc-rpc = { workspace = true }
dc-sync = { workspace = true }
dc-telemetry = { workspace = true }
dp-block = { workspace = true }
dp-convert = { workspace = true }
dp-utils = { workspace = true }

# Starknet
starknet-providers = { workspace = true }
starknet-types-core = { workspace = true }
starknet_api = { workspace = true }

# Other
alloy = { workspace = true }
anyhow.workspace = true
async-trait = { workspace = true }
chrono = "0.4.38"
clap = { workspace = true, features = ["derive"] }
env_logger = { workspace = true }
fdlimit = { workspace = true }
forwarded-header-value = "0.1.1"
futures = { workspace = true, features = ["thread-pool"] }
governor.workspace = true
hyper.workspace = true
ip_network.workspace = true
jsonrpsee.workspace = true
log = { workspace = true }
primitive-types = { workspace = true }
rayon.workspace = true
serde_json.workspace = true
thiserror.workspace = true
tokio = { workspace = true }
tower-http.workspace = true
tower.workspace = true
url = { workspace = true }

[features]
default = []
sound = ["dc-sync/m"]<|MERGE_RESOLUTION|>--- conflicted
+++ resolved
@@ -19,11 +19,8 @@
 
 # Deoxys
 dc-db = { workspace = true }
-<<<<<<< HEAD
+dc-eth = { workspace = true }
 dc-mempool = { workspace = true }
-=======
-dc-eth = { workspace = true }
->>>>>>> dc978886
 dc-metrics = { workspace = true }
 dc-rpc = { workspace = true }
 dc-sync = { workspace = true }
