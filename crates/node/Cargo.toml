[package]
name = "madara"
description = "Madara node"
authors.workspace = true
edition.workspace = true
license.workspace = true
repository.workspace = true
version.workspace = true
homepage.workspace = true
build = "build.rs"

[lints]
workspace = true

[package.metadata.docs.rs]
targets = ["x86_64-unknown-linux-gnu"]

[[bin]]
name = "madara"

[dependencies]

# Madara
<<<<<<< HEAD
mc-block-import = { workspace = true }
mc-db = { workspace = true }
mc-devnet = { workspace = true }
mc-eth = { workspace = true }
mc-gateway = { workspace = true }
mc-mempool = { workspace = true }
mc-rpc = { workspace = true }
mc-sync = { workspace = true }
mc-analytics = { workspace = true }
mc-telemetry = { workspace = true }
mp-block = { workspace = true }
mp-chain-config = { workspace = true }
mp-convert = { workspace = true }
mp-utils = { workspace = true }
=======
mc-block-import.workspace = true
mc-db.workspace = true
mc-devnet.workspace = true
mc-eth.workspace = true
mc-gateway.workspace = true
mc-mempool.workspace = true
mc-metrics.workspace = true
mc-rpc.workspace = true
mc-sync.workspace = true
mc-telemetry.workspace = true
mp-block.workspace = true
mp-chain-config.workspace = true
mp-convert.workspace = true
mp-utils.workspace = true
>>>>>>> fe099321

# Starknet
blockifier.workspace = true
starknet-core.workspace = true
starknet-providers.workspace = true
starknet-signers.workspace = true
starknet_api.workspace = true

# Other
alloy.workspace = true
anyhow.workspace = true
async-trait.workspace = true
chrono = "0.4.38"
clap = { workspace = true, features = ["derive", "env"] }
env_logger.workspace = true
fdlimit.workspace = true
forwarded-header-value = "0.1.1"
futures = { workspace = true, features = ["thread-pool"] }
governor.workspace = true
hyper.workspace = true
ip_network.workspace = true
jsonrpsee.workspace = true
<<<<<<< HEAD

rand = { workspace = true }
=======
log.workspace = true
primitive-types.workspace = true
rand.workspace = true
>>>>>>> fe099321
rayon.workspace = true
reqwest.workspace = true
serde = { workspace = true, features = ["derive"] }
serde_json.workspace = true
serde_yaml.workspace = true
thiserror.workspace = true
tokio.workspace = true
tower-http.workspace = true
tower.workspace = true
url.workspace = true

#Instrumentation
opentelemetry = { workspace = true, features = ["metrics", "logs"] }
opentelemetry-appender-tracing = { workspace = true, default-features = false }
opentelemetry-otlp = { workspace = true, features = [
  "tonic",
  "metrics",
  "logs",
] }
opentelemetry-semantic-conventions = { workspace = true }
opentelemetry-stdout = { workspace = true }
opentelemetry_sdk = { workspace = true, features = ["rt-tokio", "logs"] }
tracing = { workspace = true }
tracing-core = { workspace = true, default-features = false }
tracing-opentelemetry = "0.26.0"
tracing-subscriber = { workspace = true, features = ["env-filter"] }


[features]
default = []
sound = ["mc-sync/m"]<|MERGE_RESOLUTION|>--- conflicted
+++ resolved
@@ -21,7 +21,6 @@
 [dependencies]
 
 # Madara
-<<<<<<< HEAD
 mc-block-import = { workspace = true }
 mc-db = { workspace = true }
 mc-devnet = { workspace = true }
@@ -36,22 +35,6 @@
 mp-chain-config = { workspace = true }
 mp-convert = { workspace = true }
 mp-utils = { workspace = true }
-=======
-mc-block-import.workspace = true
-mc-db.workspace = true
-mc-devnet.workspace = true
-mc-eth.workspace = true
-mc-gateway.workspace = true
-mc-mempool.workspace = true
-mc-metrics.workspace = true
-mc-rpc.workspace = true
-mc-sync.workspace = true
-mc-telemetry.workspace = true
-mp-block.workspace = true
-mp-chain-config.workspace = true
-mp-convert.workspace = true
-mp-utils.workspace = true
->>>>>>> fe099321
 
 # Starknet
 blockifier.workspace = true
@@ -74,14 +57,9 @@
 hyper.workspace = true
 ip_network.workspace = true
 jsonrpsee.workspace = true
-<<<<<<< HEAD
-
-rand = { workspace = true }
-=======
 log.workspace = true
 primitive-types.workspace = true
 rand.workspace = true
->>>>>>> fe099321
 rayon.workspace = true
 reqwest.workspace = true
 serde = { workspace = true, features = ["derive"] }
