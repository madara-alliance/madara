--- conflicted
+++ resolved
@@ -1,10 +1,7 @@
 pub mod client;
 pub mod error;
-<<<<<<< HEAD
 pub mod l1_gas_price;
-=======
 pub mod l1_messaging;
->>>>>>> 954f64a8
 pub mod state_update;
 pub mod sync;
 pub mod utils;