--- conflicted
+++ resolved
@@ -197,10 +197,8 @@
         self.accept_tx(tx, classes)?;
         Ok(res)
     }
-
-<<<<<<< HEAD
-    #[tracing::instrument(skip(self), fields(module = "Mempool"))]
-=======
+  
+    #[tracing::instrument(skip(self), fields(module = "Mempool"))]
     fn accept_declare_v0_tx(&self, tx: BroadcastedDeclareTransactionV0) -> Result<DeclareTransactionResult, Error> {
         let (tx, classes) = broadcasted_declare_v0_to_blockifier(
             tx,
@@ -223,7 +221,7 @@
         Ok(res)
     }
 
->>>>>>> 166ec294
+    #[tracing::instrument(skip(self), fields(module = "Mempool"))]
     fn accept_declare_tx(&self, tx: BroadcastedDeclareTransaction) -> Result<DeclareTransactionResult, Error> {
         let (tx, classes) = broadcasted_to_blockifier(
             BroadcastedTransaction::Declare(tx),
