//! A database backend storing data about deoxys chain
//!
//! # Usefulness
//! Starknet RPC methods use Starknet block hash as arguments to access on-chain values.
//! Because the Starknet blocks are wrapped inside the Substrate ones, we have no simple way to
//! index the chain storage using this hash.
//! Rather than iterating over all the Substrate blocks in order to find the one wrapping the
//! requested Starknet one, we maintain a StarknetBlockHash to SubstrateBlock hash mapping.
//!
//! # Databases supported
//! `paritydb` and `rocksdb` are both supported, behind the `kvdb-rocksd` and `parity-db` feature
//! flags. Support for custom databases is possible but not supported yet.

use std::path::{Path, PathBuf};
use std::sync::{Arc, OnceLock, RwLock};
use std::{fmt, fs};

use anyhow::{Context, Result};
use bonsai_db::{BonsaiDb, DatabaseKeyMapping};
use bonsai_trie::id::BasicId;
use bonsai_trie::{BonsaiStorage, BonsaiStorageConfig};
use mapping_db::MappingDb;
use meta_db::MetaDb;
use rocksdb::backup::{BackupEngine, BackupEngineOptions};

mod error;
mod mapping_db;
use rocksdb::{
    BoundColumnFamily, ColumnFamilyDescriptor, DBCompressionType, Env, MultiThreaded, OptimisticTransactionDB, Options,
};
use starknet_types_core::hash::{Pedersen, Poseidon};
pub mod bonsai_db;
mod meta_db;
pub mod storage_handler;
pub mod storage_updates;

pub use error::{BonsaiDbError, DbError};
pub use mapping_db::MappingCommitment;
use storage_handler::bonsai_identifier;
use tokio::sync::{mpsc, oneshot};

const DB_HASH_LEN: usize = 32;
/// Hash type that this backend uses for the database.
pub type DbHash = [u8; DB_HASH_LEN];

pub type DB = OptimisticTransactionDB<MultiThreaded>;

pub(crate) fn open_rocksdb(
    path: &Path,
    create: bool,
    backup_dir: Option<PathBuf>,
    restore_from_latest_backup: bool,
) -> Result<OptimisticTransactionDB<MultiThreaded>> {
    let mut opts = Options::default();
    opts.set_report_bg_io_stats(true);
    opts.set_use_fsync(false);
    opts.create_if_missing(create);
    opts.create_missing_column_families(true);
    opts.set_bytes_per_sync(1024 * 1024);
    opts.set_keep_log_file_num(1);
    opts.set_compression_type(DBCompressionType::Zstd);
    let cores = std::thread::available_parallelism().map(|e| e.get() as i32).unwrap_or(1);
    opts.increase_parallelism(cores);

    if let Some(backup_dir) = backup_dir {
        let (restored_cb_sender, restored_cb_recv) = std::sync::mpsc::channel();
        // we use a channel from std because we're in a tokio context and the function is async
        // TODO make the function async or somethign..

        let (sender, receiver) = mpsc::channel(1);
        let db_path = path.to_owned();
        std::thread::spawn(move || {
            spawn_backup_db_task(&backup_dir, restore_from_latest_backup, &db_path, restored_cb_sender, receiver)
                .expect("database backup thread")
        });
        DB_BACKUP_SINGLETON.set(sender).ok().context("backend already initialized")?;

        log::debug!("blocking on db restoration");
        restored_cb_recv.recv().context("restoring database")?;
        log::debug!("done blocking on db restoration");
    }

    log::debug!("opening db at {:?}", path.display());
    let db = OptimisticTransactionDB::<MultiThreaded>::open_cf_descriptors(
        &opts,
        path,
        Column::ALL.iter().map(|col| ColumnFamilyDescriptor::new(col.rocksdb_name(), col.rocksdb_options())),
    )?;

    Ok(db)
}

fn spawn_backup_db_task(
    backup_dir: &Path,
    restore_from_latest_backup: bool,
    db_path: &Path,
    db_restored_cb: std::sync::mpsc::Sender<()>,
    mut recv: mpsc::Receiver<BackupRequest>,
) -> Result<()> {
    // we use a thread to do that as backup engine is not thread safe

    let mut backup_opts = BackupEngineOptions::new(backup_dir).context("creating backup options")?;
    let cores = std::thread::available_parallelism().map(|e| e.get() as i32).unwrap_or(1);
    backup_opts.set_max_background_operations(cores);

    let mut engine = BackupEngine::open(&backup_opts, &Env::new().context("creating rocksdb env")?)
        .context("opening backup engine")?;

    if restore_from_latest_backup {
        log::info!("⏳ Restoring latest backup...");
        log::debug!("restore path is {db_path:?}");
        fs::create_dir_all(db_path).with_context(|| format!("creating directories {:?}", db_path))?;

        let opts = rocksdb::backup::RestoreOptions::default();
        engine.restore_from_latest_backup(db_path, db_path, &opts).context("restoring database")?;
        log::debug!("restoring latest backup done");
    }

    db_restored_cb.send(()).ok().context("receiver dropped")?;
    drop(db_restored_cb);

    while let Some(BackupRequest(callback)) = recv.blocking_recv() {
        let db = DB_SINGLETON.get().context("getting rocksdb instance")?;
        engine.create_new_backup_flush(db, true).context("creating rocksdb backup")?;
        let _ = callback.send(());
    }

    Ok(())
}

#[derive(Clone, Copy, PartialEq, Eq)]
pub enum Column {
    Meta,
    // Starknet block hash to Substrate block hash
    BlockMapping,
    // Substrate block hash to true if it contains a Starknet block
    SyncedMapping,
    // Transaction hash to Substrate block hash
    TransactionMapping,
    /// Starknet block hash to list of starknet transaction hashes
    StarknetTransactionHashesMapping,
    /// Block number to block Starknet block hash
    StarknetBlockHashesMapping,
    /// Starknet block hash to block number
    StarknetBlockNumberMapping,

    /// Contract class hash to class data
    ContractClassData,
    /// Contract address to class hash and nonce history
    ContractData,
    /// Class hash to compiled class hash
    ContractClassHashes,
    /// Contract address and storage key to storage value history
    ContractStorage,
    /// Block number to state diff
    BlockStateDiff,

    // Each bonsai storage has 3 columns
    BonsaiContractsTrie,
    BonsaiContractsFlat,
    BonsaiContractsLog,

    BonsaiContractsStorageTrie,
    BonsaiContractsStorageFlat,
    BonsaiContractsStorageLog,

    BonsaiClassesTrie,
    BonsaiClassesFlat,
    BonsaiClassesLog,
}

impl Column {
    fn iter() -> impl Iterator<Item = Self> {
        Self::ALL.iter().copied()
    }
}

impl fmt::Debug for Column {
    fn fmt(&self, f: &mut std::fmt::Formatter<'_>) -> std::fmt::Result {
        write!(f, "{}", self.rocksdb_name())
    }
}

impl fmt::Display for Column {
    fn fmt(&self, f: &mut fmt::Formatter<'_>) -> fmt::Result {
        write!(f, "{}", self.rocksdb_name())
    }
}

impl Column {
    pub const ALL: &'static [Self] = {
        use Column::*;
        &[
            Meta,
            BlockMapping,
            SyncedMapping,
            TransactionMapping,
            StarknetTransactionHashesMapping,
            StarknetBlockHashesMapping,
            StarknetBlockNumberMapping,
            ContractClassData,
            ContractData,
            ContractClassHashes,
            ContractStorage,
            BlockStateDiff,
            BonsaiContractsTrie,
            BonsaiContractsFlat,
            BonsaiContractsLog,
            BonsaiContractsStorageTrie,
            BonsaiContractsStorageFlat,
            BonsaiContractsStorageLog,
            BonsaiClassesTrie,
            BonsaiClassesFlat,
            BonsaiClassesLog,
        ]
    };
    pub const NUM_COLUMNS: usize = Self::ALL.len();

    pub(crate) fn rocksdb_name(&self) -> &'static str {
        match self {
            Column::Meta => "meta",
            Column::BlockMapping => "block_mapping",
            Column::TransactionMapping => "transaction_mapping",
            Column::SyncedMapping => "synced_mapping",
            Column::StarknetTransactionHashesMapping => "starknet_transaction_hashes_mapping",
            Column::StarknetBlockHashesMapping => "starnet_block_hashes_mapping",
            Column::StarknetBlockNumberMapping => "starknet_block_number_mapping",
            Column::BonsaiContractsTrie => "bonsai_contracts_trie",
            Column::BonsaiContractsFlat => "bonsai_contracts_flat",
            Column::BonsaiContractsLog => "bonsai_contracts_log",
            Column::BonsaiContractsStorageTrie => "bonsai_contracts_storage_trie",
            Column::BonsaiContractsStorageFlat => "bonsai_contracts_storage_flat",
            Column::BonsaiContractsStorageLog => "bonsai_contracts_storage_log",
            Column::BonsaiClassesTrie => "bonsai_classes_trie",
            Column::BonsaiClassesFlat => "bonsai_classes_flat",
            Column::BonsaiClassesLog => "bonsai_classes_log",
            Column::BlockStateDiff => "block_state_diff",
            Column::ContractClassData => "contract_class_data",
            Column::ContractData => "contract_data",
            Column::ContractClassHashes => "contract_class_hashes",
            Column::ContractStorage => "contrac_storage",
        }
    }

    /// Per column rocksdb options, like memory budget, compaction profiles, block sizes for hdd/sdd
    /// etc. TODO: add basic sensible defaults
    pub(crate) fn rocksdb_options(&self) -> Options {
        // match self {
        //     _ => Options::default(),
        // }
        Options::default()
    }
}

pub trait DatabaseExt {
    fn get_column(&self, col: Column) -> Arc<BoundColumnFamily<'_>>;
}

impl DatabaseExt for DB {
    fn get_column(&self, col: Column) -> Arc<BoundColumnFamily<'_>> {
        let name = col.rocksdb_name();
        match self.cf_handle(name) {
            Some(column) => column,
            None => panic!("column {name} not initialized"),
        }
    }
}

/// Deoxys client database backend singleton.
///
/// New instance returned upon first creation only and should only be passed to Substrate
/// functions. Use the static functions defined below to access individual backend databases
/// instead.
///
/// * `meta`: stores data aboud the current state of the chain.
/// * `mapping`: maps Starknet blocks to Substrate blocks.
/// * `da`: store Data Availability info that needs to be written to the Ethereum L1.
/// * `messaging`: Stores Ethereum L1 messaging data.
/// * `sierra_classes`: @antyro what is this for?
/// * `bonsai_contract`: Bezu-bonsai trie used to compute the contract root.
/// * `bonsai_storage`: Bezu-bonsai trie used to compute the storage root for each contract.
/// * `bonsai_class`: Bezu-bonsai trie used to compute the class root.
pub struct DeoxysBackend {
    meta: Arc<MetaDb>,
    mapping: Arc<MappingDb>,
    bonsai_contract: RwLock<BonsaiStorage<BasicId, BonsaiDb<'static>, Pedersen>>,
    bonsai_storage: RwLock<BonsaiStorage<BasicId, BonsaiDb<'static>, Pedersen>>,
    bonsai_class: RwLock<BonsaiStorage<BasicId, BonsaiDb<'static>, Poseidon>>,
}

// Singleton backing instance for `DeoxysBackend`
static BACKEND_SINGLETON: OnceLock<Arc<DeoxysBackend>> = OnceLock::new();

static DB_SINGLETON: OnceLock<Arc<DB>> = OnceLock::new();

struct BackupRequest(oneshot::Sender<()>);
static DB_BACKUP_SINGLETON: OnceLock<mpsc::Sender<BackupRequest>> = OnceLock::new();

pub struct DBDropHook; // TODO(HACK): db really really shouldnt be in a static
impl Drop for DBDropHook {
    fn drop(&mut self) {
        let backend = BACKEND_SINGLETON.get().unwrap() as *const _ as *mut Arc<DeoxysBackend>;
        let db = DB_SINGLETON.get().unwrap() as *const _ as *mut Arc<DB>;
        // TODO(HACK): again, i can't emphasize enough how bad of a hack this is
        unsafe {
            std::ptr::drop_in_place(backend);
            std::ptr::drop_in_place(db);
        }
    }
}

impl DeoxysBackend {
    /// Initializes a local database, returning a singleton backend instance.
    ///
    /// This backend should only be used to pass to substrate functions. Use the static functions
    /// defined below to access static fields instead.
    pub fn open(
        db_config_dir: &Path,
        backup_dir: Option<PathBuf>,
        restore_from_latest_backup: bool,
    ) -> Result<&'static Arc<DeoxysBackend>> {
<<<<<<< HEAD
        // load db after restoration
        BACKEND_SINGLETON
            .set(Arc::new(Self::init(database, db_config_dir, backup_dir, restore_from_latest_backup).unwrap()))
            .ok()
            .context("Backend already initialized")?;

        Ok(BACKEND_SINGLETON.get().unwrap())
    }
=======
        let db_path = db_config_dir.join("starknet/rockdb"); //.deoxysdb/chains/starknet/starknet/rockdb
>>>>>>> d534817a

        let db =
            Arc::new(open_rocksdb(&db_path, true, backup_dir, restore_from_latest_backup).context("opening database")?);
        DB_SINGLETON.set(db).ok().context("db already loaded")?;

<<<<<<< HEAD
    fn init(
        database: &DatabaseSource,
        db_config_dir: &Path,
        backup_dir: Option<PathBuf>,
        restore_from_latest_backup: bool,
    ) -> Result<Self> {
        Self::new(
            &DatabaseSettings {
                source: match database {
                    DatabaseSource::RocksDb { .. } => {
                        DatabaseSource::RocksDb { path: starknet_database_dir(db_config_dir, "rockdb"), cache_size: 0 }
                    }
                    DatabaseSource::ParityDb { .. } => {
                        DatabaseSource::ParityDb { path: starknet_database_dir(db_config_dir, "paritydb") }
                    }
                    DatabaseSource::Auto { .. } => DatabaseSource::Auto {
                        rocksdb_path: starknet_database_dir(db_config_dir, "rockdb"),
                        paritydb_path: starknet_database_dir(db_config_dir, "paritydb"),
                        cache_size: 0,
                    },
                    _ => bail!("Supported db sources: `rocksdb` | `paritydb` | `auto`"),
                },
                max_saved_trie_logs: Some(0),
                max_saved_snapshots: Some(0),
                snapshot_interval: u64::MAX,
            },
            backup_dir,
            restore_from_latest_backup,
        )
    }

    fn new(config: &DatabaseSettings, backup_dir: Option<PathBuf>, restore_from_latest_backup: bool) -> Result<Self> {
        DB_SINGLETON.set(Arc::new(open_database(config, backup_dir, restore_from_latest_backup)?)).unwrap();
=======
>>>>>>> d534817a
        let db = DB_SINGLETON.get().unwrap();

        let bonsai_config = BonsaiStorageConfig {
            max_saved_trie_logs: Some(0),
            max_saved_snapshots: Some(0),
            snapshot_interval: u64::MAX,
        };

        let mut bonsai_contract = BonsaiStorage::new(
            BonsaiDb::new(
                db,
                DatabaseKeyMapping {
                    flat: Column::BonsaiContractsFlat,
                    trie: Column::BonsaiContractsTrie,
                    log: Column::BonsaiContractsLog,
                },
            ),
            bonsai_config.clone(),
        )
        .unwrap();
        bonsai_contract.init_tree(bonsai_identifier::CONTRACT).unwrap();

        let bonsai_contract_storage = BonsaiStorage::new(
            BonsaiDb::new(
                db,
                DatabaseKeyMapping {
                    flat: Column::BonsaiContractsStorageFlat,
                    trie: Column::BonsaiContractsStorageTrie,
                    log: Column::BonsaiContractsStorageLog,
                },
            ),
            bonsai_config.clone(),
        )
        .unwrap();

        let mut bonsai_classes = BonsaiStorage::new(
            BonsaiDb::new(
                db,
                DatabaseKeyMapping {
                    flat: Column::BonsaiClassesFlat,
                    trie: Column::BonsaiClassesTrie,
                    log: Column::BonsaiClassesLog,
                },
            ),
            bonsai_config.clone(),
        )
        .unwrap();
        bonsai_classes.init_tree(bonsai_identifier::CLASS).unwrap();

<<<<<<< HEAD
        Ok(Self {
            mapping: Arc::new(MappingDb::new(Arc::clone(db))),
=======
        let backend = Arc::new(Self {
            mapping: Arc::new(MappingDb::new(Arc::clone(db), cache_more_things)),
>>>>>>> d534817a
            meta: Arc::new(MetaDb::new(Arc::clone(db))),
            bonsai_contract: RwLock::new(bonsai_contract),
            bonsai_storage: RwLock::new(bonsai_contract_storage),
            bonsai_class: RwLock::new(bonsai_classes),
        });

        BACKEND_SINGLETON.set(backend).ok().context("backend already initialized")?;

        Ok(BACKEND_SINGLETON.get().unwrap())
    }

    pub async fn backup() -> Result<()> {
        let chann = DB_BACKUP_SINGLETON.get().context("backups are not enabled")?;
        let (callback_sender, callback_recv) = oneshot::channel();
        chann.send(BackupRequest(callback_sender)).await.context("backups are not enabled")?;
        callback_recv.await.context("backups task died :(")?;
        Ok(())
    }

    /// Return the mapping database manager
    pub fn mapping() -> &'static Arc<MappingDb> {
        BACKEND_SINGLETON.get().map(|backend| &backend.mapping).expect("Backend not initialized")
    }

    /// Return the meta database manager
    pub fn meta() -> &'static Arc<MetaDb> {
        BACKEND_SINGLETON.get().map(|backend| &backend.meta).expect("Backend not initialized")
    }

    pub(crate) fn bonsai_contract() -> &'static RwLock<BonsaiStorage<BasicId, BonsaiDb<'static>, Pedersen>> {
        BACKEND_SINGLETON.get().map(|backend| &backend.bonsai_contract).expect("Backend not initialized")
    }

    pub(crate) fn bonsai_storage() -> &'static RwLock<BonsaiStorage<BasicId, BonsaiDb<'static>, Pedersen>> {
        BACKEND_SINGLETON.get().map(|backend| &backend.bonsai_storage).expect("Backend not initialized")
    }

    pub(crate) fn bonsai_class() -> &'static RwLock<BonsaiStorage<BasicId, BonsaiDb<'static>, Poseidon>> {
        BACKEND_SINGLETON.get().map(|backend| &backend.bonsai_class).expect("Backend not initialized")
    }

    pub fn expose_db() -> &'static Arc<DB> {
        DB_SINGLETON.get().expect("Databsae not initialized")
    }

    pub fn compact() {
        Self::expose_db().compact_range(None::<&[u8]>, None::<&[u8]>);
    }
}<|MERGE_RESOLUTION|>--- conflicted
+++ resolved
@@ -319,59 +319,12 @@
         backup_dir: Option<PathBuf>,
         restore_from_latest_backup: bool,
     ) -> Result<&'static Arc<DeoxysBackend>> {
-<<<<<<< HEAD
-        // load db after restoration
-        BACKEND_SINGLETON
-            .set(Arc::new(Self::init(database, db_config_dir, backup_dir, restore_from_latest_backup).unwrap()))
-            .ok()
-            .context("Backend already initialized")?;
-
-        Ok(BACKEND_SINGLETON.get().unwrap())
-    }
-=======
         let db_path = db_config_dir.join("starknet/rockdb"); //.deoxysdb/chains/starknet/starknet/rockdb
->>>>>>> d534817a
 
         let db =
             Arc::new(open_rocksdb(&db_path, true, backup_dir, restore_from_latest_backup).context("opening database")?);
         DB_SINGLETON.set(db).ok().context("db already loaded")?;
 
-<<<<<<< HEAD
-    fn init(
-        database: &DatabaseSource,
-        db_config_dir: &Path,
-        backup_dir: Option<PathBuf>,
-        restore_from_latest_backup: bool,
-    ) -> Result<Self> {
-        Self::new(
-            &DatabaseSettings {
-                source: match database {
-                    DatabaseSource::RocksDb { .. } => {
-                        DatabaseSource::RocksDb { path: starknet_database_dir(db_config_dir, "rockdb"), cache_size: 0 }
-                    }
-                    DatabaseSource::ParityDb { .. } => {
-                        DatabaseSource::ParityDb { path: starknet_database_dir(db_config_dir, "paritydb") }
-                    }
-                    DatabaseSource::Auto { .. } => DatabaseSource::Auto {
-                        rocksdb_path: starknet_database_dir(db_config_dir, "rockdb"),
-                        paritydb_path: starknet_database_dir(db_config_dir, "paritydb"),
-                        cache_size: 0,
-                    },
-                    _ => bail!("Supported db sources: `rocksdb` | `paritydb` | `auto`"),
-                },
-                max_saved_trie_logs: Some(0),
-                max_saved_snapshots: Some(0),
-                snapshot_interval: u64::MAX,
-            },
-            backup_dir,
-            restore_from_latest_backup,
-        )
-    }
-
-    fn new(config: &DatabaseSettings, backup_dir: Option<PathBuf>, restore_from_latest_backup: bool) -> Result<Self> {
-        DB_SINGLETON.set(Arc::new(open_database(config, backup_dir, restore_from_latest_backup)?)).unwrap();
-=======
->>>>>>> d534817a
         let db = DB_SINGLETON.get().unwrap();
 
         let bonsai_config = BonsaiStorageConfig {
@@ -421,13 +374,8 @@
         .unwrap();
         bonsai_classes.init_tree(bonsai_identifier::CLASS).unwrap();
 
-<<<<<<< HEAD
-        Ok(Self {
-            mapping: Arc::new(MappingDb::new(Arc::clone(db))),
-=======
         let backend = Arc::new(Self {
             mapping: Arc::new(MappingDb::new(Arc::clone(db), cache_more_things)),
->>>>>>> d534817a
             meta: Arc::new(MetaDb::new(Arc::clone(db))),
             bonsai_contract: RwLock::new(bonsai_contract),
             bonsai_storage: RwLock::new(bonsai_contract_storage),
