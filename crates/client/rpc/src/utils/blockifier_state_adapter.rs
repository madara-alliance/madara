--- conflicted
+++ resolved
@@ -85,13 +85,8 @@
             None => match storage_handler::contract_data().get_class_hash_at(&contract_address, self.block_number) {
                 Ok(Some(class_hash)) => Ok(class_hash),
                 Ok(None) => Ok(ClassHash::default()),
-<<<<<<< HEAD
                 Err(_) => Err(StateError::StateReadError(format!(
                     "Failed to retrieve class hash for contract {}",
-=======
-                _ => Err(StateError::StateReadError(format!(
-                    "failed to retrive class hash for contract address {}",
->>>>>>> 345d7b07
                     contract_address.0.0
                 ))),
             },
