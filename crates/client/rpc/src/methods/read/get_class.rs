use cairo_vm::types::program::Program;
use dc_db::storage_handler::primitives::contract_class::{ContractClassWrapper, StorageContractClassData};
use dc_db::storage_handler::StorageView;
<<<<<<< HEAD
use dp_convert::to_stark_felt::ToStarkFelt;
use flate2::read::GzDecoder;
=======
use dp_convert::ToStarkFelt;
>>>>>>> 756f7d5b
use jsonrpsee::core::RpcResult;
use starknet_api::core::ClassHash;
use starknet_core::types::{BlockId, CompressedLegacyContractClass, ContractClass, Felt};
use std::io::Read;

use crate::errors::StarknetRpcApiError;
use crate::utils::ResultExt;
use crate::Starknet;

pub fn get_class(starknet: &Starknet, block_id: BlockId, class_hash: Felt) -> RpcResult<ContractClass> {
    let class_hash = ClassHash(class_hash.to_stark_felt());

    // Check if the given block exists
    starknet.get_block(block_id)?;

    let class = starknet
        .backend
        .contract_class_data()
        .get(&class_hash)
        .or_internal_server_error("Failed to retrieve contract class")?
        .ok_or(StarknetRpcApiError::ClassHashNotFound)?;

    let StorageContractClassData {
        contract_class,
        abi,
        sierra_program_length,
        abi_length,
        block_number: declared_at_block,
    } = class;

    if declared_at_block >= starknet.get_block_n(block_id)? {
        return Err(StarknetRpcApiError::ClassHashNotFound.into());
    }

    let contract_class_core: ContractClass =
        ContractClassWrapper { contract_class, abi, sierra_program_length, abi_length }
            .try_into()
            .or_else_internal_server_error(|| {
                format!("Failed to convert contract class from hash '{class_hash}' to RPC contract class")
            })?;

    let contract_class = match contract_class_core {
        ContractClass::Sierra(class) => ContractClass::Sierra(class),
        ContractClass::Legacy(class) => {
            let program = from_compressed_legacy_contract_class(&class).or_else_internal_server_error(|| {
                format!("Failed to convert compressed legacy contract class to blockifier class")
            })?;

            // Log the blockifier program
            log::info!("Blockifier Program: {:?}", program);

            ContractClass::Legacy(class)
        }
    };

    Ok(contract_class)
}

// Helper function to convert compressed legacy contract class to blockifier class
pub fn from_compressed_legacy_contract_class(
    compressed_class: &CompressedLegacyContractClass,
) -> anyhow::Result<Program> {
    // Gzip decompress the program
    let mut d = GzDecoder::new(&compressed_class.program[..]);
    let mut decompressed_program = Vec::new();
    d.read_to_end(&mut decompressed_program).expect("Decompressing program failed");

    // Deserialize the program
    let program = Program::from_bytes(&decompressed_program, None).expect("Deserializing program failed");

    Ok(program)
}<|MERGE_RESOLUTION|>--- conflicted
+++ resolved
@@ -1,16 +1,9 @@
-use cairo_vm::types::program::Program;
 use dc_db::storage_handler::primitives::contract_class::{ContractClassWrapper, StorageContractClassData};
 use dc_db::storage_handler::StorageView;
-<<<<<<< HEAD
-use dp_convert::to_stark_felt::ToStarkFelt;
-use flate2::read::GzDecoder;
-=======
 use dp_convert::ToStarkFelt;
->>>>>>> 756f7d5b
 use jsonrpsee::core::RpcResult;
 use starknet_api::core::ClassHash;
-use starknet_core::types::{BlockId, CompressedLegacyContractClass, ContractClass, Felt};
-use std::io::Read;
+use starknet_core::types::{BlockId, ContractClass, Felt};
 
 use crate::errors::StarknetRpcApiError;
 use crate::utils::ResultExt;
@@ -48,34 +41,5 @@
                 format!("Failed to convert contract class from hash '{class_hash}' to RPC contract class")
             })?;
 
-    let contract_class = match contract_class_core {
-        ContractClass::Sierra(class) => ContractClass::Sierra(class),
-        ContractClass::Legacy(class) => {
-            let program = from_compressed_legacy_contract_class(&class).or_else_internal_server_error(|| {
-                format!("Failed to convert compressed legacy contract class to blockifier class")
-            })?;
-
-            // Log the blockifier program
-            log::info!("Blockifier Program: {:?}", program);
-
-            ContractClass::Legacy(class)
-        }
-    };
-
-    Ok(contract_class)
-}
-
-// Helper function to convert compressed legacy contract class to blockifier class
-pub fn from_compressed_legacy_contract_class(
-    compressed_class: &CompressedLegacyContractClass,
-) -> anyhow::Result<Program> {
-    // Gzip decompress the program
-    let mut d = GzDecoder::new(&compressed_class.program[..]);
-    let mut decompressed_program = Vec::new();
-    d.read_to_end(&mut decompressed_program).expect("Decompressing program failed");
-
-    // Deserialize the program
-    let program = Program::from_bytes(&decompressed_program, None).expect("Deserializing program failed");
-
-    Ok(program)
+    Ok(contract_class_core)
 }