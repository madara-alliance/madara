--- conflicted
+++ resolved
@@ -295,15 +295,11 @@
 
     #[fixture]
     fn chain() -> DevnetForTesting {
-<<<<<<< HEAD
         chain_with_mempool_limits(MempoolLimits::for_testing())
     }
 
     fn chain_with_mempool_limits(mempool_limits: MempoolLimits) -> DevnetForTesting {
-        let _ = env_logger::builder().is_test(true).try_init();
-=======
         let _ = tracing_subscriber::fmt().with_test_writer().try_init();
->>>>>>> e8b71ff9
 
         let mut g = ChainGenesisDescription::base_config().unwrap();
         let contracts = g.add_devnet_contracts(10).unwrap();
