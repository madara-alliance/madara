use anyhow::Context;
use blockifier::abi::abi_utils::get_storage_var_address;
use mc_block_import::{UnverifiedFullBlock, UnverifiedHeader};
use mp_block::header::GasPrices;
use mp_chain_config::ChainConfig;
use mp_convert::ToFelt;
use mp_state_update::{ContractStorageDiffItem, StateDiff, StorageEntry};
use starknet_api::{core::ContractAddress, state::StorageKey};
use starknet_signers::SigningKey;
use starknet_types_core::{
    felt::Felt,
    hash::{Poseidon, StarkHash},
};
use std::{collections::HashMap, time::SystemTime};

mod balances;
mod classes;
mod contracts;
mod entrypoint;
mod predeployed_contracts;

pub use balances::*;
pub use classes::*;
pub use contracts::*;
pub use entrypoint::*;
use mp_transactions::compute_hash::calculate_contract_address;
pub use predeployed_contracts::*;

// 1 ETH = 1e18 WEI
const ETH_WEI_DECIMALS: u128 = 1_000_000_000_000_000_000;
// 1 STRK = 1e18 FRI
const STRK_FRI_DECIMALS: u128 = 1_000_000_000_000_000_000;

#[derive(Debug, Clone, Default)]
pub struct StorageDiffs(HashMap<ContractAddress, HashMap<StorageKey, Felt>>);
impl StorageDiffs {
    pub fn contract_mut(&mut self, contract_address: ContractAddress) -> &mut HashMap<StorageKey, Felt> {
        self.0.entry(contract_address).or_default()
    }

    pub fn as_state_diff(&self) -> Vec<ContractStorageDiffItem> {
        self.0
            .iter()
            .map(|(contract, map)| ContractStorageDiffItem {
                address: contract.to_felt(),
                storage_entries: map.iter().map(|(key, &value)| StorageEntry { key: key.to_felt(), value }).collect(),
            })
            .collect()
    }
}

// We allow ourselves to lie about the contract_address. This is because we want the UDC and the two ERC20 contracts to have well known addresses on every chain.

/// Universal Deployer Contract.
const UDC_CLASS_DEFINITION: &[u8] = include_bytes!("../../../../cairo-artifacts/madara_contracts_UDC.json");
const UDC_CONTRACT_ADDRESS: Felt =
    Felt::from_hex_unchecked("0x041a78e741e5af2fec34b695679bc6891742439f7afb8484ecd7766661ad02bf");

const ERC20_CLASS_DEFINITION: &[u8] =
    include_bytes!("../../../../cairo-artifacts/openzeppelin_ERC20Upgradeable.contract_class.json");
const ERC20_STRK_CONTRACT_ADDRESS: Felt =
    Felt::from_hex_unchecked("0x04718f5a0fc34cc1af16a1cdee98ffb20c31f5cd61d6ab07201858f4287c938d");
const ERC20_ETH_CONTRACT_ADDRESS: Felt =
    Felt::from_hex_unchecked("0x049d36570d4e46f48e99674bd3fcc84644ddd6b96f7c741b1562b82f9e004dc7");

const ACCOUNT_CLASS_DEFINITION: &[u8] =
    include_bytes!("../../../../cairo-artifacts/openzeppelin_AccountUpgradeable.contract_class.json");

/// High level description of the genesis block.
#[derive(Clone, Debug, Default)]
pub struct ChainGenesisDescription {
    pub initial_balances: InitialBalances,
    pub declared_classes: InitiallyDeclaredClasses,
    pub deployed_contracts: InitiallyDeployedContracts,
    /// This is filled in with the initial_balances too when building.
    pub initial_storage: StorageDiffs,
}

impl ChainGenesisDescription {
    #[tracing::instrument(fields(module = "ChainGenesisDescription"))]
    pub fn base_config() -> anyhow::Result<Self> {
        let udc_class = InitiallyDeclaredClass::new_legacy(UDC_CLASS_DEFINITION).context("Failed to add UDC class")?;
        let erc20_class =
            InitiallyDeclaredClass::new_sierra(ERC20_CLASS_DEFINITION).context("Failed to add ERC20 class")?;
        Ok(Self {
            initial_balances: InitialBalances::default(),
            deployed_contracts: InitiallyDeployedContracts::default()
                .with(UDC_CONTRACT_ADDRESS, udc_class.class_hash())
                .with(ERC20_ETH_CONTRACT_ADDRESS, erc20_class.class_hash())
                .with(ERC20_STRK_CONTRACT_ADDRESS, erc20_class.class_hash()),
            declared_classes: InitiallyDeclaredClasses::default().with(udc_class).with(erc20_class),
            initial_storage: StorageDiffs::default(),
        })
    }

    #[tracing::instrument(skip(self), fields(module = "ChainGenesisDescription"))]
    pub fn add_devnet_contracts(&mut self, n_addr: u64) -> anyhow::Result<DevnetKeys> {
        let account_class =
            InitiallyDeclaredClass::new_sierra(ACCOUNT_CLASS_DEFINITION).context("Failed to add account class")?;
        let account_class_hash = account_class.class_hash();
        self.declared_classes.insert(account_class);

        fn get_contract_pubkey_storage_address() -> StorageKey {
            get_storage_var_address("Account_public_key", &[])
        }

        // We may want to make this seed a cli argument in the future.
        let seed = Felt::from_hex_unchecked("0x1278b36872363a1276387");

        fn rand_from_i(seed: Felt, i: u64) -> Felt {
            Poseidon::hash(&seed, &(31 ^ !i).into())
        }

        Ok(DevnetKeys(
            (0..n_addr)
                .map(|addr_idx| {
                    let secret_scalar = rand_from_i(seed, addr_idx);
                    let key = SigningKey::from_secret_scalar(secret_scalar);
                    let pubkey = key.verifying_key();

                    // calculating actual address w.r.t. the class hash.
                    let calculated_address =
                        calculate_contract_address(Felt::ZERO, account_class_hash, &[pubkey.scalar()], Felt::ZERO);

                    let balance = ContractFeeTokensBalance {
                        fri: (10_000 * ETH_WEI_DECIMALS).into(),
                        wei: (10_000 * STRK_FRI_DECIMALS).into(),
                    };

                    self.deployed_contracts.insert(calculated_address, account_class_hash);
                    self.initial_balances
                        .insert(ContractAddress::try_from(calculated_address).unwrap(), balance.clone());
                    self.initial_storage
                        .contract_mut(calculated_address.try_into().unwrap())
                        .insert(get_contract_pubkey_storage_address(), pubkey.scalar());

                    DevnetPredeployedContract {
                        secret: key,
                        pubkey: pubkey.scalar(),
                        balance,
                        address: calculated_address,
                        class_hash: account_class_hash,
                    }
                })
                .collect(),
        ))
    }

    #[tracing::instrument(skip(self, chain_config), fields(module = "ChainGenesisDescription"))]
    pub fn build(mut self, chain_config: &ChainConfig) -> anyhow::Result<UnverifiedFullBlock> {
        self.initial_balances.to_storage_diffs(chain_config, &mut self.initial_storage);

        Ok(UnverifiedFullBlock {
            header: UnverifiedHeader {
                parent_block_hash: Some(Felt::ZERO),
                sequencer_address: chain_config.sequencer_address.to_felt(),
                block_timestamp: SystemTime::now()
                    .duration_since(SystemTime::UNIX_EPOCH)
                    .expect("Current time is before unix epoch!")
                    .as_secs(),
                protocol_version: chain_config.latest_protocol_version,
                l1_gas_price: GasPrices {
                    eth_l1_gas_price: 5,
                    strk_l1_gas_price: 5,
                    eth_l1_data_gas_price: 5,
                    strk_l1_data_gas_price: 5,
                },
                l1_da_mode: mp_block::header::L1DataAvailabilityMode::Blob,
            },
            state_diff: StateDiff {
                storage_diffs: self.initial_storage.as_state_diff(),
                deprecated_declared_classes: self.declared_classes.as_legacy_state_diff(),
                declared_classes: self.declared_classes.as_state_diff(),
                deployed_contracts: self.deployed_contracts.as_state_diff(),
                replaced_classes: vec![],
                nonces: vec![],
            },
            declared_classes: self.declared_classes.into_loaded_classes(),
            unverified_block_number: Some(0),
            ..Default::default()
        })
    }
}

#[cfg(test)]
mod tests {
    use super::*;
    use assert_matches::assert_matches;
    use mc_block_import::{BlockImporter, BlockValidationContext};
    use mc_block_production::metrics::BlockProductionMetrics;
    use mc_block_production::BlockProductionTask;
    use mc_db::MadaraBackend;
    use mc_mempool::{transaction_hash, L1DataProvider, Mempool, MockL1DataProvider};
    use mc_mempool::{MempoolLimits, MempoolProvider};

    use mp_block::header::L1DataAvailabilityMode;
    use mp_block::{BlockId, BlockTag};
    use mp_class::{ClassInfo, FlattenedSierraClass};

    use mp_receipt::{Event, ExecutionResult, FeePayment, InvokeTransactionReceipt, PriceUnit, TransactionReceipt};
    use mp_transactions::compute_hash::calculate_contract_address;
    use mp_transactions::BroadcastedTransactionExt;
    use rstest::{fixture, rstest};
    use starknet_core::types::contract::SierraClass;
    use starknet_types_rpc::{
        AddInvokeTransactionResult, BroadcastedDeclareTxn, BroadcastedDeclareTxnV3, BroadcastedDeployAccountTxn,
        BroadcastedInvokeTxn, BroadcastedTxn, ClassAndTxnHash, ContractAndTxnHash, DaMode, DeployAccountTxnV3,
        InvokeTxnV3, ResourceBounds, ResourceBoundsMapping,
    };
    use std::sync::Arc;
    use std::time::Duration;

    struct DevnetForTesting {
        backend: Arc<MadaraBackend>,
        contracts: DevnetKeys,
        block_production: BlockProductionTask<Mempool>,
        mempool: Arc<Mempool>,
    }

    impl DevnetForTesting {
        pub fn sign_and_add_invoke_tx(
            &self,
            mut tx: BroadcastedInvokeTxn<Felt>,
            contract: &DevnetPredeployedContract,
        ) -> Result<AddInvokeTransactionResult<Felt>, mc_mempool::Error> {
            let (blockifier_tx, _classes) = BroadcastedTxn::Invoke(tx.clone())
                .into_blockifier(
                    self.backend.chain_config().chain_id.to_felt(),
                    self.backend.chain_config().latest_protocol_version,
                )
                .unwrap();
            let signature = contract.secret.sign(&transaction_hash(&blockifier_tx)).unwrap();

            let tx_signature = match &mut tx {
                BroadcastedInvokeTxn::V0(tx) => &mut tx.signature,
                BroadcastedInvokeTxn::V1(tx) => &mut tx.signature,
                BroadcastedInvokeTxn::V3(tx) => &mut tx.signature,
                _ => unreachable!("the invoke tx is not query only"),
            };
            *tx_signature = vec![signature.r, signature.s];

            tracing::debug!("tx: {:?}", tx);

            self.mempool.accept_invoke_tx(tx)
        }

        pub fn sign_and_add_declare_tx(
            &self,
            mut tx: BroadcastedDeclareTxn<Felt>,
            contract: &DevnetPredeployedContract,
        ) -> Result<ClassAndTxnHash<Felt>, mc_mempool::Error> {
            let (blockifier_tx, _classes) = BroadcastedTxn::Declare(tx.clone())
                .into_blockifier(
                    self.backend.chain_config().chain_id.to_felt(),
                    self.backend.chain_config().latest_protocol_version,
                )
                .unwrap();
            let signature = contract.secret.sign(&transaction_hash(&blockifier_tx)).unwrap();

            let tx_signature = match &mut tx {
                BroadcastedDeclareTxn::V1(tx) => &mut tx.signature,
                BroadcastedDeclareTxn::V2(tx) => &mut tx.signature,
                BroadcastedDeclareTxn::V3(tx) => &mut tx.signature,
                _ => unreachable!("the declare tx is not query only"),
            };
            *tx_signature = vec![signature.r, signature.s];

            self.mempool.accept_declare_tx(tx)
        }

        pub fn sign_and_add_deploy_account_tx(
            &self,
            mut tx: BroadcastedDeployAccountTxn<Felt>,
            contract: &DevnetPredeployedContract,
        ) -> Result<ContractAndTxnHash<Felt>, mc_mempool::Error> {
            let (blockifier_tx, _classes) = BroadcastedTxn::DeployAccount(tx.clone())
                .into_blockifier(
                    self.backend.chain_config().chain_id.to_felt(),
                    self.backend.chain_config().latest_protocol_version,
                )
                .unwrap();
            let signature = contract.secret.sign(&transaction_hash(&blockifier_tx)).unwrap();

            let tx_signature = match &mut tx {
                BroadcastedDeployAccountTxn::V1(tx) => &mut tx.signature,
                BroadcastedDeployAccountTxn::V3(tx) => &mut tx.signature,
                _ => unreachable!("the deploy account tx is not query only"),
            };
            *tx_signature = vec![signature.r, signature.s];

            self.mempool.accept_deploy_account_tx(tx)
        }

        /// (STRK in FRI, ETH in WEI)
        pub fn get_bal_strk_eth(&self, contract_address: Felt) -> (u128, u128) {
            get_fee_tokens_balance(&self.backend, contract_address).unwrap().as_u128_fri_wei().unwrap()
        }
    }

    #[fixture]
    fn chain() -> DevnetForTesting {
        chain_with_mempool_limits(MempoolLimits::for_testing())
    }

    fn chain_with_mempool_limits(mempool_limits: MempoolLimits) -> DevnetForTesting {
        let _ = tracing_subscriber::fmt().with_test_writer().try_init();

        let mut g = ChainGenesisDescription::base_config().unwrap();
        let contracts = g.add_devnet_contracts(10).unwrap();

        let chain_config = Arc::new(ChainConfig::madara_devnet());
        let block = g.build(&chain_config).unwrap();
        let backend = MadaraBackend::open_for_testing(Arc::clone(&chain_config));
        let importer = Arc::new(BlockImporter::new(Arc::clone(&backend), None).unwrap());

        tracing::debug!("{:?}", block.state_diff);
        tokio::runtime::Runtime::new()
            .unwrap()
            .block_on(
                importer.add_block(
                    block,
                    BlockValidationContext::new(chain_config.chain_id.clone()).trust_class_hashes(true),
                ),
            )
            .unwrap();

        tracing::debug!("block imported {:?}", backend.get_block_info(&BlockId::Tag(BlockTag::Latest)));

        let mut l1_data_provider = MockL1DataProvider::new();
        l1_data_provider.expect_get_da_mode().return_const(L1DataAvailabilityMode::Blob);
        l1_data_provider.expect_get_gas_prices().return_const(GasPrices {
            eth_l1_gas_price: 128,
            strk_l1_gas_price: 128,
            eth_l1_data_gas_price: 128,
            strk_l1_data_gas_price: 128,
        });
        let l1_data_provider = Arc::new(l1_data_provider) as Arc<dyn L1DataProvider>;
<<<<<<< HEAD
        let mempool = Arc::new(Mempool::new(Arc::clone(&backend), Arc::clone(&l1_data_provider)));
        let metrics = Arc::new(BlockProductionMetrics::register());
=======
        let mempool = Arc::new(Mempool::new(Arc::clone(&backend), Arc::clone(&l1_data_provider), mempool_limits));
        let metrics = BlockProductionMetrics::register();
>>>>>>> 031da9ed

        let block_production = BlockProductionTask::new(
            Arc::clone(&backend),
            Arc::clone(&importer),
            Arc::clone(&mempool),
            metrics,
            Arc::clone(&l1_data_provider),
        )
        .unwrap();

        DevnetForTesting { backend, contracts, block_production, mempool }
    }

    #[rstest]
    #[case(m_cairo_test_contracts::TEST_CONTRACT_SIERRA)]
    fn test_erc_20_declare(mut chain: DevnetForTesting, #[case] contract: &[u8]) {
        tracing::info!("{}", chain.contracts);

        let sender_address = &chain.contracts.0[0];

        let sierra_class: SierraClass = serde_json::from_slice(contract).unwrap();
        let flattened_class: FlattenedSierraClass = sierra_class.clone().flatten().unwrap().into();

        // starkli class-hash target/dev/madara_contracts_TestContract.compiled_contract_class.json
        let compiled_contract_class_hash =
            Felt::from_hex("0x0138105ded3d2e4ea1939a0bc106fb80fd8774c9eb89c1890d4aeac88e6a1b27").unwrap();

        let declare_txn: BroadcastedDeclareTxn<Felt> = BroadcastedDeclareTxn::V3(BroadcastedDeclareTxnV3 {
            sender_address: sender_address.address,
            compiled_class_hash: compiled_contract_class_hash,
            signature: vec![],
            nonce: Felt::ZERO,
            contract_class: flattened_class.into(),
            resource_bounds: ResourceBoundsMapping {
                l1_gas: ResourceBounds { max_amount: 210000, max_price_per_unit: 10000 },
                l2_gas: ResourceBounds { max_amount: 60000, max_price_per_unit: 10000 },
            },
            tip: 0,
            paymaster_data: vec![],
            account_deployment_data: vec![],
            nonce_data_availability_mode: DaMode::L1,
            fee_data_availability_mode: DaMode::L1,
            version: starknet_types_rpc::Version::X3,
        });

        let res = chain.sign_and_add_declare_tx(declare_txn, sender_address).unwrap();

        let calculated_class_hash = sierra_class.class_hash().unwrap();

        assert_eq!(res.class_hash, calculated_class_hash);

        chain.block_production.set_current_pending_tick(1);
        chain.block_production.on_pending_time_tick().unwrap();

        let block = chain.backend.get_block(&BlockId::Tag(BlockTag::Pending)).unwrap().unwrap();

        assert_eq!(block.inner.transactions.len(), 1);
        assert_eq!(block.inner.receipts.len(), 1);
        tracing::debug!("receipt: {:?}", block.inner.receipts[0]);

        let class_info =
            chain.backend.get_class_info(&BlockId::Tag(BlockTag::Pending), &calculated_class_hash).unwrap().unwrap();

        assert_matches!(
            class_info,
            ClassInfo::Sierra(info) if info.compiled_class_hash == compiled_contract_class_hash
        );

        let TransactionReceipt::Declare(receipt) = block.inner.receipts[0].clone() else { unreachable!() };

        assert_eq!(receipt.execution_result, ExecutionResult::Succeeded);
    }

    #[rstest]
    fn test_account_deploy(mut chain: DevnetForTesting) {
        let key = SigningKey::from_random();
        tracing::debug!("Secret Key : {:?}", key.secret_scalar());

        let pubkey = key.verifying_key();
        tracing::debug!("Public Key : {:?}", pubkey.scalar());

        // using the class hash of the first account as the account class hash
        let account_class_hash = chain.contracts.0[0].class_hash;
        let calculated_address =
            calculate_contract_address(Felt::ZERO, account_class_hash, &[pubkey.scalar()], Felt::ZERO);
        tracing::debug!("Calculated Address : {:?}", calculated_address);

        // =====================================================================================
        // Transferring the funds from pre deployed account into the calculated address
        let contract_0 = &chain.contracts.0[0];

        let transfer_txn = chain
            .sign_and_add_invoke_tx(
                BroadcastedInvokeTxn::V3(InvokeTxnV3 {
                    sender_address: contract_0.address,
                    calldata: Multicall::default()
                        .with(Call {
                            to: ERC20_STRK_CONTRACT_ADDRESS,
                            selector: Selector::from("transfer"),
                            calldata: vec![calculated_address, (9_999u128 * STRK_FRI_DECIMALS).into(), Felt::ZERO],
                        })
                        .flatten()
                        .collect(),
                    signature: vec![], // Signature is filled in by `sign_and_add_invoke_tx`.
                    nonce: Felt::ZERO,
                    resource_bounds: ResourceBoundsMapping {
                        l1_gas: ResourceBounds { max_amount: 60000, max_price_per_unit: 10000 },
                        l2_gas: ResourceBounds { max_amount: 60000, max_price_per_unit: 10000 },
                    },
                    tip: 0,
                    paymaster_data: vec![],
                    account_deployment_data: vec![],
                    nonce_data_availability_mode: DaMode::L1,
                    fee_data_availability_mode: DaMode::L1,
                }),
                contract_0,
            )
            .unwrap();
        tracing::debug!("tx hash: {:#x}", transfer_txn.transaction_hash);

        chain.block_production.set_current_pending_tick(chain.backend.chain_config().n_pending_ticks_per_block());
        chain.block_production.on_pending_time_tick().unwrap();

        // =====================================================================================

        let account_balance = get_fee_tokens_balance(&chain.backend, calculated_address).unwrap();
        let account = DevnetPredeployedContract {
            secret: key,
            pubkey: pubkey.scalar(),
            balance: account_balance,
            address: calculated_address,
            class_hash: account_class_hash,
        };

        let deploy_account_txn = BroadcastedDeployAccountTxn::V3(DeployAccountTxnV3 {
            signature: vec![],
            nonce: Felt::ZERO,
            contract_address_salt: Felt::ZERO,
            constructor_calldata: vec![pubkey.scalar()],
            class_hash: account_class_hash,
            resource_bounds: ResourceBoundsMapping {
                l1_gas: ResourceBounds { max_amount: 60000, max_price_per_unit: 10000 },
                l2_gas: ResourceBounds { max_amount: 60000, max_price_per_unit: 10000 },
            },
            tip: 0,
            paymaster_data: vec![],
            nonce_data_availability_mode: DaMode::L1,
            fee_data_availability_mode: DaMode::L1,
        });

        let res = chain.sign_and_add_deploy_account_tx(deploy_account_txn, &account).unwrap();

        chain.block_production.set_current_pending_tick(chain.backend.chain_config().n_pending_ticks_per_block());
        chain.block_production.on_pending_time_tick().unwrap();

        assert_eq!(res.contract_address, account.address);

        let block = chain.backend.get_block(&BlockId::Tag(BlockTag::Pending)).unwrap().unwrap();

        assert_eq!(block.inner.transactions.len(), 2);
        assert_eq!(block.inner.receipts.len(), 2);

        let TransactionReceipt::DeployAccount(receipt) = block.inner.receipts[1].clone() else { unreachable!() };

        assert_eq!(receipt.execution_result, ExecutionResult::Succeeded);
    }

    // TODO: add eth transfer
    #[rstest]
    #[case(24235u128, false)]
    #[case(9_999u128 * STRK_FRI_DECIMALS, false)]
    #[case(10_001u128 * STRK_FRI_DECIMALS, true)]
    fn test_basic_transfer(mut chain: DevnetForTesting, #[case] transfer_amount: u128, #[case] expect_reverted: bool) {
        tracing::info!("{}", chain.contracts);

        let sequencer_address = chain.backend.chain_config().sequencer_address.to_felt();
        let contract_0 = &chain.contracts.0[0];
        let contract_1 = &chain.contracts.0[1];

        assert_eq!(chain.get_bal_strk_eth(sequencer_address), (0, 0));
        assert_eq!(chain.get_bal_strk_eth(contract_0.address), (10_000 * STRK_FRI_DECIMALS, 10_000 * ETH_WEI_DECIMALS));
        assert_eq!(chain.get_bal_strk_eth(contract_1.address), (10_000 * STRK_FRI_DECIMALS, 10_000 * ETH_WEI_DECIMALS));

        let result = chain
            .sign_and_add_invoke_tx(
                BroadcastedInvokeTxn::V3(InvokeTxnV3 {
                    sender_address: contract_0.address,
                    calldata: Multicall::default()
                        .with(Call {
                            to: ERC20_STRK_CONTRACT_ADDRESS,
                            selector: Selector::from("transfer"),
                            calldata: vec![contract_1.address, transfer_amount.into(), Felt::ZERO],
                        })
                        .flatten()
                        .collect(),
                    signature: vec![], // Signature is filled in by `sign_and_add_invoke_tx`.
                    nonce: Felt::ZERO,
                    resource_bounds: ResourceBoundsMapping {
                        l1_gas: ResourceBounds { max_amount: 60000, max_price_per_unit: 10000 },
                        l2_gas: ResourceBounds { max_amount: 60000, max_price_per_unit: 10000 },
                    },
                    tip: 0,
                    paymaster_data: vec![],
                    account_deployment_data: vec![],
                    nonce_data_availability_mode: DaMode::L1,
                    fee_data_availability_mode: DaMode::L1,
                }),
                contract_0,
            )
            .unwrap();

        tracing::info!("tx hash: {:#x}", result.transaction_hash);

        chain.block_production.set_current_pending_tick(1);
        chain.block_production.on_pending_time_tick().unwrap();

        let block = chain.backend.get_block(&BlockId::Tag(BlockTag::Pending)).unwrap().unwrap();

        assert_eq!(block.inner.transactions.len(), 1);
        assert_eq!(block.inner.receipts.len(), 1);
        tracing::info!("receipt: {:?}", block.inner.receipts[0]);

        let TransactionReceipt::Invoke(receipt) = block.inner.receipts[0].clone() else { unreachable!() };
        let fees_fri = block.inner.receipts[0].actual_fee().amount;

        if !expect_reverted {
            assert_eq!(
                receipt,
                InvokeTransactionReceipt {
                    transaction_hash: result.transaction_hash,
                    messages_sent: vec![],
                    events: vec![
                        Event {
                            from_address: ERC20_STRK_CONTRACT_ADDRESS,
                            keys: vec![
                                // Transfer
                                Felt::from_hex_unchecked(
                                    "0x99cd8bde557814842a3121e8ddfd433a539b8c9f14bf31ebf108d12e6196e9"
                                ),
                                // From
                                contract_0.address,
                                // To
                                contract_1.address,
                            ],
                            // U256 of the amount
                            data: vec![transfer_amount.into(), Felt::ZERO],
                        },
                        Event {
                            from_address: ERC20_STRK_CONTRACT_ADDRESS,
                            keys: vec![
                                Felt::from_hex_unchecked(
                                    "0x99cd8bde557814842a3121e8ddfd433a539b8c9f14bf31ebf108d12e6196e9"
                                ),
                                contract_0.address,
                                sequencer_address,
                            ],
                            // This is the fees transfer to the sequencer.
                            data: vec![fees_fri, Felt::ZERO],
                        },
                    ],
                    // TODO: resources and fees are not tested because they consistent accross runs, we have to figure out why
                    execution_resources: receipt.execution_resources.clone(),
                    actual_fee: FeePayment { amount: fees_fri, unit: PriceUnit::Fri },
                    execution_result: receipt.execution_result.clone(), // matched below
                }
            );
        }

        match expect_reverted {
            false => {
                assert_eq!(&receipt.execution_result, &ExecutionResult::Succeeded);

                let fees_fri = block.inner.receipts[0].actual_fee().amount.try_into().unwrap();
                assert_eq!(chain.get_bal_strk_eth(sequencer_address), (fees_fri, 0));
                assert_eq!(
                    chain.get_bal_strk_eth(contract_0.address),
                    (10_000 * STRK_FRI_DECIMALS - fees_fri - transfer_amount, 10_000 * ETH_WEI_DECIMALS)
                );
                assert_eq!(
                    chain.get_bal_strk_eth(contract_1.address),
                    (10_000 * STRK_FRI_DECIMALS + transfer_amount, 10_000 * ETH_WEI_DECIMALS)
                );
            }
            true => {
                let ExecutionResult::Reverted { reason } = receipt.execution_result else { unreachable!() };
                assert!(reason.contains("ERC20: insufficient balance"));

                let fees_fri = block.inner.receipts[0].actual_fee().amount.try_into().unwrap();
                assert_eq!(chain.get_bal_strk_eth(sequencer_address), (fees_fri, 0));
                assert_eq!(
                    chain.get_bal_strk_eth(contract_0.address),
                    (10_000 * STRK_FRI_DECIMALS - fees_fri, 10_000 * ETH_WEI_DECIMALS)
                );
                assert_eq!(
                    chain.get_bal_strk_eth(contract_1.address),
                    (10_000 * STRK_FRI_DECIMALS, 10_000 * ETH_WEI_DECIMALS)
                );
            }
        }
    }

    #[rstest]
    fn test_mempool_tx_limit() {
        let chain = chain_with_mempool_limits(MempoolLimits {
            max_age: Duration::from_millis(1000000),
            max_declare_transactions: 2,
            max_transactions: 5,
        });
        tracing::info!("{}", chain.contracts);

        let contract_0 = &chain.contracts.0[0];
        let contract_1 = &chain.contracts.0[1];

        for nonce in 0..5 {
            chain
                .sign_and_add_invoke_tx(
                    BroadcastedInvokeTxn::V3(InvokeTxnV3 {
                        sender_address: contract_0.address,
                        calldata: Multicall::default()
                            .with(Call {
                                to: ERC20_STRK_CONTRACT_ADDRESS,
                                selector: Selector::from("transfer"),
                                calldata: vec![contract_1.address, 15.into(), Felt::ZERO],
                            })
                            .flatten()
                            .collect(),
                        signature: vec![], // Signature is filled in by `sign_and_add_invoke_tx`.
                        nonce: nonce.into(),
                        resource_bounds: ResourceBoundsMapping {
                            l1_gas: ResourceBounds { max_amount: 60000, max_price_per_unit: 10000 },
                            l2_gas: ResourceBounds { max_amount: 60000, max_price_per_unit: 10000 },
                        },
                        tip: 0,
                        paymaster_data: vec![],
                        account_deployment_data: vec![],
                        nonce_data_availability_mode: DaMode::L1,
                        fee_data_availability_mode: DaMode::L1,
                    }),
                    contract_0,
                )
                .unwrap();
        }

        let result = chain.sign_and_add_invoke_tx(
            BroadcastedInvokeTxn::V3(InvokeTxnV3 {
                sender_address: contract_0.address,
                calldata: Multicall::default()
                    .with(Call {
                        to: ERC20_STRK_CONTRACT_ADDRESS,
                        selector: Selector::from("transfer"),
                        calldata: vec![contract_1.address, 15.into(), Felt::ZERO],
                    })
                    .flatten()
                    .collect(),
                signature: vec![], // Signature is filled in by `sign_and_add_invoke_tx`.
                nonce: 5.into(),
                resource_bounds: ResourceBoundsMapping {
                    l1_gas: ResourceBounds { max_amount: 60000, max_price_per_unit: 10000 },
                    l2_gas: ResourceBounds { max_amount: 60000, max_price_per_unit: 10000 },
                },
                tip: 0,
                paymaster_data: vec![],
                account_deployment_data: vec![],
                nonce_data_availability_mode: DaMode::L1,
                fee_data_availability_mode: DaMode::L1,
            }),
            contract_0,
        );

        assert_matches!(
            result,
            Err(mc_mempool::Error::InnerMempool(mc_mempool::TxInsersionError::Limit(
                mc_mempool::MempoolLimitReached::MaxTransactions { max: 5 }
            )))
        )
    }

    #[rstest]
    fn test_mempool_age_limit() {
        let max_age = Duration::from_millis(1000);
        let mut chain =
            chain_with_mempool_limits(MempoolLimits { max_age, max_declare_transactions: 2, max_transactions: 5 });
        tracing::info!("{}", chain.contracts);

        let contract_0 = &chain.contracts.0[0];
        let contract_1 = &chain.contracts.0[1];

        chain
            .sign_and_add_invoke_tx(
                BroadcastedInvokeTxn::V3(InvokeTxnV3 {
                    sender_address: contract_0.address,
                    calldata: Multicall::default()
                        .with(Call {
                            to: ERC20_STRK_CONTRACT_ADDRESS,
                            selector: Selector::from("transfer"),
                            calldata: vec![contract_1.address, 15.into(), Felt::ZERO],
                        })
                        .flatten()
                        .collect(),
                    signature: vec![], // Signature is filled in by `sign_and_add_invoke_tx`.
                    nonce: 0.into(),
                    resource_bounds: ResourceBoundsMapping {
                        l1_gas: ResourceBounds { max_amount: 60000, max_price_per_unit: 10000 },
                        l2_gas: ResourceBounds { max_amount: 60000, max_price_per_unit: 10000 },
                    },
                    tip: 0,
                    paymaster_data: vec![],
                    account_deployment_data: vec![],
                    nonce_data_availability_mode: DaMode::L1,
                    fee_data_availability_mode: DaMode::L1,
                }),
                contract_0,
            )
            .unwrap();

        std::thread::sleep(max_age); // max age reached
        chain.block_production.set_current_pending_tick(1);
        chain.block_production.on_pending_time_tick().unwrap();

        let block = chain.backend.get_block(&BlockId::Tag(BlockTag::Pending)).unwrap().unwrap();

        // no transactions :)
        assert_eq!(block.inner.transactions, vec![]);
        assert_eq!(block.inner.receipts, vec![]);
        assert!(chain.mempool.is_empty());
    }
}<|MERGE_RESOLUTION|>--- conflicted
+++ resolved
@@ -335,19 +335,14 @@
             strk_l1_data_gas_price: 128,
         });
         let l1_data_provider = Arc::new(l1_data_provider) as Arc<dyn L1DataProvider>;
-<<<<<<< HEAD
-        let mempool = Arc::new(Mempool::new(Arc::clone(&backend), Arc::clone(&l1_data_provider)));
-        let metrics = Arc::new(BlockProductionMetrics::register());
-=======
         let mempool = Arc::new(Mempool::new(Arc::clone(&backend), Arc::clone(&l1_data_provider), mempool_limits));
         let metrics = BlockProductionMetrics::register();
->>>>>>> 031da9ed
 
         let block_production = BlockProductionTask::new(
             Arc::clone(&backend),
             Arc::clone(&importer),
             Arc::clone(&mempool),
-            metrics,
+            Arc::new(metrics),
             Arc::clone(&l1_data_provider),
         )
         .unwrap();
