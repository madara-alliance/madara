--- conflicted
+++ resolved
@@ -232,11 +232,7 @@
                         // Now send state_update, which moves it. This will be received
                         // by QueryBlockConsensusDataProvider in deoxys/crates/node/src/service.rs
                         state_update_sender
-<<<<<<< HEAD
                             .send((block_n, state_update))
-=======
-                            .send((block_n, state_update.to_state_update_core()))
->>>>>>> f719c8d7
                             .await
                             .expect("state updater is not running");
                     },
