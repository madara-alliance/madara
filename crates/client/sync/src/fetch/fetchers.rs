--- conflicted
+++ resolved
@@ -142,7 +142,6 @@
         state_diff: state_update.state_diff.into(),
         transactions,
         receipts,
-<<<<<<< HEAD
         declared_classes: class_update
             .into_iter()
             .map(|c| DeclaredClass {
@@ -152,10 +151,6 @@
             })
             .collect(),
     }))
-=======
-        declared_classes: class_update.into_iter().map(Into::into).collect(),
-    })
->>>>>>> d50814a4
 }
 
 pub async fn fetch_block_and_updates(
