--- conflicted
+++ resolved
@@ -137,77 +137,9 @@
 
     stopwatch_end!(sw, "fetching {:?}: {:?}", block_id);
 
-<<<<<<< HEAD
-    // Verify against these commitments.
-    let commitments = UnverifiedCommitments {
-        // TODO: these commitments are wrong for mainnet from block 0 to unknown. We need to figure out
-        // which blocks and handle the case directly in the block import crate.
-        // transaction_commitment: Some(block.transaction_commitment.context("No transaction commitment")?),
-        // event_commitment: Some(block.event_commitment.context("No event commitment")?),
-        state_diff_commitment: None,
-        receipt_commitment: None,
-        global_state_root: Some(block.state_root.context("No state root")?),
-        block_hash: Some(block.block_hash.context("No block hash")?),
-        ..Default::default()
-    };
-
-    // let block = starknet_core::types::MaybePendingBlockWithReceipts::try_from(block)
-    //     .context("Converting the FGW format to starknet_types_core")?;
-
-    // let MaybePendingBlockWithReceipts::Block(block) = block else {
-    //     return Err(anyhow::anyhow!("Fetched a closed block, got a pending one").into());
-    // };
-
-    Ok(UnverifiedFullBlock {
-        unverified_block_number: Some(block.block_number.context("FGW should have a block number for closed blocks")?),
-        header: UnverifiedHeader {
-            parent_block_hash: Some(block.parent_block_hash),
-            sequencer_address: block.sequencer_address.unwrap_or_default(),
-            block_timestamp: block.timestamp,
-            protocol_version: block
-                .starknet_version
-                .as_deref()
-                .map(|v| v.parse().context("Invalid starknet version"))
-                .unwrap_or(
-                    StarknetVersion::try_from_mainnet_block_number(
-                        block
-                            .block_number
-                            .context("A block number is needed to determine the missing Starknet version")?,
-                    )
-                    .ok_or(anyhow::anyhow!("Unable to determine the Starknet version")),
-                )?,
-            l1_gas_price: GasPrices {
-                eth_l1_gas_price: felt_to_u128(&block.l1_gas_price.price_in_wei).context("Converting prices")?,
-                strk_l1_gas_price: felt_to_u128(&block.l1_gas_price.price_in_fri).context("Converting prices")?,
-                eth_l1_data_gas_price: felt_to_u128(&block.l1_data_gas_price.price_in_wei)
-                    .context("Converting prices")?,
-                strk_l1_data_gas_price: felt_to_u128(&block.l1_data_gas_price.price_in_fri)
-                    .context("Converting prices")?,
-            },
-            l1_da_mode: block.l1_da_mode.into(),
-        },
-        state_diff: state_update.state_diff.into(),
-        receipts: block
-            .transaction_receipts
-            .into_iter()
-            .zip(&block.transactions)
-            .map(|(receipt, tx)| TransactionReceipt::from_provider(receipt, tx))
-            .collect(),
-        transactions: block
-            .transactions
-            .into_iter()
-            .map(Transaction::try_from)
-            .collect::<Result<_, _>>()
-            .context("Converting the FGW format")?,
-        declared_classes: class_update.into_iter().map(Into::into).collect(),
-        commitments,
-        ..Default::default()
-    })
-=======
     let converted =
         convert_sequencer_block(block, state_update, class_update).context("Parsing the FGW full block format")?;
     Ok(converted)
->>>>>>> a2bad139
 }
 
 async fn retry<F, Fut, T>(mut f: F, max_retries: u32, base_delay: Duration) -> Result<T, ProviderError>
@@ -414,6 +346,7 @@
             .context("Converting the transactions")?,
         declared_classes: class_update.into_iter().map(Into::into).collect(),
         commitments,
+        ..Default::default()
     })
 }
 
