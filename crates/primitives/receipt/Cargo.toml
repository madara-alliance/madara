[package]
description = "Madara primitive for transaction receipt"
name = "mp-receipt"
authors.workspace = true
edition.workspace = true
license.workspace = true
repository.workspace = true
version.workspace = true
homepage.workspace = true

[package.metadata.docs.rs]
targets = ["x86_64-unknown-linux-gnu"]

[dependencies]

# Madara
mp-convert = { workspace = true }

# Starknet
blockifier = { workspace = true }
cairo-vm = { workspace = true }
rstest.workspace = true
starknet-core = { workspace = true }
starknet-providers = { workspace = true }
starknet-types-core = { workspace = true }
starknet_api = { workspace = true }
# Other
<<<<<<< HEAD
log = "0.4.21"
=======
log = { workspace = true }
>>>>>>> b599f605
serde = { workspace = true, features = ["derive"] }

[dev-dependencies]
bincode = { workspace = true }<|MERGE_RESOLUTION|>--- conflicted
+++ resolved
@@ -25,11 +25,7 @@
 starknet-types-core = { workspace = true }
 starknet_api = { workspace = true }
 # Other
-<<<<<<< HEAD
-log = "0.4.21"
-=======
 log = { workspace = true }
->>>>>>> b599f605
 serde = { workspace = true, features = ["derive"] }
 
 [dev-dependencies]
