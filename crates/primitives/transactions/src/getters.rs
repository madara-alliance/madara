--- conflicted
+++ resolved
@@ -205,13 +205,8 @@
 
     pub fn nonce(&self) -> Option<&Felt252Wrapper> {
         match self {
-<<<<<<< HEAD
-            InvokeTransaction::V0(_) => todo!(),
-            InvokeTransaction::V1(tx) => &tx.nonce,
-=======
             InvokeTransaction::V0(_) => None,
             InvokeTransaction::V1(tx) => Some(&tx.nonce),
->>>>>>> 2afd5fdf
         }
     }
 
