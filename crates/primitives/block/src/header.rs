use core::num::NonZeroU128;

use blockifier::block::{BlockInfo, GasPrices};
use blockifier::context::{BlockContext, ChainInfo, FeeTokenAddresses};
use blockifier::versioned_constants::VersionedConstants;
<<<<<<< HEAD
use mp_convert::core_felt::CoreFelt;
=======
>>>>>>> cffeeeed
use primitive_types::U256;
use starknet_api::block::{BlockNumber, BlockTimestamp};
use starknet_api::core::{ChainId, ContractAddress};
use starknet_api::data_availability::L1DataAvailabilityMode;
use starknet_api::hash::{StarkFelt, StarkHash};
use starknet_types_core::felt::Felt;
use starknet_types_core::hash::Pedersen;
use starknet_types_core::hash::StarkHash as StarkHashTrait;

/// Block status.
///
/// The status of the block.
#[derive(Debug, Clone, Copy, PartialEq, Eq, Default, serde::Serialize, serde::Deserialize)]
#[serde(rename_all = "SCREAMING_SNAKE_CASE")]
pub enum BlockStatus {
    Pending,
    #[default]
    AcceptedOnL2,
    AcceptedOnL1,
    Rejected,
}

impl From<BlockStatus> for starknet_core::types::BlockStatus {
    fn from(status: BlockStatus) -> Self {
        match status {
            BlockStatus::Pending => starknet_core::types::BlockStatus::Pending,
            BlockStatus::AcceptedOnL2 => starknet_core::types::BlockStatus::AcceptedOnL2,
            BlockStatus::AcceptedOnL1 => starknet_core::types::BlockStatus::AcceptedOnL1,
            BlockStatus::Rejected => starknet_core::types::BlockStatus::Rejected,
        }
    }
}

#[derive(Clone, Debug, Default, serde::Serialize, serde::Deserialize)]
/// Starknet header definition.
pub struct Header {
    /// The hash of this block’s parent.
    pub parent_block_hash: StarkHash,
    /// The number (height) of this block.
    pub block_number: u64,
    /// The state commitment after this block.
    pub global_state_root: StarkHash,
    /// The Starknet address of the sequencer who created this block.
    pub sequencer_address: ContractAddress,
    /// The time the sequencer created this block before executing transactions
    pub block_timestamp: u64,
    /// The number of transactions in a block
    pub transaction_count: u128,
    /// A commitment to the transactions included in the block
    pub transaction_commitment: StarkHash,
    /// The number of events
    pub event_count: u128,
    /// A commitment to the events produced in this block
    pub event_commitment: StarkHash,
    /// The version of the Starknet protocol used when creating this block
<<<<<<< HEAD
    pub protocol_version: String, // TODO: Verify if the type can be changed to u8 for the protocol version
=======
    pub protocol_version: StarkFelt, // TODO: Verify if the type can be changed to u8 for the protocol version
>>>>>>> cffeeeed
    /// Gas prices for this block
    pub l1_gas_price: Option<GasPrices>,
    /// The mode of data availability for this block
    pub l1_da_mode: L1DataAvailabilityMode,
    /// Extraneous data that might be useful for running transactions
    pub extra_data: Option<U256>,
}

const BLOCKIFIER_VERSIONED_CONSTANTS_JSON_0_13_0: &[u8] = include_bytes!("../resources/versioned_constants_13_0.json");

const BLOCKIFIER_VERSIONED_CONSTANTS_JSON_0_13_1: &[u8] = include_bytes!("../resources/versioned_constants_13_1.json");

lazy_static::lazy_static! {
pub static ref BLOCKIFIER_VERSIONED_CONSTANTS_0_13_0: VersionedConstants =
    serde_json::from_slice(BLOCKIFIER_VERSIONED_CONSTANTS_JSON_0_13_0).unwrap();

pub static ref BLOCKIFIER_VERSIONED_CONSTANTS_0_13_1: VersionedConstants =
    serde_json::from_slice(BLOCKIFIER_VERSIONED_CONSTANTS_JSON_0_13_1).unwrap();
}

impl Header {
    /// Creates a new header.
    #[allow(clippy::too_many_arguments)]
    #[must_use]
    pub fn new(
        parent_block_hash: StarkHash,
        block_number: u64,
        global_state_root: StarkHash,
        sequencer_address: ContractAddress,
        block_timestamp: u64,
        transaction_count: u128,
        transaction_commitment: StarkHash,
        event_count: u128,
        event_commitment: StarkHash,
<<<<<<< HEAD
        protocol_version: String,
=======
        protocol_version: StarkFelt,
>>>>>>> cffeeeed
        gas_prices: Option<GasPrices>,
        l1_da_mode: L1DataAvailabilityMode,
        extra_data: Option<U256>,
    ) -> Self {
        Self {
            parent_block_hash,
            block_number,
            global_state_root,
            sequencer_address,
            block_timestamp,
            transaction_count,
            transaction_commitment,
            event_count,
            event_commitment,
            protocol_version,
            l1_gas_price: gas_prices,
            l1_da_mode,
            extra_data,
        }
    }

    /// Converts to a blockifier BlockContext
    pub fn into_block_context(&self, fee_token_addresses: FeeTokenAddresses, chain_id: ChainId) -> BlockContext {
        let versioned_constants = if self.block_number <= 607_877 {
            &BLOCKIFIER_VERSIONED_CONSTANTS_0_13_0
        } else if self.block_number <= 632_914 {
            &BLOCKIFIER_VERSIONED_CONSTANTS_0_13_1
        } else {
            VersionedConstants::latest_constants()
        };

        let chain_info = ChainInfo { chain_id, fee_token_addresses };

        let block_info = BlockInfo {
            block_number: BlockNumber(self.block_number),
            block_timestamp: BlockTimestamp(self.block_timestamp),
            sequencer_address: self.sequencer_address,
            gas_prices: self.l1_gas_price.clone().unwrap_or(GasPrices {
                eth_l1_gas_price: NonZeroU128::new(1).unwrap(),
                strk_l1_gas_price: NonZeroU128::new(1).unwrap(),
                eth_l1_data_gas_price: NonZeroU128::new(1).unwrap(),
                strk_l1_data_gas_price: NonZeroU128::new(1).unwrap(),
            }),
            // TODO: Verify if this is correct
            use_kzg_da: self.l1_da_mode == L1DataAvailabilityMode::Blob,
        };

        BlockContext::new_unchecked(&block_info, &chain_info, versioned_constants)
    }

    /// Compute the hash of the header.
    pub fn hash(&self) -> Felt {
        if self.block_number >= 833 {
            // Computes the block hash for blocks generated after Cairo 0.7.0
            let data: &[Felt] = &[
                Felt::from(self.block_number),                // block number
                self.global_state_root.into_core_felt(),      // global state root
                self.sequencer_address.into_core_felt(),      // sequencer address
                Felt::from(self.block_timestamp),             // block timestamp
                Felt::from(self.transaction_count),           // number of transactions
                self.transaction_commitment.into_core_felt(), // transaction commitment
                Felt::from(self.event_count),                 // number of events
                self.event_commitment.into_core_felt(),       // event commitment
                Felt::ZERO,                                   // reserved: protocol version
                Felt::ZERO,                                   // reserved: extra data
                self.parent_block_hash.into_core_felt(),      // parent block hash
            ];

            Pedersen::hash_array(data)
        } else {
            // Computes the block hash for blocks generated before Cairo 0.7.0
            let data: &[Felt] = &[
                Felt::from(self.block_number),
                self.global_state_root.into_core_felt(),
                Felt::ZERO,
                Felt::ZERO,
                Felt::from(self.transaction_count),
                self.transaction_commitment.into_core_felt(),
                Felt::ZERO,
                Felt::ZERO,
                Felt::ZERO,
                Felt::ZERO,
                Felt::from_bytes_be_slice(b"SN_MAIN"),
                self.parent_block_hash.into_core_felt(),
            ];

            Pedersen::hash_array(data)
        }
    }
}<|MERGE_RESOLUTION|>--- conflicted
+++ resolved
@@ -3,10 +3,7 @@
 use blockifier::block::{BlockInfo, GasPrices};
 use blockifier::context::{BlockContext, ChainInfo, FeeTokenAddresses};
 use blockifier::versioned_constants::VersionedConstants;
-<<<<<<< HEAD
 use mp_convert::core_felt::CoreFelt;
-=======
->>>>>>> cffeeeed
 use primitive_types::U256;
 use starknet_api::block::{BlockNumber, BlockTimestamp};
 use starknet_api::core::{ChainId, ContractAddress};
@@ -62,11 +59,7 @@
     /// A commitment to the events produced in this block
     pub event_commitment: StarkHash,
     /// The version of the Starknet protocol used when creating this block
-<<<<<<< HEAD
     pub protocol_version: String, // TODO: Verify if the type can be changed to u8 for the protocol version
-=======
-    pub protocol_version: StarkFelt, // TODO: Verify if the type can be changed to u8 for the protocol version
->>>>>>> cffeeeed
     /// Gas prices for this block
     pub l1_gas_price: Option<GasPrices>,
     /// The mode of data availability for this block
@@ -101,11 +94,7 @@
         transaction_commitment: StarkHash,
         event_count: u128,
         event_commitment: StarkHash,
-<<<<<<< HEAD
         protocol_version: String,
-=======
-        protocol_version: StarkFelt,
->>>>>>> cffeeeed
         gas_prices: Option<GasPrices>,
         l1_da_mode: L1DataAvailabilityMode,
         extra_data: Option<U256>,
