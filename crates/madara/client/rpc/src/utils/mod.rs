use std::fmt;

use mp_rpc::Event;
use starknet_types_core::felt::Felt;

use crate::StarknetRpcApiError;

pub fn display_internal_server_error(err: impl fmt::Display) {
    tracing::error!(target: "rpc_errors", "{:#}", err);
}

#[macro_export]
macro_rules! bail_internal_server_error {
    ($msg:literal $(,)?) => {{
        $crate::utils::display_internal_server_error(anyhow::anyhow!($msg));
        return ::core::result::Result::Err($crate::StarknetRpcApiError::InternalServerError.into())
    }};
    ($err:expr $(,)?) => {
        $crate::utils::display_internal_server_error(anyhow::anyhow!($err));
        return ::core::result::Result::Err($crate::StarknetRpcApiError::InternalServerError.into())
    };
    ($fmt:expr, $($arg:tt)*) => {
        $crate::utils::display_internal_server_error(anyhow::anyhow!($fmt, $($arg)*));
        return ::core::result::Result::Err($crate::StarknetRpcApiError::InternalServerError.into())
    };
}

pub trait ResultExt<T, E> {
    fn or_internal_server_error<C: fmt::Display>(self, context: C) -> Result<T, StarknetRpcApiError>;
    fn or_else_internal_server_error<C: fmt::Display, F: FnOnce() -> C>(
        self,
        context_fn: F,
    ) -> Result<T, StarknetRpcApiError>;
    fn or_contract_error<C: fmt::Display>(self, context: C) -> Result<T, StarknetRpcApiError>;
}

impl<T, E: Into<anyhow::Error>> ResultExt<T, E> for Result<T, E> {
    #[inline]
    fn or_internal_server_error<C: fmt::Display>(self, context: C) -> Result<T, StarknetRpcApiError> {
        match self {
            Ok(val) => Ok(val),
            Err(err) => {
                display_internal_server_error(format!("{}: {:#}", context, E::into(err)));
                Err(StarknetRpcApiError::InternalServerError)
            }
        }
    }

    #[inline]
    fn or_else_internal_server_error<C: fmt::Display, F: FnOnce() -> C>(
        self,
        context_fn: F,
    ) -> Result<T, StarknetRpcApiError> {
        match self {
            Ok(val) => Ok(val),
            Err(err) => {
                display_internal_server_error(format!("{}: {:#}", context_fn(), E::into(err)));
                Err(StarknetRpcApiError::InternalServerError)
            }
        }
    }

    // TODO: should this be a thing?
    #[inline]
    fn or_contract_error<C: fmt::Display>(self, context: C) -> Result<T, StarknetRpcApiError> {
        match self {
            Ok(val) => Ok(val),
            Err(err) => {
                tracing::error!(target: "rpc_errors", "Contract storage error: {context}: {:#}", E::into(err));
                Err(StarknetRpcApiError::ContractError)
            }
        }
    }
}

pub trait OptionExt<T> {
    fn ok_or_internal_server_error<C: fmt::Display + fmt::Debug + Send + Sync + 'static>(
        self,
        context: C,
    ) -> Result<T, StarknetRpcApiError>;
    fn ok_or_else_internal_server_error<C: fmt::Display + fmt::Debug + Send + Sync + 'static, F: FnOnce() -> C>(
        self,
        context_fn: F,
    ) -> Result<T, StarknetRpcApiError>;
}

impl<T> OptionExt<T> for Option<T> {
    #[inline]
    fn ok_or_internal_server_error<C: fmt::Display + fmt::Debug + Send + Sync + 'static>(
        self,
        context: C,
    ) -> Result<T, StarknetRpcApiError> {
        match self {
            Some(val) => Ok(val),
            None => {
                display_internal_server_error(anyhow::Error::msg(context));
                Err(StarknetRpcApiError::InternalServerError)
            }
        }
    }

    #[inline]
    fn ok_or_else_internal_server_error<C: fmt::Display + fmt::Debug + Send + Sync + 'static, F: FnOnce() -> C>(
        self,
        context_fn: F,
    ) -> Result<T, StarknetRpcApiError> {
        match self {
            Some(val) => Ok(val),
            None => {
                display_internal_server_error(anyhow::Error::msg(context_fn()));
                Err(StarknetRpcApiError::InternalServerError)
            }
        }
    }
}

/// Filters events based on the provided address and keys.
///
/// This function checks if an event matches the given address and keys.
/// If an address is provided, the event must originate from that address.
/// The event's keys must match the provided keys pattern.
///
/// # Arguments
///
/// * `event` - A reference to the event to be filtered.
/// * `address` - An optional address that the event must originate from.
/// * `keys` - An optional slice of key patterns that the event's keys must match.
///
/// # Returns
///
/// * `true` if the event matches the address and keys pattern.
/// * `false` otherwise.
#[inline]
pub fn event_match_filter(event: &Event, address: Option<&Felt>, keys: Option<&[Vec<Felt>]>) -> bool {
    // Check if the event's address matches the provided address, if any.
    if let Some(addr) = address {
        if addr != &event.from_address {
            return false;
        }
    }

    // If keys are not provided, return true.
    if let Some(keys) = keys {
        // Check if the number of keys in the event matches the number of provided key patterns.
        if keys.len() > event.event_content.keys.len() {
            return false;
        }

        // Check if each key in the event matches the corresponding key pattern.
        // Use iterators to traverse both keys and event.event_content.keys simultaneously.
        for (pattern, key) in keys.iter().zip(event.event_content.keys.iter()) {
            if !pattern.is_empty() && !pattern.contains(key) {
                return false;
            }
        }
    }

    true
}

#[cfg(test)]
mod tests {
    use super::*;
    use mp_rpc::EventContent;
    use rstest::*;

    #[fixture]
    fn base_event() -> Event {
        Event {
            from_address: Felt::from_hex_unchecked("0x1234"),
            event_content: EventContent {
                data: vec![Felt::from_hex_unchecked("0x5678")],
                keys: vec![Felt::from_hex_unchecked("0x1"), Felt::from_hex_unchecked("0x2")],
            },
        }
    }

    #[fixture]
    fn matching_address() -> Felt {
        Felt::from_hex_unchecked("0x1234")
    }

    #[fixture]
    fn non_matching_address() -> Felt {
        Felt::from_hex_unchecked("0x5678")
    }

    #[fixture]
    fn matching_keys() -> Vec<Vec<Felt>> {
        vec![vec![Felt::from_hex_unchecked("0x1")], vec![Felt::from_hex_unchecked("0x2")]]
    }

    #[fixture]
    fn matching_keys_empty() -> Vec<Vec<Felt>> {
        vec![vec![], vec![]]
    }

    #[fixture]
    fn non_matching_keys() -> Vec<Vec<Felt>> {
        vec![vec![Felt::from_hex_unchecked("0x1")], vec![Felt::from_hex_unchecked("0x3")]]
    }

    #[rstest]
    fn test_address_and_keys_match(base_event: Event, matching_address: Felt, matching_keys: Vec<Vec<Felt>>) {
        assert!(event_match_filter(&base_event, Some(&matching_address), Some(&matching_keys)));
    }

    #[rstest]
<<<<<<< HEAD
    fn test_address_and_empty_keys_match(
        base_event: Event<Felt>,
        matching_address: Felt,
        matching_keys_empty: Vec<Vec<Felt>>,
    ) {
        assert!(event_match_filter(&base_event, Some(&matching_address), Some(&matching_keys_empty)));
    }

    #[rstest]
    fn test_address_does_not_match(base_event: Event<Felt>, non_matching_address: Felt, matching_keys: Vec<Vec<Felt>>) {
=======
    fn test_address_does_not_match(base_event: Event, non_matching_address: Felt, matching_keys: Vec<Vec<Felt>>) {
>>>>>>> af7078c9
        assert!(!event_match_filter(&base_event, Some(&non_matching_address), Some(&matching_keys)));
    }

    #[rstest]
    fn test_keys_do_not_match(base_event: Event, matching_address: Felt, non_matching_keys: Vec<Vec<Felt>>) {
        assert!(!event_match_filter(&base_event, Some(&matching_address), Some(&non_matching_keys)));
    }

    #[rstest]
    fn test_no_address_provided(base_event: Event, matching_keys: Vec<Vec<Felt>>) {
        assert!(event_match_filter(&base_event, None, Some(&matching_keys)));
    }

    #[rstest]
    fn test_no_keys_provided(base_event: Event, matching_address: Felt) {
        assert!(event_match_filter(&base_event, Some(&matching_address), None));
    }

    #[rstest]
    fn test_keys_with_pattern(base_event: Event, matching_address: Felt) {
        // [0x1 | 0x2, 0x2]
        let keys = vec![
            vec![Felt::from_hex_unchecked("0x1"), Felt::from_hex_unchecked("0x2")],
            vec![Felt::from_hex_unchecked("0x2")],
        ];
        assert!(event_match_filter(&base_event, Some(&matching_address), Some(&keys)));

        // [_, 0x3 | 0x2]
        let keys = vec![vec![], vec![Felt::from_hex_unchecked("0x3"), Felt::from_hex_unchecked("0x2")]];
        assert!(event_match_filter(&base_event, Some(&matching_address), Some(&keys)));
    }
}<|MERGE_RESOLUTION|>--- conflicted
+++ resolved
@@ -206,9 +206,8 @@
     }
 
     #[rstest]
-<<<<<<< HEAD
     fn test_address_and_empty_keys_match(
-        base_event: Event<Felt>,
+        base_event: Event,
         matching_address: Felt,
         matching_keys_empty: Vec<Vec<Felt>>,
     ) {
@@ -216,10 +215,7 @@
     }
 
     #[rstest]
-    fn test_address_does_not_match(base_event: Event<Felt>, non_matching_address: Felt, matching_keys: Vec<Vec<Felt>>) {
-=======
     fn test_address_does_not_match(base_event: Event, non_matching_address: Felt, matching_keys: Vec<Vec<Felt>>) {
->>>>>>> af7078c9
         assert!(!event_match_filter(&base_event, Some(&non_matching_address), Some(&matching_keys)));
     }
 
