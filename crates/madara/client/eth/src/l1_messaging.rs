use crate::client::EthereumClient;
use crate::client::StarknetCoreContract::LogMessageToL2;
use crate::utils::u256_to_felt;
use alloy::eips::BlockNumberOrTag;
use alloy::primitives::{keccak256, FixedBytes, U256};
use alloy::rpc::types::Log;
use alloy::sol_types::SolValue;
use anyhow::Context;
use futures::StreamExt;
use mc_db::{l1_db::LastSyncedEventBlock, MadaraBackend};
use mc_mempool::{Mempool, MempoolProvider};
use mp_utils::service::ServiceContext;
use starknet_api::core::{ChainId, ContractAddress, EntryPointSelector, Nonce};
use starknet_api::transaction::{Calldata, L1HandlerTransaction, Transaction, TransactionVersion};
use starknet_api::transaction_hash::get_transaction_hash;
use starknet_types_core::felt::Felt;
use std::sync::Arc;

impl EthereumClient {
    /// Get cancellation status of an L1 to L2 message
    ///
    /// This function query the core contract to know if a L1->L2 message has been cancelled
    /// # Arguments
    ///
    /// - msg_hash : Hash of L1 to L2 message
    ///
    /// # Return
    ///
    /// - A felt representing a timestamp :
    ///     - 0 if the message has not been cancelled
    ///     - timestamp of the cancellation if it has been cancelled
    /// - An Error if the call fail
    pub async fn get_l1_to_l2_message_cancellations(&self, msg_hash: FixedBytes<32>) -> anyhow::Result<Felt> {
        //l1ToL2MessageCancellations
        let cancellation_timestamp = self.l1_core_contract.l1ToL2MessageCancellations(msg_hash).call().await?;
        u256_to_felt(cancellation_timestamp._0)
    }
}

pub async fn sync(
    backend: Arc<MadaraBackend>,
    client: Arc<EthereumClient>,
    chain_id: ChainId,
    mempool: Arc<Mempool>,
    mut ctx: ServiceContext,
) -> anyhow::Result<()> {
    tracing::info!("⟠ Starting L1 Messages Syncing...");

    let last_synced_event_block = match backend.messaging_last_synced_l1_block_with_event() {
        Ok(Some(blk)) => blk,
        Ok(None) => {
            unreachable!("Should never be None")
        }
        Err(e) => {
            tracing::error!("⟠ Madara Messaging DB unavailable: {:?}", e);
            return Err(e.into());
        }
    };

    let mut event_stream = client
        .l1_core_contract
        .event_filter::<LogMessageToL2>()
        .from_block(last_synced_event_block.block_number)
        .to_block(BlockNumberOrTag::Finalized)
        .watch()
        .await
        .context(
            "Failed to watch event filter - Ensure you are using an L1 RPC endpoint that points to an archive node",
        )?
        .into_stream();

    while let Some(Some(event_result)) = ctx.run_until_cancelled(event_stream.next()).await {
        match event_result {
            Ok((event, log)) => {
                if let Err(e) = process_l1_to_l2_msg(&backend, &client, &chain_id, &mempool, event, log).await {
                    tracing::error!("⟠ Unable to process L1 -> L2 messsage event: {e:?}");
                };
            }
            Err(e) => tracing::error!("⟠ Unable to receive L1 -> L2 message event: {e}"),
        }
    }

    Ok(())
}

async fn process_l1_to_l2_msg(
    backend: &MadaraBackend,
    client: &EthereumClient,
    chain_id: &ChainId,
    mempool: &Arc<Mempool>,
    event: LogMessageToL2,
    log: Log,
) -> anyhow::Result<()> {
    tracing::debug!("⟠ Processing L1 -> L2 message event {event:#?}, contract address: {}, block number: {:?}, transaction index: {:?}, transaction hash: {:?}, log index: {:?}",
        log.address(), log.block_number, log.transaction_index, log.transaction_hash, log.log_index
    );

    let tx_nonce = Nonce(u256_to_felt(event.nonce)?);
    // Ensure that L1 message has not been executed
    if backend.has_l1_messaging_nonce(tx_nonce)? {
        tracing::debug!("⟠ L1 -> L2 event already processed: {tx_nonce:?}");
        return Ok(());
    } else {
        backend.set_l1_messaging_nonce(tx_nonce)?;
    }

    // Check if cancellation was initiated
    let event_hash = get_l1_to_l2_msg_hash(&event);
    let cancellation_timestamp = client.get_l1_to_l2_message_cancellations(event_hash).await?;
    if cancellation_timestamp != Felt::ZERO {
        tracing::info!("⟠ L1 message was cancelled at timestamp {:?}", cancellation_timestamp.to_biguint());
        return Ok(());
    }

    let l1_handler_transaction = parse_handle_l1_message_transaction(&event)?;
    let fees: u128 = event.fee.try_into()?;

<<<<<<< HEAD
    let tx_hash = get_transaction_hash(
        &Transaction::L1Handler(l1_handler_transaction.clone()),
        chain_id,
        &l1_handler_transaction.version,
    )?;
=======
    let res = mempool.tx_accept_l1_handler(transaction.into(), fees)?;
>>>>>>> 429e3e71

    mempool.accept_l1_handler_tx(l1_handler_transaction.clone().into(), fees)?;

    let l1_tx_hash = log.transaction_hash.context("Missing transaction hash")?;
    let block_number = log.block_number.context("Event missing block number")?;
    let log_index = log.log_index.context("Event missing log index")?;

    // We use the log index for the order to ensure any L1 txs which have multiple messages are
    // retrieved in the order they occured.
    backend.add_l1_handler_tx_hash_mapping(l1_tx_hash, tx_hash.0, log_index)?;

    let last_synced_event_block = LastSyncedEventBlock::new(block_number, log_index);
    backend.messaging_update_last_synced_l1_block_with_event(last_synced_event_block)?;

    tracing::info!("⟠ L1 message processed: {:?}, transaction hash: {:?}", l1_handler_transaction, tx_hash);
    Ok(())
}

fn parse_handle_l1_message_transaction(event: &LogMessageToL2) -> anyhow::Result<L1HandlerTransaction> {
    // L1 from address.
    let from_address = u256_to_felt(event.fromAddress.into_word().into())?;

    // L2 contract to call.
    let contract_address = u256_to_felt(event.toAddress)?;

    // Function of the contract to call.
    let entry_point_selector = u256_to_felt(event.selector)?;

    // L1 message nonce.
    let nonce = u256_to_felt(event.nonce)?;

    let event_payload = event.payload.clone().into_iter().map(u256_to_felt).collect::<anyhow::Result<Vec<_>>>()?;

    let calldata: Calldata = {
        let mut calldata: Vec<_> = Vec::with_capacity(event.payload.len() + 1);
        calldata.push(from_address);
        calldata.extend(event_payload);

        Calldata(Arc::new(calldata))
    };

    Ok(L1HandlerTransaction {
        nonce: Nonce(nonce),
        contract_address: ContractAddress(contract_address.try_into()?),
        entry_point_selector: EntryPointSelector(entry_point_selector),
        calldata,
        version: TransactionVersion(Felt::ZERO),
    })
}

/// Computes the message hashed with the given event data
fn get_l1_to_l2_msg_hash(event: &LogMessageToL2) -> FixedBytes<32> {
    let data = (
        [0u8; 12],
        event.fromAddress.0 .0,
        event.toAddress,
        event.nonce,
        event.selector,
        U256::from(event.payload.len()),
        event.payload.clone(),
    );
    keccak256(data.abi_encode_packed())
}

#[cfg(test)]
mod l1_messaging_tests {
    use crate::l1_messaging::sync;
    use crate::{
        client::{
            EthereumClient, L1BlockMetrics,
            StarknetCoreContract::{self, LogMessageToL2},
        },
        l1_messaging::get_l1_to_l2_msg_hash,
        utils::felt_to_u256,
    };
    use alloy::primitives::TxHash;
    use alloy::{
        hex::FromHex,
        node_bindings::{Anvil, AnvilInstance},
        primitives::{Address, U256},
        providers::{ProviderBuilder, RootProvider},
        sol,
        transports::http::{Client, Http},
    };
    use blockifier::transaction::transaction_execution::Transaction;
    use mc_db::DatabaseService;
    use mc_mempool::{GasPriceProvider, L1DataProvider, Mempool, MempoolLimits, MempoolProvider};
    use mp_chain_config::ChainConfig;
    use mp_utils::service::ServiceContext;
    use rstest::*;
    use starknet_api::core::{ContractAddress, EntryPointSelector, Nonce};
    use starknet_types_core::felt::Felt;
    use std::{sync::Arc, time::Duration};
    use tempfile::TempDir;
    use tracing_test::traced_test;
    use url::Url;

    use self::DummyContract::DummyContractInstance;

    struct TestRunner {
        #[allow(dead_code)]
        anvil: AnvilInstance, // Not used but needs to stay in scope otherwise it will be dropped
        chain_config: Arc<ChainConfig>,
        db_service: Arc<DatabaseService>,
        dummy_contract: DummyContractInstance<Http<Client>, RootProvider<Http<Client>>>,
        eth_client: EthereumClient,
        mempool: Arc<Mempool>,
    }

    // LogMessageToL2 from https://etherscan.io/tx/0x21980d6674d33e50deee43c6c30ef3b439bd148249b4539ce37b7856ac46b843
    // bytecode is compiled DummyContractBasicTestCase
    sol!(
        #[derive(Debug)]
        #[sol(rpc, bytecode="6080604052348015600e575f80fd5b506108258061001c5f395ff3fe608060405234801561000f575f80fd5b506004361061004a575f3560e01c80634185df151461004e57806390985ef9146100585780639be446bf14610076578063af56443a146100a6575b5f80fd5b6100566100c2565b005b61006061013b565b60405161006d9190610488565b60405180910390f35b610090600480360381019061008b91906104cf565b6101ac565b60405161009d9190610512565b60405180910390f35b6100c060048036038101906100bb9190610560565b6101d8565b005b5f6100cb6101f3565b905080604001518160200151825f015173ffffffffffffffffffffffffffffffffffffffff167fdb80dd488acf86d17c747445b0eabb5d57c541d3bd7b6b87af987858e5066b2b846060015185608001518660a0015160405161013093929190610642565b60405180910390a450565b5f806101456101f3565b9050805f015173ffffffffffffffffffffffffffffffffffffffff1681602001518260800151836040015184606001515185606001516040516020016101909695949392919061072a565b6040516020818303038152906040528051906020012091505090565b5f805f9054906101000a900460ff166101c5575f6101cb565b6366b4f1055b63ffffffff169050919050565b805f806101000a81548160ff02191690831515021790555050565b6101fb610429565b5f73ae0ee0a63a2ce6baeeffe56e7714fb4efe48d41990505f7f073314940630fd6dcda0d772d4c972c4e0a9946bef9dabf4ef84eda8ef542b8290505f7f01b64b1b3b690b43b9b514fb81377518f4039cd3e4f4914d8a6bdf01d679fb1990505f600767ffffffffffffffff81111561027757610276610795565b5b6040519080825280602002602001820160405280156102a55781602001602082028036833780820191505090505b5090506060815f815181106102bd576102bc6107c2565b5b60200260200101818152505062195091816001815181106102e1576102e06107c2565b5b60200260200101818152505065231594f0c7ea81600281518110610308576103076107c2565b5b60200260200101818152505060058160038151811061032a576103296107c2565b5b602002602001018181525050624554488160048151811061034e5761034d6107c2565b5b60200260200101818152505073bdb193c166cfb7be2e51711c5648ebeef94063bb81600581518110610383576103826107c2565b5b6020026020010181815250507e7d79cd86ba27a2508a9ca55c8b3474ca082bc5173d0467824f07a32e9db888816006815181106103c3576103c26107c2565b5b6020026020010181815250505f662386f26fc1000090505f6040518060c001604052808773ffffffffffffffffffffffffffffffffffffffff16815260200186815260200185815260200184815260200183815260200182815250965050505050505090565b6040518060c001604052805f73ffffffffffffffffffffffffffffffffffffffff1681526020015f81526020015f8152602001606081526020015f81526020015f81525090565b5f819050919050565b61048281610470565b82525050565b5f60208201905061049b5f830184610479565b92915050565b5f80fd5b6104ae81610470565b81146104b8575f80fd5b50565b5f813590506104c9816104a5565b92915050565b5f602082840312156104e4576104e36104a1565b5b5f6104f1848285016104bb565b91505092915050565b5f819050919050565b61050c816104fa565b82525050565b5f6020820190506105255f830184610503565b92915050565b5f8115159050919050565b61053f8161052b565b8114610549575f80fd5b50565b5f8135905061055a81610536565b92915050565b5f60208284031215610575576105746104a1565b5b5f6105828482850161054c565b91505092915050565b5f81519050919050565b5f82825260208201905092915050565b5f819050602082019050919050565b6105bd816104fa565b82525050565b5f6105ce83836105b4565b60208301905092915050565b5f602082019050919050565b5f6105f08261058b565b6105fa8185610595565b9350610605836105a5565b805f5b8381101561063557815161061c88826105c3565b9750610627836105da565b925050600181019050610608565b5085935050505092915050565b5f6060820190508181035f83015261065a81866105e6565b90506106696020830185610503565b6106766040830184610503565b949350505050565b5f819050919050565b610698610693826104fa565b61067e565b82525050565b5f81905092915050565b6106b1816104fa565b82525050565b5f6106c283836106a8565b60208301905092915050565b5f6106d88261058b565b6106e2818561069e565b93506106ed836105a5565b805f5b8381101561071d57815161070488826106b7565b975061070f836105da565b9250506001810190506106f0565b5085935050505092915050565b5f6107358289610687565b6020820191506107458288610687565b6020820191506107558287610687565b6020820191506107658286610687565b6020820191506107758285610687565b60208201915061078582846106ce565b9150819050979650505050505050565b7f4e487b71000000000000000000000000000000000000000000000000000000005f52604160045260245ffd5b7f4e487b71000000000000000000000000000000000000000000000000000000005f52603260045260245ffdfea2646970667358221220ddc41ccc2cc8b33e1f608fb6cabf9ead1150daa8798e94e03ce9cd61e0d9389164736f6c634300081a0033")]
        contract DummyContract {
            bool isCanceled;
            event LogMessageToL2(address indexed _fromAddress, uint256 indexed _toAddress, uint256 indexed _selector, uint256[] payload, uint256 nonce, uint256 fee);

            struct MessageData {
                address fromAddress;
                uint256 toAddress;
                uint256 selector;
                uint256[] payload;
                uint256 nonce;
                uint256 fee;
            }

            function getMessageData() internal pure returns (MessageData memory) {
                address fromAddress = address(993696174272377493693496825928908586134624850969);
                uint256 toAddress = 3256441166037631918262930812410838598500200462657642943867372734773841898370;
                uint256 selector = 774397379524139446221206168840917193112228400237242521560346153613428128537;
                uint256[] memory payload = new uint256[](7);
                payload[0] = 96;
                payload[1] = 1659025;
                payload[2] = 38575600093162;
                payload[3] = 5;
                payload[4] = 4543560;
                payload[5] = 1082959358903034162641917759097118582889062097851;
                payload[6] = 221696535382753200248526706088340988821219073423817576256483558730535647368;
                uint256 nonce = 10000000000000000;
                uint256 fee = 0;

                return MessageData(fromAddress, toAddress, selector, payload, nonce, fee);
            }

            function fireEvent() public {
                MessageData memory data = getMessageData();
                emit LogMessageToL2(data.fromAddress, data.toAddress, data.selector, data.payload, data.nonce, data.fee);
            }

            function l1ToL2MessageCancellations(bytes32 msgHash) external view returns (uint256) {
                return isCanceled ? 1723134213 : 0;
            }

            function setIsCanceled(bool value) public {
                isCanceled = value;
            }

            function getL1ToL2MsgHash() external pure returns (bytes32) {
                MessageData memory data = getMessageData();
                return keccak256(
                    abi.encodePacked(
                        uint256(uint160(data.fromAddress)),
                        data.toAddress,
                        data.nonce,
                        data.selector,
                        data.payload.length,
                        data.payload
                    )
                );
            }
        }
    );

    /// Common setup for tests
    ///
    /// This test performs the following steps:
    /// 1. Sets up test environemment
    /// 2. Starts worker
    /// 3. Fires a Message event from the dummy contract
    /// 4. Waits for event to be processed
    /// 5. Assert that the worker handle the event with correct data
    /// 6. Assert that the hash computed by the worker is correct
    /// 7. TODO : Assert that the tx is succesfully submited to the mempool
    /// 8. Assert that the event is successfully pushed to the db
    /// 9. TODO : Assert that the tx was correctly executed
    #[fixture]
    async fn setup_test_env() -> TestRunner {
        // Start Anvil instance
        let anvil = Anvil::new().block_time(1).chain_id(1337).try_spawn().expect("failed to spawn anvil instance");
        println!("Anvil started and running at `{}`", anvil.endpoint());

        // Set up chain info
        let chain_config = Arc::new(ChainConfig::madara_test());

        // Set up database paths
        let temp_dir = TempDir::new().expect("issue while creating temporary directory");
        let base_path = temp_dir.path().join("data");
        let backup_dir = Some(temp_dir.path().join("backups"));

        // Initialize database service
        let db = Arc::new(
            DatabaseService::new(&base_path, backup_dir, false, chain_config.clone(), Default::default())
                .await
                .expect("Failed to create database service"),
        );

        let l1_gas_setter = GasPriceProvider::new();
        let l1_data_provider: Arc<dyn L1DataProvider> = Arc::new(l1_gas_setter.clone());

        let mempool = Arc::new(Mempool::new(
            Arc::clone(db.backend()),
            Arc::clone(&l1_data_provider),
            MempoolLimits::for_testing(),
        ));

        // Set up metrics service
        let l1_block_metrics = L1BlockMetrics::register().unwrap();

        // Set up provider
        let rpc_url: Url = anvil.endpoint().parse().expect("issue while parsing");
        let provider = ProviderBuilder::new().on_http(rpc_url);

        // Set up dummy contract
        let contract = DummyContract::deploy(provider.clone()).await.unwrap();

        let core_contract = StarknetCoreContract::new(*contract.address(), provider.clone());

        let eth_client = EthereumClient {
            provider: Arc::new(provider.clone()),
            l1_core_contract: core_contract.clone(),
            l1_block_metrics: l1_block_metrics.clone(),
        };

        TestRunner { anvil, chain_config, db_service: db, dummy_contract: contract, eth_client, mempool }
    }

    /// Test the basic workflow of l1 -> l2 messaging
    ///
    /// This test performs the following steps:
    /// 1. Sets up test environemment
    /// 2. Starts worker
    /// 3. Fires a Message event from the dummy contract
    /// 4. Waits for event to be processed
    /// 5. Assert that the worker handle the event with correct data
    /// 6. Assert that the hash computed by the worker is correct
    /// 7. Assert that the tx is succesfully submited to the mempool
    /// 8. Assert that the event is successfully pushed to the db
    /// 9. TODO : Assert that the tx was correctly executed
    #[rstest]
    #[traced_test]
    #[tokio::test]
    async fn e2e_test_basic_workflow(#[future] setup_test_env: TestRunner) {
        let TestRunner { chain_config, db_service: db, dummy_contract: contract, eth_client, anvil: _anvil, mempool } =
            setup_test_env.await;

        // Start worker
        let worker_handle = {
            let db = Arc::clone(&db);
            let mempool = mempool.clone();
            tokio::spawn(async move {
                sync(
                    Arc::clone(db.backend()),
                    Arc::new(eth_client),
                    chain_config.chain_id.clone(),
                    mempool,
                    ServiceContext::new_for_testing(),
                )
                .await
            })
        };

        let _ = contract.setIsCanceled(false).send().await;
        // Send a Event and wait for processing, Panic if fail
        let _ = contract.fireEvent().send().await.expect("Failed to fire event");
        tokio::time::sleep(Duration::from_secs(5)).await;

        let nonce = Nonce(Felt::from_dec_str("10000000000000000").expect("failed to parse nonce string"));

        let (handler_tx, handler_tx_hash) = match mempool.take_tx().unwrap().tx {
            Transaction::L1HandlerTransaction(handler_tx) => (handler_tx.tx, handler_tx.tx_hash.0),
            Transaction::AccountTransaction(_) => panic!("Expecting L1 handler transaction"),
        };
        assert_eq!(handler_tx.nonce, nonce);
        assert_eq!(
            handler_tx.contract_address,
            ContractAddress::try_from(
                Felt::from_dec_str("3256441166037631918262930812410838598500200462657642943867372734773841898370")
                    .unwrap()
            )
            .unwrap()
        );
        assert_eq!(
            handler_tx.entry_point_selector,
            EntryPointSelector(
                Felt::from_dec_str("774397379524139446221206168840917193112228400237242521560346153613428128537")
                    .unwrap()
            )
        );
        assert_eq!(
            handler_tx.calldata.0[0],
            Felt::from_dec_str("993696174272377493693496825928908586134624850969").unwrap()
        );

        // Assert the L1 -> L2 mapping is stored
        let l1_handler_tx_hashes = db
            .backend()
            .get_l1_handler_tx_hashes(
                TxHash::from_hex("4961b0fef9f7d7c46fb9095b2b97ea3dc8157fca04e4f2562d1461ac3bb03867").unwrap(),
            )
            .expect("Unable to get L1 -> L2 tx hashes mapping from DB");
        assert_eq!(l1_handler_tx_hashes, vec![handler_tx_hash]);

        // Assert that the event is well stored in db
        let last_block =
            db.backend().messaging_last_synced_l1_block_with_event().expect("failed to retrieve block").unwrap();
        assert_ne!(last_block.block_number, 0);
        assert!(db.backend().has_l1_messaging_nonce(nonce).unwrap());
        // TODO : Assert that the tx was correctly executed

        // Explicitly cancel the listen task, else it would be running in the background
        worker_handle.abort();
    }

    /// Test the workflow of l1 -> l2 messaging with duplicate event
    ///
    /// This test performs the following steps:
    /// 1. Sets up test environemment
    /// 2. Starts worker
    /// 3. Fires a Message event from the dummy contract
    /// 4. Waits for event to be processed
    /// 5. Assert that the event is well stored in db
    /// 6. Fires a Message with the same event from the dummy contract
    /// 7. Assert that the last event stored is the first one
    #[rstest]
    #[traced_test]
    #[tokio::test]
    async fn e2e_test_already_processed_event(#[future] setup_test_env: TestRunner) {
        let TestRunner { chain_config, db_service: db, dummy_contract: contract, eth_client, anvil: _anvil, mempool } =
            setup_test_env.await;

        // Start worker
        let worker_handle = {
            let db = Arc::clone(&db);
            tokio::spawn(async move {
                sync(
                    Arc::clone(db.backend()),
                    Arc::new(eth_client),
                    chain_config.chain_id.clone(),
                    mempool,
                    ServiceContext::new_for_testing(),
                )
                .await
            })
        };

        let _ = contract.setIsCanceled(false).send().await;
        let _ = contract.fireEvent().send().await.expect("Failed to fire event");
        tokio::time::sleep(Duration::from_secs(5)).await;
        let last_block =
            db.backend().messaging_last_synced_l1_block_with_event().expect("failed to retrieve block").unwrap();
        assert_ne!(last_block.block_number, 0);
        let nonce = Nonce(Felt::from_dec_str("10000000000000000").expect("failed to parse nonce string"));
        assert!(db.backend().has_l1_messaging_nonce(nonce).unwrap());

        // Send the event a second time
        let _ = contract.fireEvent().send().await.expect("Failed to fire event");
        tokio::time::sleep(Duration::from_secs(5)).await;
        // Assert that the last event in db is still the same as it is already processed (same nonce)
        assert_eq!(
            last_block.block_number,
            db.backend()
                .messaging_last_synced_l1_block_with_event()
                .expect("failed to retrieve block")
                .unwrap()
                .block_number
        );
        assert!(logs_contain("L1 -> L2 event already processed"));

        worker_handle.abort();
    }

    /// Test the workflow of l1 -> l2 messaging with message cancelled
    ///
    /// This test performs the following steps:
    /// 1. Sets up test environemment
    /// 2. Starts worker
    /// 3. Fires a Message event from the dummy contract
    /// 4. Waits for event to be processed
    /// 5. Assert that the event is not stored in db
    #[rstest]
    #[traced_test]
    #[tokio::test]
    async fn e2e_test_message_canceled(#[future] setup_test_env: TestRunner) {
        let TestRunner { chain_config, db_service: db, dummy_contract: contract, eth_client, anvil: _anvil, mempool } =
            setup_test_env.await;

        // Start worker
        let worker_handle = {
            let db = Arc::clone(&db);
            tokio::spawn(async move {
                sync(
                    Arc::clone(db.backend()),
                    Arc::new(eth_client),
                    chain_config.chain_id.clone(),
                    mempool,
                    ServiceContext::new_for_testing(),
                )
                .await
            })
        };

        // Mock cancelled message
        let _ = contract.setIsCanceled(true).send().await;
        let _ = contract.fireEvent().send().await.expect("Failed to fire event");
        tokio::time::sleep(Duration::from_secs(5)).await;
        let last_block =
            db.backend().messaging_last_synced_l1_block_with_event().expect("failed to retrieve block").unwrap();
        assert_eq!(last_block.block_number, 0);
        let nonce = Nonce(Felt::from_dec_str("10000000000000000").expect("failed to parse nonce string"));
        // cancelled message nonce should be inserted to avoid reprocessing
        assert!(db.backend().has_l1_messaging_nonce(nonce).unwrap());
        assert!(logs_contain("L1 message was cancelled at timestamp 1723134213"));

        worker_handle.abort();
    }

    /// Test taken from starknet.rs to ensure consistency
    /// https://github.com/xJonathanLEI/starknet-rs/blob/2ddc69479d326ed154df438d22f2d720fbba746e/starknet-core/src/types/msg.rs#L96
    #[test]
    fn test_msg_to_l2_hash() {
        let msg = get_l1_to_l2_msg_hash(&LogMessageToL2 {
            fromAddress: Address::from_hex("c3511006C04EF1d78af4C8E0e74Ec18A6E64Ff9e").unwrap(),
            toAddress: felt_to_u256(
                Felt::from_hex("0x73314940630fd6dcda0d772d4c972c4e0a9946bef9dabf4ef84eda8ef542b82").unwrap(),
            ),
            selector: felt_to_u256(
                Felt::from_hex("0x2d757788a8d8d6f21d1cd40bce38a8222d70654214e96ff95d8086e684fbee5").unwrap(),
            ),
            payload: vec![
                felt_to_u256(
                    Felt::from_hex("0x689ead7d814e51ed93644bc145f0754839b8dcb340027ce0c30953f38f55d7").unwrap(),
                ),
                felt_to_u256(Felt::from_hex("0x2c68af0bb140000").unwrap()),
                felt_to_u256(Felt::from_hex("0x0").unwrap()),
            ],
            nonce: U256::from(775628),
            fee: U256::ZERO,
        });

        let expected_hash =
            <[u8; 32]>::from_hex("c51a543ef9563ad2545342b390b67edfcddf9886aa36846cf70382362fc5fab3").unwrap();

        assert_eq!(msg.0, expected_hash);
    }
}<|MERGE_RESOLUTION|>--- conflicted
+++ resolved
@@ -115,17 +115,13 @@
     let l1_handler_transaction = parse_handle_l1_message_transaction(&event)?;
     let fees: u128 = event.fee.try_into()?;
 
-<<<<<<< HEAD
     let tx_hash = get_transaction_hash(
         &Transaction::L1Handler(l1_handler_transaction.clone()),
         chain_id,
         &l1_handler_transaction.version,
     )?;
-=======
-    let res = mempool.tx_accept_l1_handler(transaction.into(), fees)?;
->>>>>>> 429e3e71
-
-    mempool.accept_l1_handler_tx(l1_handler_transaction.clone().into(), fees)?;
+
+    mempool.tx_accept_l1_handler(l1_handler_transaction.clone().into(), fees)?;
 
     let l1_tx_hash = log.transaction_hash.context("Missing transaction hash")?;
     let block_number = log.block_number.context("Event missing block number")?;
@@ -216,6 +212,7 @@
     use rstest::*;
     use starknet_api::core::{ContractAddress, EntryPointSelector, Nonce};
     use starknet_types_core::felt::Felt;
+    use std::mem;
     use std::{sync::Arc, time::Duration};
     use tempfile::TempDir;
     use tracing_test::traced_test;
@@ -399,11 +396,11 @@
         let _ = contract.setIsCanceled(false).send().await;
         // Send a Event and wait for processing, Panic if fail
         let _ = contract.fireEvent().send().await.expect("Failed to fire event");
-        tokio::time::sleep(Duration::from_secs(5)).await;
+        tokio::time::sleep(Duration::from_secs(10)).await;
 
         let nonce = Nonce(Felt::from_dec_str("10000000000000000").expect("failed to parse nonce string"));
 
-        let (handler_tx, handler_tx_hash) = match mempool.take_tx().unwrap().tx {
+        let (handler_tx, handler_tx_hash) = match mempool.tx_take().unwrap().tx {
             Transaction::L1HandlerTransaction(handler_tx) => (handler_tx.tx, handler_tx.tx_hash.0),
             Transaction::AccountTransaction(_) => panic!("Expecting L1 handler transaction"),
         };
