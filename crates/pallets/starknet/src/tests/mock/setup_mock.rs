use frame_support::traits::GenesisBuild;

use crate::genesis_loader::GenesisLoader;
use crate::{Config, GenesisConfig};

<<<<<<< HEAD
/// ChainId for Starknet Goerli testnet
pub const SN_GOERLI_CHAIN_ID: Felt252Wrapper = Felt252Wrapper(starknet_ff::FieldElement::from_mont([
    17696389056366564951,
    18446744073709551615,
    18446744073709551615,
    502562008147966918,
]));

=======
>>>>>>> 34e01ea7
// Configure a mock runtime to test the pallet.
macro_rules! mock_runtime {
    ($mock_runtime:ident, $disable_transaction_fee:expr, $disable_nonce_validation: expr) => {
		pub mod $mock_runtime {
			use frame_support::parameter_types;
			use frame_support::traits::{ConstU16, ConstU64};
			use sp_core::H256;
			use sp_runtime::testing::Header;
			use sp_runtime::traits::{BlakeTwo256, IdentityLookup};
			use {crate as pallet_starknet, frame_system as system};
			use crate::{ SeqAddrUpdate, SequencerAddress};
			use frame_support::traits::Hooks;
			use mp_sequencer_address::DEFAULT_SEQUENCER_ADDRESS;
            use mp_felt::Felt252Wrapper;
			use starknet_api::api_core::{PatriciaKey, ContractAddress};
			use starknet_api::hash::StarkFelt;


			type UncheckedExtrinsic = frame_system::mocking::MockUncheckedExtrinsic<MockRuntime>;
			type Block = frame_system::mocking::MockBlock<MockRuntime>;

			frame_support::construct_runtime!(
				pub enum MockRuntime where
					Block = Block,
					NodeBlock = Block,
					UncheckedExtrinsic = UncheckedExtrinsic,
				{
					System: frame_system,
					Starknet: pallet_starknet,
					Timestamp: pallet_timestamp,
				}
			);

			impl pallet_timestamp::Config for MockRuntime {
				type Moment = u64;
				type OnTimestampSet = ();
				type MinimumPeriod = ConstU64<{ 6_000 / 2 }>;
				type WeightInfo = ();
			}

			impl system::Config for MockRuntime {
				type BaseCallFilter = frame_support::traits::Everything;
				type BlockWeights = ();
				type BlockLength = ();
				type DbWeight = ();
				type RuntimeOrigin = RuntimeOrigin;
				type RuntimeCall = RuntimeCall;
				type Index = u64;
				type BlockNumber = u64;
				type Hash = H256;
				type Hashing = BlakeTwo256;
				type AccountId = u64;
				type Lookup = IdentityLookup<Self::AccountId>;
				type Header = Header;
				type RuntimeEvent = RuntimeEvent;
				type BlockHashCount = ConstU64<250>;
				type Version = ();
				type PalletInfo = PalletInfo;
				type AccountData = ();
				type OnNewAccount = ();
				type OnKilledAccount = ();
				type SystemWeightInfo = ();
				type SS58Prefix = ConstU16<42>;
				type OnSetCode = ();
				type MaxConsumers = frame_support::traits::ConstU32<16>;
			}

			parameter_types! {
				pub const UnsignedPriority: u64 = 1 << 20;
				pub const TransactionLongevity: u64 = u64::MAX;
				pub const InvokeTxMaxNSteps: u32 = 1_000_000;
				pub const ValidateMaxNSteps: u32 = 1_000_000;
				pub const DisableTransactionFee: bool = $disable_transaction_fee;
                pub const DisableNonceValidation: bool = $disable_nonce_validation;
				pub const ProtocolVersion: u8 = 0;
                pub const ChainId: Felt252Wrapper = mp_chain_id::SN_GOERLI_CHAIN_ID;
                pub const MaxRecursionDepth: u32 = 50;
            }

			impl pallet_starknet::Config for MockRuntime {
				type RuntimeEvent = RuntimeEvent;
				type SystemHash = mp_hashers::pedersen::PedersenHasher;
				type TimestampProvider = Timestamp;
				type UnsignedPriority = UnsignedPriority;
				type TransactionLongevity = TransactionLongevity;
				type InvokeTxMaxNSteps = InvokeTxMaxNSteps;
				type ValidateMaxNSteps = ValidateMaxNSteps;
				type DisableTransactionFee = DisableTransactionFee;
                type DisableNonceValidation = DisableNonceValidation;
				type ProtocolVersion = ProtocolVersion;
                type ChainId = ChainId;
                type MaxRecursionDepth = MaxRecursionDepth;
			}

			/// Run to block n.
			/// The function will repeatedly create and run blocks until the block number is equal to `n`.
			/// # Arguments
			/// * `n` - The block number to run to.
			pub(crate) fn run_to_block(n: u64) {
				for b in System::block_number()..=n {
					SeqAddrUpdate::<MockRuntime>::put(true);
					System::set_block_number(b);
					Timestamp::set_timestamp(System::block_number() * 6_000);
					Starknet::on_finalize(b);
				}
			}

			/// Setup initial block and sequencer address for unit tests.
			pub(crate) fn basic_test_setup(n: u64) {
				SeqAddrUpdate::<MockRuntime>::put(true);
				let default_addr = ContractAddress(PatriciaKey(StarkFelt::new(DEFAULT_SEQUENCER_ADDRESS).unwrap()));
				SequencerAddress::<MockRuntime>::put(default_addr);
				System::set_block_number(0);
				run_to_block(n);
			}
		}
    };
}

// Build genesis storage according to the mock runtime.
pub fn new_test_ext<T: Config>() -> sp_io::TestExternalities {
    let mut t = frame_system::GenesisConfig::default().build_storage::<T>().unwrap();

    let genesis: GenesisLoader = serde_json::from_str(std::include_str!("./genesis.json")).unwrap();
    let genesis: GenesisConfig<T> = genesis.into();

    genesis.assimilate_storage(&mut t).unwrap();

    t.into()
}

mock_runtime!(default_mock, false, false);
mock_runtime!(fees_disabled_mock, true, false);
mock_runtime!(no_nonce_validation_mock, true, true);<|MERGE_RESOLUTION|>--- conflicted
+++ resolved
@@ -3,17 +3,6 @@
 use crate::genesis_loader::GenesisLoader;
 use crate::{Config, GenesisConfig};
 
-<<<<<<< HEAD
-/// ChainId for Starknet Goerli testnet
-pub const SN_GOERLI_CHAIN_ID: Felt252Wrapper = Felt252Wrapper(starknet_ff::FieldElement::from_mont([
-    17696389056366564951,
-    18446744073709551615,
-    18446744073709551615,
-    502562008147966918,
-]));
-
-=======
->>>>>>> 34e01ea7
 // Configure a mock runtime to test the pallet.
 macro_rules! mock_runtime {
     ($mock_runtime:ident, $disable_transaction_fee:expr, $disable_nonce_validation: expr) => {
