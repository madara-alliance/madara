//! End to end tests for madara.

mod rpc;

use anyhow::bail;
use rstest::rstest;
use starknet_providers::Provider;
use starknet_providers::{jsonrpc::HttpTransport, JsonRpcClient, Url};
use std::ops::Range;
use std::sync::Mutex;
use std::{
    collections::HashMap,
    future::Future,
    path::{Path, PathBuf},
    process::{Child, Command, Output, Stdio},
    str::FromStr,
    time::Duration,
};
use tempfile::TempDir;

async fn wait_for_cond<F: Future<Output = Result<(), anyhow::Error>>>(mut cond: impl FnMut() -> F, duration: Duration) {
    let mut attempt = 0;
    loop {
        let Err(err) = cond().await else {
            break;
        };

        attempt += 1;
        if attempt >= 10 {
            panic!("No answer from the node after {attempt} attempts: {:#}", err)
        }

        tokio::time::sleep(duration).await;
    }
}

pub struct MadaraCmd {
    process: Option<Child>,
    ready: bool,
    json_rpc: Option<JsonRpcClient<HttpTransport>>,
    rpc_url: Url,
    tempdir: TempDir,
    _port: MadaraPortNum,
}

impl MadaraCmd {
    pub fn wait_with_output(mut self) -> Output {
        self.process.take().unwrap().wait_with_output().unwrap()
    }

    pub fn json_rpc(&mut self) -> &JsonRpcClient<HttpTransport> {
        self.json_rpc.get_or_insert_with(|| JsonRpcClient::new(HttpTransport::new(self.rpc_url.clone())))
    }

    pub fn db_dir(&self) -> &Path {
        self.tempdir.path()
    }

    pub async fn wait_for_ready(&mut self) -> &mut Self {
        let endpoint = self.rpc_url.join("/health").unwrap();
        wait_for_cond(
            || async {
                let res = reqwest::get(endpoint.clone()).await?;
                res.error_for_status()?;
                anyhow::Ok(())
            },
            Duration::from_millis(1000),
        )
        .await;
        self.ready = true;
        self
    }

    pub async fn wait_for_sync_to(&mut self, block_n: u64) -> &mut Self {
        let rpc = self.json_rpc();
        wait_for_cond(
            || async {
                match rpc.block_hash_and_number().await {
                    Ok(got) => {
                        if got.block_number < block_n {
                            bail!("got block_n {}, expected {block_n}", got.block_number);
                        }
                        anyhow::Ok(())
                    }
                    Err(err) => bail!(err),
                }
            },
            Duration::from_millis(5000),
        )
        .await;
        self
    }
}

impl Drop for MadaraCmd {
    fn drop(&mut self) {
        let Some(mut child) = self.process.take() else { return };
        let kill = || {
            let mut kill = Command::new("kill").args(["-s", "TERM", &child.id().to_string()]).spawn()?;
            kill.wait()?;
            anyhow::Ok(())
        };
        if let Err(_err) = kill() {
            child.kill().unwrap()
        }
        child.wait().unwrap();
    }
}

// this really should use unix sockets, sad

const PORT_RANGE: Range<u16> = 19944..20000;

struct AvailablePorts<I: Iterator<Item = u16>> {
    to_reuse: Vec<u16>,
    next: I,
}

lazy_static::lazy_static! {
    static ref AVAILABLE_PORTS: Mutex<AvailablePorts<Range<u16>>> = Mutex::new(AvailablePorts { to_reuse: vec![], next: PORT_RANGE });
}

pub struct MadaraPortNum(pub u16);
impl Drop for MadaraPortNum {
    fn drop(&mut self) {
        let mut guard = AVAILABLE_PORTS.lock().expect("poisoned lock");
        guard.to_reuse.push(self.0);
    }
}

pub fn get_port() -> MadaraPortNum {
    let mut guard = AVAILABLE_PORTS.lock().expect("poisoned lock");
    if let Some(el) = guard.to_reuse.pop() {
        return MadaraPortNum(el);
    }
    MadaraPortNum(guard.next.next().expect("no more port to use"))
}

pub struct MadaraCmdBuilder {
    args: Vec<String>,
    env: HashMap<String, String>,
    tempdir: TempDir,
    port: MadaraPortNum,
}

impl Default for MadaraCmdBuilder {
    fn default() -> Self {
        Self::new()
    }
}

impl MadaraCmdBuilder {
    pub fn new() -> Self {
        Self {
            args: Default::default(),
            env: Default::default(),
            tempdir: TempDir::with_prefix("madara-test").unwrap(),
            port: get_port(),
        }
    }

    pub fn args(mut self, args: impl IntoIterator<Item = impl Into<String>>) -> Self {
        self.args = args.into_iter().map(Into::into).collect();
        self
    }

    pub fn env(mut self, env: impl IntoIterator<Item = (impl Into<String>, impl Into<String>)>) -> Self {
        self.env = env.into_iter().map(|(k, v)| (k.into(), v.into())).collect();
        self
    }

    pub fn run(self) -> MadaraCmd {
        let target_bin = option_env!("COVERAGE_BIN").unwrap_or("./target/debug/madara");
        let target_bin = PathBuf::from_str(target_bin).expect("target bin is not a path");
        if !target_bin.exists() {
            panic!("No binary to run: {:?}", target_bin)
        }

        let process = Command::new(target_bin)
            .envs(self.env)
            .args(self.args.into_iter().chain([
                "--telemetry-disabled".into(), // important: disable telemetry!!
                "--no-prometheus".into(),
                "--base-path".into(),
                format!("{}", self.tempdir.as_ref().display()),
                "--rpc-port".into(),
                format!("{}", self.port.0),
            ]))
            .stdout(Stdio::piped())
            .spawn()
            .unwrap();

        MadaraCmd {
            process: Some(process),
            ready: false,
            json_rpc: None,
            rpc_url: Url::parse(&format!("http://127.0.0.1:{}/", self.port.0)).unwrap(),
            tempdir: self.tempdir,
            _port: self.port,
        }
    }
}

#[rstest]
fn madara_help_shows() {
    let _ = env_logger::builder().is_test(true).try_init();
    let output = MadaraCmdBuilder::new().args(["--help"]).run().wait_with_output();
    assert!(output.status.success());
    let stdout = String::from_utf8(output.stdout).unwrap();
    assert!(stdout.contains("Madara: High performance Starknet sequencer/full-node"), "stdout: {stdout}");
}

#[rstest]
#[tokio::test]
async fn madara_can_sync_a_few_blocks() {
    use starknet_core::types::{BlockHashAndNumber, Felt};

    let _ = env_logger::builder().is_test(true).try_init();
<<<<<<< HEAD
    let mut cmd_builder = MadaraCmdBuilder::new().args([
        "--network",
        "sepolia",
        "--no-sync-polling",
        "--n-blocks-to-sync",
        "20",
        "--no-l1-sync",
        "--preset=sepolia",
    ]);

    // This is an optional argument to sync faster from the FGW if gateway_key is set
    if let Ok(gateway_key) = std::env::var("GATEWAY_KEY") {
        cmd_builder = cmd_builder.args(["--gateway-key", &gateway_key]);
    }

    let mut node = cmd_builder.run();
=======
    let mut node = MadaraCmdBuilder::new()
        .args(["--full", "--network", "sepolia", "--no-sync-polling", "--n-blocks-to-sync", "20", "--no-l1-sync"])
        .run();
>>>>>>> 283e371b
    node.wait_for_ready().await;
    node.wait_for_sync_to(19).await;

    assert_eq!(
        node.json_rpc().block_hash_and_number().await.unwrap(),
        BlockHashAndNumber {
            // https://sepolia.voyager.online/block/19
            block_hash: Felt::from_hex_unchecked("0x4177d1ba942a4ab94f86a476c06f0f9e02363ad410cdf177c54064788c9bcb5"),
            block_number: 19
        }
    );
}<|MERGE_RESOLUTION|>--- conflicted
+++ resolved
@@ -216,15 +216,14 @@
     use starknet_core::types::{BlockHashAndNumber, Felt};
 
     let _ = env_logger::builder().is_test(true).try_init();
-<<<<<<< HEAD
     let mut cmd_builder = MadaraCmdBuilder::new().args([
+        "--full",
         "--network",
         "sepolia",
         "--no-sync-polling",
         "--n-blocks-to-sync",
         "20",
         "--no-l1-sync",
-        "--preset=sepolia",
     ]);
 
     // This is an optional argument to sync faster from the FGW if gateway_key is set
@@ -233,11 +232,6 @@
     }
 
     let mut node = cmd_builder.run();
-=======
-    let mut node = MadaraCmdBuilder::new()
-        .args(["--full", "--network", "sepolia", "--no-sync-polling", "--n-blocks-to-sync", "20", "--no-l1-sync"])
-        .run();
->>>>>>> 283e371b
     node.wait_for_ready().await;
     node.wait_for_sync_to(19).await;
 
