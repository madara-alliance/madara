# ============================================================================ #
#                              STARKNET NODE RUNNER                            #
# ============================================================================ #

define HELP
Madara Node Runner

Helper for running the starknet Madara node.

Usage:
  make <target>

Targets:

  [ SETUP ]

<<<<<<< HEAD
  - setup-cairo             Setup Cairo 0 environment for building
  - setup-l2                Setup orchestrator with L2 layer (default)
=======
  - setup-l2                Setup orchestrator with L2 layer
  - setup-l2-localstack     Setup orchestrator with L2 layer and Localstack
>>>>>>> 29fe1b74
  - setup-l3                Setup orchestrator with L3 layer
  - setup-l3-localstack     Setup orchestrator with L3 layer and Localstack
  - run-orchestrator-l2     Run the orchestrator with AWS services and Ethereum settlement
  - run-orchestrator-l3     Run the orchestrator with AWS services and Starknet settlement

  [ RUNNING MADARA ]

  Runs Madara, automatically pulling the required image if it is not already
  available. Note that it is also required for you to have added the necessary
  secrets to `./secrets/`, or the nodes will fail to start.

  - start             Starts the Madara node
  - watch-orchestrator Run orchestrator with auto-restart on code changes

  [ STOPPING MADARA ]

  Note that this will only pause container execution and not delete it, its
  volume or image.

  - stop              Stops the Madara node

  [ RESTARTING MADARA ]

  Restarts Madara, possibly cleaning containers, images and volumes in the
  process. Note that it is also required for you to have added the necessary
  secrets to `./secrets/`, or the nodes will fail to restart.

  - restart           Restarts the Madara node
  - frestart          Perform a full clean and restarts the Madara node

  [ LOGGING MADARA ]

  This will show logging outputs for the Madara container. Defaults to following
  the output, <Ctrl-C> to quit.

  - logs              View logs for Madara

  [ DOWLOAD DEPENDENCIES ]

  Images are downloaded from the github container registry. Note that to avoid
  continuousy downloading images those are exported to a `tar.gz` as artefacts.

  - images             Downloads the Madara Docker image

  [ CLEANING DEPENDECIES ]

  Will remove running containers, images and even local db. Use the latter with
  care as removing the local db will force a resync from genesys.

  - clean              Stop containers and prune images
  - clean-db           Perform clean and remove local database
  - fclean             Perform clean-db and remove local images

  [ BUILDING ]

  - build-madara                  Build Madara with Cairo 0 environment setup

  [ CODE QUALITY ]

  Runs various code quality checks including formatting and linting.

  - check              Run code quality checks (fmt, clippy)
  - fmt                Format code using taplo and cargo fmt
  - pre-push         Run formatting and checks before committing / Pushing

  [ TESTING ]

  Runs various types of tests for the codebase.

  - test-orchestrator-e2e   Run end-to-end orchestrator workflow tests
  - test-e2e                Run end-to-end test
  - test-orchestrator       Run unit tests with coverage report
  - test                    Run all tests (e2e and unit)

  [ OTHER COMMANDS ]

  - help               Show this help message
  - git-hook           Setup git hooks path to .githooks
  - run-mock-atlantic-server  Run the mock Atlantic server (options: PORT=4002 FAILURE_RATE=0.1 MAX_CONCURRENT_JOBS=5 BIND_ADDR=0.0.0.0)

endef
export HELP

SECRETS        := .secrets/rpc_api.secret
DB_PATH        := /var/lib/madara

DOCKER_COMPOSE := docker compose -f compose.yaml
DOCKER_TAG     := madara:latest
DOCKER_IMAGE   := ghcr.io/madara-alliance/$(DOCKER_TAG)
DOCKER_GZ      := image.tar.gz
ARTIFACTS      := ./build-artifacts
VENV           := sequencer_venv
VENV_ACTIVATE  := . $(VENV)/bin/activate

# Configuration for E2E bridge tests
CARGO_TARGET_DIR ?= target
AWS_REGION ?= us-east-1
PATHFINDER_URL_MAC = https://github.com/karnotxyz/pathfinder/releases/download/v0.13.2.1-no-charge-fee/pathfinder-aarch64-apple-darwin.tar.gz

# dim white italic
DIM            := \033[2;3;37m

# bold cyan
INFO           := \033[1;36m

# bold green
PASS           := \033[1;32m

# bold red
WARN           := \033[1;31m

RESET          := \033[0m

.PHONY: all
all: help

.PHONY: help
help:
	@echo "$$HELP"

.PHONY: start
start: images $(SECRETS)
	@echo -e "$(DIM)running$(RESET) $(PASS)madara$(RESET)"
	@$(DOCKER_COMPOSE) up -d

.PHONY: stop
stop:
	@echo -e "$(DIM)stopping$(RESET) $(WARN)madara$(RESET)"
	@$(DOCKER_COMPOSE) stop

.PHONY: logs
logs:
	@echo -e "$(DIM)logs for$(RESET) $(INFO)madara$(RESET)";
	@$(DOCKER_COMPOSE) logs -f -n 100 madara;

.PHONY: images
images: $(DOCKER_GZ)

$(DOCKER_GZ):
	@echo -e "$(DIM)downloading$(RESET) $(PASS)madara$(RESET)"
	@docker pull $(DOCKER_IMAGE)
	@docker tag $(DOCKER_IMAGE) $(DOCKER_TAG)
	@docker rmi $(DOCKER_IMAGE)
	@docker image save -o $(DOCKER_GZ) $(DOCKER_TAG)

.PHONY: clean
clean: stop
	@echo -e "$(DIM)pruning containers$(RESET)"
	@docker container prune -f
	@echo -e "$(DIM)pruning images$(RESET)"
	@docker image prune -f
	@echo -e "$(WARN)images cleaned$(RESET)"

.PHONY: clean-db
clean-db:
	@echo -e "$(WARN)This action will result in irrecoverable loss of data!$(RESET)"
	@echo -e "$(DIM)Are you sure you want to proceed?$(RESET) $(PASS)[y/N] $(RESET)" && \
	read ans && \
	case "$$ans" in \
		[yY]*) true;; \
		*) false;; \
	esac
	@$(MAKE) --silent clean
	@echo -e "$(DIM)removing madara database on host$(RESET)"
	@rm -rf $(DB_PATH);

.PHONY: fclean
fclean: clean-db
	@echo -e "$(DIM)removing local images tar.gz$(RESET)"
	@rm -rf $(DOCKER_GZ)
	@echo -e "$(WARN)artefacts cleaned$(RESET)"

.PHONY: restart
restart: clean
	@$(MAKE) --silent start

.PHONY: frestart
frestart: fclean
	@$(MAKE) --silent start

.PHONY: artifacts
artifacts:
	@git submodule update --init --recursive
	./scripts/artifacts.sh

.PHONY: setup-cairo
setup-cairo:
	@echo -e "$(DIM)Setting up Cairo 0 environment...$(RESET)"
	@if [ ! -d "$(VENV)" ]; then \
		echo -e "$(INFO)Creating Python virtual environment...$(RESET)"; \
		python3 -m venv $(VENV); \
	else \
		echo -e "$(PASS)✅ Virtual environment already exists$(RESET)"; \
	fi
	@echo -e "$(INFO)Installing Cairo 0 dependencies...$(RESET)"
	@if [ ! -f sequencer_requirements.txt ]; then \
		CARGO_HOME=$${CARGO_HOME:-$$HOME/.cargo}; \
		GIT_CHECKOUTS=$$(readlink -f "$$CARGO_HOME/git" 2>/dev/null || echo "$$CARGO_HOME/git"); \
		REQUIREMENTS_PATH=$$(find "$$GIT_CHECKOUTS/checkouts" -type f -path "*/sequencer*/scripts/requirements.txt" 2>/dev/null | head -n 1); \
		if [ -n "$$REQUIREMENTS_PATH" ]; then \
			sed 's/numpy==2.0.2/numpy<2.0/' "$$REQUIREMENTS_PATH" > sequencer_requirements.txt; \
			echo -e "$(INFO)Found requirements.txt at: $$REQUIREMENTS_PATH$(RESET)"; \
		else \
			echo -e "$(WARN)⚠️  WARNING: Could not find requirements.txt from sequencer checkout$(RESET)"; \
			echo -e "$(INFO)Creating basic requirements with cairo-lang...$(RESET)"; \
			echo "cairo-lang==0.14.0.1" > sequencer_requirements.txt; \
			echo "numpy<2.0" >> sequencer_requirements.txt; \
		fi; \
	fi
	@$(VENV_ACTIVATE) && pip install --upgrade pip > /dev/null 2>&1 && pip install -r sequencer_requirements.txt > /dev/null 2>&1
	@$(VENV_ACTIVATE) && cairo-compile --version > /dev/null 2>&1 && echo -e "$(PASS)✅ Cairo 0 environment ready (cairo-compile $$($(VENV_ACTIVATE) && cairo-compile --version 2>&1))$(RESET)" || (echo -e "$(WARN)❌ Cairo setup failed$(RESET)" && exit 1)

.PHONY: build-madara
build-madara: setup-cairo
	@echo -e "$(DIM)Building Madara with Cairo 0 environment...$(RESET)"
	@$(VENV_ACTIVATE) && cargo build --manifest-path madara/Cargo.toml  --bin madara --release
	@echo -e "$(PASS)✅ Build complete!$(RESET)"

.PHONY: build-orchestrator
build-orchestrator: setup-cairo
	@echo -e "$(DIM)Building Orchestrator with Cairo 0 environment...$(RESET)"
	@$(VENV_ACTIVATE) && cargo build --bin orchestrator --release
	@echo -e "$(PASS)✅ Build complete!$(RESET)"

.PHONY: check
check:
	@echo -e "$(DIM)Running code quality checks...$(RESET)"
	@echo -e "$(INFO)Running prettier check...$(RESET)"
	@npm install
	@npx prettier --check .
	@echo -e "$(INFO)Running cargo fmt check...$(RESET)"
	@cargo fmt -- --check
	@echo -e "$(INFO)Running taplo fmt check...$(RESET)"
	@taplo fmt --config=./taplo/taplo.toml --check
	@echo -e "$(INFO)Running cargo clippy workspace checks...$(RESET)"
	@cargo clippy --workspace --no-deps -- -D warnings
	@echo -e "$(INFO)Running cargo clippy workspace tests...$(RESET)"
	@cargo clippy --workspace --tests --no-deps -- -D warnings
	@echo -e "$(INFO)Running cargo clippy with testing features...$(RESET)"
	@cargo clippy --workspace --exclude madara --features testing --no-deps -- -D warnings
	@echo -e "$(INFO)Running cargo clippy with testing features and tests...$(RESET)"
	@cargo clippy --workspace --exclude madara --features testing --tests --no-deps -- -D warnings
	@echo -e "$(INFO)Running markdownlint check...$(RESET)"
	@npx markdownlint -c .markdownlint.json -q -p .markdownlintignore .
	@echo -e "$(PASS)All code quality checks passed!$(RESET)"

.PHONY: fmt
fmt:
	@echo -e "$(DIM)Running code formatters...$(RESET)"
	@echo -e "$(INFO)Running taplo formatter...$(RESET)"
	@npm install
	@npx prettier --write .
	@echo -e "$(PASS)Code formatting complete!$(RESET)"
	@echo -e "$(DIM)Running code formatters...$(RESET)"
	@echo -e "$(INFO)Running taplo formatter...$(RESET)"
	@taplo format --config=./taplo/taplo.toml
	@echo -e "$(INFO)Running cargo fmt...$(RESET)"
	@cargo fmt
	@echo -e "$(PASS)Code formatting complete!$(RESET)"

.PHONY: test-orchestrator-e2e
test-orchestrator-e2e:
	@echo -e "$(DIM)Running E2E tests...$(RESET)"
	@RUST_LOG=info cargo nextest run --release --features testing --workspace test_orchestrator_workflow -E 'test(test_orchestrator_workflow)' --no-fail-fast
	@echo -e "$(PASS)E2E tests completed!$(RESET)"

# ============================================================================ #
#                          E2E BRIDGE TESTS (MAC)                              #
# ============================================================================ #

.PHONY: test-e2e
test-e2e: check-e2e-env check-e2e-mac check-e2e-dependencies pull-e2e-docker-images build-e2e-binaries download-pathfinder-mac make-e2e-binaries-executable run-e2e clean-up-after-e2e
	@echo -e "$(PASS)E2E test completed!$(RESET)"

.PHONY: check-e2e-env
check-e2e-env:
	@echo -e "$(DIM)Checking for MADARA_ORCHESTRATOR_ATLANTIC_API_KEY in .env.e2e...$(RESET)"
	@if [ ! -f .env.e2e ]; then \
		echo -e "$(WARN)⚠️  WARNING: .env.e2e file not found!$(RESET)"; \
		echo -e "$(WARN)⚠️  Please create .env.e2e and add MADARA_ORCHESTRATOR_ATLANTIC_API_KEY$(RESET)"; \
		echo -e "$(DIM)Press Enter to continue or Ctrl+C to cancel...$(RESET)"; \
		read -r; \
	elif ! grep -v "^[[:space:]]*#" .env.e2e | grep -q "MADARA_ORCHESTRATOR_ATLANTIC_API_KEY"; then \
		echo -e "$(WARN)⚠️  WARNING: MADARA_ORCHESTRATOR_ATLANTIC_API_KEY not found in .env.e2e$(RESET)"; \
		echo -e "$(WARN)⚠️  Please add MADARA_ORCHESTRATOR_ATLANTIC_API_KEY to .env.e2e$(RESET)"; \
		echo -e "$(DIM)Press Enter to continue or Ctrl+C to cancel...$(RESET)"; \
		read -r; \
	else \
		API_KEY=$$(grep -v "^[[:space:]]*#" .env.e2e | grep "MADARA_ORCHESTRATOR_ATLANTIC_API_KEY" | cut -d '=' -f 2 | tr -d ' "'); \
		if [ -z "$$API_KEY" ]; then \
			echo -e "$(WARN)⚠️  WARNING: MADARA_ORCHESTRATOR_ATLANTIC_API_KEY is empty in .env.e2e$(RESET)"; \
			echo -e "$(DIM)Press Enter to continue or Ctrl+C to cancel...$(RESET)"; \
			read -r; \
		else \
			MASKED_KEY=$$(echo $$API_KEY | sed 's/\(.\{4\}\).*/\1****/'); \
			echo -e "$(PASS)✅ Found MADARA_ORCHESTRATOR_ATLANTIC_API_KEY: $$MASKED_KEY$(RESET)"; \
		fi; \
	fi
	@# Check for CARGO_TARGET_DIR in .env.e2e
	@if [ -f .env.e2e ]; then \
		if grep -v "^[[:space:]]*#" .env.e2e | grep -q "CARGO_TARGET_DIR"; then \
			ENV_TARGET_DIR=$$(grep -v "^[[:space:]]*#" .env.e2e | grep "CARGO_TARGET_DIR" | cut -d '=' -f 2 | tr -d ' "'); \
			if [ "$$ENV_TARGET_DIR" != "$(CARGO_TARGET_DIR)" ]; then \
				echo -e "$(WARN)⚠️  WARNING: CARGO_TARGET_DIR in .env.e2e ($$ENV_TARGET_DIR) differs from Makefile value$(RESET)"; \
				echo -e "$(INFO)Updating .env.e2e to use: $(CARGO_TARGET_DIR)$(RESET)"; \
				sed -i.bak '/^[[:space:]]*CARGO_TARGET_DIR/d' .env.e2e && rm -f .env.e2e.bak; \
				echo "CARGO_TARGET_DIR=$(CARGO_TARGET_DIR)" >> .env.e2e; \
			else \
				echo -e "$(PASS)✅ CARGO_TARGET_DIR already set correctly: $(CARGO_TARGET_DIR)$(RESET)"; \
			fi; \
		else \
			echo -e "$(INFO)Adding CARGO_TARGET_DIR to .env.e2e: $(CARGO_TARGET_DIR)$(RESET)"; \
			echo "CARGO_TARGET_DIR=$(CARGO_TARGET_DIR)" >> .env.e2e; \
		fi; \
	fi

.PHONY: check-e2e-mac
check-e2e-mac:
	@echo -e "$(DIM)Checking if running on Mac...$(RESET)"
	@if [ "$$(uname)" != "Darwin" ]; then \
		echo -e "$(WARN)❌ This test must be run on macOS$(RESET)"; \
		echo -e "$(INFO)Detected OS: $$(uname)$(RESET)"; \
		exit 1; \
	fi
	@echo -e "$(PASS)✅ Running on macOS$(RESET)"

.PHONY: check-e2e-dependencies
check-e2e-dependencies:
	@echo -e "$(DIM)Checking E2E dependencies...$(RESET)"
	@# Check Docker installation
	@if ! command -v docker &> /dev/null; then \
		echo -e "$(WARN)❌ Docker is not installed or not in PATH$(RESET)"; \
		exit 1; \
	fi
	@echo -e "$(PASS)✅ Docker is installed$(RESET)"
	@# Check if Docker daemon is running
	@if ! docker info &> /dev/null 2>&1; then \
		echo -e "$(WARN)❌ Docker daemon is not running. Please start Docker.$(RESET)"; \
		exit 1; \
	fi
	@echo -e "$(PASS)✅ Docker daemon is running$(RESET)"
	@# Check Anvil installation
	@if ! command -v anvil &> /dev/null; then \
		echo -e "$(WARN)❌ Anvil is not installed or not in PATH$(RESET)"; \
		exit 1; \
	fi
	@echo -e "$(PASS)✅ Anvil is installed$(RESET)"
	@# Check Forge installation
	@if ! command -v forge &> /dev/null; then \
		echo -e "$(WARN)❌ Forge is not installed or not in PATH$(RESET)"; \
		exit 1; \
	fi
	@echo -e "$(PASS)✅ Forge is installed$(RESET)"

.PHONY: pull-e2e-docker-images
pull-e2e-docker-images:
	@echo -e "$(DIM)Checking Docker images for E2E tests...$(RESET)"
	@if ! docker image inspect localstack/localstack@sha256:763947722c6c8d33d5fbf7e8d52b4bddec5be35274a0998fdc6176d733375314 > /dev/null 2>&1; then \
		echo -e "$(INFO)Pulling localstack image...$(RESET)"; \
		docker pull localstack/localstack@sha256:763947722c6c8d33d5fbf7e8d52b4bddec5be35274a0998fdc6176d733375314; \
	else \
		echo -e "$(PASS)✅ LocalStack image already exists$(RESET)"; \
	fi
	@if ! docker image inspect mongo:latest > /dev/null 2>&1; then \
		echo -e "$(INFO)Pulling mongo image...$(RESET)"; \
		docker pull mongo:latest; \
	else \
		echo -e "$(PASS)✅ Mongo image already exists$(RESET)"; \
	fi
	@echo -e "$(PASS)✅ All Docker images ready$(RESET)"


.PHONY: build-e2e-binaries
build-e2e-binaries:
	@echo -e "$(DIM)Building E2E binaries...$(RESET)"
	@mkdir -p $(CARGO_TARGET_DIR)/release
	@# Build Madara
	@echo -e "$(INFO)Building Madara...$(RESET)"
	@CARGO_TARGET_DIR=$(CARGO_TARGET_DIR) cargo build --manifest-path madara/Cargo.toml --bin madara --release
	@# Build Orchestrator
	@echo -e "$(INFO)Building Orchestrator...$(RESET)"
	@CARGO_TARGET_DIR=$(CARGO_TARGET_DIR) cargo build --package orchestrator --bin orchestrator --release
	@# Build Bootstrapper
	@echo -e "$(INFO)Building Bootstrapper...$(RESET)"
	@CARGO_TARGET_DIR=$(CARGO_TARGET_DIR) cargo build --package bootstrapper --bin bootstrapper --release
	@# Build E2E test package
	@echo -e "$(INFO)Building E2E test package...$(RESET)"
	@CARGO_TARGET_DIR=$(CARGO_TARGET_DIR) cargo build -p e2e
	@echo -e "$(PASS)✅ All binaries built$(RESET)"

.PHONY: download-pathfinder-mac
download-pathfinder-mac:
	@echo -e "$(DIM)Downloading Pathfinder binary for Mac...$(RESET)"
	@mkdir -p $(CARGO_TARGET_DIR)/release
	@if [ ! -f $(CARGO_TARGET_DIR)/release/pathfinder ]; then \
		curl -L -o pathfinder.tar.gz $(PATHFINDER_URL_MAC); \
		tar -xf pathfinder.tar.gz -C $(CARGO_TARGET_DIR)/release/; \
		rm pathfinder.tar.gz; \
		echo -e "$(PASS)✅ Pathfinder downloaded$(RESET)"; \
	else \
		echo -e "$(INFO)Pathfinder binary already exists, skipping download.$(RESET)"; \
	fi

.PHONY: make-e2e-binaries-executable
make-e2e-binaries-executable:
	@echo -e "$(DIM)Making binaries executable...$(RESET)"
	@chmod +x $(CARGO_TARGET_DIR)/release/madara
	@chmod +x $(CARGO_TARGET_DIR)/release/bootstrapper
	@chmod +x $(CARGO_TARGET_DIR)/release/pathfinder
	@chmod +x $(CARGO_TARGET_DIR)/release/orchestrator
	@chmod +x test_utils/scripts/deploy_dummy_verifier.sh
	@echo -e "$(PASS)✅ Binaries are executable$(RESET)"

.PHONY: run-e2e
run-e2e:
	@echo -e "$(DIM)Running E2E bridge tests...$(RESET)"
	@AWS_REGION=$(AWS_REGION) \
	CARGO_TARGET_DIR=$(CARGO_TARGET_DIR) \
	RUST_LOG=info cargo test \
		--package e2e test_bridge_deposit_and_withdraw \
		-- --test-threads=10 --nocapture
	@echo -e "$(PASS)✅ E2E bridge tests completed$(RESET)"

.PHONY: clean-up-after-e2e
clean-up-after-e2e:
	@echo -e "$(DIM)Cleaning up e2e_data directory...$(RESET)"
	@rm -rf e2e_data
	@echo -e "$(PASS)✅ e2e_data directory cleaned$(RESET)"

# ============================================================================ #

.PHONY: test-orchestrator
test-orchestrator:
	@echo -e "$(DIM)Running unit tests with coverage...$(RESET)"
	@RUST_LOG=debug RUST_BACKTRACE=1 cargo llvm-cov nextest \
		--release \
		--features testing \
		--lcov \
		--output-path lcov.info \
		--test-threads=1 \
		--package "orchestrator*" \
		--no-fail-fast
	@echo -e "$(PASS)Unit tests completed!$(RESET)"

.PHONY: test
test: test-e2e test-orchestrator
	@echo -e "$(PASS)All tests completed!$(RESET)"

.PHONY: pre-push
pre-push: setup-cairo
	@echo -e "$(DIM)Running pre-push checks...$(RESET)"
	@echo -e "$(INFO)Running code quality checks...$(RESET)"
	@$(VENV_ACTIVATE) && $(MAKE) --silent check
	@echo -e "$(PASS)Pre-push checks completed successfully!$(RESET)"

.PHONY: git-hook
git-hook:
	@git config core.hooksPath .githooks

.PHONY: setup-l2
setup-l2:
	@echo -e "$(DIM)Setting up orchestrator with L2 layer...$(RESET)"
	@cargo run --package orchestrator -- setup --layer l2 --aws --aws-s3 --aws-sqs --aws-sns --aws-event-bridge --event-bridge-type schedule

.PHONY: setup-l2-localstack
setup-l2-localstack:
	@echo -e "$(DIM)Setting up orchestrator with L2 layer and Localstack...$(RESET)"
	@cargo run --package orchestrator -- setup --layer l2 --aws --aws-s3 --aws-sqs --aws-sns --aws-event-bridge --event-bridge-type rule

.PHONY: setup-l3
setup-l3:
	@echo -e "$(DIM)Setting up orchestrator with L3 layer...$(RESET)"
	@cargo run --package orchestrator -- setup --layer l3 --aws --aws-s3 --aws-sqs --aws-sns --aws-event-bridge --event-bridge-type schedule

.PHONY: setup-l3-localstack
setup-l3-localstack:
	@echo -e "$(DIM)Setting up orchestrator with L3 layer abd Localstack...$(RESET)"
	@cargo run --package orchestrator -- setup --layer l3 --aws --aws-s3 --aws-sqs --aws-sns --aws-event-bridge --event-bridge-type rule

.PHONY: run-orchestrator-l2
run-orchestrator-l2:
	@echo -e "$(DIM)Running orchestrator...$(RESET)"
	@cargo run --package orchestrator -- run --layer l2 --aws --aws-s3 --aws-sqs --aws-sns --settle-on-ethereum --atlantic --da-on-ethereum --madara-version 0.14.0 2>&1


.PHONY: run-orchestrator-l3
run-orchestrator-l3:
	@echo -e "$(DIM)Running orchestrator...$(RESET)"
	@cargo run --package orchestrator -- run --layer l3 --aws --aws-s3 --aws-sqs --aws-sns --settle-on-starknet --atlantic --mock-atlantic-server --da-on-starknet --madara-version 0.14.0 2>&1

.PHONY: watch-orchestrator
watch-orchestrator:
	@echo -e "$(DIM)Watching orchestrator for changes...$(RESET)"
	@cargo watch -x 'run --release --package orchestrator -- run --layer l3 --aws --aws-s3 --aws-sqs --aws-sns --settle-on-starknet --atlantic --da-on-starknet' 2>&1

# Run the mock Atlantic server with enhanced CLI
# Usage: make run-mock-atlantic-server
#        PORT=4002 make run-mock-atlantic-server                    # Custom port
#        MAX_CONCURRENT_JOBS=5 make run-mock-atlantic-server        # Limit concurrent jobs
#        PORT=8080 FAILURE_RATE=0.2 MAX_CONCURRENT_JOBS=3 make run-mock-atlantic-server  # All options
.PHONY: run-mock-atlantic-server
run-mock-atlantic-server:
	@echo -e "$(DIM)Starting mock Atlantic server...$(RESET)"
	@CMD="cargo run --release --package utils-mock-atlantic-server --"; \
	if [ ! -z "$(PORT)" ]; then \
		CMD="$$CMD --port $(PORT)"; \
		echo -e "$(INFO)Using custom port $(PORT)$(RESET)"; \
	fi; \
	if [ ! -z "$(FAILURE_RATE)" ]; then \
		CMD="$$CMD --failure-rate $(FAILURE_RATE)"; \
		echo -e "$(INFO)Using failure rate $(FAILURE_RATE)$(RESET)"; \
	fi; \
	if [ ! -z "$(BIND_ADDR)" ]; then \
		CMD="$$CMD --bind-addr $(BIND_ADDR)"; \
		echo -e "$(INFO)Binding to address $(BIND_ADDR)$(RESET)"; \
	fi; \
	if [ ! -z "$(MAX_CONCURRENT_JOBS)" ]; then \
		CMD="$$CMD --max-concurrent-jobs $(MAX_CONCURRENT_JOBS)"; \
		echo -e "$(INFO)Max concurrent jobs: $(MAX_CONCURRENT_JOBS)$(RESET)"; \
	fi; \
	$$CMD

.PHONY: setup-bootstrapper
setup-bootstrapper:
	@echo -e "$(DIM)Setting up bootstrapper...$(RESET)"
	@cp -r ./build-artifacts/bootstrapper/solidity/starkware/ ./bootstrapper-v2/contracts/ethereum/src/starkware/
	@cp -r ./build-artifacts/bootstrapper/solidity/third_party/ ./bootstrapper-v2/contracts/ethereum/src/third_party/
	@cp -r ./build-artifacts/bootstrapper/solidity/out/ ./bootstrapper-v2/contracts/ethereum/out/
	@cp -r ./build-artifacts/bootstrapper/cairo/target/ ./bootstrapper-v2/contracts/madara/target/
	@echo -e "$(PASS)Bootstrapper setup complete!$(RESET)"<|MERGE_RESOLUTION|>--- conflicted
+++ resolved
@@ -14,13 +14,9 @@
 
   [ SETUP ]
 
-<<<<<<< HEAD
   - setup-cairo             Setup Cairo 0 environment for building
-  - setup-l2                Setup orchestrator with L2 layer (default)
-=======
   - setup-l2                Setup orchestrator with L2 layer
   - setup-l2-localstack     Setup orchestrator with L2 layer and Localstack
->>>>>>> 29fe1b74
   - setup-l3                Setup orchestrator with L3 layer
   - setup-l3-localstack     Setup orchestrator with L3 layer and Localstack
   - run-orchestrator-l2     Run the orchestrator with AWS services and Ethereum settlement
