# ============================================================================ #
#                              STARKNET NODE RUNNER                            #
# ============================================================================ #

define HELP
Madara Node Runner

Helper for running the starknet Madara node.

Usage:
  make <target>

Targets:

  [ SETUP ]

  - setup-l2                Setup orchestrator with L2 layer (default)
  - setup-l3                Setup orchestrator with L3 layer
  - run-orchestrator-l2     Run the orchestrator with AWS services and Ethereum settlement
  - run-orchestrator-l3     Run the orchestrator with AWS services and Starknet settlement

  [ RUNNING MADARA ]

  Runs Madara, automatically pulling the required image if it is not already
  available. Note that it is also required for you to have added the necessary
  secrets to `./secrets/`, or the nodes will fail to start.

  - start             Starts the Madara node
  - watch-orchestrator Run orchestrator with auto-restart on code changes

  [ STOPPING MADARA ]

  Note that this will only pause container execution and not delete it, its
  volume or image.

  - stop              Stops the Madara node

  [ RESTARTING MADARA ]

  Restarts Madara, possibly cleaning containers, images and volumes in the
  process. Note that it is also required for you to have added the necessary
  secrets to `./secrets/`, or the nodes will fail to restart.

  - restart           Restarts the Madara node
  - frestart          Perform a full clean and restarts the Madara node

  [ LOGGING MADARA ]

  This will show logging outputs for the Madara container. Defaults to following
  the output, <Ctrl-C> to quit.

  - logs              View logs for Madara

  [ DOWLOAD DEPENDENCIES ]

  Images are downloaded from the github container registry. Note that to avoid
  continuousy downloading images those are exported to a `tar.gz` as artefacts.

  - images             Downloads the Madara Docker image

  [ CLEANING DEPENDECIES ]

  Will remove running containers, images and even local db. Use the latter with
  care as removing the local db will force a resync from genesys.

  - clean              Stop containers and prune images
  - clean-db           Perform clean and remove local database
  - fclean             Perform clean-db and remove local images

  [ CODE QUALITY ]

  Runs various code quality checks including formatting and linting.

  - check              Run code quality checks (fmt, clippy)
  - fmt                Format code using taplo and cargo fmt
  - pre-push         Run formatting and checks before committing / Pushing

  [ TESTING ]

  Runs various types of tests for the codebase.

  - test-e2e          Run end-to-end tests
  - test-orchestrator Run unit tests with coverage report
  - test              Run all tests (e2e and unit)

  [ OTHER COMMANDS ]

  - help               Show this help message
  - git-hook           Setup git hooks path to .githooks
  - run-mock-atlantic-server  Run the mock Atlantic server (options: PORT=4002 FAILURE_RATE=0.1 MAX_CONCURRENT_JOBS=5 BIND_ADDR=0.0.0.0)

endef
export HELP

SECRETS        := .secrets/rpc_api.secret
DB_PATH        := /var/lib/madara

DOCKER_COMPOSE := docker compose -f compose.yaml
DOCKER_TAG     := madara:latest
DOCKER_IMAGE   := ghcr.io/madara-alliance/$(DOCKER_TAG)
DOCKER_GZ      := image.tar.gz
ARTIFACTS      := ./build-artifacts

# dim white italic
DIM            := \033[2;3;37m

# bold cyan
INFO           := \033[1;36m

# bold green
PASS           := \033[1;32m

# bold red
WARN           := \033[1;31m

RESET          := \033[0m

.PHONY: all
all: help

.PHONY: help
help:
	@echo "$$HELP"

.PHONY: start
start: images $(SECRETS)
	@echo -e "$(DIM)running$(RESET) $(PASS)madara$(RESET)"
	@$(DOCKER_COMPOSE) up -d

.PHONY: stop
stop:
	@echo -e "$(DIM)stopping$(RESET) $(WARN)madara$(RESET)"
	@$(DOCKER_COMPOSE) stop

.PHONY: logs
logs:
	@echo -e "$(DIM)logs for$(RESET) $(INFO)madara$(RESET)";
	@$(DOCKER_COMPOSE) logs -f -n 100 madara;

.PHONY: images
images: $(DOCKER_GZ)

$(DOCKER_GZ):
	@echo -e "$(DIM)downloading$(RESET) $(PASS)madara$(RESET)"
	@docker pull $(DOCKER_IMAGE)
	@docker tag $(DOCKER_IMAGE) $(DOCKER_TAG)
	@docker rmi $(DOCKER_IMAGE)
	@docker image save -o $(DOCKER_GZ) $(DOCKER_TAG)

.PHONY: clean
clean: stop
	@echo -e "$(DIM)pruning containers$(RESET)"
	@docker container prune -f
	@echo -e "$(DIM)pruning images$(RESET)"
	@docker image prune -f
	@echo -e "$(WARN)images cleaned$(RESET)"

.PHONY: clean-db
clean-db:
	@echo -e "$(WARN)This action will result in irrecoverable loss of data!$(RESET)"
	@echo -e "$(DIM)Are you sure you want to proceed?$(RESET) $(PASS)[y/N] $(RESET)" && \
	read ans && \
	case "$$ans" in \
		[yY]*) true;; \
		*) false;; \
	esac
	@$(MAKE) --silent clean
	@echo -e "$(DIM)removing madara database on host$(RESET)"
	@rm -rf $(DB_PATH);

.PHONY: fclean
fclean: clean-db
	@echo -e "$(DIM)removing local images tar.gz$(RESET)"
	@rm -rf $(DOCKER_GZ)
	@echo -e "$(WARN)artefacts cleaned$(RESET)"

.PHONY: restart
restart: clean
	@$(MAKE) --silent start

.PHONY: frestart
frestart: fclean
	@$(MAKE) --silent start

.PHONY: artifacts
artifacts:
	./scripts/artifacts.sh


.PHONY: check
check:
	@echo -e "$(DIM)Running code quality checks...$(RESET)"
	@echo -e "$(INFO)Running prettier check...$(RESET)"
	@npm install
	@npx prettier --check .
	@echo -e "$(INFO)Running cargo fmt check...$(RESET)"
	@cargo fmt -- --check
	@echo -e "$(INFO)Running taplo fmt check...$(RESET)"
	@taplo fmt --config=./taplo/taplo.toml --check
	@echo -e "$(INFO)Running cargo clippy workspace checks...$(RESET)"
	@cargo clippy --workspace --no-deps -- -D warnings
	@echo -e "$(INFO)Running cargo clippy workspace tests...$(RESET)"
	@cargo clippy --workspace --tests --no-deps -- -D warnings
	@echo -e "$(INFO)Running cargo clippy with testing features...$(RESET)"
	@cargo clippy --workspace --exclude madara --features testing --no-deps -- -D warnings
	@echo -e "$(INFO)Running cargo clippy with testing features and tests...$(RESET)"
	@cargo clippy --workspace --exclude madara --features testing --tests --no-deps -- -D warnings
	@echo -e "$(INFO)Running markdownlint check...$(RESET)"
	@npx markdownlint -c .markdownlint.json -q -p .markdownlintignore .
	@echo -e "$(PASS)All code quality checks passed!$(RESET)"

.PHONY: fmt
fmt:
	@echo -e "$(DIM)Running code formatters...$(RESET)"
	@echo -e "$(INFO)Running taplo formatter...$(RESET)"
	@npm install
	@npx prettier --write .
	@echo -e "$(PASS)Code formatting complete!$(RESET)"
	@echo -e "$(DIM)Running code formatters...$(RESET)"
	@echo -e "$(INFO)Running taplo formatter...$(RESET)"
	@taplo format --config=./taplo/taplo.toml
	@echo -e "$(INFO)Running cargo fmt...$(RESET)"
	@cargo fmt
	@echo -e "$(PASS)Code formatting complete!$(RESET)"

.PHONY: test-e2e
test-e2e:
	@echo -e "$(DIM)Running E2E tests...$(RESET)"
	@RUST_LOG=info cargo nextest run --release --features testing --workspace test_orchestrator_workflow -E 'test(test_orchestrator_workflow)' --no-fail-fast
	@echo -e "$(PASS)E2E tests completed!$(RESET)"

.PHONY: test-orchestrator
test-orchestrator:
	@echo -e "$(DIM)Running unit tests with coverage...$(RESET)"
	@RUST_LOG=debug RUST_BACKTRACE=1 cargo llvm-cov nextest \
		--release \
		--features testing \
		--lcov \
		--output-path lcov.info \
		--test-threads=1 \
		--package "orchestrator*" \
		--no-fail-fast
	@echo -e "$(PASS)Unit tests completed!$(RESET)"

.PHONY: test
test: test-e2e test-orchestrator
	@echo -e "$(PASS)All tests completed!$(RESET)"

.PHONY: pre-push
pre-push:
	@echo -e "$(DIM)Running pre-push checks...$(RESET)"
	@echo -e "$(INFO)Running code quality checks...$(RESET)"
	@$(MAKE) --silent check
	@echo -e "$(PASS)Pre-push checks completed successfully!$(RESET)"

.PHONY: git-hook
git-hook:
	@git config core.hooksPath .githooks

.PHONY: setup-l2
setup-l2:
	@echo -e "$(DIM)Setting up orchestrator with L2 layer...$(RESET)"
	@cargo run --package orchestrator -- setup --layer l2 --aws --aws-s3 --aws-sqs --aws-sns --aws-event-bridge --event-bridge-type rule

.PHONY: setup-l3
setup-l3:
	@echo -e "$(DIM)Setting up orchestrator with L3 layer...$(RESET)"
	@cargo run --package orchestrator -- setup --layer l3 --aws --aws-s3 --aws-sqs --aws-sns --aws-event-bridge --event-bridge-type rule

.PHONY: run-orchestrator-l2
run-orchestrator-l2:
	@echo -e "$(DIM)Running orchestrator...$(RESET)"
<<<<<<< HEAD
	@cargo run --release --package orchestrator -- run --layer l2 --aws --aws-s3 --aws-sqs --aws-sns --settle-on-ethereum --atlantic --da-on-ethereum 2>&1
=======
	@cargo run --release --package orchestrator -- run --layer l2 --aws --aws-s3 --aws-sqs --aws-sns --settle-on-ethereum --atlantic --da-on-ethereum --madara-version 0.13.2 2>&1
>>>>>>> c08fc7d3


.PHONY: run-orchestrator-l3
run-orchestrator-l3:
	@echo -e "$(DIM)Running orchestrator...$(RESET)"
	@cargo run --release --package orchestrator -- run --layer l3 --aws --aws-s3 --aws-sqs --aws-sns --settle-on-starknet --atlantic --mock-atlantic-server --da-on-starknet 2>&1

.PHONY: watch-orchestrator
watch-orchestrator:
	@echo -e "$(DIM)Watching orchestrator for changes...$(RESET)"
	@cargo watch -x 'run --release --package orchestrator -- run --layer l3 --aws --aws-s3 --aws-sqs --aws-sns --settle-on-starknet --atlantic --da-on-starknet' 2>&1

# Run the mock Atlantic server with enhanced CLI
# Usage: make run-mock-atlantic-server
#        PORT=4002 make run-mock-atlantic-server                    # Custom port
#        MAX_CONCURRENT_JOBS=5 make run-mock-atlantic-server        # Limit concurrent jobs
#        PORT=8080 FAILURE_RATE=0.2 MAX_CONCURRENT_JOBS=3 make run-mock-atlantic-server  # All options
.PHONY: run-mock-atlantic-server
run-mock-atlantic-server:
	@echo -e "$(DIM)Starting mock Atlantic server...$(RESET)"
	@CMD="cargo run --release --package utils-mock-atlantic-server --"; \
	if [ ! -z "$(PORT)" ]; then \
		CMD="$$CMD --port $(PORT)"; \
		echo -e "$(INFO)Using custom port $(PORT)$(RESET)"; \
	fi; \
	if [ ! -z "$(FAILURE_RATE)" ]; then \
		CMD="$$CMD --failure-rate $(FAILURE_RATE)"; \
		echo -e "$(INFO)Using failure rate $(FAILURE_RATE)$(RESET)"; \
	fi; \
	if [ ! -z "$(BIND_ADDR)" ]; then \
		CMD="$$CMD --bind-addr $(BIND_ADDR)"; \
		echo -e "$(INFO)Binding to address $(BIND_ADDR)$(RESET)"; \
	fi; \
	if [ ! -z "$(MAX_CONCURRENT_JOBS)" ]; then \
		CMD="$$CMD --max-concurrent-jobs $(MAX_CONCURRENT_JOBS)"; \
		echo -e "$(INFO)Max concurrent jobs: $(MAX_CONCURRENT_JOBS)$(RESET)"; \
	fi; \
	$$CMD

.PHONY: setup-bootstrapper
setup-bootstrapper:
	@echo -e "$(DIM)Setting up bootstrapper...$(RESET)"
	@cp -r ./build-artifacts/bootstrapper/solidity/starkware/ ./bootstrapper-v2/contracts/ethereum/src/starkware/
	@cp -r ./build-artifacts/bootstrapper/solidity/third_party/ ./bootstrapper-v2/contracts/ethereum/src/third_party/
	@cp -r ./build-artifacts/bootstrapper/solidity/out/ ./bootstrapper-v2/contracts/ethereum/out/
	@cp -r ./build-artifacts/bootstrapper/cairo/target/ ./bootstrapper-v2/contracts/madara/target/
	@echo -e "$(PASS)Bootstrapper setup complete!$(RESET)"<|MERGE_RESOLUTION|>--- conflicted
+++ resolved
@@ -270,11 +270,7 @@
 .PHONY: run-orchestrator-l2
 run-orchestrator-l2:
 	@echo -e "$(DIM)Running orchestrator...$(RESET)"
-<<<<<<< HEAD
-	@cargo run --release --package orchestrator -- run --layer l2 --aws --aws-s3 --aws-sqs --aws-sns --settle-on-ethereum --atlantic --da-on-ethereum 2>&1
-=======
 	@cargo run --release --package orchestrator -- run --layer l2 --aws --aws-s3 --aws-sqs --aws-sns --settle-on-ethereum --atlantic --da-on-ethereum --madara-version 0.13.2 2>&1
->>>>>>> c08fc7d3
 
 
 .PHONY: run-orchestrator-l3
