--- conflicted
+++ resolved
@@ -180,91 +180,6 @@
 frestart: fclean
 	@$(MAKE) --silent start
 
-<<<<<<< HEAD
-.PHONY: snos
-snos:
-	rm -rf orchestrator_venv && \
-	python3.9 -m venv orchestrator_venv && \
-	. ./orchestrator_venv/bin/activate && \
-	pip install cairo-lang==0.13.2 "sympy<1.13.0" --use-feature=2020-resolver  && \
-	mkdir -p orchestrator/build && \
-	git submodule update --init --recursive && \
-	cd orchestrator/cairo-lang && \
-	git checkout $(CAIRO_LANG_COMMIT) && \
-	cd ../.. && \
-	cairo-compile orchestrator/cairo-lang/src/starkware/starknet/core/os/os.cairo --output orchestrator/build/os_latest.json --cairo_path orchestrator/cairo-lang/src
-
-# =============================================================================
-# Starknet Contract Build System
-# =============================================================================
-# This Makefile manages the build process for various Starknet contracts including
-# StarkGate, Braavos, and Argent. It handles both legacy and latest versions,
-# supporting multiple architectures (amd64/arm64).
-
-.PHONY: setup setup-linux ensure-asdf starkgate-contracts-latest braavos-account-cairo argent-contracts-starknet artifacts starkgate-contracts-legacy
-
-# =============================================================================
-# Configuration Variables
-# =============================================================================
-
-# Contract version tags and commit hashes
-STARKGATE_CONTRACTS_VERSION_TAG="v2.0.1"
-ARGENT_CONTRACTS_COMMIT_HASH="1352198956f36fb35fa544c4e46a3507a3ec20e3"
-BRAAVOS_CONTRACTS_COMMIT_HASH="12b82a87b93ba9bfdf2cbbde2566437df2e0c6c8"
-
-# Environment setup
-SHELL := /bin/bash
-# TODO: $(HOME) may be unset, empty, or incorrectly set in some environments.
-#       This can cause scripts to attempt writing to `/`, resulting in permission errors.
-#       Consider defaulting to a fallback directory if HOME is not reliably set.
-HOME_DIR := $(HOME)
-
-# Virtual environment paths
-VENV_DIR := $(PWD)/venv
-VENV_BIN := $(VENV_DIR)/bin
-PYTHON := $(VENV_BIN)/python
-PIP := $(VENV_BIN)/pip
-SOLC_SELECT := $(VENV_BIN)/solc-select
-SOLC ?= $(VENV_BIN)/solc
-
-# =============================================================================
-# Virtual Environment Setup
-# =============================================================================
-
-# Target: setup-venv
-# Creates and configures Python virtual environment with required dependencies
-setup-venv:
-	python3 -m venv $(VENV_DIR)
-	$(PIP) install --upgrade pip
-	$(PIP) install solc-select
-	$(SOLC_SELECT) install 0.8.24
-	$(SOLC_SELECT) use 0.8.24
-	$(SOLC) --version
-
-# =============================================================================
-# ASDF Version Manager Setup
-# =============================================================================
-
-# Target: ensure-asdf
-# Installs and configures ASDF version manager for Scarb
-# Uses direct git clone installation for all platforms (macOS/Linux)
-ensure-asdf:
-	@if [ ! -f "$(HOME_DIR)/.asdf/asdf.sh" ]; then \
-		echo "Cleaning up existing ASDF installation..."; \
-		rm -rf $(HOME_DIR)/.asdf; \
-		echo "Installing ASDF..."; \
-		git clone https://github.com/asdf-vm/asdf.git $(HOME_DIR)/.asdf --branch v0.14.1; \
-		echo '. "$(HOME_DIR)/.asdf/asdf.sh"' >> $(HOME_DIR)/.bashrc; \
-	fi; \
-	if [ -f "$(HOME_DIR)/.asdf/asdf.sh" ]; then \
-		. "$(HOME_DIR)/.asdf/asdf.sh" && \
-		if ! asdf plugin list | grep -q scarb; then \
-			asdf plugin add scarb https://github.com/software-mansion/asdf-scarb.git; \
-		fi; \
-	else \
-		echo "Failed to install ASDF properly"; \
-		exit 1; \
-=======
 .PHONY: artifacts
 artifacts:
 	@if [ -d "$(ARTIFACTS)/argent"             ] || \
@@ -281,7 +196,6 @@
 			[yY]*) true;; \
 		*) false;; \
 	esac \
->>>>>>> 8a8050e4
 	fi
 	@rm -rf "$(ARTIFACTS)/argent"
 	@rm -rf "$(ARTIFACTS)/bravoos"
