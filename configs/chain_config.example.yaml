# Human readable chain name, for displaying to the console.
chain_name: "Starknet Mainnet"

chain_id: "SN_MAIN"

# The URL of the gateway and Feeder Gateway your nodes should sync from.
feeder_gateway_url: "http://localhost:8080/feeder_gateway/"
gateway_url: "http://localhost:8080/gateway/"

# For starknet, this is the STRK ERC-20 contract on starknet.
native_fee_token_address: "0x04718f5a0fc34cc1af16a1cdee98ffb20c31f5cd61d6ab07201858f4287c938d"

# For starknet, this is the ETH ERC-20 contract on starknet.
parent_fee_token_address: "0x049d36570d4e46f48e99674bd3fcc84644ddd6b96f7c741b1562b82f9e004dc7"

# The Starknet core contract address for the L1 watcher.
eth_core_contract_address: "0xc662c410C0ECf747543f5bA90660f6ABeBD9C8c4"

# Most recent Starknet version supported
latest_protocol_version: "0.13.2"

# /!\ Only used for block production.
# Target time interval between blocks, in seconds
block_time: "30s"

# /!\ Only used for block production.
# Block time is divided into "ticks": everytime this duration elapses, the pending block is updated.
pending_block_update_time: "2s"

# /!\ Only used for block production.
# Block production is handled in batches; each batch will pop this number of transactions from the mempool. This is
# primarily useful for optimistic parallelization.
# A value too high may have a performance impact - you will need some testing to find the best value for your network.
execution_batch_size: 16

# /!\ Only used for block production.
# The bouncer is in charge of limiting block sizes. This is where the max number of step per block, gas etc are.
bouncer_config:
  block_max_capacity:
    # Maximum gas limit per block
    sierra_gas: 5000000000
    # Maximum length of message segments
    message_segment_length: 3700
    # Maximum number of events per block
    n_events: 5000
    # Maximum size of state differences per block
    state_diff_size: 4000
    # Maximum L1 gas
    l1_gas: 2500000
    # Maximum number of transactions per block
<<<<<<< HEAD
    n_txs: 18446744073709551615
  builtin_weights:
    pedersen: 4050
    range_check: 70
    ecdsa: 10561
    bitwise: 583
    poseidon: 491
    keccak: 136189
    ec_op: 4085
    mul_mod: 604
    add_mod: 230
    range_check96: 56
=======
    n_txs: 600
    # Maximum proving gas
    proving_gas: 5500000000
  blake_weight: 5263
  builtin_weights:
    gas_costs:
      pedersen: 4769
      range_check: 70
      ecdsa: 1666666
      ecop: 714875
      bitwise: 583
      keccak: 510707
      poseidon: 10000
      add_mod: 312
      mul_mod: 604
      range_check96: 56
>>>>>>> 7d6e3a5b

# /!\ Only used for block production.
# Address of the sequencer (0x0 for a full node).
sequencer_address: "0x0"

# Transaction limit in the mempool.
mempool_max_transactions: 10000
# Transaction limit in the mempool, additional limit for declare transactions.
mempool_max_declare_transactions: 20
# Max age of a transaction in the mempool. Null for no age limit.
# mempool_tx_max_age: "5h"
mempool_ttl: null
l2_gas_target: 2000000000
min_l2_gas_price: 100000
l2_gas_price_max_change_denominator: 48<|MERGE_RESOLUTION|>--- conflicted
+++ resolved
@@ -48,20 +48,6 @@
     # Maximum L1 gas
     l1_gas: 2500000
     # Maximum number of transactions per block
-<<<<<<< HEAD
-    n_txs: 18446744073709551615
-  builtin_weights:
-    pedersen: 4050
-    range_check: 70
-    ecdsa: 10561
-    bitwise: 583
-    poseidon: 491
-    keccak: 136189
-    ec_op: 4085
-    mul_mod: 604
-    add_mod: 230
-    range_check96: 56
-=======
     n_txs: 600
     # Maximum proving gas
     proving_gas: 5500000000
@@ -78,7 +64,6 @@
       add_mod: 312
       mul_mod: 604
       range_check96: 56
->>>>>>> 7d6e3a5b
 
 # /!\ Only used for block production.
 # Address of the sequencer (0x0 for a full node).
