--- conflicted
+++ resolved
@@ -1,8 +1,4 @@
 [toolchain]
-<<<<<<< HEAD
-channel = "1.87"
-=======
 channel = "1.89"
->>>>>>> 973787d2
 components = ["rust-src", "rustfmt", "clippy", "rust-analyzer"]
 profile = "minimal"