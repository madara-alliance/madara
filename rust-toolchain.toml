[toolchain]
<<<<<<< HEAD
# TODO: don't require nightly (see
# https://github.com/keep-starknet-strange/snos/issues/462)
channel = "nightly-2024-09-05"
components = ["rustfmt", "clippy", "rust-analyzer"]
=======
channel = "1.81"
components = ["rust-src", "rustfmt", "clippy", "rust-analyzer"]
>>>>>>> 88ed67cd
profile = "minimal"<|MERGE_RESOLUTION|>--- conflicted
+++ resolved
@@ -1,11 +1,6 @@
 [toolchain]
-<<<<<<< HEAD
 # TODO: don't require nightly (see
 # https://github.com/keep-starknet-strange/snos/issues/462)
 channel = "nightly-2024-09-05"
-components = ["rustfmt", "clippy", "rust-analyzer"]
-=======
-channel = "1.81"
 components = ["rust-src", "rustfmt", "clippy", "rust-analyzer"]
->>>>>>> 88ed67cd
 profile = "minimal"