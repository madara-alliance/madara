--- conflicted
+++ resolved
@@ -17,27 +17,10 @@
 COPY cairo cairo
 COPY cairo_0 cairo_0
 
-<<<<<<< HEAD
-
-=======
->>>>>>> 85fb08e3
 # Installing scarb, new since devnet integration
 # Installation steps are taken from the scarb build script
 # https://github.com/software-mansion/scarb/blob/main/install.sh
 ENV SCARB_VERSION="v2.8.2"
-<<<<<<< HEAD
-ENV SHELL /bin/bash
-RUN curl --proto '=https' --tlsv1.2 -sSf https://docs.swmansion.com/scarb/install.sh | sh -s -- ${SCARB_VERSION}
-ENV PATH="/root/.local/bin:${PATH}"
-RUN scarb --version
-
-# Install runtime dependencies
-RUN apt-get -y update && \
-    apt-get install -y openssl ca-certificates busybox && \
-    apt-get autoremove -y; \
-    apt-get clean; \
-    rm -rf /var/lib/apt/lists/*
-=======
 ENV SCARB_REPO="https://github.com/software-mansion/scarb/releases/download"
 ENV PLATFORM="x86_64-unknown-linux-gnu"
 ENV SCARB_TARGET="/usr/src/scarb.tar.gz"
@@ -46,7 +29,6 @@
     $SCARB_REPO/$SCARB_VERSION/scarb-$SCARB_VERSION-$PLATFORM.tar.gz && \
     tar -xz -C /usr/src/ --strip-components=1 -f $SCARB_TARGET &&       \
     mv /usr/src/bin/scarb /bin
->>>>>>> 85fb08e3
 
 # Build the application in release mode
 RUN cargo build --release
