# Madara Changelog

## Next release

<<<<<<< HEAD
- fix: contract 0 state diff fixed
=======
- refactor(rpc): re-worked rpc tower server and added proper websocket support
>>>>>>> 7ef09fbd
- fix(network): added the FGW and gateway url to the chain config
- fix(block_hash): block hash mismatch on transaction with an empty signature
- feat: declare v0, l1 handler support added
- feat: strk gas price cli param added
- fix(snos): added special address while closing block for SNOS
- fix(mempool): validator errors were ignored in `mempool/rsc/lib.rs`
- fix(primitives): fixed storage entries not being sorted in state commitment
- fix(devnet): devnet predeployed contracts stable address across systems (re)
- chore: Fixed README table format
- fix(cli): fixed devnet cli arguments
- fix(db): max rocksdb LOG files count and size and add more memory metrics
- fix(devnet): devnet predeployed contracts stable address across systems
- feat: gas fee flag added
- fix(mempool): fixed proptesting of the inner mempool
- fix(clippy): disallow printlns in workspace
- fix(db): storing a block needs to clear the current pending block
- fix(sync): Fixed pipeline stalling on machines with few cpu cores
- fix(rpc): handle batched requests in middleware
- chore: padded devnet address display with 64 chars
- feat(script): added more capabilities to the launcher script
- fix(fgw): sync from other nodes and block signature
- fix: added more launcher capabilities
- fix(cleanup): Updated EditorConfig to 4-space indents
- fix(tests): Fixed local testing scripts
- fix: override chain config
- fix: estimate_fee should through an error if any txn fails
- fix: rejected transaction block production panic
- fix(sync): pending block retrying mechanism
- feat(clean): dc_db: rename `DbBlockId::BlockN` to `DbBlockId::Number`
- feat(cli): Environment variables can be used to specify Madara parameters
- fix:(tests): Add testing feature to mc-db dev dependency (#294)
- feat: new crate gateway client & server
- test: Starknet-js basic tests added
- test: add block conversion task test
- fix(docs): updated readme and fixed launcher
- fix(ci): added gateway key to fix rate limit on tests
- feat(cli): launcher script and release workflows
- fix: cleaned cli settings for sequencer, devnet and full
- feat: move to karnot runner
- fix: docker file fixes for devnet
- fix(block-production): fix bouncer calculation and declared classes
- fix: Fix pending block sync and add real FGW tests
- test: tests added for verify and apply task in l2 sync
- fix: UDC cairo 0 migration & events logic fix
- fix: response of spec version rpc call fixed
- tests: integration test for l2 fetch task added
- refactor: calculate class hashes in devnet
- feat: add config file and preset configure chain
- refactor: change default chain id and add custom flag to override
- fix: generate a fixed set of public and private keys for devnet
- fix: defaulted l1 gas price in devnet mode
- fix: fixed anvil port value in tests
- fix: flaky tests in gas price worker fixed
- ci: add coveralls report
- test: added tests for declare and deploy transactions
- fix: pending block must always be returned in rpc even if none is in db
- fix: fixed the starting block arg with an ignore_block_order argument
- docs: fixed Docker Compose instructions
- fix: removed unused dependencies with udeps and machete
- feat: add devnet via `--devnet` cli argument
- refactor: class import from FGW
- code docs: documented how get_storage_at is implemented
- fix: L1 rpc <=> network mismatch
- feat: rpc versioning
- feat: bumping Starknet version from v0.13.2 to Starknet v0.13.2.1
- fix: replaced old namings with adapted namings
- refactor: block import is now centrally done in a single crate
- tests: add e2e tests for rpc read methods
- tests: add e2e tests for the node
- fix: fixed some readme stuff
- feat: gas price provider added for block production
- feat: l1 sync service
- feat: gas price worker for l1
- test: tests added for eth client and event subscription
- feat: Added l1->l2 messaging
- test: add unitests primitives
- tests: add e2e tests for the node
- tests: add tests for the rpcs endpoints
- fix: pending contract storage not stored properly
- test: add tests crate `db`
- fix: --sync-l1-disabled cli option (#225)
- feat: experimental block production and mempool
- refactor: L1BlockMetric is intialized inside the EthereumClient new function
- refactor: BlockMetrics divided in L1BlockMetrics and BlockMetrics
- test: tests added for eth client and event subscription
- feat: add support for Starknet version 0.13.2
- fix(l1): removed free l1 endpoint list
- removed l1.rs from the sync crate and refactored it with alloy inside eth crate
- refactor: removed l1.rs from the sync crate and refactored it with alloy inside eth crate
- refactor: eth client (l1 crate) refactored with alloy
- feat: added l1 crate (eth crate)
- fix(metrics): removed influx and added l2_state_size data
- fix: command to start the Madara client
- refactor: database error unification
- feat: raise file-descriptor limit
- fix: docker
- fix: pending storage & sequencer_provider
- refactor: support pending blocks & db crate
- refactor: new crate exec
- fix(issue): Removed unrelated link from issue template
- feat: adding new readme and github issue templates for codebase reorg
- fix: trace, execution state_diff
- refactor: store compiled contract class
- fix: rate limit on classes
- refactor: use Felt in DB
- fix: fix sepolia by updating bonsai-trie
- feat(class): change class definition storage
- fix: pending block sync
- fix: transaction traces
- feat: store tx receipts
- refactor: new type StarknetVersion
- refactor: update starknet-rs with Felt
- fix(rpc): fixed block not found error on get_class method
- fix (rpc): get_transaction_status
- fix(cleanup): clean up around the Cargo.toml files, error handling and cli arguments
- fix(db): fault tolerance (database is not corrupted when the node is unexpectedly shut down / killed)
- fix(rpc): fixed state update deserialization
- fix(hashes): fixed tx by hash retrieval
- fix(logs): fixed logs and get_state_update
- refactor: remove primitives/felt
- refactor: move convert.rs to felt_wrapper.rs
- fix(decode): fix mapping db decoding
- feat: store reverted txs hashes
- feat(l1): added l1 free rpc url if none is provided
- cleanup: clean DB statics
- refactor: improve compatibility without forks
- fix(metrics): fixed some metrics endpoints
- fix(metrics): fix prometheus endpoint port
- fix(hashes): Fix invoke tx hashes for version v3
- fix: re-add prometheus, doc cli args, log format
- fix(program): Changed visibility of program serializer + archived
- fix(classes): remove the classes ordenation to allow fork rebasements
- fix(felt): enforce Felt type as much as possible into compute_hash.rs
- fix(logs): fixed some logs and others
- fix(rpc): fixed block storage column
- chore: update dependencies
- fix(hashers): cleaned hashers using types core hashers and Felt
- refactor: remove substrate block storage
- feat(infra): Added boilerplate to deploy a grafana/prometheus dashboard
- refacor: use db hash
- refactor: l2-sync
- refactor: remove crate mp-mapping-sync
- fix(rpc): get_nonce
- fix(rpc): get_class
- refactor: mapping db
- perf(db): contract key history now using rocksdb iterators for history
- fix(root): Cleaned state root commitments crate
- fix(hash): declare tx v0 hash computation
- perf(db): db contract history parallel fetching and batching
- remove RuntimeApi on RPC
- feat(metrics): Added sync time metrics
- refactor: using const and OnceCell instead of lazy_static
- refactor: remove crate mp-storage
- feat(infra): corrected dockerfile + docker-compose
- fix(rpc): error handling
- fix(lib): updated core libs to match oss
- fix: state root - replaced_classes commit
- feat: fetch block and state update in only one request
- feat: added madara launcher script
- fix: creation of the block context
- fix: is_missing_class
- fix: state root - replaced_classes
- feat(db): backups
- fix: state root for nonce
- fix: store the first history in storage ket
- perf: improved perfs with parallelized iteration over tx hashes cache
- fix: graceful shutdown of rocksdb on ctrl+c
- fix: better error handling around l1 and l2 sync
- perf: compile with target_cpu=skylake by default
- perf: storage key with encode
- fix: bloc context blockifier
- feat: up blockifier to v0.6.0-rc.2
- fix: change bonsai-trie fork location
- refactor: remove L1HandlerTxFee
- feat: up blockifier to v0.6.0-rc.2
- refactor: remove L1HandlerTxFee
- refactor: remove blockifier dependencie
- perf: convert blocks in parallel
- feat(commitments): Joined hash computation in event and tx commitments
- feat(l2 sync): polling to get new blocks once sync has caught up with the chain
- perf: store key
- fix: sync, remove `unwrap` in storage
- fix(classes): Fixed classes on the RPC level by adding ordering and complete deserialisation
- fix: class update
- feat: store key/value in `--disble-root` mode
- fix: storage nonce and key/value
- fix: class and store updates and block desync after ctrl+c
- fix: compile without libm
- fix: genesis state_update
- refactor: optimize get_class_at
- fix: crash build genesis on restart
- fix(classes): Fixed sierra exception on block 31625 and added --starting-block arg
- fix(db): with new implementation ContractStorage
- fix: fee_type for `simulate_transactions` rpc call
- feat(rocksdb): replaced most async database operations iwth multigets and batched inserts
- fix: get_state_update with new storage
- up: starknet-rs
- fix: exec on receipt
- feat(RPC): refacto `trace_transaction` and `trace_block_transaction`
- fix(proposer_factory): Removed and clean a lot of stuff on Client side, mostly node crate
- feat(storage): removed the use of `BonsaiStorage` logs
- feat(storage): removed dependance on `StateUpdateWrapper`
- feat(storage): state diff are now stored for each block
- CI: fix toolchain
- CI: add `cargo test` on PR
- refactor: remove dead code on `Struct Starknet<..>`
- fix: verify_l2
- feat(rpc): remove duplicated code, add mod 'utils'
- feat(storage): started migrating storage to the bonsai-lib
- fix: fix crashing cases on `get_block_with_receipts`
- fix: fix get_events minor issues
- fix: l1HandlerTx computed for commit
- refactor: optimise get_events RPC
- fix(root): fixed state commitments broken due to genesis loader
- feat(docker): add dockerfile and docker-compose
- fix: fix implementation `get_storage_at()` for `BlockifierStateAdapter`
- fix(sync): Fix end condition of the l2 sync
- fix(rpc): fix chain id method for mainnet
- fix(class): Fix Sierra classes conversion (missing abis)
- fix(compute): Fixed prepare_data_availability_modes computation
- feat(rpc): add pending block to `get_block_with_receipts` rpc call
- chore: update bonsai-trie (benefit from perf boost)
- feat(rpc): add `get_block_with_receipts` rpc call
- refactor: remove crate mp-state, mp-fee, mp-messages
- fix(class): Fix class conversions to support legacy Sierra versions
- feat: rebase blockifier
- feat(check): Added a state root check to ensure synced compatibility
- feat(metrics): Add prometheus metrics for mapping worker
- feat(storage): finished migrating contract storage to our backend bonsai trie dbs
- feat(storage): set up type-safe bonsai storage abstractions for usage in RPC
- fix(root): fix state root computation
- refactor: refactor mc-db crate
- feat(api_key): api key passed to FetchConfig correctly
- feat(api_key): Added support for --gateway-api to avoid rate limit from the gateway
- fix(latest): Retrieve latest synced block via internal client
- perf(l2 sync): parallelize commitment computation and refactor part of l2 io sync
- refactor: rpc methods and removed rpc-core
- feat: add an optional TUI dashboard
- feat(bonsai): Bumped bonsai lib to latest opti
- refactor(generic): reduced runtime dependence on generics
- fix(sync): Cleaned mc-sync isolating fetch process + added shared SyncStatus
- feat(self-hosted): host our own runner
- fix(deps): Removed unused dependencies
- feat(multi-trie): Added support for persistent storage tries
- feat(pending): added support for pending blocks in RPC requests
- perf(l2 sync): parallel fetching of blocks, classes, state updates
- fix l1 thread to reflect correct state_root, block_number, block_hash
- fix: remove gas_price and update starknet-rs from fork (temporary fix)
- fix(root): got state root to work (does not support class root yet)
- refactor(substrate_hash): Substrate hash is now retrieved via rpc client in
  `l2.rs`
- fix(worflows): fix toolchain and cache issue
- feat: Removal of the hardcoded mainnet configuration
- refactor: pass new CI
- fix(workflows): Fix madara CI
- feat(rpc): add_invoke_tx, add_deploy_account_tx, add_declare_tx
- feat(rpc): tx_receipt, re-execute tx
- feat(script): added CI scripts for starting Madara and comparing JSON RPC
  calls
- perf(verify_l2): parallelized l2 state root update
- perf(state_commitment): parallelized state commitment hash computations
- fix(L1): fix l1 thread with battle tested implementation + removed l1-l2
- fix: update and store ConfigFetch in l2 sync(), chainId rpc call
- fix: get_events paging with continuation_token
- fix(class): #125
- fix(getStorageAt): #28
- fix(genesis): #107
- fix(class): #32 #33 #34
- fix(class): #116
- feat(class): download classes from sequencer
- feat: update and store highest block hash and number from sequencer
- feat: store events in block, return events in call get_transaction_receipt
- fix: updating outdated links to external resources in documentation
- feat(client/data-availability): implement custom error handling
- fix: get_block_by_block_hash then default rather than error
- feat(rpc): added `get_state_update` real values from DA db
- feat: add transparent representation to `Felt252Wrapper`
- feat(rpc/trace_api): add `trace_block_transaction`
- chore(db): changed the way hashes are encoded
- feat(rpc/trace_api): add `trace_transaction`

## v0.7.0

- chore: release v0.7.0
- refacto: remove abusive `TryInto` impl
- dev: optimize tx trace creation
- dev: make Madara std compatible
- CI: fix taplo version
- chore: add cache usage for `getEvents` and `getTransactionReceipt`
- fix: cairo1 contracts should be identified by their sierra class hash
- fix(cli): repair broken cli for da conf
- feat(client): on `add_declare_transaction` store sierra contract classes in
  the madara backend
- chore: use struct error in client/db
- fix: don't ignore Sierra to CASM mapping in genesis config
- refacto: early exit txs fee estimation when one fails
- dev: fix linter warning in README.md
- fix: remove waiting loop from `getTxReceipt`
- feat: types in `mp-transactions` impl a method to get their version
- feat: make L1 gas price a `const` of the `RuntimeConfig`
- fix: broken class hashes and contracts in genesis
- refactor: rename LAST_SYNCED_L1_BLOCK to be more clear
- chore: add headers to da calldata, fix eth da in sovereign mode
- refacto(simulate_tx): move logic to the client
- chore: added ca-certificate in DockerFile for SSL related issues
- chore(primitives/commitment): remove crate
- chore(primitives/block/header): remove starknet-trie dependent fields
- refacto(primitives/db): add a temporary way to get a fake global state root
- feat(rpc): add starknet_version and eth_l1_gas_fee on block header
- fix(spec_version): spec version now returning 0.5.1
- chore: feature flags for avail and celestia DA
- feat(rpc): added support for v0.5.1 JSON-RPC specs
- feat(rpc): added ordered messages/events in trace fields
- feat(rpc): support for starknet.rs v0.5.1 version
- feat(rpc): added execution resources in trace fields
- feat(rpc): added state diff field in trace fields
- refactor: removed benchmarking folder and traces of CI pipeline
- fix: decouple is_query into is_query and offset_version
- feat: add sierra to casm class hash mapping to genesis assets
- chore: remove ArgentMulticall from genesis assets
- feat: remove `seq_addr_updated` from `GenesisData`
- chore: added prometheus metrics for da layer
- chore: bump celestia rpc crate version
- fix(DA): run the proof first then the state update
- fix: `prove_current_block` is called after `update_state`
- ci: add foundry ci task to push workflow
- fix: first tx for non deployed account is valid
- fix: incorrect base url for fetching config
- feat: add predeployed accounts to genesis state
- feat(rpc): Added starknet_simulateTransactions
- fix: Change serialization of bitvec to &[u8] in merkle tree to avoid memory
  uninitialized
- chore: change SCARB config version for foundry CI
- feat(da): update da calldata encoding to v0.11.0 spec, da conf examples, da
  conf flag, da-tests in CI
- refactor: use `map` in `estimate_fee` to stop computation on error
- fix(node/commands): md5 are also checked when running setup --from-local
- feat(data-availability): extend eth config with poll interval
- fix(snos-output): expose snos codec, remove unused `get_starknet_messages`
  runtime method, and unnecessary mp-snos-output dependencies
- feat(program-hash): add new pallet constant for Starknet OS progam hash;
  expose runtime getter method; add dedicated crate to manage versions
- feat(runtime): expose fee token address getter method
- feat(settlement): run client thread responsible for pushing state updates and
  messaging on Ethereum
- feat(settlement): starknet core contract tests with anvil sandbox
- fix(rpc-test): incorrect node url
- feat(settlement): e2e test with Madara node settling on Ethereum contract
- refactor: use `map` in `estimate_fee` to stop computation on error
- fix: `tempdir` crate has been deprecated; use `tempfile` instead
- dev: add avail and celestia crates behind a feature flag
- dev: replace md5 with sha3_256 hash function
- feat: fixing getNonce Rpc Call and adding a new test
- refactor: use Zaun crate for Starknet core contract bindings
- refactor: use Anvil sandbox from Zaun crate
- feat(rpc): estimateMessageFee RPC call implementation

## v0.6.0

- chore: release v0.6.0
- refacto: substrate/starknet names in rpc library
- feat(rpc): Added starknet_getTransactionStatus and removed
  starknet_pendingTransactions
- feat(rpc): add starknet_specVersion rpc + added test for future support
- docs: Added v0.6.0-rc5 documentation above the rpc method functions
- dev(deps): bump starknet rs, use Eq for EmmitedEvents comparaison
- test(rust-rpc-test): use undeclared contracts for declare transactions testing
- build: update blockifier, fix divergent substrat block hash
- chore: remove tests that run in wasm and native, only wasm from now
- chore: split StarknetRpcApi trait in two, like in openRPC specs
- refacto: move starknet runtime api in it's own crate
- chore: update README.md and getting-started.md
- chore: remove crates that have been copy-pasted from plkdtSDK
- feat(rpc): return deployed contract address and actual fee in transaction
  receipt
- fix: Wait for 1 minute for transaction to be processed in
  get_transaction_receipt rpc
- ci: Fix starknet foundry sncast not found
- fix: Ensure transaction checks are compatible with starknet-rs
- ci: Run Starknet Foundry tests against Madara RPC
- fix: add name, symbol and decimals to fee token storage
- fix: dependencies for dockerfile and binaries
- docs: add translation of madara beast article to spanish
- chore: update starknet-js version in faucet-setup docs
- dev(compilation): add incremental compilation
- feat(rpc): add support for bulk estimate fee
- feat: add argent multicall contract to genesis
- chore(data-availability): update avail-subxt to version 0.4.0
- fix(ci): setup should fetch files from local config
- chore: deprecate `madara-app` and `madara-dev-explorer` modules
- chore(data-availability-avail): implement fire and forget, and add ws
  reconnection logic
- chore: update `polkadot-sdk` to `release-polkadot-v1.3.0`
- feat: fallback default file for DA and Settlement configuration files

## v0.5.0

- chore: release v0.5.0
- test: add transaction pool logic unit tests
- feat(client): spawn a task that listen to storage changes and build the
  resulting commiment state diff for each block
- dev(StarknetRPC): log error received from node before mapping to
  InternalServerError
- fix: change 'nonce too high' to log in debug instead of info
- chore: update deps, vm ressource fee cost are now FixedU128, and stored in an
  hashmap
- ci: change jobs order in the workflow
- ci: run integrations tests in the same runner as build
- ci: replace ci cache with rust-cache
- fix(transactions): remove `nonce` field from InvokeV0 tx
- feat(transactions): don't enforce ordering in validate_unsigned for invokeV0
- test(pallet): add function to get braavos hash
- fix: event commitment documentation typo
- ci: added testing key generation in the ci
- fix(starknet-rpc-test): init one request client per runtime
- test: validate Nonce for unsigned user txs
- fix: fixed declare V0 placeholder with the hash of an empty list of felts
- feat(cli): `run` is the by default command when running the `madara` bin
- refacto(cli): `run` and `setup` commands are defined in their own files
- refacto(cli): `run.testnet` argument removed in favor of the substrate native
  `chain` arg
- feat(cli): `run.fetch_chain_spec` argument removed in favor of the substrate
  native `chain` arg
- feat(cli): `setup` require a source file, either from an url or a path on the
  local filesystem
- chore(cli): use `Url`, `Path` and `PathBuf` types rather than `String`
- refacto(cli): moved the pallet/chain_spec/utils methods to the node crate
- feat(cli): `madara_path` arg has been remove, we use the substrate native
  `base_path` arg instead
- feat(cli): sharingan chain specs are loaded during the compilation, not
  downloaded from github
- refacto(pallet/starknet): `GenesisLoader` refactored as `GenesisData` + a
  `base_path` field
- feat(cli): for `run` param `--dev` now imply `--tmp`, as it is in substrate
- test(starknet-rpc-test): run all tests against a single madara node
- fix(service): confusing message when node starts (output the actual sealing
  method being used)
- refactor(sealing): how the sealing mode is passed into runtime
- feat(sealing): finalization for instant sealing
- test(starknet-js-test): run basic starknetjs compatibility tests again the
  madara node
- feat(cache-option): add an option to enable aggressive caching in command-line
  parameters

## v0.4.0

- chore: release v0.4.0
- feat: better management of custom configurations for genesis assets
- feat: use actual vm resource costs
- fix: add setup and run for rpc tests
- fix: fix clap for run command
- fix: add `madara_path` flag for setup command
- fix: add official references to configs files
- fix: cargo update and `main` branch prettier fix
- fix: fix sharingan chain spec
- fix: update madara infra to main branch
- fix: update `Cargo.lock`
- fix: rpc test failing
- refactor: exported chain id constant in mp-chain-id crate and added one for
  SN_MAIN
- ci: disable pr close workflow
- ci: add ci verification for detecting genesis changes and config hashes
- test: add e2e test for `estimate_fee`

## v0.3.0

- chore: release v0.3.0
- chore: big transaction type refactoring
- chore: split `primitives` crates into multiple smaller crates
- chore: improve logging about transaction when nonce is too high
- chore: add real class hash values for genesis config
- fix: use specific commit for avail and celestia
- fix: change dep of rustdoc on push
- fix: initial_gas set to max_fee and fixed fee not being charged when max_fee=0
- fix: correct value of compiled_class_hash in RPCTransaction
- fix: std feature import in transactions crate
- fix: replace all calls to `transmute` by calls `from_raw_parts`
- fix: estimate_fee should make sure all transaction have a version being
  2^128 + 1 or 2^128+2 depending on the tx type
- feat: modify the hash_bytes functions in `poseidon` and `pedersen` for dynamic
  data length
- feat: print development accounts at node startup
- feat: unification of the DA interface
- feat: bump starknet-core to 0.6.0 and remove InvokeV0
- feat: use resolver 2 for cargo in the workspace
- feat: impl tx execution and verification as traits
- perf: reduce the amount of data stored in the runtime and use the Substrate
  block to as source of data in the client
- perf: use perfect hash function in calculate_l1_gas_by_vm_usage
- build: restructure code for rust latest version
- build: bump rustc nightly version to 1.74 date
- buid: add rust-analyzer to toolchain components
- ci: scope cache by branch and add cache cleanup
- ci: increase threshold for codecov to 1%
- test: add `starknet-rpc-test` crate to the workspace
- test: add test to check tx signed by OZ account can be signed with Argent pk
- buid: add rust-analyzer to toolchain components
- ci: increase threshold for codecov to 1%
- replace all calls to `transmute` by calls `from_raw_parts`
- big transaction type refactoring
- impl tx execution and verification as traits
- reduce the amount of data stored in the runtime and use the Substrate block to
  as source of data in the client
- perf: use perfect hash function in calculate_l1_gas_by_vm_usage
- chore: add tests for tx hashing
- split `primitives` crates into multiple smaller crates
- fix: std feature import in transactions crate
- chore: improve logging about transaction when nonce is too high
- fix: rpc tests and background node run
- test: add tests for simulate tx offset
- test: add tests for tx hashing
- fix: bring back messages in transaction receipts
- feat: starknet os program output primitive

## v0.2.0

- add-contributors: `0xAsten`, `m-kus`, `joaopereira12`, `kasteph`
- ci: add verification if build-spec is working
- ci: added wasm to test
- ci: disable benchmark for pushes and pr's
- ci: fix docker and binaries build
- ci: don't enforce changelog on PR's with label `dependencies`
- doc: added translation of madara beast article.md to portuguese and russian
- doc: app chain template added in README
- fix: RPC getClassAt cairo legacy program code encoding
- fix: build-spec not working by setting the madara-path always and fetching
  relevant files
- fix: events are emitted in correct sequential order
- fix: expected event idx in continuation tokens in test responses
- fix: update RPC URL to use localhost instead of 0.0.0.0 in hurl.config file
- fix: update the default port for running Madara locally in getting-started.md
  file from 9933 to 9944.
- fix: replace the 0 initial gas value with u128::MAX because view call
  entrypoints were failing
- chore: remove global state root
- chore: cairo-contracts compilation scripts & docs are updated, cairo_0
  contracts recompiled
- chore: rebase of core deps and 0.12.1

## v0.1.0

- ci: rm codespell task and rm .codespellignore
- feat: refactor flags on tests
- feat: fetch config files from gh repo
- refactor: remove config files from the code
- ci: stop closing stale issues
- ci: reactivate changelog enforcement
- cli: change dev flag behaviour and created alias for base and madara path
- configs: fix genesis.json refs to link the config folder
- ci: downgraded windows runner to windows-latest
- ci: added windows binaries build and upload the binaries to the release page
- ci: add `CHANGELOG.md` and enforce it is edited for each PR on `main`
- fix: removed `madara_runtime` as a dependency in the client crates and make
  errors more expressive
- fix: state root bug fix where the tree was stored in runtime _before_ being
  committed
- feat: add a `genesis_loader` for the node and mocking
- feat: add `madara_tsukuyomi` as a submodule
- branding: use new logo in the README
- dev: Get the block status from the actual block in get_block_with_tx_hashes
- fix: l1-l2 messaging
- dev : clean contracts and compiled files<|MERGE_RESOLUTION|>--- conflicted
+++ resolved
@@ -2,11 +2,8 @@
 
 ## Next release
 
-<<<<<<< HEAD
 - fix: contract 0 state diff fixed
-=======
 - refactor(rpc): re-worked rpc tower server and added proper websocket support
->>>>>>> 7ef09fbd
 - fix(network): added the FGW and gateway url to the chain config
 - fix(block_hash): block hash mismatch on transaction with an empty signature
 - feat: declare v0, l1 handler support added
