# Deoxys Changelog

## Next release

<<<<<<< HEAD
- feat: up blockifier to v0.6.0-rc.2
=======
- fix: change bonsai-trie fork location
>>>>>>> d99fedf5
- refactor: remove L1HandlerTxFee
- refactor: remove blockifier dependencie
- perf: convert blocks in parallel
- feat(commitments): Joined hash computation in event and tx commitments
- feat(l2 sync): polling to get new blocks once sync has caught up with the chain
- perf: store key
- fix: sync, remove `unwrap` in storage
- fix(classes): Fixed classes on the RPC level by adding ordering and complete deserialisation
- fix: class update
- feat: store key/value in `--disble-root` mode
- fix: storage nonce and key/value
- fix: class and store updates and block desync after ctrl+c
- fix: compile without libm
- fix: genesis state_update
- refactor: optimize get_class_at
- fix: crash build genesis on restart
- fix(classes): Fixed sierra exception on block 31625 and added --starting-block arg
- fix(db): with new implementation ContractStorage
- fix: fee_type for `simulate_transactions` rpc call
- feat(rocksdb): replaced most async database operations iwth multigets and batched inserts
- fix: get_state_update with new storage
- up: starknet-rs
- fix: exec on receipt
- feat(RPC): refacto `trace_transaction` and `trace_block_transaction`
- fix(proposer_factory): Removed and clean a lot of stuff on Client side, mostly node crate
- feat(storage): removed the use of `BonsaiStorage` logs
- feat(storage): removed dependance on `StateUpdateWrapper`
- feat(storage): state diff are now stored for each block
- CI: fix toolchain
- CI: add `cargo test` on PR
- refactor: remove dead code on `Struct Starknet<..>`
- fix: verify_l2
- feat(rpc): remove duplicated code, add mod 'utils'
- feat(storage): started migrating storage to the bonsai-lib
- fix: fix crashing cases on `get_block_with_receipts`
- fix: fix get_events minor issues
- fix: l1HandlerTx computed for commit
- refactor: optimise get_events RPC
- fix(root): fixed state commitments broken due to genesis loader
- feat(docker): add dockerfile and docker-compose
- fix: fix implementation `get_storage_at()` for `BlockifierStateAdapter`
- fix(sync): Fix end condition of the l2 sync
- fix(rpc): fix chain id method for mainnet
- fix(class): Fix Sierra classes conversion (missing abis)
- fix(compute): Fixed prepare_data_availability_modes computation
- feat(rpc): add pending block to `get_block_with_receipts` rpc call
- chore: update bonsai-trie (benefit from perf boost)
- feat(rpc): add `get_block_with_receipts` rpc call
- refactor: remove crate mp-state, mp-fee, mp-messages
- fix(class): Fix class conversions to support legacy Sierra versions
- feat: rebase blockifier
- feat(check): Added a state root check to ensure synced compatibility
- feat(metrics): Add prometheus metrics for mapping worker
- feat(storage): finished migrating contract storage to our backend bonsai trie dbs
- feat(storage): set up type-safe bonsai storage abstractions for usage in RPC
- fix(root): fix state root computation
- refactor: refactor mc-db crate
- feat(api_key): api key passed to FetchConfig correctly
- feat(api_key): Added support for --gateway-api to avoid rate limit from the gateway
- fix(latest): Retrieve latest synced block via internal client
- perf(l2 sync): parallelize commitment computation and refactor part of l2 io sync
- refactor: rpc methods and removed rpc-core
- feat: add an optional TUI dashboard
- feat(bonsai): Bumped bonsai lib to latest opti
- refactor(generic): reduced runtime dependence on generics
- fix(sync): Cleaned mc-sync isolating fetch process + added shared SyncStatus
- feat(self-hosted): host our own runner
- fix(deps): Removed unused dependencies
- feat(multi-trie): Added support for persistent storage tries
- feat(pending): added support for pending blocks in RPC requests
- perf(l2 sync): parallel fetching of blocks, classes, state updates
- fix l1 thread to reflect correct state_root, block_number, block_hash
- fix: remove gas_price and update starknet-rs from fork (temporary fix)
- fix(root): got state root to work (does not support class root yet)
- refactor(substrate_hash): Substrate hash is now retrieved via rpc client in
  `l2.rs`
- fix(worflows): fix toolchain and cache issue
- feat: Removal of the hardcoded mainnet configuration
- refactor: pass new CI
- fix(workflows): Fix deoxys CI
- feat(rpc): add_invoke_tx, add_deploy_account_tx, add_declare_tx
- feat(rpc): tx_receipt, re-execute tx
- feat(script): added CI scripts for starting Deoxys and comparing JSON RPC
  calls
- perf(verify_l2): parallelized l2 state root update
- perf(state_commitment): parallelized state commitment hash computations
- fix(L1): fix l1 thread with battle tested implementation + removed l1-l2
- fix: update and store ConfigFetch in l2 sync(), chainId rpc call
- fix: get_events paging with continuation_token
- fix(class): #125
- fix(getStorageAt): #28
- fix(genesis): #107
- fix(class): #32 #33 #34
- fix(class): #116
- feat(class): download classes from sequencer
- feat: update and store highest block hash and number from sequencer
- feat: store events in block, return events in call get_transaction_receipt
- fix: updating outdated links to external resources in documentation
- feat(client/data-availability): implement custom error handling
- fix: get_block_by_block_hash then default rather than error
- feat(rpc): added `get_state_update` real values from DA db
- feat: add transparent representation to `Felt252Wrapper`
- feat(rpc/trace_api): add `trace_block_transaction`
- chore(db): changed the way hashes are encoded
- feat(rpc/trace_api): add `trace_transaction`

## v0.7.0

- chore: release v0.7.0
- refacto: remove abusive `TryInto` impl
- dev: optimize tx trace creation
- dev: make Madara std compatible
- CI: fix taplo version
- chore: add cache usage for `getEvents` and `getTransactionReceipt`
- fix: cairo1 contracts should be identified by their sierra class hash
- fix(cli): repair broken cli for da conf
- feat(client): on `add_declare_transaction` store sierra contract classes in
  the madara backend
- chore: use struct error in client/db
- fix: don't ignore Sierra to CASM mapping in genesis config
- refacto: early exit txs fee estimation when one fails
- dev: fix linter warning in README.md
- fix: remove waiting loop from `getTxReceipt`
- feat: types in `mp-transactions` impl a method to get their version
- feat: make L1 gas price a `const` of the `RuntimeConfig`
- fix: broken class hashes and contracts in genesis
- refactor: rename LAST_SYNCED_L1_BLOCK to be more clear
- chore: add headers to da calldata, fix eth da in sovereign mode
- refacto(simulate_tx): move logic to the client
- chore: added ca-certificate in DockerFile for SSL related issues
- chore(primitives/commitment): remove crate
- chore(primitives/block/header): remove starknet-trie dependent fields
- refacto(primitives/db): add a temporary way to get a fake global state root
- feat(rpc): add starknet_version and eth_l1_gas_fee on block header
- fix(spec_version): spec version now returning 0.5.1
- chore: feature flags for avail and celestia DA
- feat(rpc): added support for v0.5.1 JSON-RPC specs
- feat(rpc): added ordered messages/events in trace fields
- feat(rpc): support for starknet.rs v0.5.1 version
- feat(rpc): added execution resources in trace fields
- feat(rpc): added state diff field in trace fields
- refactor: removed benchmarking folder and traces of CI pipeline
- fix: decouple is_query into is_query and offset_version
- feat: add sierra to casm class hash mapping to genesis assets
- chore: remove ArgentMulticall from genesis assets
- feat: remove `seq_addr_updated` from `GenesisData`
- chore: added prometheus metrics for da layer
- chore: bump celestia rpc crate version
- fix(DA): run the proof first then the state update
- fix: `prove_current_block` is called after `update_state`
- ci: add foundry ci task to push workflow
- fix: first tx for non deployed account is valid
- fix: incorrect base url for fetching config
- feat: add predeployed accounts to genesis state
- feat(rpc): Added starknet_simulateTransactions
- fix: Change serialization of bitvec to &[u8] in merkle tree to avoid memory
  uninitialized
- chore: change SCARB config version for foundry CI
- feat(da): update da calldata encoding to v0.11.0 spec, da conf examples, da
  conf flag, da-tests in CI
- refactor: use `map` in `estimate_fee` to stop computation on error
- fix(node/commands): md5 are also checked when running setup --from-local
- feat(data-availability): extend eth config with poll interval
- fix(snos-output): expose snos codec, remove unused `get_starknet_messages`
  runtime method, and unnecessary mp-snos-output dependencies
- feat(program-hash): add new pallet constant for Starknet OS progam hash;
  expose runtime getter method; add dedicated crate to manage versions
- feat(runtime): expose fee token address getter method
- feat(settlement): run client thread responsible for pushing state updates and
  messaging on Ethereum
- feat(settlement): starknet core contract tests with anvil sandbox
- fix(rpc-test): incorrect node url
- feat(settlement): e2e test with Madara node settling on Ethereum contract
- refactor: use `map` in `estimate_fee` to stop computation on error
- fix: `tempdir` crate has been deprecated; use `tempfile` instead
- dev: add avail and celestia crates behind a feature flag
- dev: replace md5 with sha3_256 hash function
- feat: fixing getNonce Rpc Call and adding a new test
- refactor: use Zaun crate for Starknet core contract bindings
- refactor: use Anvil sandbox from Zaun crate
- feat(rpc): estimateMessageFee RPC call implementation

## v0.6.0

- chore: release v0.6.0
- refacto: substrate/starknet names in rpc library
- feat(rpc): Added starknet_getTransactionStatus and removed
  starknet_pendingTransactions
- feat(rpc): add starknet_specVersion rpc + added test for future support
- docs: Added v0.6.0-rc5 documentation above the rpc method functions
- dev(deps): bump starknet rs, use Eq for EmmitedEvents comparaison
- test(rust-rpc-test): use undeclared contracts for declare transactions testing
- build: update blockifier, fix divergent substrat block hash
- chore: remove tests that run in wasm and native, only wasm from now
- chore: split StarknetRpcApi trait in two, like in openRPC specs
- refacto: move starknet runtime api in it's own crate
- chore: update README.md and getting-started.md
- chore: remove crates that have been copy-pasted from plkdtSDK
- feat(rpc): return deployed contract address and actual fee in transaction
  receipt
- fix: Wait for 1 minute for transaction to be processed in
  get_transaction_receipt rpc
- ci: Fix starknet foundry sncast not found
- fix: Ensure transaction checks are compatible with starknet-rs
- ci: Run Starknet Foundry tests against Madara RPC
- fix: add name, symbol and decimals to fee token storage
- fix: dependencies for dockerfile and binaries
- docs: add translation of madara beast article to spanish
- chore: update starknet-js version in faucet-setup docs
- dev(compilation): add incremental compilation
- feat(rpc): add support for bulk estimate fee
- feat: add argent multicall contract to genesis
- chore(data-availability): update avail-subxt to version 0.4.0
- fix(ci): setup should fetch files from local config
- chore: deprecate `madara-app` and `madara-dev-explorer` modules
- chore(data-availability-avail): implement fire and forget, and add ws
  reconnection logic
- chore: update `polkadot-sdk` to `release-polkadot-v1.3.0`
- feat: fallback default file for DA and Settlement configuration files

## v0.5.0

- chore: release v0.5.0
- test: add transaction pool logic unit tests
- feat(client): spawn a task that listen to storage changes and build the
  resulting commiment state diff for each block
- dev(StarknetRPC): log error received from node before mapping to
  InternalServerError
- fix: change 'nonce too high' to log in debug instead of info
- chore: update deps, vm ressource fee cost are now FixedU128, and stored in an
  hashmap
- ci: change jobs order in the workflow
- ci: run integrations tests in the same runner as build
- ci: replace ci cache with rust-cache
- fix(transactions): remove `nonce` field from InvokeV0 tx
- feat(transactions): don't enforce ordering in validate_unsigned for invokeV0
- test(pallet): add function to get braavos hash
- fix: event commitment documentation typo
- ci: added testing key generation in the ci
- fix(starknet-rpc-test): init one request client per runtime
- test: validate Nonce for unsigned user txs
- fix: fixed declare V0 placeholder with the hash of an empty list of felts
- feat(cli): `run` is the by default command when running the `madara` bin
- refacto(cli): `run` and `setup` commands are defined in their own files
- refacto(cli): `run.testnet` argument removed in favor of the substrate native
  `chain` arg
- feat(cli): `run.fetch_chain_spec` argument removed in favor of the substrate
  native `chain` arg
- feat(cli): `setup` require a source file, either from an url or a path on the
  local filesystem
- chore(cli): use `Url`, `Path` and `PathBuf` types rather than `String`
- refacto(cli): moved the pallet/chain_spec/utils methods to the node crate
- feat(cli): `madara_path` arg has been remove, we use the substrate native
  `base_path` arg instead
- feat(cli): sharingan chain specs are loaded during the compilation, not
  downloaded from github
- refacto(pallet/starknet): `GenesisLoader` refactored as `GenesisData` + a
  `base_path` field
- feat(cli): for `run` param `--dev` now imply `--tmp`, as it is in substrate
- test(starknet-rpc-test): run all tests against a single madara node
- fix(service): confusing message when node starts (output the actual sealing
  method being used)
- refactor(sealing): how the sealing mode is passed into runtime
- feat(sealing): finalization for instant sealing
- test(starknet-js-test): run basic starknetjs compatibility tests again the
  madara node
- feat(cache-option): add an option to enable aggressive caching in command-line
  parameters

## v0.4.0

- chore: release v0.4.0
- feat: better management of custom configurations for genesis assets
- feat: use actual vm resource costs
- fix: add setup and run for rpc tests
- fix: fix clap for run command
- fix: add `madara_path` flag for setup command
- fix: add official references to configs files
- fix: cargo update and `main` branch prettier fix
- fix: fix sharingan chain spec
- fix: update madara infra to main branch
- fix: update `Cargo.lock`
- fix: rpc test failing
- refactor: exported chain id constant in mp-chain-id crate and added one for
  SN_MAIN
- ci: disable pr close workflow
- ci: add ci verification for detecting genesis changes and config hashes
- test: add e2e test for `estimate_fee`

## v0.3.0

- chore: release v0.3.0
- chore: big transaction type refactoring
- chore: split `primitives` crates into multiple smaller crates
- chore: improve logging about transaction when nonce is too high
- chore: add real class hash values for genesis config
- fix: use specific commit for avail and celestia
- fix: change dep of rustdoc on push
- fix: initial_gas set to max_fee and fixed fee not being charged when max_fee=0
- fix: correct value of compiled_class_hash in RPCTransaction
- fix: std feature import in transactions crate
- fix: replace all calls to `transmute` by calls `from_raw_parts`
- fix: estimate_fee should make sure all transaction have a version being
  2^128 + 1 or 2^128+2 depending on the tx type
- feat: modify the hash_bytes functions in `poseidon` and `pedersen` for dynamic
  data length
- feat: print development accounts at node startup
- feat: unification of the DA interface
- feat: bump starknet-core to 0.6.0 and remove InvokeV0
- feat: use resolver 2 for cargo in the workspace
- feat: impl tx execution and verification as traits
- perf: reduce the amount of data stored in the runtime and use the Substrate
  block to as source of data in the client
- perf: use perfect hash function in calculate_l1_gas_by_vm_usage
- build: restructure code for rust latest version
- build: bump rustc nightly version to 1.74 date
- buid: add rust-analyzer to toolchain components
- ci: scope cache by branch and add cache cleanup
- ci: increase threshold for codecov to 1%
- test: add `starknet-rpc-test` crate to the workspace
- test: add test to check tx signed by OZ account can be signed with Argent pk
- buid: add rust-analyzer to toolchain components
- ci: increase threshold for codecov to 1%
- replace all calls to `transmute` by calls `from_raw_parts`
- big transaction type refactoring
- impl tx execution and verification as traits
- reduce the amount of data stored in the runtime and use the Substrate block to
  as source of data in the client
- perf: use perfect hash function in calculate_l1_gas_by_vm_usage
- chore: add tests for tx hashing
- split `primitives` crates into multiple smaller crates
- fix: std feature import in transactions crate
- chore: improve logging about transaction when nonce is too high
- fix: rpc tests and background node run
- test: add tests for simulate tx offset
- test: add tests for tx hashing
- fix: bring back messages in transaction receipts
- feat: starknet os program output primitive

## v0.2.0

- add-contributors: `0xAsten`, `m-kus`, `joaopereira12`, `kasteph`
- ci: add verification if build-spec is working
- ci: added wasm to test
- ci: disable benchmark for pushes and pr's
- ci: fix docker and binaries build
- ci: don't enforce changelog on PR's with label `dependencies`
- doc: added translation of madara beast article.md to portuguese and russian
- doc: app chain template added in README
- fix: RPC getClassAt cairo legacy program code encoding
- fix: build-spec not working by setting the madara-path always and fetching
  relevant files
- fix: events are emitted in correct sequential order
- fix: expected event idx in continuation tokens in test responses
- fix: update RPC URL to use localhost instead of 0.0.0.0 in hurl.config file
- fix: update the default port for running Madara locally in getting-started.md
  file from 9933 to 9944.
- fix: replace the 0 initial gas value with u128::MAX because view call
  entrypoints were failing
- chore: remove global state root
- chore: cairo-contracts compilation scripts & docs are updated, cairo_0
  contracts recompiled
- chore: rebase of core deps and 0.12.1

## v0.1.0

- ci: rm codespell task and rm .codespellignore
- feat: refactor flags on tests
- feat: fetch config files from gh repo
- refactor: remove config files from the code
- ci: stop closing stale issues
- ci: reactivate changelog enforcement
- cli: change dev flag behaviour and created alias for base and madara path
- configs: fix genesis.json refs to link the config folder
- ci: downgraded windows runner to windows-latest
- ci: added windows binaries build and upload the binaries to the release page
- ci: add `CHANGELOG.md` and enforce it is edited for each PR on `main`
- fix: removed `madara_runtime` as a dependency in the client crates and make
  errors more expressive
- fix: state root bug fix where the tree was stored in runtime _before_ being
  committed
- feat: add a `genesis_loader` for the node and mocking
- feat: add `madara_tsukuyomi` as a submodule
- branding: use new logo in the README
- dev: Get the block status from the actual block in get_block_with_tx_hashes
- fix: l1-l2 messaging
- dev : clean contracts and compiled files<|MERGE_RESOLUTION|>--- conflicted
+++ resolved
@@ -2,11 +2,8 @@
 
 ## Next release
 
-<<<<<<< HEAD
 - feat: up blockifier to v0.6.0-rc.2
-=======
 - fix: change bonsai-trie fork location
->>>>>>> d99fedf5
 - refactor: remove L1HandlerTxFee
 - refactor: remove blockifier dependencie
 - perf: convert blocks in parallel
