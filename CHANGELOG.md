--- conflicted
+++ resolved
@@ -2,14 +2,11 @@
 
 ## Next release
 
-<<<<<<< HEAD
 - refactor: change default chain id and add custom flag to override
-=======
 - fix: generate a fixed set of public and private keys for devnet
 - fix: defaulted l1 gas price in devnet mode
 - fix: fixed anvil port value in tests
 - fix: flaky tests in gas price worker fixed
->>>>>>> e6531e8f
 - ci: add coveralls report
 - test: added tests for declare and deploy transactions
 - fix: pending block must always be returned in rpc even if none is in db
