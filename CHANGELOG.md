--- conflicted
+++ resolved
@@ -2,11 +2,8 @@
 
 ## Next release
 
-<<<<<<< HEAD
 - feat: fetch block and state update in only one request
-=======
 - feat: added deoxys launcher script
->>>>>>> 409edb84
 - fix: creation of the block context
 - fix: is_missing_class
 - fix: state root - replaced_classes
