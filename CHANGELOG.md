--- conflicted
+++ resolved
@@ -2,14 +2,11 @@
 
 ## Next release
 
-<<<<<<< HEAD
 - feat(block_production): continue pending block on restart
 - feat(mempool): mempool transaction saving on db
 - feat(mempool): mempool transaction limits
-=======
 - fix: FeePayment conversion
 - fix(block_production): get l2-to-l1 messages recursively from the call tree
->>>>>>> e140ab33
 - refactor: replace starknet-rs BlockId with types-rs BlockId and remove redundant mp_block::BlockId
 - feat(fgw): added `add_transaction` for gateway client
 - fix(fgw): include `l1_to_l2_consumed_message` in L1 handler receipt
