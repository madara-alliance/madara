# Madara Changelog

## Next release

<<<<<<< HEAD
- feat: possibility of starting madara & kakarot-rpc in docker
=======
- feat(endpoint): added extra admin rpc endpoint for sensitive rpc calls
>>>>>>> da75fe76
- fix(db): fix number of files in db, startup hang, ram issues and flushing issues
- fix: FeePayment conversion
- fix(block_production): get l2-to-l1 messages recursively from the call tree
- refactor: replace starknet-rs BlockId with types-rs BlockId and remove redundant mp_block::BlockId
- feat(fgw): added `add_transaction` for gateway client
- fix(fgw): include `l1_to_l2_consumed_message` in L1 handler receipt
- build: up starknet-rs, starknet-types, blockifier(v0.8.0), cairo
- feat(rpc): added `getCompiledCasm` method
- fix(error): Added a comment for non archive node L1 keys
- feat(confg): added chain config template and fgw example
- feat(v0.8.0-rc0): starknet_subscribeNewHeads
- fix(rocksdb): update max open files opt
- code: refactor to use otel tracing instead of prometheus (removed mc-metrics, added mc-analytics)
- fix(version constants): 0.13.2 was mapped to wrong constants
- fix(compilation): devnet contract artifacts are not compiled by `cargo build` anymore
- feat: add fgw get_block_traces
- refactor: use `hyper` & `tower` instead of `reqwest` for feeder client
- fix(namespace): versioning now works for methods without `starknet` namesapce
- fix(compile): wrong struct field being used in state map conversion
- fix: contract 0 state diff fixed
- refactor(rpc): re-worked rpc tower server and added proper websocket support
- fix(network): added the FGW and gateway url to the chain config
- fix(block_hash): block hash mismatch on transaction with an empty signature
- feat: declare v0, l1 handler support added
- feat: strk gas price cli param added
- fix(snos): added special address while closing block for SNOS
- fix(mempool): validator errors were ignored in `mempool/rsc/lib.rs`
- fix(primitives): fixed storage entries not being sorted in state commitment
- fix(devnet): devnet predeployed contracts stable address across systems (re)
- chore: Fixed README table format
- fix(cli): fixed devnet cli arguments
- fix(db): max rocksdb LOG files count and size and add more memory metrics
- fix(devnet): devnet predeployed contracts stable address across systems
- feat: gas fee flag added
- fix(mempool): fixed proptesting of the inner mempool
- fix(clippy): disallow printlns in workspace
- fix(db): storing a block needs to clear the current pending block
- fix(sync): Fixed pipeline stalling on machines with few cpu cores
- fix(rpc): handle batched requests in middleware
- chore: padded devnet address display with 64 chars
- feat(script): added more capabilities to the launcher script
- fix(fgw): sync from other nodes and block signature
- fix: added more launcher capabilities
- fix(cleanup): Updated EditorConfig to 4-space indents
- fix(tests): Fixed local testing scripts
- fix: override chain config
- fix: estimate_fee should through an error if any txn fails
- fix: rejected transaction block production panic
- fix(sync): pending block retrying mechanism
- feat(clean): dc_db: rename `DbBlockId::BlockN` to `DbBlockId::Number`
- feat(cli): Environment variables can be used to specify Madara parameters
- fix:(tests): Add testing feature to mc-db dev dependency (#294)
- feat: new crate gateway client & server
- test: Starknet-js basic tests added
- test: add block conversion task test
- fix(docs): updated readme and fixed launcher
- fix(ci): added gateway key to fix rate limit on tests
- feat(cli): launcher script and release workflows
- fix: cleaned cli settings for sequencer, devnet and full
- feat: move to karnot runner
- fix: docker file fixes for devnet
- fix(block-production): fix bouncer calculation and declared classes
- fix: Fix pending block sync and add real FGW tests
- test: tests added for verify and apply task in l2 sync
- fix: UDC cairo 0 migration & events logic fix
- fix: response of spec version rpc call fixed
- tests: integration test for l2 fetch task added
- refactor: calculate class hashes in devnet
- feat: add config file and preset configure chain
- refactor: change default chain id and add custom flag to override
- fix: generate a fixed set of public and private keys for devnet
- fix: defaulted l1 gas price in devnet mode
- fix: fixed anvil port value in tests
- fix: flaky tests in gas price worker fixed
- ci: add coveralls report
- test: added tests for declare and deploy transactions
- fix: pending block must always be returned in rpc even if none is in db
- fix: fixed the starting block arg with an ignore_block_order argument
- docs: fixed Docker Compose instructions
- fix: removed unused dependencies with udeps and machete
- feat: add devnet via `--devnet` cli argument
- refactor: class import from FGW
- code docs: documented how get_storage_at is implemented
- fix: L1 rpc <=> network mismatch
- feat: rpc versioning
- feat: bumping Starknet version from v0.13.2 to Starknet v0.13.2.1
- fix: replaced old namings with adapted namings
- refactor: block import is now centrally done in a single crate
- tests: add e2e tests for rpc read methods
- tests: add e2e tests for the node
- fix: fixed some readme stuff
- feat: gas price provider added for block production
- feat: l1 sync service
- feat: gas price worker for l1
- test: tests added for eth client and event subscription
- feat: Added l1->l2 messaging
- test: add unitests primitives
- tests: add e2e tests for the node
- tests: add tests for the rpcs endpoints
- fix: pending contract storage not stored properly
- test: add tests crate `db`
- fix: --sync-l1-disabled cli option (#225)
- feat: experimental block production and mempool
- refactor: L1BlockMetric is intialized inside the EthereumClient new function
- refactor: BlockMetrics divided in L1BlockMetrics and BlockMetrics
- test: tests added for eth client and event subscription
- feat: add support for Starknet version 0.13.2
- fix(l1): removed free l1 endpoint list
- removed l1.rs from the sync crate and refactored it with alloy inside eth crate
- refactor: removed l1.rs from the sync crate and refactored it with alloy inside eth crate
- refactor: eth client (l1 crate) refactored with alloy
- feat: added l1 crate (eth crate)
- fix(metrics): removed influx and added l2_state_size data
- fix: command to start the Madara client
- refactor: database error unification
- feat: raise file-descriptor limit
- fix: docker
- fix: pending storage & sequencer_provider
- refactor: support pending blocks & db crate
- refactor: new crate exec
- fix(issue): Removed unrelated link from issue template
- feat: adding new readme and github issue templates for codebase reorg
- fix: trace, execution state_diff
- refactor: store compiled contract class
- fix: rate limit on classes
- refactor: use Felt in DB
- fix: fix sepolia by updating bonsai-trie
- feat(class): change class definition storage
- fix: pending block sync
- fix: transaction traces
- feat: store tx receipts
- refactor: new type StarknetVersion
- refactor: update starknet-rs with Felt
- fix(rpc): fixed block not found error on get_class method
- fix (rpc): get_transaction_status
- fix(cleanup): clean up around the Cargo.toml files, error handling and cli arguments
- fix(db): fault tolerance (database is not corrupted when the node is unexpectedly shut down / killed)
- fix(rpc): fixed state update deserialization
- fix(hashes): fixed tx by hash retrieval
- fix(logs): fixed logs and get_state_update
- refactor: remove primitives/felt
- refactor: move convert.rs to felt_wrapper.rs
- fix(decode): fix mapping db decoding
- feat: store reverted txs hashes
- feat(l1): added l1 free rpc url if none is provided
- cleanup: clean DB statics
- refactor: improve compatibility without forks
- fix(metrics): fixed some metrics endpoints
- fix(metrics): fix prometheus endpoint port
- fix(hashes): Fix invoke tx hashes for version v3
- fix: re-add prometheus, doc cli args, log format
- fix(program): Changed visibility of program serializer + archived
- fix(classes): remove the classes ordenation to allow fork rebasements
- fix(felt): enforce Felt type as much as possible into compute_hash.rs
- fix(logs): fixed some logs and others
- fix(rpc): fixed block storage column
- chore: update dependencies
- fix(hashers): cleaned hashers using types core hashers and Felt
- refactor: remove substrate block storage
- feat(infra): Added boilerplate to deploy a grafana/prometheus dashboard
- refacor: use db hash
- refactor: l2-sync
- refactor: remove crate mp-mapping-sync
- fix(rpc): get_nonce
- fix(rpc): get_class
- refactor: mapping db
- perf(db): contract key history now using rocksdb iterators for history
- fix(root): Cleaned state root commitments crate
- fix(hash): declare tx v0 hash computation
- perf(db): db contract history parallel fetching and batching
- remove RuntimeApi on RPC
- feat(metrics): Added sync time metrics
- refactor: using const and OnceCell instead of lazy_static
- refactor: remove crate mp-storage
- feat(infra): corrected dockerfile + docker-compose
- fix(rpc): error handling
- fix(lib): updated core libs to match oss
- fix: state root - replaced_classes commit
- feat: fetch block and state update in only one request
- feat: added madara launcher script
- fix: creation of the block context
- fix: is_missing_class
- fix: state root - replaced_classes
- feat(db): backups
- fix: state root for nonce
- fix: store the first history in storage ket
- perf: improved perfs with parallelized iteration over tx hashes cache
- fix: graceful shutdown of rocksdb on ctrl+c
- fix: better error handling around l1 and l2 sync
- perf: compile with target_cpu=skylake by default
- perf: storage key with encode
- fix: bloc context blockifier
- feat: up blockifier to v0.6.0-rc.2
- fix: change bonsai-trie fork location
- refactor: remove L1HandlerTxFee
- feat: up blockifier to v0.6.0-rc.2
- refactor: remove L1HandlerTxFee
- refactor: remove blockifier dependencie
- perf: convert blocks in parallel
- feat(commitments): Joined hash computation in event and tx commitments
- feat(l2 sync): polling to get new blocks once sync has caught up with the chain
- perf: store key
- fix: sync, remove `unwrap` in storage
- fix(classes): Fixed classes on the RPC level by adding ordering and complete deserialisation
- fix: class update
- feat: store key/value in `--disble-root` mode
- fix: storage nonce and key/value
- fix: class and store updates and block desync after ctrl+c
- fix: compile without libm
- fix: genesis state_update
- refactor: optimize get_class_at
- fix: crash build genesis on restart
- fix(classes): Fixed sierra exception on block 31625 and added --starting-block arg
- fix(db): with new implementation ContractStorage
- fix: fee_type for `simulate_transactions` rpc call
- feat(rocksdb): replaced most async database operations iwth multigets and batched inserts
- fix: get_state_update with new storage
- up: starknet-rs
- fix: exec on receipt
- feat(RPC): refacto `trace_transaction` and `trace_block_transaction`
- fix(proposer_factory): Removed and clean a lot of stuff on Client side, mostly node crate
- feat(storage): removed the use of `BonsaiStorage` logs
- feat(storage): removed dependance on `StateUpdateWrapper`
- feat(storage): state diff are now stored for each block
- CI: fix toolchain
- CI: add `cargo test` on PR
- refactor: remove dead code on `Struct Starknet<..>`
- fix: verify_l2
- feat(rpc): remove duplicated code, add mod 'utils'
- feat(storage): started migrating storage to the bonsai-lib
- fix: fix crashing cases on `get_block_with_receipts`
- fix: fix get_events minor issues
- fix: l1HandlerTx computed for commit
- refactor: optimise get_events RPC
- fix(root): fixed state commitments broken due to genesis loader
- feat(docker): add dockerfile and docker-compose
- fix: fix implementation `get_storage_at()` for `BlockifierStateAdapter`
- fix(sync): Fix end condition of the l2 sync
- fix(rpc): fix chain id method for mainnet
- fix(class): Fix Sierra classes conversion (missing abis)
- fix(compute): Fixed prepare_data_availability_modes computation
- feat(rpc): add pending block to `get_block_with_receipts` rpc call
- chore: update bonsai-trie (benefit from perf boost)
- feat(rpc): add `get_block_with_receipts` rpc call
- refactor: remove crate mp-state, mp-fee, mp-messages
- fix(class): Fix class conversions to support legacy Sierra versions
- feat: rebase blockifier
- feat(check): Added a state root check to ensure synced compatibility
- feat(metrics): Add prometheus metrics for mapping worker
- feat(storage): finished migrating contract storage to our backend bonsai trie dbs
- feat(storage): set up type-safe bonsai storage abstractions for usage in RPC
- fix(root): fix state root computation
- refactor: refactor mc-db crate
- feat(api_key): api key passed to FetchConfig correctly
- feat(api_key): Added support for --gateway-api to avoid rate limit from the gateway
- fix(latest): Retrieve latest synced block via internal client
- perf(l2 sync): parallelize commitment computation and refactor part of l2 io sync
- refactor: rpc methods and removed rpc-core
- feat: add an optional TUI dashboard
- feat(bonsai): Bumped bonsai lib to latest opti
- refactor(generic): reduced runtime dependence on generics
- fix(sync): Cleaned mc-sync isolating fetch process + added shared SyncStatus
- feat(self-hosted): host our own runner
- fix(deps): Removed unused dependencies
- feat(multi-trie): Added support for persistent storage tries
- feat(pending): added support for pending blocks in RPC requests
- perf(l2 sync): parallel fetching of blocks, classes, state updates
- fix l1 thread to reflect correct state_root, block_number, block_hash
- fix: remove gas_price and update starknet-rs from fork (temporary fix)
- fix(root): got state root to work (does not support class root yet)
- refactor(substrate_hash): Substrate hash is now retrieved via rpc client in
  `l2.rs`
- fix(worflows): fix toolchain and cache issue
- feat: Removal of the hardcoded mainnet configuration
- refactor: pass new CI
- fix(workflows): Fix madara CI
- feat(rpc): add_invoke_tx, add_deploy_account_tx, add_declare_tx
- feat(rpc): tx_receipt, re-execute tx
- feat(script): added CI scripts for starting Madara and comparing JSON RPC
  calls
- perf(verify_l2): parallelized l2 state root update
- perf(state_commitment): parallelized state commitment hash computations
- fix(L1): fix l1 thread with battle tested implementation + removed l1-l2
- fix: update and store ConfigFetch in l2 sync(), chainId rpc call
- fix: get_events paging with continuation_token
- fix(class): #125
- fix(getStorageAt): #28
- fix(genesis): #107
- fix(class): #32 #33 #34
- fix(class): #116
- feat(class): download classes from sequencer
- feat: update and store highest block hash and number from sequencer
- feat: store events in block, return events in call get_transaction_receipt
- fix: updating outdated links to external resources in documentation
- feat(client/data-availability): implement custom error handling
- fix: get_block_by_block_hash then default rather than error
- feat(rpc): added `get_state_update` real values from DA db
- feat: add transparent representation to `Felt252Wrapper`
- feat(rpc/trace_api): add `trace_block_transaction`
- chore(db): changed the way hashes are encoded
- feat(rpc/trace_api): add `trace_transaction`

## v0.7.0

- chore: release v0.7.0
- refacto: remove abusive `TryInto` impl
- dev: optimize tx trace creation
- dev: make Madara std compatible
- CI: fix taplo version
- chore: add cache usage for `getEvents` and `getTransactionReceipt`
- fix: cairo1 contracts should be identified by their sierra class hash
- fix(cli): repair broken cli for da conf
- feat(client): on `add_declare_transaction` store sierra contract classes in
  the madara backend
- chore: use struct error in client/db
- fix: don't ignore Sierra to CASM mapping in genesis config
- refacto: early exit txs fee estimation when one fails
- dev: fix linter warning in README.md
- fix: remove waiting loop from `getTxReceipt`
- feat: types in `mp-transactions` impl a method to get their version
- feat: make L1 gas price a `const` of the `RuntimeConfig`
- fix: broken class hashes and contracts in genesis
- refactor: rename LAST_SYNCED_L1_BLOCK to be more clear
- chore: add headers to da calldata, fix eth da in sovereign mode
- refacto(simulate_tx): move logic to the client
- chore: added ca-certificate in DockerFile for SSL related issues
- chore(primitives/commitment): remove crate
- chore(primitives/block/header): remove starknet-trie dependent fields
- refacto(primitives/db): add a temporary way to get a fake global state root
- feat(rpc): add starknet_version and eth_l1_gas_fee on block header
- fix(spec_version): spec version now returning 0.5.1
- chore: feature flags for avail and celestia DA
- feat(rpc): added support for v0.5.1 JSON-RPC specs
- feat(rpc): added ordered messages/events in trace fields
- feat(rpc): support for starknet.rs v0.5.1 version
- feat(rpc): added execution resources in trace fields
- feat(rpc): added state diff field in trace fields
- refactor: removed benchmarking folder and traces of CI pipeline
- fix: decouple is_query into is_query and offset_version
- feat: add sierra to casm class hash mapping to genesis assets
- chore: remove ArgentMulticall from genesis assets
- feat: remove `seq_addr_updated` from `GenesisData`
- chore: added prometheus metrics for da layer
- chore: bump celestia rpc crate version
- fix(DA): run the proof first then the state update
- fix: `prove_current_block` is called after `update_state`
- ci: add foundry ci task to push workflow
- fix: first tx for non deployed account is valid
- fix: incorrect base url for fetching config
- feat: add predeployed accounts to genesis state
- feat(rpc): Added starknet_simulateTransactions
- fix: Change serialization of bitvec to &[u8] in merkle tree to avoid memory
  uninitialized
- chore: change SCARB config version for foundry CI
- feat(da): update da calldata encoding to v0.11.0 spec, da conf examples, da
  conf flag, da-tests in CI
- refactor: use `map` in `estimate_fee` to stop computation on error
- fix(node/commands): md5 are also checked when running setup --from-local
- feat(data-availability): extend eth config with poll interval
- fix(snos-output): expose snos codec, remove unused `get_starknet_messages`
  runtime method, and unnecessary mp-snos-output dependencies
- feat(program-hash): add new pallet constant for Starknet OS progam hash;
  expose runtime getter method; add dedicated crate to manage versions
- feat(runtime): expose fee token address getter method
- feat(settlement): run client thread responsible for pushing state updates and
  messaging on Ethereum
- feat(settlement): starknet core contract tests with anvil sandbox
- fix(rpc-test): incorrect node url
- feat(settlement): e2e test with Madara node settling on Ethereum contract
- refactor: use `map` in `estimate_fee` to stop computation on error
- fix: `tempdir` crate has been deprecated; use `tempfile` instead
- dev: add avail and celestia crates behind a feature flag
- dev: replace md5 with sha3_256 hash function
- feat: fixing getNonce Rpc Call and adding a new test
- refactor: use Zaun crate for Starknet core contract bindings
- refactor: use Anvil sandbox from Zaun crate
- feat(rpc): estimateMessageFee RPC call implementation

## v0.6.0

- chore: release v0.6.0
- refacto: substrate/starknet names in rpc library
- feat(rpc): Added starknet_getTransactionStatus and removed
  starknet_pendingTransactions
- feat(rpc): add starknet_specVersion rpc + added test for future support
- docs: Added v0.6.0-rc5 documentation above the rpc method functions
- dev(deps): bump starknet rs, use Eq for EmmitedEvents comparaison
- test(rust-rpc-test): use undeclared contracts for declare transactions testing
- build: update blockifier, fix divergent substrat block hash
- chore: remove tests that run in wasm and native, only wasm from now
- chore: split StarknetRpcApi trait in two, like in openRPC specs
- refacto: move starknet runtime api in it's own crate
- chore: update README.md and getting-started.md
- chore: remove crates that have been copy-pasted from plkdtSDK
- feat(rpc): return deployed contract address and actual fee in transaction
  receipt
- fix: Wait for 1 minute for transaction to be processed in
  get_transaction_receipt rpc
- ci: Fix starknet foundry sncast not found
- fix: Ensure transaction checks are compatible with starknet-rs
- ci: Run Starknet Foundry tests against Madara RPC
- fix: add name, symbol and decimals to fee token storage
- fix: dependencies for dockerfile and binaries
- docs: add translation of madara beast article to spanish
- chore: update starknet-js version in faucet-setup docs
- dev(compilation): add incremental compilation
- feat(rpc): add support for bulk estimate fee
- feat: add argent multicall contract to genesis
- chore(data-availability): update avail-subxt to version 0.4.0
- fix(ci): setup should fetch files from local config
- chore: deprecate `madara-app` and `madara-dev-explorer` modules
- chore(data-availability-avail): implement fire and forget, and add ws
  reconnection logic
- chore: update `polkadot-sdk` to `release-polkadot-v1.3.0`
- feat: fallback default file for DA and Settlement configuration files

## v0.5.0

- chore: release v0.5.0
- test: add transaction pool logic unit tests
- feat(client): spawn a task that listen to storage changes and build the
  resulting commiment state diff for each block
- dev(StarknetRPC): log error received from node before mapping to
  InternalServerError
- fix: change 'nonce too high' to log in debug instead of info
- chore: update deps, vm ressource fee cost are now FixedU128, and stored in an
  hashmap
- ci: change jobs order in the workflow
- ci: run integrations tests in the same runner as build
- ci: replace ci cache with rust-cache
- fix(transactions): remove `nonce` field from InvokeV0 tx
- feat(transactions): don't enforce ordering in validate_unsigned for invokeV0
- test(pallet): add function to get braavos hash
- fix: event commitment documentation typo
- ci: added testing key generation in the ci
- fix(starknet-rpc-test): init one request client per runtime
- test: validate Nonce for unsigned user txs
- fix: fixed declare V0 placeholder with the hash of an empty list of felts
- feat(cli): `run` is the by default command when running the `madara` bin
- refacto(cli): `run` and `setup` commands are defined in their own files
- refacto(cli): `run.testnet` argument removed in favor of the substrate native
  `chain` arg
- feat(cli): `run.fetch_chain_spec` argument removed in favor of the substrate
  native `chain` arg
- feat(cli): `setup` require a source file, either from an url or a path on the
  local filesystem
- chore(cli): use `Url`, `Path` and `PathBuf` types rather than `String`
- refacto(cli): moved the pallet/chain_spec/utils methods to the node crate
- feat(cli): `madara_path` arg has been remove, we use the substrate native
  `base_path` arg instead
- feat(cli): sharingan chain specs are loaded during the compilation, not
  downloaded from github
- refacto(pallet/starknet): `GenesisLoader` refactored as `GenesisData` + a
  `base_path` field
- feat(cli): for `run` param `--dev` now imply `--tmp`, as it is in substrate
- test(starknet-rpc-test): run all tests against a single madara node
- fix(service): confusing message when node starts (output the actual sealing
  method being used)
- refactor(sealing): how the sealing mode is passed into runtime
- feat(sealing): finalization for instant sealing
- test(starknet-js-test): run basic starknetjs compatibility tests again the
  madara node
- feat(cache-option): add an option to enable aggressive caching in command-line
  parameters

## v0.4.0

- chore: release v0.4.0
- feat: better management of custom configurations for genesis assets
- feat: use actual vm resource costs
- fix: add setup and run for rpc tests
- fix: fix clap for run command
- fix: add `madara_path` flag for setup command
- fix: add official references to configs files
- fix: cargo update and `main` branch prettier fix
- fix: fix sharingan chain spec
- fix: update madara infra to main branch
- fix: update `Cargo.lock`
- fix: rpc test failing
- refactor: exported chain id constant in mp-chain-id crate and added one for
  SN_MAIN
- ci: disable pr close workflow
- ci: add ci verification for detecting genesis changes and config hashes
- test: add e2e test for `estimate_fee`

## v0.3.0

- chore: release v0.3.0
- chore: big transaction type refactoring
- chore: split `primitives` crates into multiple smaller crates
- chore: improve logging about transaction when nonce is too high
- chore: add real class hash values for genesis config
- fix: use specific commit for avail and celestia
- fix: change dep of rustdoc on push
- fix: initial_gas set to max_fee and fixed fee not being charged when max_fee=0
- fix: correct value of compiled_class_hash in RPCTransaction
- fix: std feature import in transactions crate
- fix: replace all calls to `transmute` by calls `from_raw_parts`
- fix: estimate_fee should make sure all transaction have a version being
  2^128 + 1 or 2^128+2 depending on the tx type
- feat: modify the hash_bytes functions in `poseidon` and `pedersen` for dynamic
  data length
- feat: print development accounts at node startup
- feat: unification of the DA interface
- feat: bump starknet-core to 0.6.0 and remove InvokeV0
- feat: use resolver 2 for cargo in the workspace
- feat: impl tx execution and verification as traits
- perf: reduce the amount of data stored in the runtime and use the Substrate
  block to as source of data in the client
- perf: use perfect hash function in calculate_l1_gas_by_vm_usage
- build: restructure code for rust latest version
- build: bump rustc nightly version to 1.74 date
- buid: add rust-analyzer to toolchain components
- ci: scope cache by branch and add cache cleanup
- ci: increase threshold for codecov to 1%
- test: add `starknet-rpc-test` crate to the workspace
- test: add test to check tx signed by OZ account can be signed with Argent pk
- buid: add rust-analyzer to toolchain components
- ci: increase threshold for codecov to 1%
- replace all calls to `transmute` by calls `from_raw_parts`
- big transaction type refactoring
- impl tx execution and verification as traits
- reduce the amount of data stored in the runtime and use the Substrate block to
  as source of data in the client
- perf: use perfect hash function in calculate_l1_gas_by_vm_usage
- chore: add tests for tx hashing
- split `primitives` crates into multiple smaller crates
- fix: std feature import in transactions crate
- chore: improve logging about transaction when nonce is too high
- fix: rpc tests and background node run
- test: add tests for simulate tx offset
- test: add tests for tx hashing
- fix: bring back messages in transaction receipts
- feat: starknet os program output primitive

## v0.2.0

- add-contributors: `0xAsten`, `m-kus`, `joaopereira12`, `kasteph`
- ci: add verification if build-spec is working
- ci: added wasm to test
- ci: disable benchmark for pushes and pr's
- ci: fix docker and binaries build
- ci: don't enforce changelog on PR's with label `dependencies`
- doc: added translation of madara beast article.md to portuguese and russian
- doc: app chain template added in README
- fix: RPC getClassAt cairo legacy program code encoding
- fix: build-spec not working by setting the madara-path always and fetching
  relevant files
- fix: events are emitted in correct sequential order
- fix: expected event idx in continuation tokens in test responses
- fix: update RPC URL to use localhost instead of 0.0.0.0 in hurl.config file
- fix: update the default port for running Madara locally in getting-started.md
  file from 9933 to 9944.
- fix: replace the 0 initial gas value with u128::MAX because view call
  entrypoints were failing
- chore: remove global state root
- chore: cairo-contracts compilation scripts & docs are updated, cairo_0
  contracts recompiled
- chore: rebase of core deps and 0.12.1

## v0.1.0

- ci: rm codespell task and rm .codespellignore
- feat: refactor flags on tests
- feat: fetch config files from gh repo
- refactor: remove config files from the code
- ci: stop closing stale issues
- ci: reactivate changelog enforcement
- cli: change dev flag behaviour and created alias for base and madara path
- configs: fix genesis.json refs to link the config folder
- ci: downgraded windows runner to windows-latest
- ci: added windows binaries build and upload the binaries to the release page
- ci: add `CHANGELOG.md` and enforce it is edited for each PR on `main`
- fix: removed `madara_runtime` as a dependency in the client crates and make
  errors more expressive
- fix: state root bug fix where the tree was stored in runtime _before_ being
  committed
- feat: add a `genesis_loader` for the node and mocking
- feat: add `madara_tsukuyomi` as a submodule
- branding: use new logo in the README
- dev: Get the block status from the actual block in get_block_with_tx_hashes
- fix: l1-l2 messaging
- dev : clean contracts and compiled files<|MERGE_RESOLUTION|>--- conflicted
+++ resolved
@@ -2,11 +2,8 @@
 
 ## Next release
 
-<<<<<<< HEAD
 - feat: possibility of starting madara & kakarot-rpc in docker
-=======
 - feat(endpoint): added extra admin rpc endpoint for sensitive rpc calls
->>>>>>> da75fe76
 - fix(db): fix number of files in db, startup hang, ram issues and flushing issues
 - fix: FeePayment conversion
 - fix(block_production): get l2-to-l1 messages recursively from the call tree
