--- conflicted
+++ resolved
@@ -2,11 +2,8 @@
 
 ## Next release
 
-<<<<<<< HEAD
 - fix(rpc): fixed state update deserialization
-=======
 - fix(hashes): fixed tx by hash retrieval
->>>>>>> 7a4936fb
 - fix(logs): fixed logs and get_state_update
 - refactor: remove primitives/felt
 - refactor: move convert.rs to felt_wrapper.rs
