# Madara Changelog

## Next release

<<<<<<< HEAD
- feat(block_production): continue pending block on restart
- feat(mempool): mempool transaction saving on db
- feat(mempool): mempool transaction limits
=======
- feat(v0.8.0-rc0): storage proofs for rpc version v0.8.0
- feat(warp): added warp update to madara
- docs(readme): updated README.md docs and added Docker Compose support
- fix(log): define RUST_LOG=info by default
- fix(tracing): RUST_LOG filtering support
- fix(fgw): fetch class
- feat: possibility of starting madara & kakarot-rpc in docker
- feat(debug): service cancelling and profiling build
- feat(endpoint): added extra admin rpc endpoint for sensitive rpc calls
- fix(db): fix number of files in db, startup hang, ram issues and flushing issues
>>>>>>> c4e8ea01
- fix: FeePayment conversion
- fix(block_production): get l2-to-l1 messages recursively from the call tree
- refactor: replace starknet-rs BlockId with types-rs BlockId and remove redundant mp_block::BlockId
- feat(fgw): added `add_transaction` for gateway client
- fix(fgw): include `l1_to_l2_consumed_message` in L1 handler receipt
- build: up starknet-rs, starknet-types, blockifier(v0.8.0), cairo
- feat(rpc): added `getCompiledCasm` method
- fix(error): Added a comment for non archive node L1 keys
- feat(confg): added chain config template and fgw example
- feat(v0.8.0-rc0): starknet_subscribeNewHeads
- fix(rocksdb): update max open files opt
- code: refactor to use otel tracing instead of prometheus (removed mc-metrics, added mc-analytics)
- fix(version constants): 0.13.2 was mapped to wrong constants
- fix(compilation): devnet contract artifacts are not compiled by `cargo build` anymore
- feat: add fgw get_block_traces
- refactor: use `hyper` & `tower` instead of `reqwest` for feeder client
- fix(namespace): versioning now works for methods without `starknet` namesapce
- fix(compile): wrong struct field being used in state map conversion
- fix: contract 0 state diff fixed
- refactor(rpc): re-worked rpc tower server and added proper websocket support
- fix(network): added the FGW and gateway url to the chain config
- fix(block_hash): block hash mismatch on transaction with an empty signature
- feat: declare v0, l1 handler support added
- feat: strk gas price cli param added
- fix(snos): added special address while closing block for SNOS
- fix(mempool): validator errors were ignored in `mempool/rsc/lib.rs`
- fix(primitives): fixed storage entries not being sorted in state commitment
- fix(devnet): devnet predeployed contracts stable address across systems (re)
- chore: Fixed README table format
- fix(cli): fixed devnet cli arguments
- fix(db): max rocksdb LOG files count and size and add more memory metrics
- fix(devnet): devnet predeployed contracts stable address across systems
- feat: gas fee flag added
- fix(mempool): fixed proptesting of the inner mempool
- fix(clippy): disallow printlns in workspace
- fix(db): storing a block needs to clear the current pending block
- fix(sync): Fixed pipeline stalling on machines with few cpu cores
- fix(rpc): handle batched requests in middleware
- chore: padded devnet address display with 64 chars
- feat(script): added more capabilities to the launcher script
- fix(fgw): sync from other nodes and block signature
- fix: added more launcher capabilities
- fix(cleanup): Updated EditorConfig to 4-space indents
- fix(tests): Fixed local testing scripts
- fix: override chain config
- fix: estimate_fee should through an error if any txn fails
- fix: rejected transaction block production panic
- fix(sync): pending block retrying mechanism
- feat(clean): dc_db: rename `DbBlockId::BlockN` to `DbBlockId::Number`
- feat(cli): Environment variables can be used to specify Madara parameters
- fix:(tests): Add testing feature to mc-db dev dependency (#294)
- feat: new crate gateway client & server
- test: Starknet-js basic tests added
- test: add block conversion task test
- fix(docs): updated readme and fixed launcher
- fix(ci): added gateway key to fix rate limit on tests
- feat(cli): launcher script and release workflows
- fix: cleaned cli settings for sequencer, devnet and full
- feat: move to karnot runner
- fix: docker file fixes for devnet
- fix(block-production): fix bouncer calculation and declared classes
- fix: Fix pending block sync and add real FGW tests
- test: tests added for verify and apply task in l2 sync
- fix: UDC cairo 0 migration & events logic fix
- fix: response of spec version rpc call fixed
- tests: integration test for l2 fetch task added
- refactor: calculate class hashes in devnet
- feat: add config file and preset configure chain
- refactor: change default chain id and add custom flag to override
- fix: generate a fixed set of public and private keys for devnet
- fix: defaulted l1 gas price in devnet mode
- fix: fixed anvil port value in tests
- fix: flaky tests in gas price worker fixed
- ci: add coveralls report
- test: added tests for declare and deploy transactions
- fix: pending block must always be returned in rpc even if none is in db
- fix: fixed the starting block arg with an ignore_block_order argument
- docs: fixed Docker Compose instructions
- fix: removed unused dependencies with udeps and machete
- feat: add devnet via `--devnet` cli argument
- refactor: class import from FGW
- code docs: documented how get_storage_at is implemented
- fix: L1 rpc <=> network mismatch
- feat: rpc versioning
- feat: bumping Starknet version from v0.13.2 to Starknet v0.13.2.1
- fix: replaced old namings with adapted namings
- refactor: block import is now centrally done in a single crate
- tests: add e2e tests for rpc read methods
- tests: add e2e tests for the node
- fix: fixed some readme stuff
- feat: gas price provider added for block production
- feat: l1 sync service
- feat: gas price worker for l1
- test: tests added for eth client and event subscription
- feat: Added l1->l2 messaging
- test: add unitests primitives
- tests: add e2e tests for the node
- tests: add tests for the rpcs endpoints
- fix: pending contract storage not stored properly
- test: add tests crate `db`
- fix: --sync-l1-disabled cli option (#225)
- feat: experimental block production and mempool
- refactor: L1BlockMetric is intialized inside the EthereumClient new function
- refactor: BlockMetrics divided in L1BlockMetrics and BlockMetrics
- test: tests added for eth client and event subscription
- feat: add support for Starknet version 0.13.2
- fix(l1): removed free l1 endpoint list
- removed l1.rs from the sync crate and refactored it with alloy inside eth crate
- refactor: removed l1.rs from the sync crate and refactored it with alloy inside eth crate
- refactor: eth client (l1 crate) refactored with alloy
- feat: added l1 crate (eth crate)
- fix(metrics): removed influx and added l2_state_size data
- fix: command to start the Madara client
- refactor: database error unification
- feat: raise file-descriptor limit
- fix: docker
- fix: pending storage & sequencer_provider
- refactor: support pending blocks & db crate
- refactor: new crate exec
- fix(issue): Removed unrelated link from issue template
- feat: adding new readme and github issue templates for codebase reorg
- fix: trace, execution state_diff
- refactor: store compiled contract class
- fix: rate limit on classes
- refactor: use Felt in DB
- fix: fix sepolia by updating bonsai-trie
- feat(class): change class definition storage
- fix: pending block sync
- fix: transaction traces
- feat: store tx receipts
- refactor: new type StarknetVersion
- refactor: update starknet-rs with Felt
- fix(rpc): fixed block not found error on get_class method
- fix (rpc): get_transaction_status
- fix(cleanup): clean up around the Cargo.toml files, error handling and cli arguments
- fix(db): fault tolerance (database is not corrupted when the node is unexpectedly shut down / killed)
- fix(rpc): fixed state update deserialization
- fix(hashes): fixed tx by hash retrieval
- fix(logs): fixed logs and get_state_update
- refactor: remove primitives/felt
- refactor: move convert.rs to felt_wrapper.rs
- fix(decode): fix mapping db decoding
- feat: store reverted txs hashes
- feat(l1): added l1 free rpc url if none is provided
- cleanup: clean DB statics
- refactor: improve compatibility without forks
- fix(metrics): fixed some metrics endpoints
- fix(metrics): fix prometheus endpoint port
- fix(hashes): Fix invoke tx hashes for version v3
- fix: re-add prometheus, doc cli args, log format
- fix(program): Changed visibility of program serializer + archived
- fix(classes): remove the classes ordenation to allow fork rebasements
- fix(felt): enforce Felt type as much as possible into compute_hash.rs
- fix(logs): fixed some logs and others
- fix(rpc): fixed block storage column
- chore: update dependencies
- fix(hashers): cleaned hashers using types core hashers and Felt
- refactor: remove substrate block storage
- feat(infra): Added boilerplate to deploy a grafana/prometheus dashboard
- refacor: use db hash
- refactor: l2-sync
- refactor: remove crate mp-mapping-sync
- fix(rpc): get_nonce
- fix(rpc): get_class
- refactor: mapping db
- perf(db): contract key history now using rocksdb iterators for history
- fix(root): Cleaned state root commitments crate
- fix(hash): declare tx v0 hash computation
- perf(db): db contract history parallel fetching and batching
- remove RuntimeApi on RPC
- feat(metrics): Added sync time metrics
- refactor: using const and OnceCell instead of lazy_static
- refactor: remove crate mp-storage
- feat(infra): corrected dockerfile + docker-compose
- fix(rpc): error handling
- fix(lib): updated core libs to match oss
- fix: state root - replaced_classes commit
- feat: fetch block and state update in only one request
- feat: added madara launcher script
- fix: creation of the block context
- fix: is_missing_class
- fix: state root - replaced_classes
- feat(db): backups
- fix: state root for nonce
- fix: store the first history in storage ket
- perf: improved perfs with parallelized iteration over tx hashes cache
- fix: graceful shutdown of rocksdb on ctrl+c
- fix: better error handling around l1 and l2 sync
- perf: compile with target_cpu=skylake by default
- perf: storage key with encode
- fix: bloc context blockifier
- feat: up blockifier to v0.6.0-rc.2
- fix: change bonsai-trie fork location
- refactor: remove L1HandlerTxFee
- feat: up blockifier to v0.6.0-rc.2
- refactor: remove L1HandlerTxFee
- refactor: remove blockifier dependencie
- perf: convert blocks in parallel
- feat(commitments): Joined hash computation in event and tx commitments
- feat(l2 sync): polling to get new blocks once sync has caught up with the chain
- perf: store key
- fix: sync, remove `unwrap` in storage
- fix(classes): Fixed classes on the RPC level by adding ordering and complete deserialisation
- fix: class update
- feat: store key/value in `--disble-root` mode
- fix: storage nonce and key/value
- fix: class and store updates and block desync after ctrl+c
- fix: compile without libm
- fix: genesis state_update
- refactor: optimize get_class_at
- fix: crash build genesis on restart
- fix(classes): Fixed sierra exception on block 31625 and added --starting-block arg
- fix(db): with new implementation ContractStorage
- fix: fee_type for `simulate_transactions` rpc call
- feat(rocksdb): replaced most async database operations iwth multigets and batched inserts
- fix: get_state_update with new storage
- up: starknet-rs
- fix: exec on receipt
- feat(RPC): refacto `trace_transaction` and `trace_block_transaction`
- fix(proposer_factory): Removed and clean a lot of stuff on Client side, mostly node crate
- feat(storage): removed the use of `BonsaiStorage` logs
- feat(storage): removed dependance on `StateUpdateWrapper`
- feat(storage): state diff are now stored for each block
- CI: fix toolchain
- CI: add `cargo test` on PR
- refactor: remove dead code on `Struct Starknet<..>`
- fix: verify_l2
- feat(rpc): remove duplicated code, add mod 'utils'
- feat(storage): started migrating storage to the bonsai-lib
- fix: fix crashing cases on `get_block_with_receipts`
- fix: fix get_events minor issues
- fix: l1HandlerTx computed for commit
- refactor: optimise get_events RPC
- fix(root): fixed state commitments broken due to genesis loader
- feat(docker): add dockerfile and docker-compose
- fix: fix implementation `get_storage_at()` for `BlockifierStateAdapter`
- fix(sync): Fix end condition of the l2 sync
- fix(rpc): fix chain id method for mainnet
- fix(class): Fix Sierra classes conversion (missing abis)
- fix(compute): Fixed prepare_data_availability_modes computation
- feat(rpc): add pending block to `get_block_with_receipts` rpc call
- chore: update bonsai-trie (benefit from perf boost)
- feat(rpc): add `get_block_with_receipts` rpc call
- refactor: remove crate mp-state, mp-fee, mp-messages
- fix(class): Fix class conversions to support legacy Sierra versions
- feat: rebase blockifier
- feat(check): Added a state root check to ensure synced compatibility
- feat(metrics): Add prometheus metrics for mapping worker
- feat(storage): finished migrating contract storage to our backend bonsai trie dbs
- feat(storage): set up type-safe bonsai storage abstractions for usage in RPC
- fix(root): fix state root computation
- refactor: refactor mc-db crate
- feat(api_key): api key passed to FetchConfig correctly
- feat(api_key): Added support for --gateway-api to avoid rate limit from the gateway
- fix(latest): Retrieve latest synced block via internal client
- perf(l2 sync): parallelize commitment computation and refactor part of l2 io sync
- refactor: rpc methods and removed rpc-core
- feat: add an optional TUI dashboard
- feat(bonsai): Bumped bonsai lib to latest opti
- refactor(generic): reduced runtime dependence on generics
- fix(sync): Cleaned mc-sync isolating fetch process + added shared SyncStatus
- feat(self-hosted): host our own runner
- fix(deps): Removed unused dependencies
- feat(multi-trie): Added support for persistent storage tries
- feat(pending): added support for pending blocks in RPC requests
- perf(l2 sync): parallel fetching of blocks, classes, state updates
- fix l1 thread to reflect correct state_root, block_number, block_hash
- fix: remove gas_price and update starknet-rs from fork (temporary fix)
- fix(root): got state root to work (does not support class root yet)
- refactor(substrate_hash): Substrate hash is now retrieved via rpc client in
  `l2.rs`
- fix(worflows): fix toolchain and cache issue
- feat: Removal of the hardcoded mainnet configuration
- refactor: pass new CI
- fix(workflows): Fix madara CI
- feat(rpc): add_invoke_tx, add_deploy_account_tx, add_declare_tx
- feat(rpc): tx_receipt, re-execute tx
- feat(script): added CI scripts for starting Madara and comparing JSON RPC
  calls
- perf(verify_l2): parallelized l2 state root update
- perf(state_commitment): parallelized state commitment hash computations
- fix(L1): fix l1 thread with battle tested implementation + removed l1-l2
- fix: update and store ConfigFetch in l2 sync(), chainId rpc call
- fix: get_events paging with continuation_token
- fix(class): #125
- fix(getStorageAt): #28
- fix(genesis): #107
- fix(class): #32 #33 #34
- fix(class): #116
- feat(class): download classes from sequencer
- feat: update and store highest block hash and number from sequencer
- feat: store events in block, return events in call get_transaction_receipt
- fix: updating outdated links to external resources in documentation
- feat(client/data-availability): implement custom error handling
- fix: get_block_by_block_hash then default rather than error
- feat(rpc): added `get_state_update` real values from DA db
- feat: add transparent representation to `Felt252Wrapper`
- feat(rpc/trace_api): add `trace_block_transaction`
- chore(db): changed the way hashes are encoded
- feat(rpc/trace_api): add `trace_transaction`

## v0.7.0

- chore: release v0.7.0
- refacto: remove abusive `TryInto` impl
- dev: optimize tx trace creation
- dev: make Madara std compatible
- CI: fix taplo version
- chore: add cache usage for `getEvents` and `getTransactionReceipt`
- fix: cairo1 contracts should be identified by their sierra class hash
- fix(cli): repair broken cli for da conf
- feat(client): on `add_declare_transaction` store sierra contract classes in
  the madara backend
- chore: use struct error in client/db
- fix: don't ignore Sierra to CASM mapping in genesis config
- refacto: early exit txs fee estimation when one fails
- dev: fix linter warning in README.md
- fix: remove waiting loop from `getTxReceipt`
- feat: types in `mp-transactions` impl a method to get their version
- feat: make L1 gas price a `const` of the `RuntimeConfig`
- fix: broken class hashes and contracts in genesis
- refactor: rename LAST_SYNCED_L1_BLOCK to be more clear
- chore: add headers to da calldata, fix eth da in sovereign mode
- refacto(simulate_tx): move logic to the client
- chore: added ca-certificate in DockerFile for SSL related issues
- chore(primitives/commitment): remove crate
- chore(primitives/block/header): remove starknet-trie dependent fields
- refacto(primitives/db): add a temporary way to get a fake global state root
- feat(rpc): add starknet_version and eth_l1_gas_fee on block header
- fix(spec_version): spec version now returning 0.5.1
- chore: feature flags for avail and celestia DA
- feat(rpc): added support for v0.5.1 JSON-RPC specs
- feat(rpc): added ordered messages/events in trace fields
- feat(rpc): support for starknet.rs v0.5.1 version
- feat(rpc): added execution resources in trace fields
- feat(rpc): added state diff field in trace fields
- refactor: removed benchmarking folder and traces of CI pipeline
- fix: decouple is_query into is_query and offset_version
- feat: add sierra to casm class hash mapping to genesis assets
- chore: remove ArgentMulticall from genesis assets
- feat: remove `seq_addr_updated` from `GenesisData`
- chore: added prometheus metrics for da layer
- chore: bump celestia rpc crate version
- fix(DA): run the proof first then the state update
- fix: `prove_current_block` is called after `update_state`
- ci: add foundry ci task to push workflow
- fix: first tx for non deployed account is valid
- fix: incorrect base url for fetching config
- feat: add predeployed accounts to genesis state
- feat(rpc): Added starknet_simulateTransactions
- fix: Change serialization of bitvec to &[u8] in merkle tree to avoid memory
  uninitialized
- chore: change SCARB config version for foundry CI
- feat(da): update da calldata encoding to v0.11.0 spec, da conf examples, da
  conf flag, da-tests in CI
- refactor: use `map` in `estimate_fee` to stop computation on error
- fix(node/commands): md5 are also checked when running setup --from-local
- feat(data-availability): extend eth config with poll interval
- fix(snos-output): expose snos codec, remove unused `get_starknet_messages`
  runtime method, and unnecessary mp-snos-output dependencies
- feat(program-hash): add new pallet constant for Starknet OS progam hash;
  expose runtime getter method; add dedicated crate to manage versions
- feat(runtime): expose fee token address getter method
- feat(settlement): run client thread responsible for pushing state updates and
  messaging on Ethereum
- feat(settlement): starknet core contract tests with anvil sandbox
- fix(rpc-test): incorrect node url
- feat(settlement): e2e test with Madara node settling on Ethereum contract
- refactor: use `map` in `estimate_fee` to stop computation on error
- fix: `tempdir` crate has been deprecated; use `tempfile` instead
- dev: add avail and celestia crates behind a feature flag
- dev: replace md5 with sha3_256 hash function
- feat: fixing getNonce Rpc Call and adding a new test
- refactor: use Zaun crate for Starknet core contract bindings
- refactor: use Anvil sandbox from Zaun crate
- feat(rpc): estimateMessageFee RPC call implementation

## v0.6.0

- chore: release v0.6.0
- refacto: substrate/starknet names in rpc library
- feat(rpc): Added starknet_getTransactionStatus and removed
  starknet_pendingTransactions
- feat(rpc): add starknet_specVersion rpc + added test for future support
- docs: Added v0.6.0-rc5 documentation above the rpc method functions
- dev(deps): bump starknet rs, use Eq for EmmitedEvents comparaison
- test(rust-rpc-test): use undeclared contracts for declare transactions testing
- build: update blockifier, fix divergent substrat block hash
- chore: remove tests that run in wasm and native, only wasm from now
- chore: split StarknetRpcApi trait in two, like in openRPC specs
- refacto: move starknet runtime api in it's own crate
- chore: update README.md and getting-started.md
- chore: remove crates that have been copy-pasted from plkdtSDK
- feat(rpc): return deployed contract address and actual fee in transaction
  receipt
- fix: Wait for 1 minute for transaction to be processed in
  get_transaction_receipt rpc
- ci: Fix starknet foundry sncast not found
- fix: Ensure transaction checks are compatible with starknet-rs
- ci: Run Starknet Foundry tests against Madara RPC
- fix: add name, symbol and decimals to fee token storage
- fix: dependencies for dockerfile and binaries
- docs: add translation of madara beast article to spanish
- chore: update starknet-js version in faucet-setup docs
- dev(compilation): add incremental compilation
- feat(rpc): add support for bulk estimate fee
- feat: add argent multicall contract to genesis
- chore(data-availability): update avail-subxt to version 0.4.0
- fix(ci): setup should fetch files from local config
- chore: deprecate `madara-app` and `madara-dev-explorer` modules
- chore(data-availability-avail): implement fire and forget, and add ws
  reconnection logic
- chore: update `polkadot-sdk` to `release-polkadot-v1.3.0`
- feat: fallback default file for DA and Settlement configuration files

## v0.5.0

- chore: release v0.5.0
- test: add transaction pool logic unit tests
- feat(client): spawn a task that listen to storage changes and build the
  resulting commiment state diff for each block
- dev(StarknetRPC): log error received from node before mapping to
  InternalServerError
- fix: change 'nonce too high' to log in debug instead of info
- chore: update deps, vm ressource fee cost are now FixedU128, and stored in an
  hashmap
- ci: change jobs order in the workflow
- ci: run integrations tests in the same runner as build
- ci: replace ci cache with rust-cache
- fix(transactions): remove `nonce` field from InvokeV0 tx
- feat(transactions): don't enforce ordering in validate_unsigned for invokeV0
- test(pallet): add function to get braavos hash
- fix: event commitment documentation typo
- ci: added testing key generation in the ci
- fix(starknet-rpc-test): init one request client per runtime
- test: validate Nonce for unsigned user txs
- fix: fixed declare V0 placeholder with the hash of an empty list of felts
- feat(cli): `run` is the by default command when running the `madara` bin
- refacto(cli): `run` and `setup` commands are defined in their own files
- refacto(cli): `run.testnet` argument removed in favor of the substrate native
  `chain` arg
- feat(cli): `run.fetch_chain_spec` argument removed in favor of the substrate
  native `chain` arg
- feat(cli): `setup` require a source file, either from an url or a path on the
  local filesystem
- chore(cli): use `Url`, `Path` and `PathBuf` types rather than `String`
- refacto(cli): moved the pallet/chain_spec/utils methods to the node crate
- feat(cli): `madara_path` arg has been remove, we use the substrate native
  `base_path` arg instead
- feat(cli): sharingan chain specs are loaded during the compilation, not
  downloaded from github
- refacto(pallet/starknet): `GenesisLoader` refactored as `GenesisData` + a
  `base_path` field
- feat(cli): for `run` param `--dev` now imply `--tmp`, as it is in substrate
- test(starknet-rpc-test): run all tests against a single madara node
- fix(service): confusing message when node starts (output the actual sealing
  method being used)
- refactor(sealing): how the sealing mode is passed into runtime
- feat(sealing): finalization for instant sealing
- test(starknet-js-test): run basic starknetjs compatibility tests again the
  madara node
- feat(cache-option): add an option to enable aggressive caching in command-line
  parameters

## v0.4.0

- chore: release v0.4.0
- feat: better management of custom configurations for genesis assets
- feat: use actual vm resource costs
- fix: add setup and run for rpc tests
- fix: fix clap for run command
- fix: add `madara_path` flag for setup command
- fix: add official references to configs files
- fix: cargo update and `main` branch prettier fix
- fix: fix sharingan chain spec
- fix: update madara infra to main branch
- fix: update `Cargo.lock`
- fix: rpc test failing
- refactor: exported chain id constant in mp-chain-id crate and added one for
  SN_MAIN
- ci: disable pr close workflow
- ci: add ci verification for detecting genesis changes and config hashes
- test: add e2e test for `estimate_fee`

## v0.3.0

- chore: release v0.3.0
- chore: big transaction type refactoring
- chore: split `primitives` crates into multiple smaller crates
- chore: improve logging about transaction when nonce is too high
- chore: add real class hash values for genesis config
- fix: use specific commit for avail and celestia
- fix: change dep of rustdoc on push
- fix: initial_gas set to max_fee and fixed fee not being charged when max_fee=0
- fix: correct value of compiled_class_hash in RPCTransaction
- fix: std feature import in transactions crate
- fix: replace all calls to `transmute` by calls `from_raw_parts`
- fix: estimate_fee should make sure all transaction have a version being
  2^128 + 1 or 2^128+2 depending on the tx type
- feat: modify the hash_bytes functions in `poseidon` and `pedersen` for dynamic
  data length
- feat: print development accounts at node startup
- feat: unification of the DA interface
- feat: bump starknet-core to 0.6.0 and remove InvokeV0
- feat: use resolver 2 for cargo in the workspace
- feat: impl tx execution and verification as traits
- perf: reduce the amount of data stored in the runtime and use the Substrate
  block to as source of data in the client
- perf: use perfect hash function in calculate_l1_gas_by_vm_usage
- build: restructure code for rust latest version
- build: bump rustc nightly version to 1.74 date
- buid: add rust-analyzer to toolchain components
- ci: scope cache by branch and add cache cleanup
- ci: increase threshold for codecov to 1%
- test: add `starknet-rpc-test` crate to the workspace
- test: add test to check tx signed by OZ account can be signed with Argent pk
- buid: add rust-analyzer to toolchain components
- ci: increase threshold for codecov to 1%
- replace all calls to `transmute` by calls `from_raw_parts`
- big transaction type refactoring
- impl tx execution and verification as traits
- reduce the amount of data stored in the runtime and use the Substrate block to
  as source of data in the client
- perf: use perfect hash function in calculate_l1_gas_by_vm_usage
- chore: add tests for tx hashing
- split `primitives` crates into multiple smaller crates
- fix: std feature import in transactions crate
- chore: improve logging about transaction when nonce is too high
- fix: rpc tests and background node run
- test: add tests for simulate tx offset
- test: add tests for tx hashing
- fix: bring back messages in transaction receipts
- feat: starknet os program output primitive

## v0.2.0

- add-contributors: `0xAsten`, `m-kus`, `joaopereira12`, `kasteph`
- ci: add verification if build-spec is working
- ci: added wasm to test
- ci: disable benchmark for pushes and pr's
- ci: fix docker and binaries build
- ci: don't enforce changelog on PR's with label `dependencies`
- doc: added translation of madara beast article.md to portuguese and russian
- doc: app chain template added in README
- fix: RPC getClassAt cairo legacy program code encoding
- fix: build-spec not working by setting the madara-path always and fetching
  relevant files
- fix: events are emitted in correct sequential order
- fix: expected event idx in continuation tokens in test responses
- fix: update RPC URL to use localhost instead of 0.0.0.0 in hurl.config file
- fix: update the default port for running Madara locally in getting-started.md
  file from 9933 to 9944.
- fix: replace the 0 initial gas value with u128::MAX because view call
  entrypoints were failing
- chore: remove global state root
- chore: cairo-contracts compilation scripts & docs are updated, cairo_0
  contracts recompiled
- chore: rebase of core deps and 0.12.1

## v0.1.0

- ci: rm codespell task and rm .codespellignore
- feat: refactor flags on tests
- feat: fetch config files from gh repo
- refactor: remove config files from the code
- ci: stop closing stale issues
- ci: reactivate changelog enforcement
- cli: change dev flag behaviour and created alias for base and madara path
- configs: fix genesis.json refs to link the config folder
- ci: downgraded windows runner to windows-latest
- ci: added windows binaries build and upload the binaries to the release page
- ci: add `CHANGELOG.md` and enforce it is edited for each PR on `main`
- fix: removed `madara_runtime` as a dependency in the client crates and make
  errors more expressive
- fix: state root bug fix where the tree was stored in runtime _before_ being
  committed
- feat: add a `genesis_loader` for the node and mocking
- feat: add `madara_tsukuyomi` as a submodule
- branding: use new logo in the README
- dev: Get the block status from the actual block in get_block_with_tx_hashes
- fix: l1-l2 messaging
- dev : clean contracts and compiled files<|MERGE_RESOLUTION|>--- conflicted
+++ resolved
@@ -2,11 +2,9 @@
 
 ## Next release
 
-<<<<<<< HEAD
 - feat(block_production): continue pending block on restart
 - feat(mempool): mempool transaction saving on db
 - feat(mempool): mempool transaction limits
-=======
 - feat(v0.8.0-rc0): storage proofs for rpc version v0.8.0
 - feat(warp): added warp update to madara
 - docs(readme): updated README.md docs and added Docker Compose support
@@ -17,7 +15,6 @@
 - feat(debug): service cancelling and profiling build
 - feat(endpoint): added extra admin rpc endpoint for sensitive rpc calls
 - fix(db): fix number of files in db, startup hang, ram issues and flushing issues
->>>>>>> c4e8ea01
 - fix: FeePayment conversion
 - fix(block_production): get l2-to-l1 messages recursively from the call tree
 - refactor: replace starknet-rs BlockId with types-rs BlockId and remove redundant mp_block::BlockId
