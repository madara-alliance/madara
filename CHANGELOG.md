# Madara Changelog

## Next release

<<<<<<< HEAD
- feat(debug): service cancelling and profiling build #390
=======
- fix(db): fix number of files in db, startup hang, ram issues and flushing issues
>>>>>>> 018b6cc5
- fix: FeePayment conversion
- fix(block_production): get l2-to-l1 messages recursively from the call tree
- refactor: replace starknet-rs BlockId with types-rs BlockId and remove redundant mp_block::BlockId
- feat(fgw): added `add_transaction` for gateway client
- fix(fgw): include `l1_to_l2_consumed_message` in L1 handler receipt
- build: up starknet-rs, starknet-types, blockifier(v0.8.0), cairo
- feat(rpc): added `getCompiledCasm` method
- fix(error): Added a comment for non archive node L1 keys
- feat(confg): added chain config template and fgw example
- feat(v0.8.0-rc0): starknet_subscribeNewHeads
- fix(rocksdb): update max open files opt
- code: refactor to use otel tracing instead of prometheus (removed mc-metrics, added mc-analytics)
- fix(version constants): 0.13.2 was mapped to wrong constants
- fix(compilation): devnet contract artifacts are not compiled by `cargo build` anymore
- feat: add fgw get_block_traces
- refactor: use `hyper` & `tower` instead of `reqwest` for feeder client
- fix(namespace): versioning now works for methods without `starknet` namesapce
- fix(compile): wrong struct field being used in state map conversion
- fix: contract 0 state diff fixed
- refactor(rpc): re-worked rpc tower server and added proper websocket support
- fix(network): added the FGW and gateway url to the chain config
- fix(block_hash): block hash mismatch on transaction with an empty signature
- feat: declare v0, l1 handler support added
- feat: strk gas price cli param added
- fix(snos): added special address while closing block for SNOS
- fix(mempool): validator errors were ignored in `mempool/rsc/lib.rs`
- fix(primitives): fixed storage entries not being sorted in state commitment
- fix(devnet): devnet predeployed contracts stable address across systems (re)
- chore: Fixed README table format
- fix(cli): fixed devnet cli arguments
- fix(db): max rocksdb LOG files count and size and add more memory metrics
- fix(devnet): devnet predeployed contracts stable address across systems
- feat: gas fee flag added
- fix(mempool): fixed proptesting of the inner mempool
- fix(clippy): disallow printlns in workspace
- fix(db): storing a block needs to clear the current pending block
- fix(sync): Fixed pipeline stalling on machines with few cpu cores
- fix(rpc): handle batched requests in middleware
- chore: padded devnet address display with 64 chars
- feat(script): added more capabilities to the launcher script
- fix(fgw): sync from other nodes and block signature
- fix: added more launcher capabilities
- fix(cleanup): Updated EditorConfig to 4-space indents
- fix(tests): Fixed local testing scripts
- fix: override chain config
- fix: estimate_fee should through an error if any txn fails
- fix: rejected transaction block production panic
- fix(sync): pending block retrying mechanism
- feat(clean): dc_db: rename `DbBlockId::BlockN` to `DbBlockId::Number`
- feat(cli): Environment variables can be used to specify Madara parameters
- fix:(tests): Add testing feature to mc-db dev dependency (#294)
- feat: new crate gateway client & server
- test: Starknet-js basic tests added
- test: add block conversion task test
- fix(docs): updated readme and fixed launcher
- fix(ci): added gateway key to fix rate limit on tests
- feat(cli): launcher script and release workflows
- fix: cleaned cli settings for sequencer, devnet and full
- feat: move to karnot runner
- fix: docker file fixes for devnet
- fix(block-production): fix bouncer calculation and declared classes
- fix: Fix pending block sync and add real FGW tests
- test: tests added for verify and apply task in l2 sync
- fix: UDC cairo 0 migration & events logic fix
- fix: response of spec version rpc call fixed
- tests: integration test for l2 fetch task added
- refactor: calculate class hashes in devnet
- feat: add config file and preset configure chain
- refactor: change default chain id and add custom flag to override
- fix: generate a fixed set of public and private keys for devnet
- fix: defaulted l1 gas price in devnet mode
- fix: fixed anvil port value in tests
- fix: flaky tests in gas price worker fixed
- ci: add coveralls report
- test: added tests for declare and deploy transactions
- fix: pending block must always be returned in rpc even if none is in db
- fix: fixed the starting block arg with an ignore_block_order argument
- docs: fixed Docker Compose instructions
- fix: removed unused dependencies with udeps and machete
- feat: add devnet via `--devnet` cli argument
- refactor: class import from FGW
- code docs: documented how get_storage_at is implemented
- fix: L1 rpc <=> network mismatch
- feat: rpc versioning
- feat: bumping Starknet version from v0.13.2 to Starknet v0.13.2.1
- fix: replaced old namings with adapted namings
- refactor: block import is now centrally done in a single crate
- tests: add e2e tests for rpc read methods
- tests: add e2e tests for the node
- fix: fixed some readme stuff
- feat: gas price provider added for block production
- feat: l1 sync service
- feat: gas price worker for l1
- test: tests added for eth client and event subscription
- feat: Added l1->l2 messaging
- test: add unitests primitives
- tests: add e2e tests for the node
- tests: add tests for the rpcs endpoints
- fix: pending contract storage not stored properly
- test: add tests crate `db`
- fix: --sync-l1-disabled cli option (#225)
- feat: experimental block production and mempool
- refactor: L1BlockMetric is intialized inside the EthereumClient new function
- refactor: BlockMetrics divided in L1BlockMetrics and BlockMetrics
- test: tests added for eth client and event subscription
- feat: add support for Starknet version 0.13.2
- fix(l1): removed free l1 endpoint list
- removed l1.rs from the sync crate and refactored it with alloy inside eth crate
- refactor: removed l1.rs from the sync crate and refactored it with alloy inside eth crate
- refactor: eth client (l1 crate) refactored with alloy
- feat: added l1 crate (eth crate)
- fix(metrics): removed influx and added l2_state_size data
- fix: command to start the Madara client
- refactor: database error unification
- feat: raise file-descriptor limit
- fix: docker
- fix: pending storage & sequencer_provider
- refactor: support pending blocks & db crate
- refactor: new crate exec
- fix(issue): Removed unrelated link from issue template
- feat: adding new readme and github issue templates for codebase reorg
- fix: trace, execution state_diff
- refactor: store compiled contract class
- fix: rate limit on classes
- refactor: use Felt in DB
- fix: fix sepolia by updating bonsai-trie
- feat(class): change class definition storage
- fix: pending block sync
- fix: transaction traces
- feat: store tx receipts
- refactor: new type StarknetVersion
- refactor: update starknet-rs with Felt
- fix(rpc): fixed block not found error on get_class method
- fix (rpc): get_transaction_status
- fix(cleanup): clean up around the Cargo.toml files, error handling and cli arguments
- fix(db): fault tolerance (database is not corrupted when the node is unexpectedly shut down / killed)
- fix(rpc): fixed state update deserialization
- fix(hashes): fixed tx by hash retrieval
- fix(logs): fixed logs and get_state_update
- refactor: remove primitives/felt
- refactor: move convert.rs to felt_wrapper.rs
- fix(decode): fix mapping db decoding
- feat: store reverted txs hashes
- feat(l1): added l1 free rpc url if none is provided
- cleanup: clean DB statics
- refactor: improve compatibility without forks
- fix(metrics): fixed some metrics endpoints
- fix(metrics): fix prometheus endpoint port
- fix(hashes): Fix invoke tx hashes for version v3
- fix: re-add prometheus, doc cli args, log format
- fix(program): Changed visibility of program serializer + archived
- fix(classes): remove the classes ordenation to allow fork rebasements
- fix(felt): enforce Felt type as much as possible into compute_hash.rs
- fix(logs): fixed some logs and others
- fix(rpc): fixed block storage column
- chore: update dependencies
- fix(hashers): cleaned hashers using types core hashers and Felt
- refactor: remove substrate block storage
- feat(infra): Added boilerplate to deploy a grafana/prometheus dashboard
- refacor: use db hash
- refactor: l2-sync
- refactor: remove crate mp-mapping-sync
- fix(rpc): get_nonce
- fix(rpc): get_class
- refactor: mapping db
- perf(db): contract key history now using rocksdb iterators for history
- fix(root): Cleaned state root commitments crate
- fix(hash): declare tx v0 hash computation
- perf(db): db contract history parallel fetching and batching
- remove RuntimeApi on RPC
- feat(metrics): Added sync time metrics
- refactor: using const and OnceCell instead of lazy_static
- refactor: remove crate mp-storage
- feat(infra): corrected dockerfile + docker-compose
- fix(rpc): error handling
- fix(lib): updated core libs to match oss
- fix: state root - replaced_classes commit
- feat: fetch block and state update in only one request
- feat: added madara launcher script
- fix: creation of the block context
- fix: is_missing_class
- fix: state root - replaced_classes
- feat(db): backups
- fix: state root for nonce
- fix: store the first history in storage ket
- perf: improved perfs with parallelized iteration over tx hashes cache
- fix: graceful shutdown of rocksdb on ctrl+c
- fix: better error handling around l1 and l2 sync
- perf: compile with target_cpu=skylake by default
- perf: storage key with encode
- fix: bloc context blockifier
- feat: up blockifier to v0.6.0-rc.2
- fix: change bonsai-trie fork location
- refactor: remove L1HandlerTxFee
- feat: up blockifier to v0.6.0-rc.2
- refactor: remove L1HandlerTxFee
- refactor: remove blockifier dependencie
- perf: convert blocks in parallel
- feat(commitments): Joined hash computation in event and tx commitments
- feat(l2 sync): polling to get new blocks once sync has caught up with the chain
- perf: store key
- fix: sync, remove `unwrap` in storage
- fix(classes): Fixed classes on the RPC level by adding ordering and complete deserialisation
- fix: class update
- feat: store key/value in `--disble-root` mode
- fix: storage nonce and key/value
- fix: class and store updates and block desync after ctrl+c
- fix: compile without libm
- fix: genesis state_update
- refactor: optimize get_class_at
- fix: crash build genesis on restart
- fix(classes): Fixed sierra exception on block 31625 and added --starting-block arg
- fix(db): with new implementation ContractStorage
- fix: fee_type for `simulate_transactions` rpc call
- feat(rocksdb): replaced most async database operations iwth multigets and batched inserts
- fix: get_state_update with new storage
- up: starknet-rs
- fix: exec on receipt
- feat(RPC): refacto `trace_transaction` and `trace_block_transaction`
- fix(proposer_factory): Removed and clean a lot of stuff on Client side, mostly node crate
- feat(storage): removed the use of `BonsaiStorage` logs
- feat(storage): removed dependance on `StateUpdateWrapper`
- feat(storage): state diff are now stored for each block
- CI: fix toolchain
- CI: add `cargo test` on PR
- refactor: remove dead code on `Struct Starknet<..>`
- fix: verify_l2
- feat(rpc): remove duplicated code, add mod 'utils'
- feat(storage): started migrating storage to the bonsai-lib
- fix: fix crashing cases on `get_block_with_receipts`
- fix: fix get_events minor issues
- fix: l1HandlerTx computed for commit
- refactor: optimise get_events RPC
- fix(root): fixed state commitments broken due to genesis loader
- feat(docker): add dockerfile and docker-compose
- fix: fix implementation `get_storage_at()` for `BlockifierStateAdapter`
- fix(sync): Fix end condition of the l2 sync
- fix(rpc): fix chain id method for mainnet
- fix(class): Fix Sierra classes conversion (missing abis)
- fix(compute): Fixed prepare_data_availability_modes computation
- feat(rpc): add pending block to `get_block_with_receipts` rpc call
- chore: update bonsai-trie (benefit from perf boost)
- feat(rpc): add `get_block_with_receipts` rpc call
- refactor: remove crate mp-state, mp-fee, mp-messages
- fix(class): Fix class conversions to support legacy Sierra versions
- feat: rebase blockifier
- feat(check): Added a state root check to ensure synced compatibility
- feat(metrics): Add prometheus metrics for mapping worker
- feat(storage): finished migrating contract storage to our backend bonsai trie dbs
- feat(storage): set up type-safe bonsai storage abstractions for usage in RPC
- fix(root): fix state root computation
- refactor: refactor mc-db crate
- feat(api_key): api key passed to FetchConfig correctly
- feat(api_key): Added support for --gateway-api to avoid rate limit from the gateway
- fix(latest): Retrieve latest synced block via internal client
- perf(l2 sync): parallelize commitment computation and refactor part of l2 io sync
- refactor: rpc methods and removed rpc-core
- feat: add an optional TUI dashboard
- feat(bonsai): Bumped bonsai lib to latest opti
- refactor(generic): reduced runtime dependence on generics
- fix(sync): Cleaned mc-sync isolating fetch process + added shared SyncStatus
- feat(self-hosted): host our own runner
- fix(deps): Removed unused dependencies
- feat(multi-trie): Added support for persistent storage tries
- feat(pending): added support for pending blocks in RPC requests
- perf(l2 sync): parallel fetching of blocks, classes, state updates
- fix l1 thread to reflect correct state_root, block_number, block_hash
- fix: remove gas_price and update starknet-rs from fork (temporary fix)
- fix(root): got state root to work (does not support class root yet)
- refactor(substrate_hash): Substrate hash is now retrieved via rpc client in
  `l2.rs`
- fix(worflows): fix toolchain and cache issue
- feat: Removal of the hardcoded mainnet configuration
- refactor: pass new CI
- fix(workflows): Fix madara CI
- feat(rpc): add_invoke_tx, add_deploy_account_tx, add_declare_tx
- feat(rpc): tx_receipt, re-execute tx
- feat(script): added CI scripts for starting Madara and comparing JSON RPC
  calls
- perf(verify_l2): parallelized l2 state root update
- perf(state_commitment): parallelized state commitment hash computations
- fix(L1): fix l1 thread with battle tested implementation + removed l1-l2
- fix: update and store ConfigFetch in l2 sync(), chainId rpc call
- fix: get_events paging with continuation_token
- fix(class): #125
- fix(getStorageAt): #28
- fix(genesis): #107
- fix(class): #32 #33 #34
- fix(class): #116
- feat(class): download classes from sequencer
- feat: update and store highest block hash and number from sequencer
- feat: store events in block, return events in call get_transaction_receipt
- fix: updating outdated links to external resources in documentation
- feat(client/data-availability): implement custom error handling
- fix: get_block_by_block_hash then default rather than error
- feat(rpc): added `get_state_update` real values from DA db
- feat: add transparent representation to `Felt252Wrapper`
- feat(rpc/trace_api): add `trace_block_transaction`
- chore(db): changed the way hashes are encoded
- feat(rpc/trace_api): add `trace_transaction`

## v0.7.0

- chore: release v0.7.0
- refacto: remove abusive `TryInto` impl
- dev: optimize tx trace creation
- dev: make Madara std compatible
- CI: fix taplo version
- chore: add cache usage for `getEvents` and `getTransactionReceipt`
- fix: cairo1 contracts should be identified by their sierra class hash
- fix(cli): repair broken cli for da conf
- feat(client): on `add_declare_transaction` store sierra contract classes in
  the madara backend
- chore: use struct error in client/db
- fix: don't ignore Sierra to CASM mapping in genesis config
- refacto: early exit txs fee estimation when one fails
- dev: fix linter warning in README.md
- fix: remove waiting loop from `getTxReceipt`
- feat: types in `mp-transactions` impl a method to get their version
- feat: make L1 gas price a `const` of the `RuntimeConfig`
- fix: broken class hashes and contracts in genesis
- refactor: rename LAST_SYNCED_L1_BLOCK to be more clear
- chore: add headers to da calldata, fix eth da in sovereign mode
- refacto(simulate_tx): move logic to the client
- chore: added ca-certificate in DockerFile for SSL related issues
- chore(primitives/commitment): remove crate
- chore(primitives/block/header): remove starknet-trie dependent fields
- refacto(primitives/db): add a temporary way to get a fake global state root
- feat(rpc): add starknet_version and eth_l1_gas_fee on block header
- fix(spec_version): spec version now returning 0.5.1
- chore: feature flags for avail and celestia DA
- feat(rpc): added support for v0.5.1 JSON-RPC specs
- feat(rpc): added ordered messages/events in trace fields
- feat(rpc): support for starknet.rs v0.5.1 version
- feat(rpc): added execution resources in trace fields
- feat(rpc): added state diff field in trace fields
- refactor: removed benchmarking folder and traces of CI pipeline
- fix: decouple is_query into is_query and offset_version
- feat: add sierra to casm class hash mapping to genesis assets
- chore: remove ArgentMulticall from genesis assets
- feat: remove `seq_addr_updated` from `GenesisData`
- chore: added prometheus metrics for da layer
- chore: bump celestia rpc crate version
- fix(DA): run the proof first then the state update
- fix: `prove_current_block` is called after `update_state`
- ci: add foundry ci task to push workflow
- fix: first tx for non deployed account is valid
- fix: incorrect base url for fetching config
- feat: add predeployed accounts to genesis state
- feat(rpc): Added starknet_simulateTransactions
- fix: Change serialization of bitvec to &[u8] in merkle tree to avoid memory
  uninitialized
- chore: change SCARB config version for foundry CI
- feat(da): update da calldata encoding to v0.11.0 spec, da conf examples, da
  conf flag, da-tests in CI
- refactor: use `map` in `estimate_fee` to stop computation on error
- fix(node/commands): md5 are also checked when running setup --from-local
- feat(data-availability): extend eth config with poll interval
- fix(snos-output): expose snos codec, remove unused `get_starknet_messages`
  runtime method, and unnecessary mp-snos-output dependencies
- feat(program-hash): add new pallet constant for Starknet OS progam hash;
  expose runtime getter method; add dedicated crate to manage versions
- feat(runtime): expose fee token address getter method
- feat(settlement): run client thread responsible for pushing state updates and
  messaging on Ethereum
- feat(settlement): starknet core contract tests with anvil sandbox
- fix(rpc-test): incorrect node url
- feat(settlement): e2e test with Madara node settling on Ethereum contract
- refactor: use `map` in `estimate_fee` to stop computation on error
- fix: `tempdir` crate has been deprecated; use `tempfile` instead
- dev: add avail and celestia crates behind a feature flag
- dev: replace md5 with sha3_256 hash function
- feat: fixing getNonce Rpc Call and adding a new test
- refactor: use Zaun crate for Starknet core contract bindings
- refactor: use Anvil sandbox from Zaun crate
- feat(rpc): estimateMessageFee RPC call implementation

## v0.6.0

- chore: release v0.6.0
- refacto: substrate/starknet names in rpc library
- feat(rpc): Added starknet_getTransactionStatus and removed
  starknet_pendingTransactions
- feat(rpc): add starknet_specVersion rpc + added test for future support
- docs: Added v0.6.0-rc5 documentation above the rpc method functions
- dev(deps): bump starknet rs, use Eq for EmmitedEvents comparaison
- test(rust-rpc-test): use undeclared contracts for declare transactions testing
- build: update blockifier, fix divergent substrat block hash
- chore: remove tests that run in wasm and native, only wasm from now
- chore: split StarknetRpcApi trait in two, like in openRPC specs
- refacto: move starknet runtime api in it's own crate
- chore: update README.md and getting-started.md
- chore: remove crates that have been copy-pasted from plkdtSDK
- feat(rpc): return deployed contract address and actual fee in transaction
  receipt
- fix: Wait for 1 minute for transaction to be processed in
  get_transaction_receipt rpc
- ci: Fix starknet foundry sncast not found
- fix: Ensure transaction checks are compatible with starknet-rs
- ci: Run Starknet Foundry tests against Madara RPC
- fix: add name, symbol and decimals to fee token storage
- fix: dependencies for dockerfile and binaries
- docs: add translation of madara beast article to spanish
- chore: update starknet-js version in faucet-setup docs
- dev(compilation): add incremental compilation
- feat(rpc): add support for bulk estimate fee
- feat: add argent multicall contract to genesis
- chore(data-availability): update avail-subxt to version 0.4.0
- fix(ci): setup should fetch files from local config
- chore: deprecate `madara-app` and `madara-dev-explorer` modules
- chore(data-availability-avail): implement fire and forget, and add ws
  reconnection logic
- chore: update `polkadot-sdk` to `release-polkadot-v1.3.0`
- feat: fallback default file for DA and Settlement configuration files

## v0.5.0

- chore: release v0.5.0
- test: add transaction pool logic unit tests
- feat(client): spawn a task that listen to storage changes and build the
  resulting commiment state diff for each block
- dev(StarknetRPC): log error received from node before mapping to
  InternalServerError
- fix: change 'nonce too high' to log in debug instead of info
- chore: update deps, vm ressource fee cost are now FixedU128, and stored in an
  hashmap
- ci: change jobs order in the workflow
- ci: run integrations tests in the same runner as build
- ci: replace ci cache with rust-cache
- fix(transactions): remove `nonce` field from InvokeV0 tx
- feat(transactions): don't enforce ordering in validate_unsigned for invokeV0
- test(pallet): add function to get braavos hash
- fix: event commitment documentation typo
- ci: added testing key generation in the ci
- fix(starknet-rpc-test): init one request client per runtime
- test: validate Nonce for unsigned user txs
- fix: fixed declare V0 placeholder with the hash of an empty list of felts
- feat(cli): `run` is the by default command when running the `madara` bin
- refacto(cli): `run` and `setup` commands are defined in their own files
- refacto(cli): `run.testnet` argument removed in favor of the substrate native
  `chain` arg
- feat(cli): `run.fetch_chain_spec` argument removed in favor of the substrate
  native `chain` arg
- feat(cli): `setup` require a source file, either from an url or a path on the
  local filesystem
- chore(cli): use `Url`, `Path` and `PathBuf` types rather than `String`
- refacto(cli): moved the pallet/chain_spec/utils methods to the node crate
- feat(cli): `madara_path` arg has been remove, we use the substrate native
  `base_path` arg instead
- feat(cli): sharingan chain specs are loaded during the compilation, not
  downloaded from github
- refacto(pallet/starknet): `GenesisLoader` refactored as `GenesisData` + a
  `base_path` field
- feat(cli): for `run` param `--dev` now imply `--tmp`, as it is in substrate
- test(starknet-rpc-test): run all tests against a single madara node
- fix(service): confusing message when node starts (output the actual sealing
  method being used)
- refactor(sealing): how the sealing mode is passed into runtime
- feat(sealing): finalization for instant sealing
- test(starknet-js-test): run basic starknetjs compatibility tests again the
  madara node
- feat(cache-option): add an option to enable aggressive caching in command-line
  parameters

## v0.4.0

- chore: release v0.4.0
- feat: better management of custom configurations for genesis assets
- feat: use actual vm resource costs
- fix: add setup and run for rpc tests
- fix: fix clap for run command
- fix: add `madara_path` flag for setup command
- fix: add official references to configs files
- fix: cargo update and `main` branch prettier fix
- fix: fix sharingan chain spec
- fix: update madara infra to main branch
- fix: update `Cargo.lock`
- fix: rpc test failing
- refactor: exported chain id constant in mp-chain-id crate and added one for
  SN_MAIN
- ci: disable pr close workflow
- ci: add ci verification for detecting genesis changes and config hashes
- test: add e2e test for `estimate_fee`

## v0.3.0

- chore: release v0.3.0
- chore: big transaction type refactoring
- chore: split `primitives` crates into multiple smaller crates
- chore: improve logging about transaction when nonce is too high
- chore: add real class hash values for genesis config
- fix: use specific commit for avail and celestia
- fix: change dep of rustdoc on push
- fix: initial_gas set to max_fee and fixed fee not being charged when max_fee=0
- fix: correct value of compiled_class_hash in RPCTransaction
- fix: std feature import in transactions crate
- fix: replace all calls to `transmute` by calls `from_raw_parts`
- fix: estimate_fee should make sure all transaction have a version being
  2^128 + 1 or 2^128+2 depending on the tx type
- feat: modify the hash_bytes functions in `poseidon` and `pedersen` for dynamic
  data length
- feat: print development accounts at node startup
- feat: unification of the DA interface
- feat: bump starknet-core to 0.6.0 and remove InvokeV0
- feat: use resolver 2 for cargo in the workspace
- feat: impl tx execution and verification as traits
- perf: reduce the amount of data stored in the runtime and use the Substrate
  block to as source of data in the client
- perf: use perfect hash function in calculate_l1_gas_by_vm_usage
- build: restructure code for rust latest version
- build: bump rustc nightly version to 1.74 date
- buid: add rust-analyzer to toolchain components
- ci: scope cache by branch and add cache cleanup
- ci: increase threshold for codecov to 1%
- test: add `starknet-rpc-test` crate to the workspace
- test: add test to check tx signed by OZ account can be signed with Argent pk
- buid: add rust-analyzer to toolchain components
- ci: increase threshold for codecov to 1%
- replace all calls to `transmute` by calls `from_raw_parts`
- big transaction type refactoring
- impl tx execution and verification as traits
- reduce the amount of data stored in the runtime and use the Substrate block to
  as source of data in the client
- perf: use perfect hash function in calculate_l1_gas_by_vm_usage
- chore: add tests for tx hashing
- split `primitives` crates into multiple smaller crates
- fix: std feature import in transactions crate
- chore: improve logging about transaction when nonce is too high
- fix: rpc tests and background node run
- test: add tests for simulate tx offset
- test: add tests for tx hashing
- fix: bring back messages in transaction receipts
- feat: starknet os program output primitive

## v0.2.0

- add-contributors: `0xAsten`, `m-kus`, `joaopereira12`, `kasteph`
- ci: add verification if build-spec is working
- ci: added wasm to test
- ci: disable benchmark for pushes and pr's
- ci: fix docker and binaries build
- ci: don't enforce changelog on PR's with label `dependencies`
- doc: added translation of madara beast article.md to portuguese and russian
- doc: app chain template added in README
- fix: RPC getClassAt cairo legacy program code encoding
- fix: build-spec not working by setting the madara-path always and fetching
  relevant files
- fix: events are emitted in correct sequential order
- fix: expected event idx in continuation tokens in test responses
- fix: update RPC URL to use localhost instead of 0.0.0.0 in hurl.config file
- fix: update the default port for running Madara locally in getting-started.md
  file from 9933 to 9944.
- fix: replace the 0 initial gas value with u128::MAX because view call
  entrypoints were failing
- chore: remove global state root
- chore: cairo-contracts compilation scripts & docs are updated, cairo_0
  contracts recompiled
- chore: rebase of core deps and 0.12.1

## v0.1.0

- ci: rm codespell task and rm .codespellignore
- feat: refactor flags on tests
- feat: fetch config files from gh repo
- refactor: remove config files from the code
- ci: stop closing stale issues
- ci: reactivate changelog enforcement
- cli: change dev flag behaviour and created alias for base and madara path
- configs: fix genesis.json refs to link the config folder
- ci: downgraded windows runner to windows-latest
- ci: added windows binaries build and upload the binaries to the release page
- ci: add `CHANGELOG.md` and enforce it is edited for each PR on `main`
- fix: removed `madara_runtime` as a dependency in the client crates and make
  errors more expressive
- fix: state root bug fix where the tree was stored in runtime _before_ being
  committed
- feat: add a `genesis_loader` for the node and mocking
- feat: add `madara_tsukuyomi` as a submodule
- branding: use new logo in the README
- dev: Get the block status from the actual block in get_block_with_tx_hashes
- fix: l1-l2 messaging
- dev : clean contracts and compiled files<|MERGE_RESOLUTION|>--- conflicted
+++ resolved
@@ -2,11 +2,8 @@
 
 ## Next release
 
-<<<<<<< HEAD
 - feat(debug): service cancelling and profiling build #390
-=======
 - fix(db): fix number of files in db, startup hang, ram issues and flushing issues
->>>>>>> 018b6cc5
 - fix: FeePayment conversion
 - fix(block_production): get l2-to-l1 messages recursively from the call tree
 - refactor: replace starknet-rs BlockId with types-rs BlockId and remove redundant mp_block::BlockId
