# Deoxys Changelog

## Next release

<<<<<<< HEAD
- refactor: enforce Felt type as much as possible into compute_hash.rs (changes in cascade)
=======
- fix(logs): fixed some logs and others
>>>>>>> 4fcd3115
- fix(rpc): fixed block storage column
- chore: update dependencies
- fix(hashers): cleaned hashers using types core hashers and Felt
- refactor: remove substrate block storage
- feat(infra): Added boilerplate to deploy a grafana/prometheus dashboard
- refacor: use db hash
- refactor: l2-sync
- refactor: remove crate mp-mapping-sync
- fix(rpc): get_nonce
- fix(rpc): get_class
- refactor: mapping db
- perf(db): contract key history now using rocksdb iterators for history
- fix(root): Cleaned state root commitments crate
- fix(hash): declare tx v0 hash computation
- perf(db): db contract history parallel fetching and batching
- remove RuntimeApi on RPC
- feat(metrics): Added sync time metrics
- refactor: using const and OnceCell instead of lazy_static
- refactor: remove crate mp-storage
- feat(infra): corrected dockerfile + docker-compose
- fix(rpc): error handling
- fix(lib): updated core libs to match oss
- fix: state root - replaced_classes commit
- feat: fetch block and state update in only one request
- feat: added deoxys launcher script
- fix: creation of the block context
- fix: is_missing_class
- fix: state root - replaced_classes
- feat(db): backups
- fix: state root for nonce
- fix: store the first history in storage ket
- perf: improved perfs with parallelized iteration over tx hashes cache
- fix: graceful shutdown of rocksdb on ctrl+c
- fix: better error handling around l1 and l2 sync
- perf: compile with target_cpu=skylake by default
- perf: storage key with encode
- fix: bloc context blockifier
- feat: up blockifier to v0.6.0-rc.2
- fix: change bonsai-trie fork location
- refactor: remove L1HandlerTxFee
- feat: up blockifier to v0.6.0-rc.2
- refactor: remove L1HandlerTxFee
- refactor: remove blockifier dependencie
- perf: convert blocks in parallel
- feat(commitments): Joined hash computation in event and tx commitments
- feat(l2 sync): polling to get new blocks once sync has caught up with the chain
- perf: store key
- fix: sync, remove `unwrap` in storage
- fix(classes): Fixed classes on the RPC level by adding ordering and complete deserialisation
- fix: class update
- feat: store key/value in `--disble-root` mode
- fix: storage nonce and key/value
- fix: class and store updates and block desync after ctrl+c
- fix: compile without libm
- fix: genesis state_update
- refactor: optimize get_class_at
- fix: crash build genesis on restart
- fix(classes): Fixed sierra exception on block 31625 and added --starting-block arg
- fix(db): with new implementation ContractStorage
- fix: fee_type for `simulate_transactions` rpc call
- feat(rocksdb): replaced most async database operations iwth multigets and batched inserts
- fix: get_state_update with new storage
- up: starknet-rs
- fix: exec on receipt
- feat(RPC): refacto `trace_transaction` and `trace_block_transaction`
- fix(proposer_factory): Removed and clean a lot of stuff on Client side, mostly node crate
- feat(storage): removed the use of `BonsaiStorage` logs
- feat(storage): removed dependance on `StateUpdateWrapper`
- feat(storage): state diff are now stored for each block
- CI: fix toolchain
- CI: add `cargo test` on PR
- refactor: remove dead code on `Struct Starknet<..>`
- fix: verify_l2
- feat(rpc): remove duplicated code, add mod 'utils'
- feat(storage): started migrating storage to the bonsai-lib
- fix: fix crashing cases on `get_block_with_receipts`
- fix: fix get_events minor issues
- fix: l1HandlerTx computed for commit
- refactor: optimise get_events RPC
- fix(root): fixed state commitments broken due to genesis loader
- feat(docker): add dockerfile and docker-compose
- fix: fix implementation `get_storage_at()` for `BlockifierStateAdapter`
- fix(sync): Fix end condition of the l2 sync
- fix(rpc): fix chain id method for mainnet
- fix(class): Fix Sierra classes conversion (missing abis)
- fix(compute): Fixed prepare_data_availability_modes computation
- feat(rpc): add pending block to `get_block_with_receipts` rpc call
- chore: update bonsai-trie (benefit from perf boost)
- feat(rpc): add `get_block_with_receipts` rpc call
- refactor: remove crate mp-state, mp-fee, mp-messages
- fix(class): Fix class conversions to support legacy Sierra versions
- feat: rebase blockifier
- feat(check): Added a state root check to ensure synced compatibility
- feat(metrics): Add prometheus metrics for mapping worker
- feat(storage): finished migrating contract storage to our backend bonsai trie dbs
- feat(storage): set up type-safe bonsai storage abstractions for usage in RPC
- fix(root): fix state root computation
- refactor: refactor mc-db crate
- feat(api_key): api key passed to FetchConfig correctly
- feat(api_key): Added support for --gateway-api to avoid rate limit from the gateway
- fix(latest): Retrieve latest synced block via internal client
- perf(l2 sync): parallelize commitment computation and refactor part of l2 io sync
- refactor: rpc methods and removed rpc-core
- feat: add an optional TUI dashboard
- feat(bonsai): Bumped bonsai lib to latest opti
- refactor(generic): reduced runtime dependence on generics
- fix(sync): Cleaned mc-sync isolating fetch process + added shared SyncStatus
- feat(self-hosted): host our own runner
- fix(deps): Removed unused dependencies
- feat(multi-trie): Added support for persistent storage tries
- feat(pending): added support for pending blocks in RPC requests
- perf(l2 sync): parallel fetching of blocks, classes, state updates
- fix l1 thread to reflect correct state_root, block_number, block_hash
- fix: remove gas_price and update starknet-rs from fork (temporary fix)
- fix(root): got state root to work (does not support class root yet)
- refactor(substrate_hash): Substrate hash is now retrieved via rpc client in
  `l2.rs`
- fix(worflows): fix toolchain and cache issue
- feat: Removal of the hardcoded mainnet configuration
- refactor: pass new CI
- fix(workflows): Fix deoxys CI
- feat(rpc): add_invoke_tx, add_deploy_account_tx, add_declare_tx
- feat(rpc): tx_receipt, re-execute tx
- feat(script): added CI scripts for starting Deoxys and comparing JSON RPC
  calls
- perf(verify_l2): parallelized l2 state root update
- perf(state_commitment): parallelized state commitment hash computations
- fix(L1): fix l1 thread with battle tested implementation + removed l1-l2
- fix: update and store ConfigFetch in l2 sync(), chainId rpc call
- fix: get_events paging with continuation_token
- fix(class): #125
- fix(getStorageAt): #28
- fix(genesis): #107
- fix(class): #32 #33 #34
- fix(class): #116
- feat(class): download classes from sequencer
- feat: update and store highest block hash and number from sequencer
- feat: store events in block, return events in call get_transaction_receipt
- fix: updating outdated links to external resources in documentation
- feat(client/data-availability): implement custom error handling
- fix: get_block_by_block_hash then default rather than error
- feat(rpc): added `get_state_update` real values from DA db
- feat: add transparent representation to `Felt252Wrapper`
- feat(rpc/trace_api): add `trace_block_transaction`
- chore(db): changed the way hashes are encoded
- feat(rpc/trace_api): add `trace_transaction`

## v0.7.0

- chore: release v0.7.0
- refacto: remove abusive `TryInto` impl
- dev: optimize tx trace creation
- dev: make Madara std compatible
- CI: fix taplo version
- chore: add cache usage for `getEvents` and `getTransactionReceipt`
- fix: cairo1 contracts should be identified by their sierra class hash
- fix(cli): repair broken cli for da conf
- feat(client): on `add_declare_transaction` store sierra contract classes in
  the madara backend
- chore: use struct error in client/db
- fix: don't ignore Sierra to CASM mapping in genesis config
- refacto: early exit txs fee estimation when one fails
- dev: fix linter warning in README.md
- fix: remove waiting loop from `getTxReceipt`
- feat: types in `mp-transactions` impl a method to get their version
- feat: make L1 gas price a `const` of the `RuntimeConfig`
- fix: broken class hashes and contracts in genesis
- refactor: rename LAST_SYNCED_L1_BLOCK to be more clear
- chore: add headers to da calldata, fix eth da in sovereign mode
- refacto(simulate_tx): move logic to the client
- chore: added ca-certificate in DockerFile for SSL related issues
- chore(primitives/commitment): remove crate
- chore(primitives/block/header): remove starknet-trie dependent fields
- refacto(primitives/db): add a temporary way to get a fake global state root
- feat(rpc): add starknet_version and eth_l1_gas_fee on block header
- fix(spec_version): spec version now returning 0.5.1
- chore: feature flags for avail and celestia DA
- feat(rpc): added support for v0.5.1 JSON-RPC specs
- feat(rpc): added ordered messages/events in trace fields
- feat(rpc): support for starknet.rs v0.5.1 version
- feat(rpc): added execution resources in trace fields
- feat(rpc): added state diff field in trace fields
- refactor: removed benchmarking folder and traces of CI pipeline
- fix: decouple is_query into is_query and offset_version
- feat: add sierra to casm class hash mapping to genesis assets
- chore: remove ArgentMulticall from genesis assets
- feat: remove `seq_addr_updated` from `GenesisData`
- chore: added prometheus metrics for da layer
- chore: bump celestia rpc crate version
- fix(DA): run the proof first then the state update
- fix: `prove_current_block` is called after `update_state`
- ci: add foundry ci task to push workflow
- fix: first tx for non deployed account is valid
- fix: incorrect base url for fetching config
- feat: add predeployed accounts to genesis state
- feat(rpc): Added starknet_simulateTransactions
- fix: Change serialization of bitvec to &[u8] in merkle tree to avoid memory
  uninitialized
- chore: change SCARB config version for foundry CI
- feat(da): update da calldata encoding to v0.11.0 spec, da conf examples, da
  conf flag, da-tests in CI
- refactor: use `map` in `estimate_fee` to stop computation on error
- fix(node/commands): md5 are also checked when running setup --from-local
- feat(data-availability): extend eth config with poll interval
- fix(snos-output): expose snos codec, remove unused `get_starknet_messages`
  runtime method, and unnecessary mp-snos-output dependencies
- feat(program-hash): add new pallet constant for Starknet OS progam hash;
  expose runtime getter method; add dedicated crate to manage versions
- feat(runtime): expose fee token address getter method
- feat(settlement): run client thread responsible for pushing state updates and
  messaging on Ethereum
- feat(settlement): starknet core contract tests with anvil sandbox
- fix(rpc-test): incorrect node url
- feat(settlement): e2e test with Madara node settling on Ethereum contract
- refactor: use `map` in `estimate_fee` to stop computation on error
- fix: `tempdir` crate has been deprecated; use `tempfile` instead
- dev: add avail and celestia crates behind a feature flag
- dev: replace md5 with sha3_256 hash function
- feat: fixing getNonce Rpc Call and adding a new test
- refactor: use Zaun crate for Starknet core contract bindings
- refactor: use Anvil sandbox from Zaun crate
- feat(rpc): estimateMessageFee RPC call implementation

## v0.6.0

- chore: release v0.6.0
- refacto: substrate/starknet names in rpc library
- feat(rpc): Added starknet_getTransactionStatus and removed
  starknet_pendingTransactions
- feat(rpc): add starknet_specVersion rpc + added test for future support
- docs: Added v0.6.0-rc5 documentation above the rpc method functions
- dev(deps): bump starknet rs, use Eq for EmmitedEvents comparaison
- test(rust-rpc-test): use undeclared contracts for declare transactions testing
- build: update blockifier, fix divergent substrat block hash
- chore: remove tests that run in wasm and native, only wasm from now
- chore: split StarknetRpcApi trait in two, like in openRPC specs
- refacto: move starknet runtime api in it's own crate
- chore: update README.md and getting-started.md
- chore: remove crates that have been copy-pasted from plkdtSDK
- feat(rpc): return deployed contract address and actual fee in transaction
  receipt
- fix: Wait for 1 minute for transaction to be processed in
  get_transaction_receipt rpc
- ci: Fix starknet foundry sncast not found
- fix: Ensure transaction checks are compatible with starknet-rs
- ci: Run Starknet Foundry tests against Madara RPC
- fix: add name, symbol and decimals to fee token storage
- fix: dependencies for dockerfile and binaries
- docs: add translation of madara beast article to spanish
- chore: update starknet-js version in faucet-setup docs
- dev(compilation): add incremental compilation
- feat(rpc): add support for bulk estimate fee
- feat: add argent multicall contract to genesis
- chore(data-availability): update avail-subxt to version 0.4.0
- fix(ci): setup should fetch files from local config
- chore: deprecate `madara-app` and `madara-dev-explorer` modules
- chore(data-availability-avail): implement fire and forget, and add ws
  reconnection logic
- chore: update `polkadot-sdk` to `release-polkadot-v1.3.0`
- feat: fallback default file for DA and Settlement configuration files

## v0.5.0

- chore: release v0.5.0
- test: add transaction pool logic unit tests
- feat(client): spawn a task that listen to storage changes and build the
  resulting commiment state diff for each block
- dev(StarknetRPC): log error received from node before mapping to
  InternalServerError
- fix: change 'nonce too high' to log in debug instead of info
- chore: update deps, vm ressource fee cost are now FixedU128, and stored in an
  hashmap
- ci: change jobs order in the workflow
- ci: run integrations tests in the same runner as build
- ci: replace ci cache with rust-cache
- fix(transactions): remove `nonce` field from InvokeV0 tx
- feat(transactions): don't enforce ordering in validate_unsigned for invokeV0
- test(pallet): add function to get braavos hash
- fix: event commitment documentation typo
- ci: added testing key generation in the ci
- fix(starknet-rpc-test): init one request client per runtime
- test: validate Nonce for unsigned user txs
- fix: fixed declare V0 placeholder with the hash of an empty list of felts
- feat(cli): `run` is the by default command when running the `madara` bin
- refacto(cli): `run` and `setup` commands are defined in their own files
- refacto(cli): `run.testnet` argument removed in favor of the substrate native
  `chain` arg
- feat(cli): `run.fetch_chain_spec` argument removed in favor of the substrate
  native `chain` arg
- feat(cli): `setup` require a source file, either from an url or a path on the
  local filesystem
- chore(cli): use `Url`, `Path` and `PathBuf` types rather than `String`
- refacto(cli): moved the pallet/chain_spec/utils methods to the node crate
- feat(cli): `madara_path` arg has been remove, we use the substrate native
  `base_path` arg instead
- feat(cli): sharingan chain specs are loaded during the compilation, not
  downloaded from github
- refacto(pallet/starknet): `GenesisLoader` refactored as `GenesisData` + a
  `base_path` field
- feat(cli): for `run` param `--dev` now imply `--tmp`, as it is in substrate
- test(starknet-rpc-test): run all tests against a single madara node
- fix(service): confusing message when node starts (output the actual sealing
  method being used)
- refactor(sealing): how the sealing mode is passed into runtime
- feat(sealing): finalization for instant sealing
- test(starknet-js-test): run basic starknetjs compatibility tests again the
  madara node
- feat(cache-option): add an option to enable aggressive caching in command-line
  parameters

## v0.4.0

- chore: release v0.4.0
- feat: better management of custom configurations for genesis assets
- feat: use actual vm resource costs
- fix: add setup and run for rpc tests
- fix: fix clap for run command
- fix: add `madara_path` flag for setup command
- fix: add official references to configs files
- fix: cargo update and `main` branch prettier fix
- fix: fix sharingan chain spec
- fix: update madara infra to main branch
- fix: update `Cargo.lock`
- fix: rpc test failing
- refactor: exported chain id constant in mp-chain-id crate and added one for
  SN_MAIN
- ci: disable pr close workflow
- ci: add ci verification for detecting genesis changes and config hashes
- test: add e2e test for `estimate_fee`

## v0.3.0

- chore: release v0.3.0
- chore: big transaction type refactoring
- chore: split `primitives` crates into multiple smaller crates
- chore: improve logging about transaction when nonce is too high
- chore: add real class hash values for genesis config
- fix: use specific commit for avail and celestia
- fix: change dep of rustdoc on push
- fix: initial_gas set to max_fee and fixed fee not being charged when max_fee=0
- fix: correct value of compiled_class_hash in RPCTransaction
- fix: std feature import in transactions crate
- fix: replace all calls to `transmute` by calls `from_raw_parts`
- fix: estimate_fee should make sure all transaction have a version being
  2^128 + 1 or 2^128+2 depending on the tx type
- feat: modify the hash_bytes functions in `poseidon` and `pedersen` for dynamic
  data length
- feat: print development accounts at node startup
- feat: unification of the DA interface
- feat: bump starknet-core to 0.6.0 and remove InvokeV0
- feat: use resolver 2 for cargo in the workspace
- feat: impl tx execution and verification as traits
- perf: reduce the amount of data stored in the runtime and use the Substrate
  block to as source of data in the client
- perf: use perfect hash function in calculate_l1_gas_by_vm_usage
- build: restructure code for rust latest version
- build: bump rustc nightly version to 1.74 date
- buid: add rust-analyzer to toolchain components
- ci: scope cache by branch and add cache cleanup
- ci: increase threshold for codecov to 1%
- test: add `starknet-rpc-test` crate to the workspace
- test: add test to check tx signed by OZ account can be signed with Argent pk
- buid: add rust-analyzer to toolchain components
- ci: increase threshold for codecov to 1%
- replace all calls to `transmute` by calls `from_raw_parts`
- big transaction type refactoring
- impl tx execution and verification as traits
- reduce the amount of data stored in the runtime and use the Substrate block to
  as source of data in the client
- perf: use perfect hash function in calculate_l1_gas_by_vm_usage
- chore: add tests for tx hashing
- split `primitives` crates into multiple smaller crates
- fix: std feature import in transactions crate
- chore: improve logging about transaction when nonce is too high
- fix: rpc tests and background node run
- test: add tests for simulate tx offset
- test: add tests for tx hashing
- fix: bring back messages in transaction receipts
- feat: starknet os program output primitive

## v0.2.0

- add-contributors: `0xAsten`, `m-kus`, `joaopereira12`, `kasteph`
- ci: add verification if build-spec is working
- ci: added wasm to test
- ci: disable benchmark for pushes and pr's
- ci: fix docker and binaries build
- ci: don't enforce changelog on PR's with label `dependencies`
- doc: added translation of madara beast article.md to portuguese and russian
- doc: app chain template added in README
- fix: RPC getClassAt cairo legacy program code encoding
- fix: build-spec not working by setting the madara-path always and fetching
  relevant files
- fix: events are emitted in correct sequential order
- fix: expected event idx in continuation tokens in test responses
- fix: update RPC URL to use localhost instead of 0.0.0.0 in hurl.config file
- fix: update the default port for running Madara locally in getting-started.md
  file from 9933 to 9944.
- fix: replace the 0 initial gas value with u128::MAX because view call
  entrypoints were failing
- chore: remove global state root
- chore: cairo-contracts compilation scripts & docs are updated, cairo_0
  contracts recompiled
- chore: rebase of core deps and 0.12.1

## v0.1.0

- ci: rm codespell task and rm .codespellignore
- feat: refactor flags on tests
- feat: fetch config files from gh repo
- refactor: remove config files from the code
- ci: stop closing stale issues
- ci: reactivate changelog enforcement
- cli: change dev flag behaviour and created alias for base and madara path
- configs: fix genesis.json refs to link the config folder
- ci: downgraded windows runner to windows-latest
- ci: added windows binaries build and upload the binaries to the release page
- ci: add `CHANGELOG.md` and enforce it is edited for each PR on `main`
- fix: removed `madara_runtime` as a dependency in the client crates and make
  errors more expressive
- fix: state root bug fix where the tree was stored in runtime _before_ being
  committed
- feat: add a `genesis_loader` for the node and mocking
- feat: add `madara_tsukuyomi` as a submodule
- branding: use new logo in the README
- dev: Get the block status from the actual block in get_block_with_tx_hashes
- fix: l1-l2 messaging
- dev : clean contracts and compiled files<|MERGE_RESOLUTION|>--- conflicted
+++ resolved
@@ -2,11 +2,8 @@
 
 ## Next release
 
-<<<<<<< HEAD
-- refactor: enforce Felt type as much as possible into compute_hash.rs (changes in cascade)
-=======
+- fix(felt): enforce Felt type as much as possible into compute_hash.rs
 - fix(logs): fixed some logs and others
->>>>>>> 4fcd3115
 - fix(rpc): fixed block storage column
 - chore: update dependencies
 - fix(hashers): cleaned hashers using types core hashers and Felt
