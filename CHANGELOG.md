# Madara Changelog

## Next release

<<<<<<< HEAD
- feat(clean): dc_db: rename `DbBlockId::BlockN` to `DbBlockId::Number`
=======
- fix(sync): pending block retrying mechanism
>>>>>>> 68a60dd1
- fix:(tests): Add testing feature to mc-db dev dependency (#294)
- feat: new crate gateway client & server
- test: Starknet-js basic tests added
- test: add block conversion task test
- fix(docs): updated readme and fixed launcher
- fix(ci): added gateway key to fix rate limit on tests
- feat(cli): launcher script and release workflows
- fix: cleaned cli settings for sequencer, devnet and full
- feat: move to karnot runner
- fix: docker file fixes for devnet
- fix(block-production): fix bouncer calculation and declared classes
- fix: Fix pending block sync and add real FGW tests
- test: tests added for verify and apply task in l2 sync
- fix: UDC cairo 0 migration & events logic fix
- fix: response of spec version rpc call fixed
- tests: integration test for l2 fetch task added
- refactor: calculate class hashes in devnet
- feat: add config file and preset configure chain
- refactor: change default chain id and add custom flag to override
- fix: generate a fixed set of public and private keys for devnet
- fix: defaulted l1 gas price in devnet mode
- fix: fixed anvil port value in tests
- fix: flaky tests in gas price worker fixed
- ci: add coveralls report
- test: added tests for declare and deploy transactions
- fix: pending block must always be returned in rpc even if none is in db
- fix: fixed the starting block arg with an ignore_block_order argument
- docs: fixed Docker Compose instructions
- fix: removed unused dependencies with udeps and machete
- feat: add devnet via `--devnet` cli argument
- refactor: class import from FGW
- code docs: documented how get_storage_at is implemented
- fix: L1 rpc <=> network mismatch
- feat: rpc versioning
- feat: bumping Starknet version from v0.13.2 to Starknet v0.13.2.1
- fix: replaced old namings with adapted namings
- refactor: block import is now centrally done in a single crate
- tests: add e2e tests for rpc read methods
- tests: add e2e tests for the node
- fix: fixed some readme stuff
- feat: gas price provider added for block production
- feat: l1 sync service
- feat: gas price worker for l1
- test: tests added for eth client and event subscription
- feat: Added l1->l2 messaging
- test: add unitests primitives
- tests: add e2e tests for the node
- tests: add tests for the rpcs endpoints
- fix: pending contract storage not stored properly
- test: add tests crate `db`
- fix: --sync-l1-disabled cli option (#225)
- feat: experimental block production and mempool
- refactor: L1BlockMetric is intialized inside the EthereumClient new function
- refactor: BlockMetrics divided in L1BlockMetrics and BlockMetrics
- test: tests added for eth client and event subscription
- feat: add support for Starknet version 0.13.2
- fix(l1): removed free l1 endpoint list
- removed l1.rs from the sync crate and refactored it with alloy inside eth crate
- refactor: removed l1.rs from the sync crate and refactored it with alloy inside eth crate
- refactor: eth client (l1 crate) refactored with alloy
- feat: added l1 crate (eth crate)
- fix(metrics): removed influx and added l2_state_size data
- fix: command to start the Madara client
- refactor: database error unification
- feat: raise file-descriptor limit
- fix: docker
- fix: pending storage & sequencer_provider
- refactor: support pending blocks & db crate
- refactor: new crate exec
- fix(issue): Removed unrelated link from issue template
- feat: adding new readme and github issue templates for codebase reorg
- fix: trace, execution state_diff
- refactor: store compiled contract class
- fix: rate limit on classes
- refactor: use Felt in DB
- fix: fix sepolia by updating bonsai-trie
- feat(class): change class definition storage
- fix: pending block sync
- fix: transaction traces
- feat: store tx receipts
- refactor: new type StarknetVersion
- refactor: update starknet-rs with Felt
- fix(rpc): fixed block not found error on get_class method
- fix (rpc): get_transaction_status
- fix(cleanup): clean up around the Cargo.toml files, error handling and cli arguments
- fix(db): fault tolerance (database is not corrupted when the node is unexpectedly shut down / killed)
- fix(rpc): fixed state update deserialization
- fix(hashes): fixed tx by hash retrieval
- fix(logs): fixed logs and get_state_update
- refactor: remove primitives/felt
- refactor: move convert.rs to felt_wrapper.rs
- fix(decode): fix mapping db decoding
- feat: store reverted txs hashes
- feat(l1): added l1 free rpc url if none is provided
- cleanup: clean DB statics
- refactor: improve compatibility without forks
- fix(metrics): fixed some metrics endpoints
- fix(metrics): fix prometheus endpoint port
- fix(hashes): Fix invoke tx hashes for version v3
- fix: re-add prometheus, doc cli args, log format
- fix(program): Changed visibility of program serializer + archived
- fix(classes): remove the classes ordenation to allow fork rebasements
- fix(felt): enforce Felt type as much as possible into compute_hash.rs
- fix(logs): fixed some logs and others
- fix(rpc): fixed block storage column
- chore: update dependencies
- fix(hashers): cleaned hashers using types core hashers and Felt
- refactor: remove substrate block storage
- feat(infra): Added boilerplate to deploy a grafana/prometheus dashboard
- refacor: use db hash
- refactor: l2-sync
- refactor: remove crate mp-mapping-sync
- fix(rpc): get_nonce
- fix(rpc): get_class
- refactor: mapping db
- perf(db): contract key history now using rocksdb iterators for history
- fix(root): Cleaned state root commitments crate
- fix(hash): declare tx v0 hash computation
- perf(db): db contract history parallel fetching and batching
- remove RuntimeApi on RPC
- feat(metrics): Added sync time metrics
- refactor: using const and OnceCell instead of lazy_static
- refactor: remove crate mp-storage
- feat(infra): corrected dockerfile + docker-compose
- fix(rpc): error handling
- fix(lib): updated core libs to match oss
- fix: state root - replaced_classes commit
- feat: fetch block and state update in only one request
- feat: added madara launcher script
- fix: creation of the block context
- fix: is_missing_class
- fix: state root - replaced_classes
- feat(db): backups
- fix: state root for nonce
- fix: store the first history in storage ket
- perf: improved perfs with parallelized iteration over tx hashes cache
- fix: graceful shutdown of rocksdb on ctrl+c
- fix: better error handling around l1 and l2 sync
- perf: compile with target_cpu=skylake by default
- perf: storage key with encode
- fix: bloc context blockifier
- feat: up blockifier to v0.6.0-rc.2
- fix: change bonsai-trie fork location
- refactor: remove L1HandlerTxFee
- feat: up blockifier to v0.6.0-rc.2
- refactor: remove L1HandlerTxFee
- refactor: remove blockifier dependencie
- perf: convert blocks in parallel
- feat(commitments): Joined hash computation in event and tx commitments
- feat(l2 sync): polling to get new blocks once sync has caught up with the chain
- perf: store key
- fix: sync, remove `unwrap` in storage
- fix(classes): Fixed classes on the RPC level by adding ordering and complete deserialisation
- fix: class update
- feat: store key/value in `--disble-root` mode
- fix: storage nonce and key/value
- fix: class and store updates and block desync after ctrl+c
- fix: compile without libm
- fix: genesis state_update
- refactor: optimize get_class_at
- fix: crash build genesis on restart
- fix(classes): Fixed sierra exception on block 31625 and added --starting-block arg
- fix(db): with new implementation ContractStorage
- fix: fee_type for `simulate_transactions` rpc call
- feat(rocksdb): replaced most async database operations iwth multigets and batched inserts
- fix: get_state_update with new storage
- up: starknet-rs
- fix: exec on receipt
- feat(RPC): refacto `trace_transaction` and `trace_block_transaction`
- fix(proposer_factory): Removed and clean a lot of stuff on Client side, mostly node crate
- feat(storage): removed the use of `BonsaiStorage` logs
- feat(storage): removed dependance on `StateUpdateWrapper`
- feat(storage): state diff are now stored for each block
- CI: fix toolchain
- CI: add `cargo test` on PR
- refactor: remove dead code on `Struct Starknet<..>`
- fix: verify_l2
- feat(rpc): remove duplicated code, add mod 'utils'
- feat(storage): started migrating storage to the bonsai-lib
- fix: fix crashing cases on `get_block_with_receipts`
- fix: fix get_events minor issues
- fix: l1HandlerTx computed for commit
- refactor: optimise get_events RPC
- fix(root): fixed state commitments broken due to genesis loader
- feat(docker): add dockerfile and docker-compose
- fix: fix implementation `get_storage_at()` for `BlockifierStateAdapter`
- fix(sync): Fix end condition of the l2 sync
- fix(rpc): fix chain id method for mainnet
- fix(class): Fix Sierra classes conversion (missing abis)
- fix(compute): Fixed prepare_data_availability_modes computation
- feat(rpc): add pending block to `get_block_with_receipts` rpc call
- chore: update bonsai-trie (benefit from perf boost)
- feat(rpc): add `get_block_with_receipts` rpc call
- refactor: remove crate mp-state, mp-fee, mp-messages
- fix(class): Fix class conversions to support legacy Sierra versions
- feat: rebase blockifier
- feat(check): Added a state root check to ensure synced compatibility
- feat(metrics): Add prometheus metrics for mapping worker
- feat(storage): finished migrating contract storage to our backend bonsai trie dbs
- feat(storage): set up type-safe bonsai storage abstractions for usage in RPC
- fix(root): fix state root computation
- refactor: refactor mc-db crate
- feat(api_key): api key passed to FetchConfig correctly
- feat(api_key): Added support for --gateway-api to avoid rate limit from the gateway
- fix(latest): Retrieve latest synced block via internal client
- perf(l2 sync): parallelize commitment computation and refactor part of l2 io sync
- refactor: rpc methods and removed rpc-core
- feat: add an optional TUI dashboard
- feat(bonsai): Bumped bonsai lib to latest opti
- refactor(generic): reduced runtime dependence on generics
- fix(sync): Cleaned mc-sync isolating fetch process + added shared SyncStatus
- feat(self-hosted): host our own runner
- fix(deps): Removed unused dependencies
- feat(multi-trie): Added support for persistent storage tries
- feat(pending): added support for pending blocks in RPC requests
- perf(l2 sync): parallel fetching of blocks, classes, state updates
- fix l1 thread to reflect correct state_root, block_number, block_hash
- fix: remove gas_price and update starknet-rs from fork (temporary fix)
- fix(root): got state root to work (does not support class root yet)
- refactor(substrate_hash): Substrate hash is now retrieved via rpc client in
  `l2.rs`
- fix(worflows): fix toolchain and cache issue
- feat: Removal of the hardcoded mainnet configuration
- refactor: pass new CI
- fix(workflows): Fix madara CI
- feat(rpc): add_invoke_tx, add_deploy_account_tx, add_declare_tx
- feat(rpc): tx_receipt, re-execute tx
- feat(script): added CI scripts for starting Madara and comparing JSON RPC
  calls
- perf(verify_l2): parallelized l2 state root update
- perf(state_commitment): parallelized state commitment hash computations
- fix(L1): fix l1 thread with battle tested implementation + removed l1-l2
- fix: update and store ConfigFetch in l2 sync(), chainId rpc call
- fix: get_events paging with continuation_token
- fix(class): #125
- fix(getStorageAt): #28
- fix(genesis): #107
- fix(class): #32 #33 #34
- fix(class): #116
- feat(class): download classes from sequencer
- feat: update and store highest block hash and number from sequencer
- feat: store events in block, return events in call get_transaction_receipt
- fix: updating outdated links to external resources in documentation
- feat(client/data-availability): implement custom error handling
- fix: get_block_by_block_hash then default rather than error
- feat(rpc): added `get_state_update` real values from DA db
- feat: add transparent representation to `Felt252Wrapper`
- feat(rpc/trace_api): add `trace_block_transaction`
- chore(db): changed the way hashes are encoded
- feat(rpc/trace_api): add `trace_transaction`

## v0.7.0

- chore: release v0.7.0
- refacto: remove abusive `TryInto` impl
- dev: optimize tx trace creation
- dev: make Madara std compatible
- CI: fix taplo version
- chore: add cache usage for `getEvents` and `getTransactionReceipt`
- fix: cairo1 contracts should be identified by their sierra class hash
- fix(cli): repair broken cli for da conf
- feat(client): on `add_declare_transaction` store sierra contract classes in
  the madara backend
- chore: use struct error in client/db
- fix: don't ignore Sierra to CASM mapping in genesis config
- refacto: early exit txs fee estimation when one fails
- dev: fix linter warning in README.md
- fix: remove waiting loop from `getTxReceipt`
- feat: types in `mp-transactions` impl a method to get their version
- feat: make L1 gas price a `const` of the `RuntimeConfig`
- fix: broken class hashes and contracts in genesis
- refactor: rename LAST_SYNCED_L1_BLOCK to be more clear
- chore: add headers to da calldata, fix eth da in sovereign mode
- refacto(simulate_tx): move logic to the client
- chore: added ca-certificate in DockerFile for SSL related issues
- chore(primitives/commitment): remove crate
- chore(primitives/block/header): remove starknet-trie dependent fields
- refacto(primitives/db): add a temporary way to get a fake global state root
- feat(rpc): add starknet_version and eth_l1_gas_fee on block header
- fix(spec_version): spec version now returning 0.5.1
- chore: feature flags for avail and celestia DA
- feat(rpc): added support for v0.5.1 JSON-RPC specs
- feat(rpc): added ordered messages/events in trace fields
- feat(rpc): support for starknet.rs v0.5.1 version
- feat(rpc): added execution resources in trace fields
- feat(rpc): added state diff field in trace fields
- refactor: removed benchmarking folder and traces of CI pipeline
- fix: decouple is_query into is_query and offset_version
- feat: add sierra to casm class hash mapping to genesis assets
- chore: remove ArgentMulticall from genesis assets
- feat: remove `seq_addr_updated` from `GenesisData`
- chore: added prometheus metrics for da layer
- chore: bump celestia rpc crate version
- fix(DA): run the proof first then the state update
- fix: `prove_current_block` is called after `update_state`
- ci: add foundry ci task to push workflow
- fix: first tx for non deployed account is valid
- fix: incorrect base url for fetching config
- feat: add predeployed accounts to genesis state
- feat(rpc): Added starknet_simulateTransactions
- fix: Change serialization of bitvec to &[u8] in merkle tree to avoid memory
  uninitialized
- chore: change SCARB config version for foundry CI
- feat(da): update da calldata encoding to v0.11.0 spec, da conf examples, da
  conf flag, da-tests in CI
- refactor: use `map` in `estimate_fee` to stop computation on error
- fix(node/commands): md5 are also checked when running setup --from-local
- feat(data-availability): extend eth config with poll interval
- fix(snos-output): expose snos codec, remove unused `get_starknet_messages`
  runtime method, and unnecessary mp-snos-output dependencies
- feat(program-hash): add new pallet constant for Starknet OS progam hash;
  expose runtime getter method; add dedicated crate to manage versions
- feat(runtime): expose fee token address getter method
- feat(settlement): run client thread responsible for pushing state updates and
  messaging on Ethereum
- feat(settlement): starknet core contract tests with anvil sandbox
- fix(rpc-test): incorrect node url
- feat(settlement): e2e test with Madara node settling on Ethereum contract
- refactor: use `map` in `estimate_fee` to stop computation on error
- fix: `tempdir` crate has been deprecated; use `tempfile` instead
- dev: add avail and celestia crates behind a feature flag
- dev: replace md5 with sha3_256 hash function
- feat: fixing getNonce Rpc Call and adding a new test
- refactor: use Zaun crate for Starknet core contract bindings
- refactor: use Anvil sandbox from Zaun crate
- feat(rpc): estimateMessageFee RPC call implementation

## v0.6.0

- chore: release v0.6.0
- refacto: substrate/starknet names in rpc library
- feat(rpc): Added starknet_getTransactionStatus and removed
  starknet_pendingTransactions
- feat(rpc): add starknet_specVersion rpc + added test for future support
- docs: Added v0.6.0-rc5 documentation above the rpc method functions
- dev(deps): bump starknet rs, use Eq for EmmitedEvents comparaison
- test(rust-rpc-test): use undeclared contracts for declare transactions testing
- build: update blockifier, fix divergent substrat block hash
- chore: remove tests that run in wasm and native, only wasm from now
- chore: split StarknetRpcApi trait in two, like in openRPC specs
- refacto: move starknet runtime api in it's own crate
- chore: update README.md and getting-started.md
- chore: remove crates that have been copy-pasted from plkdtSDK
- feat(rpc): return deployed contract address and actual fee in transaction
  receipt
- fix: Wait for 1 minute for transaction to be processed in
  get_transaction_receipt rpc
- ci: Fix starknet foundry sncast not found
- fix: Ensure transaction checks are compatible with starknet-rs
- ci: Run Starknet Foundry tests against Madara RPC
- fix: add name, symbol and decimals to fee token storage
- fix: dependencies for dockerfile and binaries
- docs: add translation of madara beast article to spanish
- chore: update starknet-js version in faucet-setup docs
- dev(compilation): add incremental compilation
- feat(rpc): add support for bulk estimate fee
- feat: add argent multicall contract to genesis
- chore(data-availability): update avail-subxt to version 0.4.0
- fix(ci): setup should fetch files from local config
- chore: deprecate `madara-app` and `madara-dev-explorer` modules
- chore(data-availability-avail): implement fire and forget, and add ws
  reconnection logic
- chore: update `polkadot-sdk` to `release-polkadot-v1.3.0`
- feat: fallback default file for DA and Settlement configuration files

## v0.5.0

- chore: release v0.5.0
- test: add transaction pool logic unit tests
- feat(client): spawn a task that listen to storage changes and build the
  resulting commiment state diff for each block
- dev(StarknetRPC): log error received from node before mapping to
  InternalServerError
- fix: change 'nonce too high' to log in debug instead of info
- chore: update deps, vm ressource fee cost are now FixedU128, and stored in an
  hashmap
- ci: change jobs order in the workflow
- ci: run integrations tests in the same runner as build
- ci: replace ci cache with rust-cache
- fix(transactions): remove `nonce` field from InvokeV0 tx
- feat(transactions): don't enforce ordering in validate_unsigned for invokeV0
- test(pallet): add function to get braavos hash
- fix: event commitment documentation typo
- ci: added testing key generation in the ci
- fix(starknet-rpc-test): init one request client per runtime
- test: validate Nonce for unsigned user txs
- fix: fixed declare V0 placeholder with the hash of an empty list of felts
- feat(cli): `run` is the by default command when running the `madara` bin
- refacto(cli): `run` and `setup` commands are defined in their own files
- refacto(cli): `run.testnet` argument removed in favor of the substrate native
  `chain` arg
- feat(cli): `run.fetch_chain_spec` argument removed in favor of the substrate
  native `chain` arg
- feat(cli): `setup` require a source file, either from an url or a path on the
  local filesystem
- chore(cli): use `Url`, `Path` and `PathBuf` types rather than `String`
- refacto(cli): moved the pallet/chain_spec/utils methods to the node crate
- feat(cli): `madara_path` arg has been remove, we use the substrate native
  `base_path` arg instead
- feat(cli): sharingan chain specs are loaded during the compilation, not
  downloaded from github
- refacto(pallet/starknet): `GenesisLoader` refactored as `GenesisData` + a
  `base_path` field
- feat(cli): for `run` param `--dev` now imply `--tmp`, as it is in substrate
- test(starknet-rpc-test): run all tests against a single madara node
- fix(service): confusing message when node starts (output the actual sealing
  method being used)
- refactor(sealing): how the sealing mode is passed into runtime
- feat(sealing): finalization for instant sealing
- test(starknet-js-test): run basic starknetjs compatibility tests again the
  madara node
- feat(cache-option): add an option to enable aggressive caching in command-line
  parameters

## v0.4.0

- chore: release v0.4.0
- feat: better management of custom configurations for genesis assets
- feat: use actual vm resource costs
- fix: add setup and run for rpc tests
- fix: fix clap for run command
- fix: add `madara_path` flag for setup command
- fix: add official references to configs files
- fix: cargo update and `main` branch prettier fix
- fix: fix sharingan chain spec
- fix: update madara infra to main branch
- fix: update `Cargo.lock`
- fix: rpc test failing
- refactor: exported chain id constant in mp-chain-id crate and added one for
  SN_MAIN
- ci: disable pr close workflow
- ci: add ci verification for detecting genesis changes and config hashes
- test: add e2e test for `estimate_fee`

## v0.3.0

- chore: release v0.3.0
- chore: big transaction type refactoring
- chore: split `primitives` crates into multiple smaller crates
- chore: improve logging about transaction when nonce is too high
- chore: add real class hash values for genesis config
- fix: use specific commit for avail and celestia
- fix: change dep of rustdoc on push
- fix: initial_gas set to max_fee and fixed fee not being charged when max_fee=0
- fix: correct value of compiled_class_hash in RPCTransaction
- fix: std feature import in transactions crate
- fix: replace all calls to `transmute` by calls `from_raw_parts`
- fix: estimate_fee should make sure all transaction have a version being
  2^128 + 1 or 2^128+2 depending on the tx type
- feat: modify the hash_bytes functions in `poseidon` and `pedersen` for dynamic
  data length
- feat: print development accounts at node startup
- feat: unification of the DA interface
- feat: bump starknet-core to 0.6.0 and remove InvokeV0
- feat: use resolver 2 for cargo in the workspace
- feat: impl tx execution and verification as traits
- perf: reduce the amount of data stored in the runtime and use the Substrate
  block to as source of data in the client
- perf: use perfect hash function in calculate_l1_gas_by_vm_usage
- build: restructure code for rust latest version
- build: bump rustc nightly version to 1.74 date
- buid: add rust-analyzer to toolchain components
- ci: scope cache by branch and add cache cleanup
- ci: increase threshold for codecov to 1%
- test: add `starknet-rpc-test` crate to the workspace
- test: add test to check tx signed by OZ account can be signed with Argent pk
- buid: add rust-analyzer to toolchain components
- ci: increase threshold for codecov to 1%
- replace all calls to `transmute` by calls `from_raw_parts`
- big transaction type refactoring
- impl tx execution and verification as traits
- reduce the amount of data stored in the runtime and use the Substrate block to
  as source of data in the client
- perf: use perfect hash function in calculate_l1_gas_by_vm_usage
- chore: add tests for tx hashing
- split `primitives` crates into multiple smaller crates
- fix: std feature import in transactions crate
- chore: improve logging about transaction when nonce is too high
- fix: rpc tests and background node run
- test: add tests for simulate tx offset
- test: add tests for tx hashing
- fix: bring back messages in transaction receipts
- feat: starknet os program output primitive

## v0.2.0

- add-contributors: `0xAsten`, `m-kus`, `joaopereira12`, `kasteph`
- ci: add verification if build-spec is working
- ci: added wasm to test
- ci: disable benchmark for pushes and pr's
- ci: fix docker and binaries build
- ci: don't enforce changelog on PR's with label `dependencies`
- doc: added translation of madara beast article.md to portuguese and russian
- doc: app chain template added in README
- fix: RPC getClassAt cairo legacy program code encoding
- fix: build-spec not working by setting the madara-path always and fetching
  relevant files
- fix: events are emitted in correct sequential order
- fix: expected event idx in continuation tokens in test responses
- fix: update RPC URL to use localhost instead of 0.0.0.0 in hurl.config file
- fix: update the default port for running Madara locally in getting-started.md
  file from 9933 to 9944.
- fix: replace the 0 initial gas value with u128::MAX because view call
  entrypoints were failing
- chore: remove global state root
- chore: cairo-contracts compilation scripts & docs are updated, cairo_0
  contracts recompiled
- chore: rebase of core deps and 0.12.1

## v0.1.0

- ci: rm codespell task and rm .codespellignore
- feat: refactor flags on tests
- feat: fetch config files from gh repo
- refactor: remove config files from the code
- ci: stop closing stale issues
- ci: reactivate changelog enforcement
- cli: change dev flag behaviour and created alias for base and madara path
- configs: fix genesis.json refs to link the config folder
- ci: downgraded windows runner to windows-latest
- ci: added windows binaries build and upload the binaries to the release page
- ci: add `CHANGELOG.md` and enforce it is edited for each PR on `main`
- fix: removed `madara_runtime` as a dependency in the client crates and make
  errors more expressive
- fix: state root bug fix where the tree was stored in runtime _before_ being
  committed
- feat: add a `genesis_loader` for the node and mocking
- feat: add `madara_tsukuyomi` as a submodule
- branding: use new logo in the README
- dev: Get the block status from the actual block in get_block_with_tx_hashes
- fix: l1-l2 messaging
- dev : clean contracts and compiled files<|MERGE_RESOLUTION|>--- conflicted
+++ resolved
@@ -2,11 +2,8 @@
 
 ## Next release
 
-<<<<<<< HEAD
+- fix(sync): pending block retrying mechanism
 - feat(clean): dc_db: rename `DbBlockId::BlockN` to `DbBlockId::Number`
-=======
-- fix(sync): pending block retrying mechanism
->>>>>>> 68a60dd1
 - fix:(tests): Add testing feature to mc-db dev dependency (#294)
 - feat: new crate gateway client & server
 - test: Starknet-js basic tests added
