--- conflicted
+++ resolved
@@ -2,12 +2,9 @@
 
 ## Next release
 
-<<<<<<< HEAD
 - feat: block resource cap removed from the pending tick
 - fix: replace class hash issue resolved + gas fees issue resolved
-=======
 - fix: trim hash of eth state was failing with 0x0
->>>>>>> 47b50315
 - fix: devnet accounts getting deployed in sequencer mode
 - fix(rpc): fix BroadcastedDeclareTxn V3 in starknet-types-rpc
 - fix: oracle need condition
