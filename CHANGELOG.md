# Deoxys Changelog

## Next release

<<<<<<< HEAD
- test(CI): define toolchain before cache
=======
- perf(db): contract key history now using rocksdb iterators for history
>>>>>>> 7a4dbc4f
- fix(root): Cleaned state root commitments crate
- fix(hash): declare tx v0 hash computation
- perf(db): db contract history parallel fetching and batching
- remove RuntimeApi on RPC
- feat(metrics): Added sync time metrics
- refactor: using const and OnceCell instead of lazy_static
- refactor: remove crate mp-storage
- feat(infra): corrected dockerfile + docker-compose
- fix(rpc): error handling
- fix(lib): updated core libs to match oss
- fix: state root - replaced_classes commit
- feat: fetch block and state update in only one request
- feat: added deoxys launcher script
- fix: creation of the block context
- fix: is_missing_class
- fix: state root - replaced_classes
- feat(db): backups
- fix: state root for nonce
- fix: store the first history in storage ket
- perf: improved perfs with parallelized iteration over tx hashes cache
- fix: graceful shutdown of rocksdb on ctrl+c
- fix: better error handling around l1 and l2 sync
- perf: compile with target_cpu=skylake by default
- perf: storage key with encode
- fix: bloc context blockifier
- feat: up blockifier to v0.6.0-rc.2
- fix: change bonsai-trie fork location
- refactor: remove L1HandlerTxFee
- feat: up blockifier to v0.6.0-rc.2
- refactor: remove L1HandlerTxFee
- refactor: remove blockifier dependencie
- perf: convert blocks in parallel
- feat(commitments): Joined hash computation in event and tx commitments
- feat(l2 sync): polling to get new blocks once sync has caught up with the chain
- perf: store key
- fix: sync, remove `unwrap` in storage
- fix(classes): Fixed classes on the RPC level by adding ordering and complete deserialisation
- fix: class update
- feat: store key/value in `--disble-root` mode
- fix: storage nonce and key/value
- fix: class and store updates and block desync after ctrl+c
- fix: compile without libm
- fix: genesis state_update
- refactor: optimize get_class_at
- fix: crash build genesis on restart
- fix(classes): Fixed sierra exception on block 31625 and added --starting-block arg
- fix(db): with new implementation ContractStorage
- fix: fee_type for `simulate_transactions` rpc call
- feat(rocksdb): replaced most async database operations iwth multigets and batched inserts
- fix: get_state_update with new storage
- up: starknet-rs
- fix: exec on receipt
- feat(RPC): refacto `trace_transaction` and `trace_block_transaction`
- fix(proposer_factory): Removed and clean a lot of stuff on Client side, mostly node crate
- feat(storage): removed the use of `BonsaiStorage` logs
- feat(storage): removed dependance on `StateUpdateWrapper`
- feat(storage): state diff are now stored for each block
- CI: fix toolchain
- CI: add `cargo test` on PR
- refactor: remove dead code on `Struct Starknet<..>`
- fix: verify_l2
- feat(rpc): remove duplicated code, add mod 'utils'
- feat(storage): started migrating storage to the bonsai-lib
- fix: fix crashing cases on `get_block_with_receipts`
- fix: fix get_events minor issues
- fix: l1HandlerTx computed for commit
- refactor: optimise get_events RPC
- fix(root): fixed state commitments broken due to genesis loader
- feat(docker): add dockerfile and docker-compose
- fix: fix implementation `get_storage_at()` for `BlockifierStateAdapter`
- fix(sync): Fix end condition of the l2 sync
- fix(rpc): fix chain id method for mainnet
- fix(class): Fix Sierra classes conversion (missing abis)
- fix(compute): Fixed prepare_data_availability_modes computation
- feat(rpc): add pending block to `get_block_with_receipts` rpc call
- chore: update bonsai-trie (benefit from perf boost)
- feat(rpc): add `get_block_with_receipts` rpc call
- refactor: remove crate mp-state, mp-fee, mp-messages
- fix(class): Fix class conversions to support legacy Sierra versions
- feat: rebase blockifier
- feat(check): Added a state root check to ensure synced compatibility
- feat(metrics): Add prometheus metrics for mapping worker
- feat(storage): finished migrating contract storage to our backend bonsai trie dbs
- feat(storage): set up type-safe bonsai storage abstractions for usage in RPC
- fix(root): fix state root computation
- refactor: refactor mc-db crate
- feat(api_key): api key passed to FetchConfig correctly
- feat(api_key): Added support for --gateway-api to avoid rate limit from the gateway
- fix(latest): Retrieve latest synced block via internal client
- perf(l2 sync): parallelize commitment computation and refactor part of l2 io sync
- refactor: rpc methods and removed rpc-core
- feat: add an optional TUI dashboard
- feat(bonsai): Bumped bonsai lib to latest opti
- refactor(generic): reduced runtime dependence on generics
- fix(sync): Cleaned mc-sync isolating fetch process + added shared SyncStatus
- feat(self-hosted): host our own runner
- fix(deps): Removed unused dependencies
- feat(multi-trie): Added support for persistent storage tries
- feat(pending): added support for pending blocks in RPC requests
- perf(l2 sync): parallel fetching of blocks, classes, state updates
- fix l1 thread to reflect correct state_root, block_number, block_hash
- fix: remove gas_price and update starknet-rs from fork (temporary fix)
- fix(root): got state root to work (does not support class root yet)
- refactor(substrate_hash): Substrate hash is now retrieved via rpc client in
  `l2.rs`
- fix(worflows): fix toolchain and cache issue
- feat: Removal of the hardcoded mainnet configuration
- refactor: pass new CI
- fix(workflows): Fix deoxys CI
- feat(rpc): add_invoke_tx, add_deploy_account_tx, add_declare_tx
- feat(rpc): tx_receipt, re-execute tx
- feat(script): added CI scripts for starting Deoxys and comparing JSON RPC
  calls
- perf(verify_l2): parallelized l2 state root update
- perf(state_commitment): parallelized state commitment hash computations
- fix(L1): fix l1 thread with battle tested implementation + removed l1-l2
- fix: update and store ConfigFetch in l2 sync(), chainId rpc call
- fix: get_events paging with continuation_token
- fix(class): #125
- fix(getStorageAt): #28
- fix(genesis): #107
- fix(class): #32 #33 #34
- fix(class): #116
- feat(class): download classes from sequencer
- feat: update and store highest block hash and number from sequencer
- feat: store events in block, return events in call get_transaction_receipt
- fix: updating outdated links to external resources in documentation
- feat(client/data-availability): implement custom error handling
- fix: get_block_by_block_hash then default rather than error
- feat(rpc): added `get_state_update` real values from DA db
- feat: add transparent representation to `Felt252Wrapper`
- feat(rpc/trace_api): add `trace_block_transaction`
- chore(db): changed the way hashes are encoded
- feat(rpc/trace_api): add `trace_transaction`

## v0.7.0

- chore: release v0.7.0
- refacto: remove abusive `TryInto` impl
- dev: optimize tx trace creation
- dev: make Madara std compatible
- CI: fix taplo version
- chore: add cache usage for `getEvents` and `getTransactionReceipt`
- fix: cairo1 contracts should be identified by their sierra class hash
- fix(cli): repair broken cli for da conf
- feat(client): on `add_declare_transaction` store sierra contract classes in
  the madara backend
- chore: use struct error in client/db
- fix: don't ignore Sierra to CASM mapping in genesis config
- refacto: early exit txs fee estimation when one fails
- dev: fix linter warning in README.md
- fix: remove waiting loop from `getTxReceipt`
- feat: types in `mp-transactions` impl a method to get their version
- feat: make L1 gas price a `const` of the `RuntimeConfig`
- fix: broken class hashes and contracts in genesis
- refactor: rename LAST_SYNCED_L1_BLOCK to be more clear
- chore: add headers to da calldata, fix eth da in sovereign mode
- refacto(simulate_tx): move logic to the client
- chore: added ca-certificate in DockerFile for SSL related issues
- chore(primitives/commitment): remove crate
- chore(primitives/block/header): remove starknet-trie dependent fields
- refacto(primitives/db): add a temporary way to get a fake global state root
- feat(rpc): add starknet_version and eth_l1_gas_fee on block header
- fix(spec_version): spec version now returning 0.5.1
- chore: feature flags for avail and celestia DA
- feat(rpc): added support for v0.5.1 JSON-RPC specs
- feat(rpc): added ordered messages/events in trace fields
- feat(rpc): support for starknet.rs v0.5.1 version
- feat(rpc): added execution resources in trace fields
- feat(rpc): added state diff field in trace fields
- refactor: removed benchmarking folder and traces of CI pipeline
- fix: decouple is_query into is_query and offset_version
- feat: add sierra to casm class hash mapping to genesis assets
- chore: remove ArgentMulticall from genesis assets
- feat: remove `seq_addr_updated` from `GenesisData`
- chore: added prometheus metrics for da layer
- chore: bump celestia rpc crate version
- fix(DA): run the proof first then the state update
- fix: `prove_current_block` is called after `update_state`
- ci: add foundry ci task to push workflow
- fix: first tx for non deployed account is valid
- fix: incorrect base url for fetching config
- feat: add predeployed accounts to genesis state
- feat(rpc): Added starknet_simulateTransactions
- fix: Change serialization of bitvec to &[u8] in merkle tree to avoid memory
  uninitialized
- chore: change SCARB config version for foundry CI
- feat(da): update da calldata encoding to v0.11.0 spec, da conf examples, da
  conf flag, da-tests in CI
- refactor: use `map` in `estimate_fee` to stop computation on error
- fix(node/commands): md5 are also checked when running setup --from-local
- feat(data-availability): extend eth config with poll interval
- fix(snos-output): expose snos codec, remove unused `get_starknet_messages`
  runtime method, and unnecessary mp-snos-output dependencies
- feat(program-hash): add new pallet constant for Starknet OS progam hash;
  expose runtime getter method; add dedicated crate to manage versions
- feat(runtime): expose fee token address getter method
- feat(settlement): run client thread responsible for pushing state updates and
  messaging on Ethereum
- feat(settlement): starknet core contract tests with anvil sandbox
- fix(rpc-test): incorrect node url
- feat(settlement): e2e test with Madara node settling on Ethereum contract
- refactor: use `map` in `estimate_fee` to stop computation on error
- fix: `tempdir` crate has been deprecated; use `tempfile` instead
- dev: add avail and celestia crates behind a feature flag
- dev: replace md5 with sha3_256 hash function
- feat: fixing getNonce Rpc Call and adding a new test
- refactor: use Zaun crate for Starknet core contract bindings
- refactor: use Anvil sandbox from Zaun crate
- feat(rpc): estimateMessageFee RPC call implementation

## v0.6.0

- chore: release v0.6.0
- refacto: substrate/starknet names in rpc library
- feat(rpc): Added starknet_getTransactionStatus and removed
  starknet_pendingTransactions
- feat(rpc): add starknet_specVersion rpc + added test for future support
- docs: Added v0.6.0-rc5 documentation above the rpc method functions
- dev(deps): bump starknet rs, use Eq for EmmitedEvents comparaison
- test(rust-rpc-test): use undeclared contracts for declare transactions testing
- build: update blockifier, fix divergent substrat block hash
- chore: remove tests that run in wasm and native, only wasm from now
- chore: split StarknetRpcApi trait in two, like in openRPC specs
- refacto: move starknet runtime api in it's own crate
- chore: update README.md and getting-started.md
- chore: remove crates that have been copy-pasted from plkdtSDK
- feat(rpc): return deployed contract address and actual fee in transaction
  receipt
- fix: Wait for 1 minute for transaction to be processed in
  get_transaction_receipt rpc
- ci: Fix starknet foundry sncast not found
- fix: Ensure transaction checks are compatible with starknet-rs
- ci: Run Starknet Foundry tests against Madara RPC
- fix: add name, symbol and decimals to fee token storage
- fix: dependencies for dockerfile and binaries
- docs: add translation of madara beast article to spanish
- chore: update starknet-js version in faucet-setup docs
- dev(compilation): add incremental compilation
- feat(rpc): add support for bulk estimate fee
- feat: add argent multicall contract to genesis
- chore(data-availability): update avail-subxt to version 0.4.0
- fix(ci): setup should fetch files from local config
- chore: deprecate `madara-app` and `madara-dev-explorer` modules
- chore(data-availability-avail): implement fire and forget, and add ws
  reconnection logic
- chore: update `polkadot-sdk` to `release-polkadot-v1.3.0`
- feat: fallback default file for DA and Settlement configuration files

## v0.5.0

- chore: release v0.5.0
- test: add transaction pool logic unit tests
- feat(client): spawn a task that listen to storage changes and build the
  resulting commiment state diff for each block
- dev(StarknetRPC): log error received from node before mapping to
  InternalServerError
- fix: change 'nonce too high' to log in debug instead of info
- chore: update deps, vm ressource fee cost are now FixedU128, and stored in an
  hashmap
- ci: change jobs order in the workflow
- ci: run integrations tests in the same runner as build
- ci: replace ci cache with rust-cache
- fix(transactions): remove `nonce` field from InvokeV0 tx
- feat(transactions): don't enforce ordering in validate_unsigned for invokeV0
- test(pallet): add function to get braavos hash
- fix: event commitment documentation typo
- ci: added testing key generation in the ci
- fix(starknet-rpc-test): init one request client per runtime
- test: validate Nonce for unsigned user txs
- fix: fixed declare V0 placeholder with the hash of an empty list of felts
- feat(cli): `run` is the by default command when running the `madara` bin
- refacto(cli): `run` and `setup` commands are defined in their own files
- refacto(cli): `run.testnet` argument removed in favor of the substrate native
  `chain` arg
- feat(cli): `run.fetch_chain_spec` argument removed in favor of the substrate
  native `chain` arg
- feat(cli): `setup` require a source file, either from an url or a path on the
  local filesystem
- chore(cli): use `Url`, `Path` and `PathBuf` types rather than `String`
- refacto(cli): moved the pallet/chain_spec/utils methods to the node crate
- feat(cli): `madara_path` arg has been remove, we use the substrate native
  `base_path` arg instead
- feat(cli): sharingan chain specs are loaded during the compilation, not
  downloaded from github
- refacto(pallet/starknet): `GenesisLoader` refactored as `GenesisData` + a
  `base_path` field
- feat(cli): for `run` param `--dev` now imply `--tmp`, as it is in substrate
- test(starknet-rpc-test): run all tests against a single madara node
- fix(service): confusing message when node starts (output the actual sealing
  method being used)
- refactor(sealing): how the sealing mode is passed into runtime
- feat(sealing): finalization for instant sealing
- test(starknet-js-test): run basic starknetjs compatibility tests again the
  madara node
- feat(cache-option): add an option to enable aggressive caching in command-line
  parameters

## v0.4.0

- chore: release v0.4.0
- feat: better management of custom configurations for genesis assets
- feat: use actual vm resource costs
- fix: add setup and run for rpc tests
- fix: fix clap for run command
- fix: add `madara_path` flag for setup command
- fix: add official references to configs files
- fix: cargo update and `main` branch prettier fix
- fix: fix sharingan chain spec
- fix: update madara infra to main branch
- fix: update `Cargo.lock`
- fix: rpc test failing
- refactor: exported chain id constant in mp-chain-id crate and added one for
  SN_MAIN
- ci: disable pr close workflow
- ci: add ci verification for detecting genesis changes and config hashes
- test: add e2e test for `estimate_fee`

## v0.3.0

- chore: release v0.3.0
- chore: big transaction type refactoring
- chore: split `primitives` crates into multiple smaller crates
- chore: improve logging about transaction when nonce is too high
- chore: add real class hash values for genesis config
- fix: use specific commit for avail and celestia
- fix: change dep of rustdoc on push
- fix: initial_gas set to max_fee and fixed fee not being charged when max_fee=0
- fix: correct value of compiled_class_hash in RPCTransaction
- fix: std feature import in transactions crate
- fix: replace all calls to `transmute` by calls `from_raw_parts`
- fix: estimate_fee should make sure all transaction have a version being
  2^128 + 1 or 2^128+2 depending on the tx type
- feat: modify the hash_bytes functions in `poseidon` and `pedersen` for dynamic
  data length
- feat: print development accounts at node startup
- feat: unification of the DA interface
- feat: bump starknet-core to 0.6.0 and remove InvokeV0
- feat: use resolver 2 for cargo in the workspace
- feat: impl tx execution and verification as traits
- perf: reduce the amount of data stored in the runtime and use the Substrate
  block to as source of data in the client
- perf: use perfect hash function in calculate_l1_gas_by_vm_usage
- build: restructure code for rust latest version
- build: bump rustc nightly version to 1.74 date
- buid: add rust-analyzer to toolchain components
- ci: scope cache by branch and add cache cleanup
- ci: increase threshold for codecov to 1%
- test: add `starknet-rpc-test` crate to the workspace
- test: add test to check tx signed by OZ account can be signed with Argent pk
- buid: add rust-analyzer to toolchain components
- ci: increase threshold for codecov to 1%
- replace all calls to `transmute` by calls `from_raw_parts`
- big transaction type refactoring
- impl tx execution and verification as traits
- reduce the amount of data stored in the runtime and use the Substrate block to
  as source of data in the client
- perf: use perfect hash function in calculate_l1_gas_by_vm_usage
- chore: add tests for tx hashing
- split `primitives` crates into multiple smaller crates
- fix: std feature import in transactions crate
- chore: improve logging about transaction when nonce is too high
- fix: rpc tests and background node run
- test: add tests for simulate tx offset
- test: add tests for tx hashing
- fix: bring back messages in transaction receipts
- feat: starknet os program output primitive

## v0.2.0

- add-contributors: `0xAsten`, `m-kus`, `joaopereira12`, `kasteph`
- ci: add verification if build-spec is working
- ci: added wasm to test
- ci: disable benchmark for pushes and pr's
- ci: fix docker and binaries build
- ci: don't enforce changelog on PR's with label `dependencies`
- doc: added translation of madara beast article.md to portuguese and russian
- doc: app chain template added in README
- fix: RPC getClassAt cairo legacy program code encoding
- fix: build-spec not working by setting the madara-path always and fetching
  relevant files
- fix: events are emitted in correct sequential order
- fix: expected event idx in continuation tokens in test responses
- fix: update RPC URL to use localhost instead of 0.0.0.0 in hurl.config file
- fix: update the default port for running Madara locally in getting-started.md
  file from 9933 to 9944.
- fix: replace the 0 initial gas value with u128::MAX because view call
  entrypoints were failing
- chore: remove global state root
- chore: cairo-contracts compilation scripts & docs are updated, cairo_0
  contracts recompiled
- chore: rebase of core deps and 0.12.1

## v0.1.0

- ci: rm codespell task and rm .codespellignore
- feat: refactor flags on tests
- feat: fetch config files from gh repo
- refactor: remove config files from the code
- ci: stop closing stale issues
- ci: reactivate changelog enforcement
- cli: change dev flag behaviour and created alias for base and madara path
- configs: fix genesis.json refs to link the config folder
- ci: downgraded windows runner to windows-latest
- ci: added windows binaries build and upload the binaries to the release page
- ci: add `CHANGELOG.md` and enforce it is edited for each PR on `main`
- fix: removed `madara_runtime` as a dependency in the client crates and make
  errors more expressive
- fix: state root bug fix where the tree was stored in runtime _before_ being
  committed
- feat: add a `genesis_loader` for the node and mocking
- feat: add `madara_tsukuyomi` as a submodule
- branding: use new logo in the README
- dev: Get the block status from the actual block in get_block_with_tx_hashes
- fix: l1-l2 messaging
- dev : clean contracts and compiled files<|MERGE_RESOLUTION|>--- conflicted
+++ resolved
@@ -2,11 +2,8 @@
 
 ## Next release
 
-<<<<<<< HEAD
 - test(CI): define toolchain before cache
-=======
 - perf(db): contract key history now using rocksdb iterators for history
->>>>>>> 7a4dbc4f
 - fix(root): Cleaned state root commitments crate
 - fix(hash): declare tx v0 hash computation
 - perf(db): db contract history parallel fetching and batching
