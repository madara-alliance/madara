--- conflicted
+++ resolved
@@ -2,9 +2,7 @@
 
 ## Next release
 
-<<<<<<< HEAD
 - feat: possibility of starting madara & kakarot-rpc in docker
-=======
 - fix(db): fix number of files in db, startup hang, ram issues and flushing issues
 - fix: FeePayment conversion
 - fix(block_production): get l2-to-l1 messages recursively from the call tree
@@ -22,7 +20,6 @@
 - fix(compilation): devnet contract artifacts are not compiled by `cargo build` anymore
 - feat: add fgw get_block_traces
 - refactor: use `hyper` & `tower` instead of `reqwest` for feeder client
->>>>>>> 018b6cc5
 - fix(namespace): versioning now works for methods without `starknet` namesapce
 - fix(compile): wrong struct field being used in state map conversion
 - fix: contract 0 state diff fixed
