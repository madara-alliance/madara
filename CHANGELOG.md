# Deoxys Changelog

## Next release

<<<<<<< HEAD
- fix: graceful shutdown of rocksdb on ctrl+c
- fix: better error handling around l1 and l2 sync
- perf: compile with target_cpu=skylake by default
=======
- perf: storage key with encode
- fix: bloc context blockifier
>>>>>>> 158eb84f
- feat: up blockifier to v0.6.0-rc.2
- fix: change bonsai-trie fork location
- refactor: remove L1HandlerTxFee
- feat: up blockifier to v0.6.0-rc.2
- refactor: remove L1HandlerTxFee
- refactor: remove blockifier dependencie
- perf: convert blocks in parallel
- feat(commitments): Joined hash computation in event and tx commitments
- feat(l2 sync): polling to get new blocks once sync has caught up with the chain
- perf: store key
- fix: sync, remove `unwrap` in storage
- fix(classes): Fixed classes on the RPC level by adding ordering and complete deserialisation
- fix: class update
- feat: store key/value in `--disble-root` mode
- fix: storage nonce and key/value
- fix: class and store updates and block desync after ctrl+c
- fix: compile without libm
- fix: genesis state_update
- refactor: optimize get_class_at
- fix: crash build genesis on restart
- fix(classes): Fixed sierra exception on block 31625 and added --starting-block arg
- fix(db): with new implementation ContractStorage
- fix: fee_type for `simulate_transactions` rpc call
- feat(rocksdb): replaced most async database operations iwth multigets and batched inserts
- fix: get_state_update with new storage
- up: starknet-rs
- fix: exec on receipt
- feat(RPC): refacto `trace_transaction` and `trace_block_transaction`
- fix(proposer_factory): Removed and clean a lot of stuff on Client side, mostly node crate
- feat(storage): removed the use of `BonsaiStorage` logs
- feat(storage): removed dependance on `StateUpdateWrapper`
- feat(storage): state diff are now stored for each block
- CI: fix toolchain
- CI: add `cargo test` on PR
- refactor: remove dead code on `Struct Starknet<..>`
- fix: verify_l2
- feat(rpc): remove duplicated code, add mod 'utils'
- feat(storage): started migrating storage to the bonsai-lib
- fix: fix crashing cases on `get_block_with_receipts`
- fix: fix get_events minor issues
- fix: l1HandlerTx computed for commit
- refactor: optimise get_events RPC
- fix(root): fixed state commitments broken due to genesis loader
- feat(docker): add dockerfile and docker-compose
- fix: fix implementation `get_storage_at()` for `BlockifierStateAdapter`
- fix(sync): Fix end condition of the l2 sync
- fix(rpc): fix chain id method for mainnet
- fix(class): Fix Sierra classes conversion (missing abis)
- fix(compute): Fixed prepare_data_availability_modes computation
- feat(rpc): add pending block to `get_block_with_receipts` rpc call
- chore: update bonsai-trie (benefit from perf boost)
- feat(rpc): add `get_block_with_receipts` rpc call
- refactor: remove crate mp-state, mp-fee, mp-messages
- fix(class): Fix class conversions to support legacy Sierra versions
- feat: rebase blockifier
- feat(check): Added a state root check to ensure synced compatibility
- feat(metrics): Add prometheus metrics for mapping worker
- feat(storage): finished migrating contract storage to our backend bonsai trie dbs
- feat(storage): set up type-safe bonsai storage abstractions for usage in RPC
- fix(root): fix state root computation
- refactor: refactor mc-db crate
- feat(api_key): api key passed to FetchConfig correctly
- feat(api_key): Added support for --gateway-api to avoid rate limit from the gateway
- fix(latest): Retrieve latest synced block via internal client
- perf(l2 sync): parallelize commitment computation and refactor part of l2 io sync
- refactor: rpc methods and removed rpc-core
- feat: add an optional TUI dashboard
- feat(bonsai): Bumped bonsai lib to latest opti
- refactor(generic): reduced runtime dependence on generics
- fix(sync): Cleaned mc-sync isolating fetch process + added shared SyncStatus
- feat(self-hosted): host our own runner
- fix(deps): Removed unused dependencies
- feat(multi-trie): Added support for persistent storage tries
- feat(pending): added support for pending blocks in RPC requests
- perf(l2 sync): parallel fetching of blocks, classes, state updates
- fix l1 thread to reflect correct state_root, block_number, block_hash
- fix: remove gas_price and update starknet-rs from fork (temporary fix)
- fix(root): got state root to work (does not support class root yet)
- refactor(substrate_hash): Substrate hash is now retrieved via rpc client in
  `l2.rs`
- fix(worflows): fix toolchain and cache issue
- feat: Removal of the hardcoded mainnet configuration
- refactor: pass new CI
- fix(workflows): Fix deoxys CI
- feat(rpc): add_invoke_tx, add_deploy_account_tx, add_declare_tx
- feat(rpc): tx_receipt, re-execute tx
- feat(script): added CI scripts for starting Deoxys and comparing JSON RPC
  calls
- perf(verify_l2): parallelized l2 state root update
- perf(state_commitment): parallelized state commitment hash computations
- fix(L1): fix l1 thread with battle tested implementation + removed l1-l2
- fix: update and store ConfigFetch in l2 sync(), chainId rpc call
- fix: get_events paging with continuation_token
- fix(class): #125
- fix(getStorageAt): #28
- fix(genesis): #107
- fix(class): #32 #33 #34
- fix(class): #116
- feat(class): download classes from sequencer
- feat: update and store highest block hash and number from sequencer
- feat: store events in block, return events in call get_transaction_receipt
- fix: updating outdated links to external resources in documentation
- feat(client/data-availability): implement custom error handling
- fix: get_block_by_block_hash then default rather than error
- feat(rpc): added `get_state_update` real values from DA db
- feat: add transparent representation to `Felt252Wrapper`
- feat(rpc/trace_api): add `trace_block_transaction`
- chore(db): changed the way hashes are encoded
- feat(rpc/trace_api): add `trace_transaction`

## v0.7.0

- chore: release v0.7.0
- refacto: remove abusive `TryInto` impl
- dev: optimize tx trace creation
- dev: make Madara std compatible
- CI: fix taplo version
- chore: add cache usage for `getEvents` and `getTransactionReceipt`
- fix: cairo1 contracts should be identified by their sierra class hash
- fix(cli): repair broken cli for da conf
- feat(client): on `add_declare_transaction` store sierra contract classes in
  the madara backend
- chore: use struct error in client/db
- fix: don't ignore Sierra to CASM mapping in genesis config
- refacto: early exit txs fee estimation when one fails
- dev: fix linter warning in README.md
- fix: remove waiting loop from `getTxReceipt`
- feat: types in `mp-transactions` impl a method to get their version
- feat: make L1 gas price a `const` of the `RuntimeConfig`
- fix: broken class hashes and contracts in genesis
- refactor: rename LAST_SYNCED_L1_BLOCK to be more clear
- chore: add headers to da calldata, fix eth da in sovereign mode
- refacto(simulate_tx): move logic to the client
- chore: added ca-certificate in DockerFile for SSL related issues
- chore(primitives/commitment): remove crate
- chore(primitives/block/header): remove starknet-trie dependent fields
- refacto(primitives/db): add a temporary way to get a fake global state root
- feat(rpc): add starknet_version and eth_l1_gas_fee on block header
- fix(spec_version): spec version now returning 0.5.1
- chore: feature flags for avail and celestia DA
- feat(rpc): added support for v0.5.1 JSON-RPC specs
- feat(rpc): added ordered messages/events in trace fields
- feat(rpc): support for starknet.rs v0.5.1 version
- feat(rpc): added execution resources in trace fields
- feat(rpc): added state diff field in trace fields
- refactor: removed benchmarking folder and traces of CI pipeline
- fix: decouple is_query into is_query and offset_version
- feat: add sierra to casm class hash mapping to genesis assets
- chore: remove ArgentMulticall from genesis assets
- feat: remove `seq_addr_updated` from `GenesisData`
- chore: added prometheus metrics for da layer
- chore: bump celestia rpc crate version
- fix(DA): run the proof first then the state update
- fix: `prove_current_block` is called after `update_state`
- ci: add foundry ci task to push workflow
- fix: first tx for non deployed account is valid
- fix: incorrect base url for fetching config
- feat: add predeployed accounts to genesis state
- feat(rpc): Added starknet_simulateTransactions
- fix: Change serialization of bitvec to &[u8] in merkle tree to avoid memory
  uninitialized
- chore: change SCARB config version for foundry CI
- feat(da): update da calldata encoding to v0.11.0 spec, da conf examples, da
  conf flag, da-tests in CI
- refactor: use `map` in `estimate_fee` to stop computation on error
- fix(node/commands): md5 are also checked when running setup --from-local
- feat(data-availability): extend eth config with poll interval
- fix(snos-output): expose snos codec, remove unused `get_starknet_messages`
  runtime method, and unnecessary mp-snos-output dependencies
- feat(program-hash): add new pallet constant for Starknet OS progam hash;
  expose runtime getter method; add dedicated crate to manage versions
- feat(runtime): expose fee token address getter method
- feat(settlement): run client thread responsible for pushing state updates and
  messaging on Ethereum
- feat(settlement): starknet core contract tests with anvil sandbox
- fix(rpc-test): incorrect node url
- feat(settlement): e2e test with Madara node settling on Ethereum contract
- refactor: use `map` in `estimate_fee` to stop computation on error
- fix: `tempdir` crate has been deprecated; use `tempfile` instead
- dev: add avail and celestia crates behind a feature flag
- dev: replace md5 with sha3_256 hash function
- feat: fixing getNonce Rpc Call and adding a new test
- refactor: use Zaun crate for Starknet core contract bindings
- refactor: use Anvil sandbox from Zaun crate
- feat(rpc): estimateMessageFee RPC call implementation

## v0.6.0

- chore: release v0.6.0
- refacto: substrate/starknet names in rpc library
- feat(rpc): Added starknet_getTransactionStatus and removed
  starknet_pendingTransactions
- feat(rpc): add starknet_specVersion rpc + added test for future support
- docs: Added v0.6.0-rc5 documentation above the rpc method functions
- dev(deps): bump starknet rs, use Eq for EmmitedEvents comparaison
- test(rust-rpc-test): use undeclared contracts for declare transactions testing
- build: update blockifier, fix divergent substrat block hash
- chore: remove tests that run in wasm and native, only wasm from now
- chore: split StarknetRpcApi trait in two, like in openRPC specs
- refacto: move starknet runtime api in it's own crate
- chore: update README.md and getting-started.md
- chore: remove crates that have been copy-pasted from plkdtSDK
- feat(rpc): return deployed contract address and actual fee in transaction
  receipt
- fix: Wait for 1 minute for transaction to be processed in
  get_transaction_receipt rpc
- ci: Fix starknet foundry sncast not found
- fix: Ensure transaction checks are compatible with starknet-rs
- ci: Run Starknet Foundry tests against Madara RPC
- fix: add name, symbol and decimals to fee token storage
- fix: dependencies for dockerfile and binaries
- docs: add translation of madara beast article to spanish
- chore: update starknet-js version in faucet-setup docs
- dev(compilation): add incremental compilation
- feat(rpc): add support for bulk estimate fee
- feat: add argent multicall contract to genesis
- chore(data-availability): update avail-subxt to version 0.4.0
- fix(ci): setup should fetch files from local config
- chore: deprecate `madara-app` and `madara-dev-explorer` modules
- chore(data-availability-avail): implement fire and forget, and add ws
  reconnection logic
- chore: update `polkadot-sdk` to `release-polkadot-v1.3.0`
- feat: fallback default file for DA and Settlement configuration files

## v0.5.0

- chore: release v0.5.0
- test: add transaction pool logic unit tests
- feat(client): spawn a task that listen to storage changes and build the
  resulting commiment state diff for each block
- dev(StarknetRPC): log error received from node before mapping to
  InternalServerError
- fix: change 'nonce too high' to log in debug instead of info
- chore: update deps, vm ressource fee cost are now FixedU128, and stored in an
  hashmap
- ci: change jobs order in the workflow
- ci: run integrations tests in the same runner as build
- ci: replace ci cache with rust-cache
- fix(transactions): remove `nonce` field from InvokeV0 tx
- feat(transactions): don't enforce ordering in validate_unsigned for invokeV0
- test(pallet): add function to get braavos hash
- fix: event commitment documentation typo
- ci: added testing key generation in the ci
- fix(starknet-rpc-test): init one request client per runtime
- test: validate Nonce for unsigned user txs
- fix: fixed declare V0 placeholder with the hash of an empty list of felts
- feat(cli): `run` is the by default command when running the `madara` bin
- refacto(cli): `run` and `setup` commands are defined in their own files
- refacto(cli): `run.testnet` argument removed in favor of the substrate native
  `chain` arg
- feat(cli): `run.fetch_chain_spec` argument removed in favor of the substrate
  native `chain` arg
- feat(cli): `setup` require a source file, either from an url or a path on the
  local filesystem
- chore(cli): use `Url`, `Path` and `PathBuf` types rather than `String`
- refacto(cli): moved the pallet/chain_spec/utils methods to the node crate
- feat(cli): `madara_path` arg has been remove, we use the substrate native
  `base_path` arg instead
- feat(cli): sharingan chain specs are loaded during the compilation, not
  downloaded from github
- refacto(pallet/starknet): `GenesisLoader` refactored as `GenesisData` + a
  `base_path` field
- feat(cli): for `run` param `--dev` now imply `--tmp`, as it is in substrate
- test(starknet-rpc-test): run all tests against a single madara node
- fix(service): confusing message when node starts (output the actual sealing
  method being used)
- refactor(sealing): how the sealing mode is passed into runtime
- feat(sealing): finalization for instant sealing
- test(starknet-js-test): run basic starknetjs compatibility tests again the
  madara node
- feat(cache-option): add an option to enable aggressive caching in command-line
  parameters

## v0.4.0

- chore: release v0.4.0
- feat: better management of custom configurations for genesis assets
- feat: use actual vm resource costs
- fix: add setup and run for rpc tests
- fix: fix clap for run command
- fix: add `madara_path` flag for setup command
- fix: add official references to configs files
- fix: cargo update and `main` branch prettier fix
- fix: fix sharingan chain spec
- fix: update madara infra to main branch
- fix: update `Cargo.lock`
- fix: rpc test failing
- refactor: exported chain id constant in mp-chain-id crate and added one for
  SN_MAIN
- ci: disable pr close workflow
- ci: add ci verification for detecting genesis changes and config hashes
- test: add e2e test for `estimate_fee`

## v0.3.0

- chore: release v0.3.0
- chore: big transaction type refactoring
- chore: split `primitives` crates into multiple smaller crates
- chore: improve logging about transaction when nonce is too high
- chore: add real class hash values for genesis config
- fix: use specific commit for avail and celestia
- fix: change dep of rustdoc on push
- fix: initial_gas set to max_fee and fixed fee not being charged when max_fee=0
- fix: correct value of compiled_class_hash in RPCTransaction
- fix: std feature import in transactions crate
- fix: replace all calls to `transmute` by calls `from_raw_parts`
- fix: estimate_fee should make sure all transaction have a version being
  2^128 + 1 or 2^128+2 depending on the tx type
- feat: modify the hash_bytes functions in `poseidon` and `pedersen` for dynamic
  data length
- feat: print development accounts at node startup
- feat: unification of the DA interface
- feat: bump starknet-core to 0.6.0 and remove InvokeV0
- feat: use resolver 2 for cargo in the workspace
- feat: impl tx execution and verification as traits
- perf: reduce the amount of data stored in the runtime and use the Substrate
  block to as source of data in the client
- perf: use perfect hash function in calculate_l1_gas_by_vm_usage
- build: restructure code for rust latest version
- build: bump rustc nightly version to 1.74 date
- buid: add rust-analyzer to toolchain components
- ci: scope cache by branch and add cache cleanup
- ci: increase threshold for codecov to 1%
- test: add `starknet-rpc-test` crate to the workspace
- test: add test to check tx signed by OZ account can be signed with Argent pk
- buid: add rust-analyzer to toolchain components
- ci: increase threshold for codecov to 1%
- replace all calls to `transmute` by calls `from_raw_parts`
- big transaction type refactoring
- impl tx execution and verification as traits
- reduce the amount of data stored in the runtime and use the Substrate block to
  as source of data in the client
- perf: use perfect hash function in calculate_l1_gas_by_vm_usage
- chore: add tests for tx hashing
- split `primitives` crates into multiple smaller crates
- fix: std feature import in transactions crate
- chore: improve logging about transaction when nonce is too high
- fix: rpc tests and background node run
- test: add tests for simulate tx offset
- test: add tests for tx hashing
- fix: bring back messages in transaction receipts
- feat: starknet os program output primitive

## v0.2.0

- add-contributors: `0xAsten`, `m-kus`, `joaopereira12`, `kasteph`
- ci: add verification if build-spec is working
- ci: added wasm to test
- ci: disable benchmark for pushes and pr's
- ci: fix docker and binaries build
- ci: don't enforce changelog on PR's with label `dependencies`
- doc: added translation of madara beast article.md to portuguese and russian
- doc: app chain template added in README
- fix: RPC getClassAt cairo legacy program code encoding
- fix: build-spec not working by setting the madara-path always and fetching
  relevant files
- fix: events are emitted in correct sequential order
- fix: expected event idx in continuation tokens in test responses
- fix: update RPC URL to use localhost instead of 0.0.0.0 in hurl.config file
- fix: update the default port for running Madara locally in getting-started.md
  file from 9933 to 9944.
- fix: replace the 0 initial gas value with u128::MAX because view call
  entrypoints were failing
- chore: remove global state root
- chore: cairo-contracts compilation scripts & docs are updated, cairo_0
  contracts recompiled
- chore: rebase of core deps and 0.12.1

## v0.1.0

- ci: rm codespell task and rm .codespellignore
- feat: refactor flags on tests
- feat: fetch config files from gh repo
- refactor: remove config files from the code
- ci: stop closing stale issues
- ci: reactivate changelog enforcement
- cli: change dev flag behaviour and created alias for base and madara path
- configs: fix genesis.json refs to link the config folder
- ci: downgraded windows runner to windows-latest
- ci: added windows binaries build and upload the binaries to the release page
- ci: add `CHANGELOG.md` and enforce it is edited for each PR on `main`
- fix: removed `madara_runtime` as a dependency in the client crates and make
  errors more expressive
- fix: state root bug fix where the tree was stored in runtime _before_ being
  committed
- feat: add a `genesis_loader` for the node and mocking
- feat: add `madara_tsukuyomi` as a submodule
- branding: use new logo in the README
- dev: Get the block status from the actual block in get_block_with_tx_hashes
- fix: l1-l2 messaging
- dev : clean contracts and compiled files<|MERGE_RESOLUTION|>--- conflicted
+++ resolved
@@ -2,14 +2,11 @@
 
 ## Next release
 
-<<<<<<< HEAD
 - fix: graceful shutdown of rocksdb on ctrl+c
 - fix: better error handling around l1 and l2 sync
 - perf: compile with target_cpu=skylake by default
-=======
 - perf: storage key with encode
 - fix: bloc context blockifier
->>>>>>> 158eb84f
 - feat: up blockifier to v0.6.0-rc.2
 - fix: change bonsai-trie fork location
 - refactor: remove L1HandlerTxFee
