--- conflicted
+++ resolved
@@ -2,11 +2,8 @@
 
 ## Next release
 
-<<<<<<< HEAD
 - feat: rpc versioning
-=======
 - feat: bumping Starknet version from v0.13.2 to Starknet v0.13.2.1
->>>>>>> 25f03eeb
 - fix: replaced old namings with adapted namings
 - refactor: block import is now centrally done in a single crate
 - tests: add e2e tests for the node
