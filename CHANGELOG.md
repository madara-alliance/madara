# Madara Changelog

## Next release

<<<<<<< HEAD
- fix(cli): fixed devnet cli arguments
=======
- fix(db): max rocksdb LOG files count and size and add more memory metrics
>>>>>>> b8b57df5
- fix(devnet): devnet predeployed contracts stable address across systems
- feat: gas fee flag added
- fix(mempool): fixed proptesting of the inner mempool
- fix(clippy): disallow printlns in workspace
- fix(db): storing a block needs to clear the current pending block
- fix(sync): Fixed pipeline stalling on machines with few cpu cores
- fix(rpc): handle batched requests in middleware
- chore: padded devnet address display with 64 chars
- feat(script): added more capabilities to the launcher script
- fix(fgw): sync from other nodes and block signature
- fix: added more launcher capabilities
- fix(cleanup): Updated EditorConfig to 4-space indents
- fix(tests): Fixed local testing scripts
- fix: override chain config
- fix: estimate_fee should through an error if any txn fails
- fix: rejected transaction block production panic
- fix(sync): pending block retrying mechanism
- feat(clean): dc_db: rename `DbBlockId::BlockN` to `DbBlockId::Number`
- feat(cli): Environment variables can be used to specify Madara parameters
- fix:(tests): Add testing feature to mc-db dev dependency (#294)
- feat: new crate gateway client & server
- test: Starknet-js basic tests added
- test: add block conversion task test
- fix(docs): updated readme and fixed launcher
- fix(ci): added gateway key to fix rate limit on tests
- feat(cli): launcher script and release workflows
- fix: cleaned cli settings for sequencer, devnet and full
- feat: move to karnot runner
- fix: docker file fixes for devnet
- fix(block-production): fix bouncer calculation and declared classes
- fix: Fix pending block sync and add real FGW tests
- test: tests added for verify and apply task in l2 sync
- fix: UDC cairo 0 migration & events logic fix
- fix: response of spec version rpc call fixed
- tests: integration test for l2 fetch task added
- refactor: calculate class hashes in devnet
- feat: add config file and preset configure chain
- refactor: change default chain id and add custom flag to override
- fix: generate a fixed set of public and private keys for devnet
- fix: defaulted l1 gas price in devnet mode
- fix: fixed anvil port value in tests
- fix: flaky tests in gas price worker fixed
- ci: add coveralls report
- test: added tests for declare and deploy transactions
- fix: pending block must always be returned in rpc even if none is in db
- fix: fixed the starting block arg with an ignore_block_order argument
- docs: fixed Docker Compose instructions
- fix: removed unused dependencies with udeps and machete
- feat: add devnet via `--devnet` cli argument
- refactor: class import from FGW
- code docs: documented how get_storage_at is implemented
- fix: L1 rpc <=> network mismatch
- feat: rpc versioning
- feat: bumping Starknet version from v0.13.2 to Starknet v0.13.2.1
- fix: replaced old namings with adapted namings
- refactor: block import is now centrally done in a single crate
- tests: add e2e tests for rpc read methods
- tests: add e2e tests for the node
- fix: fixed some readme stuff
- feat: gas price provider added for block production
- feat: l1 sync service
- feat: gas price worker for l1
- test: tests added for eth client and event subscription
- feat: Added l1->l2 messaging
- test: add unitests primitives
- tests: add e2e tests for the node
- tests: add tests for the rpcs endpoints
- fix: pending contract storage not stored properly
- test: add tests crate `db`
- fix: --sync-l1-disabled cli option (#225)
- feat: experimental block production and mempool
- refactor: L1BlockMetric is intialized inside the EthereumClient new function
- refactor: BlockMetrics divided in L1BlockMetrics and BlockMetrics
- test: tests added for eth client and event subscription
- feat: add support for Starknet version 0.13.2
- fix(l1): removed free l1 endpoint list
- removed l1.rs from the sync crate and refactored it with alloy inside eth crate
- refactor: removed l1.rs from the sync crate and refactored it with alloy inside eth crate
- refactor: eth client (l1 crate) refactored with alloy
- feat: added l1 crate (eth crate)
- fix(metrics): removed influx and added l2_state_size data
- fix: command to start the Madara client
- refactor: database error unification
- feat: raise file-descriptor limit
- fix: docker
- fix: pending storage & sequencer_provider
- refactor: support pending blocks & db crate
- refactor: new crate exec
- fix(issue): Removed unrelated link from issue template
- feat: adding new readme and github issue templates for codebase reorg
- fix: trace, execution state_diff
- refactor: store compiled contract class
- fix: rate limit on classes
- refactor: use Felt in DB
- fix: fix sepolia by updating bonsai-trie
- feat(class): change class definition storage
- fix: pending block sync
- fix: transaction traces
- feat: store tx receipts
- refactor: new type StarknetVersion
- refactor: update starknet-rs with Felt
- fix(rpc): fixed block not found error on get_class method
- fix (rpc): get_transaction_status
- fix(cleanup): clean up around the Cargo.toml files, error handling and cli arguments
- fix(db): fault tolerance (database is not corrupted when the node is unexpectedly shut down / killed)
- fix(rpc): fixed state update deserialization
- fix(hashes): fixed tx by hash retrieval
- fix(logs): fixed logs and get_state_update
- refactor: remove primitives/felt
- refactor: move convert.rs to felt_wrapper.rs
- fix(decode): fix mapping db decoding
- feat: store reverted txs hashes
- feat(l1): added l1 free rpc url if none is provided
- cleanup: clean DB statics
- refactor: improve compatibility without forks
- fix(metrics): fixed some metrics endpoints
- fix(metrics): fix prometheus endpoint port
- fix(hashes): Fix invoke tx hashes for version v3
- fix: re-add prometheus, doc cli args, log format
- fix(program): Changed visibility of program serializer + archived
- fix(classes): remove the classes ordenation to allow fork rebasements
- fix(felt): enforce Felt type as much as possible into compute_hash.rs
- fix(logs): fixed some logs and others
- fix(rpc): fixed block storage column
- chore: update dependencies
- fix(hashers): cleaned hashers using types core hashers and Felt
- refactor: remove substrate block storage
- feat(infra): Added boilerplate to deploy a grafana/prometheus dashboard
- refacor: use db hash
- refactor: l2-sync
- refactor: remove crate mp-mapping-sync
- fix(rpc): get_nonce
- fix(rpc): get_class
- refactor: mapping db
- perf(db): contract key history now using rocksdb iterators for history
- fix(root): Cleaned state root commitments crate
- fix(hash): declare tx v0 hash computation
- perf(db): db contract history parallel fetching and batching
- remove RuntimeApi on RPC
- feat(metrics): Added sync time metrics
- refactor: using const and OnceCell instead of lazy_static
- refactor: remove crate mp-storage
- feat(infra): corrected dockerfile + docker-compose
- fix(rpc): error handling
- fix(lib): updated core libs to match oss
- fix: state root - replaced_classes commit
- feat: fetch block and state update in only one request
- feat: added madara launcher script
- fix: creation of the block context
- fix: is_missing_class
- fix: state root - replaced_classes
- feat(db): backups
- fix: state root for nonce
- fix: store the first history in storage ket
- perf: improved perfs with parallelized iteration over tx hashes cache
- fix: graceful shutdown of rocksdb on ctrl+c
- fix: better error handling around l1 and l2 sync
- perf: compile with target_cpu=skylake by default
- perf: storage key with encode
- fix: bloc context blockifier
- feat: up blockifier to v0.6.0-rc.2
- fix: change bonsai-trie fork location
- refactor: remove L1HandlerTxFee
- feat: up blockifier to v0.6.0-rc.2
- refactor: remove L1HandlerTxFee
- refactor: remove blockifier dependencie
- perf: convert blocks in parallel
- feat(commitments): Joined hash computation in event and tx commitments
- feat(l2 sync): polling to get new blocks once sync has caught up with the chain
- perf: store key
- fix: sync, remove `unwrap` in storage
- fix(classes): Fixed classes on the RPC level by adding ordering and complete deserialisation
- fix: class update
- feat: store key/value in `--disble-root` mode
- fix: storage nonce and key/value
- fix: class and store updates and block desync after ctrl+c
- fix: compile without libm
- fix: genesis state_update
- refactor: optimize get_class_at
- fix: crash build genesis on restart
- fix(classes): Fixed sierra exception on block 31625 and added --starting-block arg
- fix(db): with new implementation ContractStorage
- fix: fee_type for `simulate_transactions` rpc call
- feat(rocksdb): replaced most async database operations iwth multigets and batched inserts
- fix: get_state_update with new storage
- up: starknet-rs
- fix: exec on receipt
- feat(RPC): refacto `trace_transaction` and `trace_block_transaction`
- fix(proposer_factory): Removed and clean a lot of stuff on Client side, mostly node crate
- feat(storage): removed the use of `BonsaiStorage` logs
- feat(storage): removed dependance on `StateUpdateWrapper`
- feat(storage): state diff are now stored for each block
- CI: fix toolchain
- CI: add `cargo test` on PR
- refactor: remove dead code on `Struct Starknet<..>`
- fix: verify_l2
- feat(rpc): remove duplicated code, add mod 'utils'
- feat(storage): started migrating storage to the bonsai-lib
- fix: fix crashing cases on `get_block_with_receipts`
- fix: fix get_events minor issues
- fix: l1HandlerTx computed for commit
- refactor: optimise get_events RPC
- fix(root): fixed state commitments broken due to genesis loader
- feat(docker): add dockerfile and docker-compose
- fix: fix implementation `get_storage_at()` for `BlockifierStateAdapter`
- fix(sync): Fix end condition of the l2 sync
- fix(rpc): fix chain id method for mainnet
- fix(class): Fix Sierra classes conversion (missing abis)
- fix(compute): Fixed prepare_data_availability_modes computation
- feat(rpc): add pending block to `get_block_with_receipts` rpc call
- chore: update bonsai-trie (benefit from perf boost)
- feat(rpc): add `get_block_with_receipts` rpc call
- refactor: remove crate mp-state, mp-fee, mp-messages
- fix(class): Fix class conversions to support legacy Sierra versions
- feat: rebase blockifier
- feat(check): Added a state root check to ensure synced compatibility
- feat(metrics): Add prometheus metrics for mapping worker
- feat(storage): finished migrating contract storage to our backend bonsai trie dbs
- feat(storage): set up type-safe bonsai storage abstractions for usage in RPC
- fix(root): fix state root computation
- refactor: refactor mc-db crate
- feat(api_key): api key passed to FetchConfig correctly
- feat(api_key): Added support for --gateway-api to avoid rate limit from the gateway
- fix(latest): Retrieve latest synced block via internal client
- perf(l2 sync): parallelize commitment computation and refactor part of l2 io sync
- refactor: rpc methods and removed rpc-core
- feat: add an optional TUI dashboard
- feat(bonsai): Bumped bonsai lib to latest opti
- refactor(generic): reduced runtime dependence on generics
- fix(sync): Cleaned mc-sync isolating fetch process + added shared SyncStatus
- feat(self-hosted): host our own runner
- fix(deps): Removed unused dependencies
- feat(multi-trie): Added support for persistent storage tries
- feat(pending): added support for pending blocks in RPC requests
- perf(l2 sync): parallel fetching of blocks, classes, state updates
- fix l1 thread to reflect correct state_root, block_number, block_hash
- fix: remove gas_price and update starknet-rs from fork (temporary fix)
- fix(root): got state root to work (does not support class root yet)
- refactor(substrate_hash): Substrate hash is now retrieved via rpc client in
  `l2.rs`
- fix(worflows): fix toolchain and cache issue
- feat: Removal of the hardcoded mainnet configuration
- refactor: pass new CI
- fix(workflows): Fix madara CI
- feat(rpc): add_invoke_tx, add_deploy_account_tx, add_declare_tx
- feat(rpc): tx_receipt, re-execute tx
- feat(script): added CI scripts for starting Madara and comparing JSON RPC
  calls
- perf(verify_l2): parallelized l2 state root update
- perf(state_commitment): parallelized state commitment hash computations
- fix(L1): fix l1 thread with battle tested implementation + removed l1-l2
- fix: update and store ConfigFetch in l2 sync(), chainId rpc call
- fix: get_events paging with continuation_token
- fix(class): #125
- fix(getStorageAt): #28
- fix(genesis): #107
- fix(class): #32 #33 #34
- fix(class): #116
- feat(class): download classes from sequencer
- feat: update and store highest block hash and number from sequencer
- feat: store events in block, return events in call get_transaction_receipt
- fix: updating outdated links to external resources in documentation
- feat(client/data-availability): implement custom error handling
- fix: get_block_by_block_hash then default rather than error
- feat(rpc): added `get_state_update` real values from DA db
- feat: add transparent representation to `Felt252Wrapper`
- feat(rpc/trace_api): add `trace_block_transaction`
- chore(db): changed the way hashes are encoded
- feat(rpc/trace_api): add `trace_transaction`

## v0.7.0

- chore: release v0.7.0
- refacto: remove abusive `TryInto` impl
- dev: optimize tx trace creation
- dev: make Madara std compatible
- CI: fix taplo version
- chore: add cache usage for `getEvents` and `getTransactionReceipt`
- fix: cairo1 contracts should be identified by their sierra class hash
- fix(cli): repair broken cli for da conf
- feat(client): on `add_declare_transaction` store sierra contract classes in
  the madara backend
- chore: use struct error in client/db
- fix: don't ignore Sierra to CASM mapping in genesis config
- refacto: early exit txs fee estimation when one fails
- dev: fix linter warning in README.md
- fix: remove waiting loop from `getTxReceipt`
- feat: types in `mp-transactions` impl a method to get their version
- feat: make L1 gas price a `const` of the `RuntimeConfig`
- fix: broken class hashes and contracts in genesis
- refactor: rename LAST_SYNCED_L1_BLOCK to be more clear
- chore: add headers to da calldata, fix eth da in sovereign mode
- refacto(simulate_tx): move logic to the client
- chore: added ca-certificate in DockerFile for SSL related issues
- chore(primitives/commitment): remove crate
- chore(primitives/block/header): remove starknet-trie dependent fields
- refacto(primitives/db): add a temporary way to get a fake global state root
- feat(rpc): add starknet_version and eth_l1_gas_fee on block header
- fix(spec_version): spec version now returning 0.5.1
- chore: feature flags for avail and celestia DA
- feat(rpc): added support for v0.5.1 JSON-RPC specs
- feat(rpc): added ordered messages/events in trace fields
- feat(rpc): support for starknet.rs v0.5.1 version
- feat(rpc): added execution resources in trace fields
- feat(rpc): added state diff field in trace fields
- refactor: removed benchmarking folder and traces of CI pipeline
- fix: decouple is_query into is_query and offset_version
- feat: add sierra to casm class hash mapping to genesis assets
- chore: remove ArgentMulticall from genesis assets
- feat: remove `seq_addr_updated` from `GenesisData`
- chore: added prometheus metrics for da layer
- chore: bump celestia rpc crate version
- fix(DA): run the proof first then the state update
- fix: `prove_current_block` is called after `update_state`
- ci: add foundry ci task to push workflow
- fix: first tx for non deployed account is valid
- fix: incorrect base url for fetching config
- feat: add predeployed accounts to genesis state
- feat(rpc): Added starknet_simulateTransactions
- fix: Change serialization of bitvec to &[u8] in merkle tree to avoid memory
  uninitialized
- chore: change SCARB config version for foundry CI
- feat(da): update da calldata encoding to v0.11.0 spec, da conf examples, da
  conf flag, da-tests in CI
- refactor: use `map` in `estimate_fee` to stop computation on error
- fix(node/commands): md5 are also checked when running setup --from-local
- feat(data-availability): extend eth config with poll interval
- fix(snos-output): expose snos codec, remove unused `get_starknet_messages`
  runtime method, and unnecessary mp-snos-output dependencies
- feat(program-hash): add new pallet constant for Starknet OS progam hash;
  expose runtime getter method; add dedicated crate to manage versions
- feat(runtime): expose fee token address getter method
- feat(settlement): run client thread responsible for pushing state updates and
  messaging on Ethereum
- feat(settlement): starknet core contract tests with anvil sandbox
- fix(rpc-test): incorrect node url
- feat(settlement): e2e test with Madara node settling on Ethereum contract
- refactor: use `map` in `estimate_fee` to stop computation on error
- fix: `tempdir` crate has been deprecated; use `tempfile` instead
- dev: add avail and celestia crates behind a feature flag
- dev: replace md5 with sha3_256 hash function
- feat: fixing getNonce Rpc Call and adding a new test
- refactor: use Zaun crate for Starknet core contract bindings
- refactor: use Anvil sandbox from Zaun crate
- feat(rpc): estimateMessageFee RPC call implementation

## v0.6.0

- chore: release v0.6.0
- refacto: substrate/starknet names in rpc library
- feat(rpc): Added starknet_getTransactionStatus and removed
  starknet_pendingTransactions
- feat(rpc): add starknet_specVersion rpc + added test for future support
- docs: Added v0.6.0-rc5 documentation above the rpc method functions
- dev(deps): bump starknet rs, use Eq for EmmitedEvents comparaison
- test(rust-rpc-test): use undeclared contracts for declare transactions testing
- build: update blockifier, fix divergent substrat block hash
- chore: remove tests that run in wasm and native, only wasm from now
- chore: split StarknetRpcApi trait in two, like in openRPC specs
- refacto: move starknet runtime api in it's own crate
- chore: update README.md and getting-started.md
- chore: remove crates that have been copy-pasted from plkdtSDK
- feat(rpc): return deployed contract address and actual fee in transaction
  receipt
- fix: Wait for 1 minute for transaction to be processed in
  get_transaction_receipt rpc
- ci: Fix starknet foundry sncast not found
- fix: Ensure transaction checks are compatible with starknet-rs
- ci: Run Starknet Foundry tests against Madara RPC
- fix: add name, symbol and decimals to fee token storage
- fix: dependencies for dockerfile and binaries
- docs: add translation of madara beast article to spanish
- chore: update starknet-js version in faucet-setup docs
- dev(compilation): add incremental compilation
- feat(rpc): add support for bulk estimate fee
- feat: add argent multicall contract to genesis
- chore(data-availability): update avail-subxt to version 0.4.0
- fix(ci): setup should fetch files from local config
- chore: deprecate `madara-app` and `madara-dev-explorer` modules
- chore(data-availability-avail): implement fire and forget, and add ws
  reconnection logic
- chore: update `polkadot-sdk` to `release-polkadot-v1.3.0`
- feat: fallback default file for DA and Settlement configuration files

## v0.5.0

- chore: release v0.5.0
- test: add transaction pool logic unit tests
- feat(client): spawn a task that listen to storage changes and build the
  resulting commiment state diff for each block
- dev(StarknetRPC): log error received from node before mapping to
  InternalServerError
- fix: change 'nonce too high' to log in debug instead of info
- chore: update deps, vm ressource fee cost are now FixedU128, and stored in an
  hashmap
- ci: change jobs order in the workflow
- ci: run integrations tests in the same runner as build
- ci: replace ci cache with rust-cache
- fix(transactions): remove `nonce` field from InvokeV0 tx
- feat(transactions): don't enforce ordering in validate_unsigned for invokeV0
- test(pallet): add function to get braavos hash
- fix: event commitment documentation typo
- ci: added testing key generation in the ci
- fix(starknet-rpc-test): init one request client per runtime
- test: validate Nonce for unsigned user txs
- fix: fixed declare V0 placeholder with the hash of an empty list of felts
- feat(cli): `run` is the by default command when running the `madara` bin
- refacto(cli): `run` and `setup` commands are defined in their own files
- refacto(cli): `run.testnet` argument removed in favor of the substrate native
  `chain` arg
- feat(cli): `run.fetch_chain_spec` argument removed in favor of the substrate
  native `chain` arg
- feat(cli): `setup` require a source file, either from an url or a path on the
  local filesystem
- chore(cli): use `Url`, `Path` and `PathBuf` types rather than `String`
- refacto(cli): moved the pallet/chain_spec/utils methods to the node crate
- feat(cli): `madara_path` arg has been remove, we use the substrate native
  `base_path` arg instead
- feat(cli): sharingan chain specs are loaded during the compilation, not
  downloaded from github
- refacto(pallet/starknet): `GenesisLoader` refactored as `GenesisData` + a
  `base_path` field
- feat(cli): for `run` param `--dev` now imply `--tmp`, as it is in substrate
- test(starknet-rpc-test): run all tests against a single madara node
- fix(service): confusing message when node starts (output the actual sealing
  method being used)
- refactor(sealing): how the sealing mode is passed into runtime
- feat(sealing): finalization for instant sealing
- test(starknet-js-test): run basic starknetjs compatibility tests again the
  madara node
- feat(cache-option): add an option to enable aggressive caching in command-line
  parameters

## v0.4.0

- chore: release v0.4.0
- feat: better management of custom configurations for genesis assets
- feat: use actual vm resource costs
- fix: add setup and run for rpc tests
- fix: fix clap for run command
- fix: add `madara_path` flag for setup command
- fix: add official references to configs files
- fix: cargo update and `main` branch prettier fix
- fix: fix sharingan chain spec
- fix: update madara infra to main branch
- fix: update `Cargo.lock`
- fix: rpc test failing
- refactor: exported chain id constant in mp-chain-id crate and added one for
  SN_MAIN
- ci: disable pr close workflow
- ci: add ci verification for detecting genesis changes and config hashes
- test: add e2e test for `estimate_fee`

## v0.3.0

- chore: release v0.3.0
- chore: big transaction type refactoring
- chore: split `primitives` crates into multiple smaller crates
- chore: improve logging about transaction when nonce is too high
- chore: add real class hash values for genesis config
- fix: use specific commit for avail and celestia
- fix: change dep of rustdoc on push
- fix: initial_gas set to max_fee and fixed fee not being charged when max_fee=0
- fix: correct value of compiled_class_hash in RPCTransaction
- fix: std feature import in transactions crate
- fix: replace all calls to `transmute` by calls `from_raw_parts`
- fix: estimate_fee should make sure all transaction have a version being
  2^128 + 1 or 2^128+2 depending on the tx type
- feat: modify the hash_bytes functions in `poseidon` and `pedersen` for dynamic
  data length
- feat: print development accounts at node startup
- feat: unification of the DA interface
- feat: bump starknet-core to 0.6.0 and remove InvokeV0
- feat: use resolver 2 for cargo in the workspace
- feat: impl tx execution and verification as traits
- perf: reduce the amount of data stored in the runtime and use the Substrate
  block to as source of data in the client
- perf: use perfect hash function in calculate_l1_gas_by_vm_usage
- build: restructure code for rust latest version
- build: bump rustc nightly version to 1.74 date
- buid: add rust-analyzer to toolchain components
- ci: scope cache by branch and add cache cleanup
- ci: increase threshold for codecov to 1%
- test: add `starknet-rpc-test` crate to the workspace
- test: add test to check tx signed by OZ account can be signed with Argent pk
- buid: add rust-analyzer to toolchain components
- ci: increase threshold for codecov to 1%
- replace all calls to `transmute` by calls `from_raw_parts`
- big transaction type refactoring
- impl tx execution and verification as traits
- reduce the amount of data stored in the runtime and use the Substrate block to
  as source of data in the client
- perf: use perfect hash function in calculate_l1_gas_by_vm_usage
- chore: add tests for tx hashing
- split `primitives` crates into multiple smaller crates
- fix: std feature import in transactions crate
- chore: improve logging about transaction when nonce is too high
- fix: rpc tests and background node run
- test: add tests for simulate tx offset
- test: add tests for tx hashing
- fix: bring back messages in transaction receipts
- feat: starknet os program output primitive

## v0.2.0

- add-contributors: `0xAsten`, `m-kus`, `joaopereira12`, `kasteph`
- ci: add verification if build-spec is working
- ci: added wasm to test
- ci: disable benchmark for pushes and pr's
- ci: fix docker and binaries build
- ci: don't enforce changelog on PR's with label `dependencies`
- doc: added translation of madara beast article.md to portuguese and russian
- doc: app chain template added in README
- fix: RPC getClassAt cairo legacy program code encoding
- fix: build-spec not working by setting the madara-path always and fetching
  relevant files
- fix: events are emitted in correct sequential order
- fix: expected event idx in continuation tokens in test responses
- fix: update RPC URL to use localhost instead of 0.0.0.0 in hurl.config file
- fix: update the default port for running Madara locally in getting-started.md
  file from 9933 to 9944.
- fix: replace the 0 initial gas value with u128::MAX because view call
  entrypoints were failing
- chore: remove global state root
- chore: cairo-contracts compilation scripts & docs are updated, cairo_0
  contracts recompiled
- chore: rebase of core deps and 0.12.1

## v0.1.0

- ci: rm codespell task and rm .codespellignore
- feat: refactor flags on tests
- feat: fetch config files from gh repo
- refactor: remove config files from the code
- ci: stop closing stale issues
- ci: reactivate changelog enforcement
- cli: change dev flag behaviour and created alias for base and madara path
- configs: fix genesis.json refs to link the config folder
- ci: downgraded windows runner to windows-latest
- ci: added windows binaries build and upload the binaries to the release page
- ci: add `CHANGELOG.md` and enforce it is edited for each PR on `main`
- fix: removed `madara_runtime` as a dependency in the client crates and make
  errors more expressive
- fix: state root bug fix where the tree was stored in runtime _before_ being
  committed
- feat: add a `genesis_loader` for the node and mocking
- feat: add `madara_tsukuyomi` as a submodule
- branding: use new logo in the README
- dev: Get the block status from the actual block in get_block_with_tx_hashes
- fix: l1-l2 messaging
- dev : clean contracts and compiled files<|MERGE_RESOLUTION|>--- conflicted
+++ resolved
@@ -2,11 +2,8 @@
 
 ## Next release
 
-<<<<<<< HEAD
 - fix(cli): fixed devnet cli arguments
-=======
 - fix(db): max rocksdb LOG files count and size and add more memory metrics
->>>>>>> b8b57df5
 - fix(devnet): devnet predeployed contracts stable address across systems
 - feat: gas fee flag added
 - fix(mempool): fixed proptesting of the inner mempool
