# Madara Changelog

## Next release

- fix: rejected transaction block production panic
- fix(sync): pending block retrying mechanism
<<<<<<< HEAD
- feat(clean): dc_db: rename `DbBlockId::BlockN` to `DbBlockId::Number`
=======
- feat(cli): Environment variables can be used to specify Madara parameters
>>>>>>> 9414233b
- fix:(tests): Add testing feature to mc-db dev dependency (#294)
- feat: new crate gateway client & server
- test: Starknet-js basic tests added
- test: add block conversion task test
- fix(docs): updated readme and fixed launcher
- fix(ci): added gateway key to fix rate limit on tests
- feat(cli): launcher script and release workflows
- fix: cleaned cli settings for sequencer, devnet and full
- feat: move to karnot runner
- fix: docker file fixes for devnet
- fix(block-production): fix bouncer calculation and declared classes
- fix: Fix pending block sync and add real FGW tests
- test: tests added for verify and apply task in l2 sync
- fix: UDC cairo 0 migration & events logic fix
- fix: response of spec version rpc call fixed
- tests: integration test for l2 fetch task added
- refactor: calculate class hashes in devnet
- feat: add config file and preset configure chain
- refactor: change default chain id and add custom flag to override
- fix: generate a fixed set of public and private keys for devnet
- fix: defaulted l1 gas price in devnet mode
- fix: fixed anvil port value in tests
- fix: flaky tests in gas price worker fixed
- ci: add coveralls report
- test: added tests for declare and deploy transactions
- fix: pending block must always be returned in rpc even if none is in db
- fix: fixed the starting block arg with an ignore_block_order argument
- docs: fixed Docker Compose instructions
- fix: removed unused dependencies with udeps and machete
- feat: add devnet via `--devnet` cli argument
- refactor: class import from FGW
- code docs: documented how get_storage_at is implemented
- fix: L1 rpc <=> network mismatch
- feat: rpc versioning
- feat: bumping Starknet version from v0.13.2 to Starknet v0.13.2.1
- fix: replaced old namings with adapted namings
- refactor: block import is now centrally done in a single crate
- tests: add e2e tests for rpc read methods
- tests: add e2e tests for the node
- fix: fixed some readme stuff
- feat: gas price provider added for block production
- feat: l1 sync service
- feat: gas price worker for l1
- test: tests added for eth client and event subscription
- feat: Added l1->l2 messaging
- test: add unitests primitives
- tests: add e2e tests for the node
- tests: add tests for the rpcs endpoints
- fix: pending contract storage not stored properly
- test: add tests crate `db`
- fix: --sync-l1-disabled cli option (#225)
- feat: experimental block production and mempool
- refactor: L1BlockMetric is intialized inside the EthereumClient new function
- refactor: BlockMetrics divided in L1BlockMetrics and BlockMetrics
- test: tests added for eth client and event subscription
- feat: add support for Starknet version 0.13.2
- fix(l1): removed free l1 endpoint list
- removed l1.rs from the sync crate and refactored it with alloy inside eth crate
- refactor: removed l1.rs from the sync crate and refactored it with alloy inside eth crate
- refactor: eth client (l1 crate) refactored with alloy
- feat: added l1 crate (eth crate)
- fix(metrics): removed influx and added l2_state_size data
- fix: command to start the Madara client
- refactor: database error unification
- feat: raise file-descriptor limit
- fix: docker
- fix: pending storage & sequencer_provider
- refactor: support pending blocks & db crate
- refactor: new crate exec
- fix(issue): Removed unrelated link from issue template
- feat: adding new readme and github issue templates for codebase reorg
- fix: trace, execution state_diff
- refactor: store compiled contract class
- fix: rate limit on classes
- refactor: use Felt in DB
- fix: fix sepolia by updating bonsai-trie
- feat(class): change class definition storage
- fix: pending block sync
- fix: transaction traces
- feat: store tx receipts
- refactor: new type StarknetVersion
- refactor: update starknet-rs with Felt
- fix(rpc): fixed block not found error on get_class method
- fix (rpc): get_transaction_status
- fix(cleanup): clean up around the Cargo.toml files, error handling and cli arguments
- fix(db): fault tolerance (database is not corrupted when the node is unexpectedly shut down / killed)
- fix(rpc): fixed state update deserialization
- fix(hashes): fixed tx by hash retrieval
- fix(logs): fixed logs and get_state_update
- refactor: remove primitives/felt
- refactor: move convert.rs to felt_wrapper.rs
- fix(decode): fix mapping db decoding
- feat: store reverted txs hashes
- feat(l1): added l1 free rpc url if none is provided
- cleanup: clean DB statics
- refactor: improve compatibility without forks
- fix(metrics): fixed some metrics endpoints
- fix(metrics): fix prometheus endpoint port
- fix(hashes): Fix invoke tx hashes for version v3
- fix: re-add prometheus, doc cli args, log format
- fix(program): Changed visibility of program serializer + archived
- fix(classes): remove the classes ordenation to allow fork rebasements
- fix(felt): enforce Felt type as much as possible into compute_hash.rs
- fix(logs): fixed some logs and others
- fix(rpc): fixed block storage column
- chore: update dependencies
- fix(hashers): cleaned hashers using types core hashers and Felt
- refactor: remove substrate block storage
- feat(infra): Added boilerplate to deploy a grafana/prometheus dashboard
- refacor: use db hash
- refactor: l2-sync
- refactor: remove crate mp-mapping-sync
- fix(rpc): get_nonce
- fix(rpc): get_class
- refactor: mapping db
- perf(db): contract key history now using rocksdb iterators for history
- fix(root): Cleaned state root commitments crate
- fix(hash): declare tx v0 hash computation
- perf(db): db contract history parallel fetching and batching
- remove RuntimeApi on RPC
- feat(metrics): Added sync time metrics
- refactor: using const and OnceCell instead of lazy_static
- refactor: remove crate mp-storage
- feat(infra): corrected dockerfile + docker-compose
- fix(rpc): error handling
- fix(lib): updated core libs to match oss
- fix: state root - replaced_classes commit
- feat: fetch block and state update in only one request
- feat: added madara launcher script
- fix: creation of the block context
- fix: is_missing_class
- fix: state root - replaced_classes
- feat(db): backups
- fix: state root for nonce
- fix: store the first history in storage ket
- perf: improved perfs with parallelized iteration over tx hashes cache
- fix: graceful shutdown of rocksdb on ctrl+c
- fix: better error handling around l1 and l2 sync
- perf: compile with target_cpu=skylake by default
- perf: storage key with encode
- fix: bloc context blockifier
- feat: up blockifier to v0.6.0-rc.2
- fix: change bonsai-trie fork location
- refactor: remove L1HandlerTxFee
- feat: up blockifier to v0.6.0-rc.2
- refactor: remove L1HandlerTxFee
- refactor: remove blockifier dependencie
- perf: convert blocks in parallel
- feat(commitments): Joined hash computation in event and tx commitments
- feat(l2 sync): polling to get new blocks once sync has caught up with the chain
- perf: store key
- fix: sync, remove `unwrap` in storage
- fix(classes): Fixed classes on the RPC level by adding ordering and complete deserialisation
- fix: class update
- feat: store key/value in `--disble-root` mode
- fix: storage nonce and key/value
- fix: class and store updates and block desync after ctrl+c
- fix: compile without libm
- fix: genesis state_update
- refactor: optimize get_class_at
- fix: crash build genesis on restart
- fix(classes): Fixed sierra exception on block 31625 and added --starting-block arg
- fix(db): with new implementation ContractStorage
- fix: fee_type for `simulate_transactions` rpc call
- feat(rocksdb): replaced most async database operations iwth multigets and batched inserts
- fix: get_state_update with new storage
- up: starknet-rs
- fix: exec on receipt
- feat(RPC): refacto `trace_transaction` and `trace_block_transaction`
- fix(proposer_factory): Removed and clean a lot of stuff on Client side, mostly node crate
- feat(storage): removed the use of `BonsaiStorage` logs
- feat(storage): removed dependance on `StateUpdateWrapper`
- feat(storage): state diff are now stored for each block
- CI: fix toolchain
- CI: add `cargo test` on PR
- refactor: remove dead code on `Struct Starknet<..>`
- fix: verify_l2
- feat(rpc): remove duplicated code, add mod 'utils'
- feat(storage): started migrating storage to the bonsai-lib
- fix: fix crashing cases on `get_block_with_receipts`
- fix: fix get_events minor issues
- fix: l1HandlerTx computed for commit
- refactor: optimise get_events RPC
- fix(root): fixed state commitments broken due to genesis loader
- feat(docker): add dockerfile and docker-compose
- fix: fix implementation `get_storage_at()` for `BlockifierStateAdapter`
- fix(sync): Fix end condition of the l2 sync
- fix(rpc): fix chain id method for mainnet
- fix(class): Fix Sierra classes conversion (missing abis)
- fix(compute): Fixed prepare_data_availability_modes computation
- feat(rpc): add pending block to `get_block_with_receipts` rpc call
- chore: update bonsai-trie (benefit from perf boost)
- feat(rpc): add `get_block_with_receipts` rpc call
- refactor: remove crate mp-state, mp-fee, mp-messages
- fix(class): Fix class conversions to support legacy Sierra versions
- feat: rebase blockifier
- feat(check): Added a state root check to ensure synced compatibility
- feat(metrics): Add prometheus metrics for mapping worker
- feat(storage): finished migrating contract storage to our backend bonsai trie dbs
- feat(storage): set up type-safe bonsai storage abstractions for usage in RPC
- fix(root): fix state root computation
- refactor: refactor mc-db crate
- feat(api_key): api key passed to FetchConfig correctly
- feat(api_key): Added support for --gateway-api to avoid rate limit from the gateway
- fix(latest): Retrieve latest synced block via internal client
- perf(l2 sync): parallelize commitment computation and refactor part of l2 io sync
- refactor: rpc methods and removed rpc-core
- feat: add an optional TUI dashboard
- feat(bonsai): Bumped bonsai lib to latest opti
- refactor(generic): reduced runtime dependence on generics
- fix(sync): Cleaned mc-sync isolating fetch process + added shared SyncStatus
- feat(self-hosted): host our own runner
- fix(deps): Removed unused dependencies
- feat(multi-trie): Added support for persistent storage tries
- feat(pending): added support for pending blocks in RPC requests
- perf(l2 sync): parallel fetching of blocks, classes, state updates
- fix l1 thread to reflect correct state_root, block_number, block_hash
- fix: remove gas_price and update starknet-rs from fork (temporary fix)
- fix(root): got state root to work (does not support class root yet)
- refactor(substrate_hash): Substrate hash is now retrieved via rpc client in
  `l2.rs`
- fix(worflows): fix toolchain and cache issue
- feat: Removal of the hardcoded mainnet configuration
- refactor: pass new CI
- fix(workflows): Fix madara CI
- feat(rpc): add_invoke_tx, add_deploy_account_tx, add_declare_tx
- feat(rpc): tx_receipt, re-execute tx
- feat(script): added CI scripts for starting Madara and comparing JSON RPC
  calls
- perf(verify_l2): parallelized l2 state root update
- perf(state_commitment): parallelized state commitment hash computations
- fix(L1): fix l1 thread with battle tested implementation + removed l1-l2
- fix: update and store ConfigFetch in l2 sync(), chainId rpc call
- fix: get_events paging with continuation_token
- fix(class): #125
- fix(getStorageAt): #28
- fix(genesis): #107
- fix(class): #32 #33 #34
- fix(class): #116
- feat(class): download classes from sequencer
- feat: update and store highest block hash and number from sequencer
- feat: store events in block, return events in call get_transaction_receipt
- fix: updating outdated links to external resources in documentation
- feat(client/data-availability): implement custom error handling
- fix: get_block_by_block_hash then default rather than error
- feat(rpc): added `get_state_update` real values from DA db
- feat: add transparent representation to `Felt252Wrapper`
- feat(rpc/trace_api): add `trace_block_transaction`
- chore(db): changed the way hashes are encoded
- feat(rpc/trace_api): add `trace_transaction`

## v0.7.0

- chore: release v0.7.0
- refacto: remove abusive `TryInto` impl
- dev: optimize tx trace creation
- dev: make Madara std compatible
- CI: fix taplo version
- chore: add cache usage for `getEvents` and `getTransactionReceipt`
- fix: cairo1 contracts should be identified by their sierra class hash
- fix(cli): repair broken cli for da conf
- feat(client): on `add_declare_transaction` store sierra contract classes in
  the madara backend
- chore: use struct error in client/db
- fix: don't ignore Sierra to CASM mapping in genesis config
- refacto: early exit txs fee estimation when one fails
- dev: fix linter warning in README.md
- fix: remove waiting loop from `getTxReceipt`
- feat: types in `mp-transactions` impl a method to get their version
- feat: make L1 gas price a `const` of the `RuntimeConfig`
- fix: broken class hashes and contracts in genesis
- refactor: rename LAST_SYNCED_L1_BLOCK to be more clear
- chore: add headers to da calldata, fix eth da in sovereign mode
- refacto(simulate_tx): move logic to the client
- chore: added ca-certificate in DockerFile for SSL related issues
- chore(primitives/commitment): remove crate
- chore(primitives/block/header): remove starknet-trie dependent fields
- refacto(primitives/db): add a temporary way to get a fake global state root
- feat(rpc): add starknet_version and eth_l1_gas_fee on block header
- fix(spec_version): spec version now returning 0.5.1
- chore: feature flags for avail and celestia DA
- feat(rpc): added support for v0.5.1 JSON-RPC specs
- feat(rpc): added ordered messages/events in trace fields
- feat(rpc): support for starknet.rs v0.5.1 version
- feat(rpc): added execution resources in trace fields
- feat(rpc): added state diff field in trace fields
- refactor: removed benchmarking folder and traces of CI pipeline
- fix: decouple is_query into is_query and offset_version
- feat: add sierra to casm class hash mapping to genesis assets
- chore: remove ArgentMulticall from genesis assets
- feat: remove `seq_addr_updated` from `GenesisData`
- chore: added prometheus metrics for da layer
- chore: bump celestia rpc crate version
- fix(DA): run the proof first then the state update
- fix: `prove_current_block` is called after `update_state`
- ci: add foundry ci task to push workflow
- fix: first tx for non deployed account is valid
- fix: incorrect base url for fetching config
- feat: add predeployed accounts to genesis state
- feat(rpc): Added starknet_simulateTransactions
- fix: Change serialization of bitvec to &[u8] in merkle tree to avoid memory
  uninitialized
- chore: change SCARB config version for foundry CI
- feat(da): update da calldata encoding to v0.11.0 spec, da conf examples, da
  conf flag, da-tests in CI
- refactor: use `map` in `estimate_fee` to stop computation on error
- fix(node/commands): md5 are also checked when running setup --from-local
- feat(data-availability): extend eth config with poll interval
- fix(snos-output): expose snos codec, remove unused `get_starknet_messages`
  runtime method, and unnecessary mp-snos-output dependencies
- feat(program-hash): add new pallet constant for Starknet OS progam hash;
  expose runtime getter method; add dedicated crate to manage versions
- feat(runtime): expose fee token address getter method
- feat(settlement): run client thread responsible for pushing state updates and
  messaging on Ethereum
- feat(settlement): starknet core contract tests with anvil sandbox
- fix(rpc-test): incorrect node url
- feat(settlement): e2e test with Madara node settling on Ethereum contract
- refactor: use `map` in `estimate_fee` to stop computation on error
- fix: `tempdir` crate has been deprecated; use `tempfile` instead
- dev: add avail and celestia crates behind a feature flag
- dev: replace md5 with sha3_256 hash function
- feat: fixing getNonce Rpc Call and adding a new test
- refactor: use Zaun crate for Starknet core contract bindings
- refactor: use Anvil sandbox from Zaun crate
- feat(rpc): estimateMessageFee RPC call implementation

## v0.6.0

- chore: release v0.6.0
- refacto: substrate/starknet names in rpc library
- feat(rpc): Added starknet_getTransactionStatus and removed
  starknet_pendingTransactions
- feat(rpc): add starknet_specVersion rpc + added test for future support
- docs: Added v0.6.0-rc5 documentation above the rpc method functions
- dev(deps): bump starknet rs, use Eq for EmmitedEvents comparaison
- test(rust-rpc-test): use undeclared contracts for declare transactions testing
- build: update blockifier, fix divergent substrat block hash
- chore: remove tests that run in wasm and native, only wasm from now
- chore: split StarknetRpcApi trait in two, like in openRPC specs
- refacto: move starknet runtime api in it's own crate
- chore: update README.md and getting-started.md
- chore: remove crates that have been copy-pasted from plkdtSDK
- feat(rpc): return deployed contract address and actual fee in transaction
  receipt
- fix: Wait for 1 minute for transaction to be processed in
  get_transaction_receipt rpc
- ci: Fix starknet foundry sncast not found
- fix: Ensure transaction checks are compatible with starknet-rs
- ci: Run Starknet Foundry tests against Madara RPC
- fix: add name, symbol and decimals to fee token storage
- fix: dependencies for dockerfile and binaries
- docs: add translation of madara beast article to spanish
- chore: update starknet-js version in faucet-setup docs
- dev(compilation): add incremental compilation
- feat(rpc): add support for bulk estimate fee
- feat: add argent multicall contract to genesis
- chore(data-availability): update avail-subxt to version 0.4.0
- fix(ci): setup should fetch files from local config
- chore: deprecate `madara-app` and `madara-dev-explorer` modules
- chore(data-availability-avail): implement fire and forget, and add ws
  reconnection logic
- chore: update `polkadot-sdk` to `release-polkadot-v1.3.0`
- feat: fallback default file for DA and Settlement configuration files

## v0.5.0

- chore: release v0.5.0
- test: add transaction pool logic unit tests
- feat(client): spawn a task that listen to storage changes and build the
  resulting commiment state diff for each block
- dev(StarknetRPC): log error received from node before mapping to
  InternalServerError
- fix: change 'nonce too high' to log in debug instead of info
- chore: update deps, vm ressource fee cost are now FixedU128, and stored in an
  hashmap
- ci: change jobs order in the workflow
- ci: run integrations tests in the same runner as build
- ci: replace ci cache with rust-cache
- fix(transactions): remove `nonce` field from InvokeV0 tx
- feat(transactions): don't enforce ordering in validate_unsigned for invokeV0
- test(pallet): add function to get braavos hash
- fix: event commitment documentation typo
- ci: added testing key generation in the ci
- fix(starknet-rpc-test): init one request client per runtime
- test: validate Nonce for unsigned user txs
- fix: fixed declare V0 placeholder with the hash of an empty list of felts
- feat(cli): `run` is the by default command when running the `madara` bin
- refacto(cli): `run` and `setup` commands are defined in their own files
- refacto(cli): `run.testnet` argument removed in favor of the substrate native
  `chain` arg
- feat(cli): `run.fetch_chain_spec` argument removed in favor of the substrate
  native `chain` arg
- feat(cli): `setup` require a source file, either from an url or a path on the
  local filesystem
- chore(cli): use `Url`, `Path` and `PathBuf` types rather than `String`
- refacto(cli): moved the pallet/chain_spec/utils methods to the node crate
- feat(cli): `madara_path` arg has been remove, we use the substrate native
  `base_path` arg instead
- feat(cli): sharingan chain specs are loaded during the compilation, not
  downloaded from github
- refacto(pallet/starknet): `GenesisLoader` refactored as `GenesisData` + a
  `base_path` field
- feat(cli): for `run` param `--dev` now imply `--tmp`, as it is in substrate
- test(starknet-rpc-test): run all tests against a single madara node
- fix(service): confusing message when node starts (output the actual sealing
  method being used)
- refactor(sealing): how the sealing mode is passed into runtime
- feat(sealing): finalization for instant sealing
- test(starknet-js-test): run basic starknetjs compatibility tests again the
  madara node
- feat(cache-option): add an option to enable aggressive caching in command-line
  parameters

## v0.4.0

- chore: release v0.4.0
- feat: better management of custom configurations for genesis assets
- feat: use actual vm resource costs
- fix: add setup and run for rpc tests
- fix: fix clap for run command
- fix: add `madara_path` flag for setup command
- fix: add official references to configs files
- fix: cargo update and `main` branch prettier fix
- fix: fix sharingan chain spec
- fix: update madara infra to main branch
- fix: update `Cargo.lock`
- fix: rpc test failing
- refactor: exported chain id constant in mp-chain-id crate and added one for
  SN_MAIN
- ci: disable pr close workflow
- ci: add ci verification for detecting genesis changes and config hashes
- test: add e2e test for `estimate_fee`

## v0.3.0

- chore: release v0.3.0
- chore: big transaction type refactoring
- chore: split `primitives` crates into multiple smaller crates
- chore: improve logging about transaction when nonce is too high
- chore: add real class hash values for genesis config
- fix: use specific commit for avail and celestia
- fix: change dep of rustdoc on push
- fix: initial_gas set to max_fee and fixed fee not being charged when max_fee=0
- fix: correct value of compiled_class_hash in RPCTransaction
- fix: std feature import in transactions crate
- fix: replace all calls to `transmute` by calls `from_raw_parts`
- fix: estimate_fee should make sure all transaction have a version being
  2^128 + 1 or 2^128+2 depending on the tx type
- feat: modify the hash_bytes functions in `poseidon` and `pedersen` for dynamic
  data length
- feat: print development accounts at node startup
- feat: unification of the DA interface
- feat: bump starknet-core to 0.6.0 and remove InvokeV0
- feat: use resolver 2 for cargo in the workspace
- feat: impl tx execution and verification as traits
- perf: reduce the amount of data stored in the runtime and use the Substrate
  block to as source of data in the client
- perf: use perfect hash function in calculate_l1_gas_by_vm_usage
- build: restructure code for rust latest version
- build: bump rustc nightly version to 1.74 date
- buid: add rust-analyzer to toolchain components
- ci: scope cache by branch and add cache cleanup
- ci: increase threshold for codecov to 1%
- test: add `starknet-rpc-test` crate to the workspace
- test: add test to check tx signed by OZ account can be signed with Argent pk
- buid: add rust-analyzer to toolchain components
- ci: increase threshold for codecov to 1%
- replace all calls to `transmute` by calls `from_raw_parts`
- big transaction type refactoring
- impl tx execution and verification as traits
- reduce the amount of data stored in the runtime and use the Substrate block to
  as source of data in the client
- perf: use perfect hash function in calculate_l1_gas_by_vm_usage
- chore: add tests for tx hashing
- split `primitives` crates into multiple smaller crates
- fix: std feature import in transactions crate
- chore: improve logging about transaction when nonce is too high
- fix: rpc tests and background node run
- test: add tests for simulate tx offset
- test: add tests for tx hashing
- fix: bring back messages in transaction receipts
- feat: starknet os program output primitive

## v0.2.0

- add-contributors: `0xAsten`, `m-kus`, `joaopereira12`, `kasteph`
- ci: add verification if build-spec is working
- ci: added wasm to test
- ci: disable benchmark for pushes and pr's
- ci: fix docker and binaries build
- ci: don't enforce changelog on PR's with label `dependencies`
- doc: added translation of madara beast article.md to portuguese and russian
- doc: app chain template added in README
- fix: RPC getClassAt cairo legacy program code encoding
- fix: build-spec not working by setting the madara-path always and fetching
  relevant files
- fix: events are emitted in correct sequential order
- fix: expected event idx in continuation tokens in test responses
- fix: update RPC URL to use localhost instead of 0.0.0.0 in hurl.config file
- fix: update the default port for running Madara locally in getting-started.md
  file from 9933 to 9944.
- fix: replace the 0 initial gas value with u128::MAX because view call
  entrypoints were failing
- chore: remove global state root
- chore: cairo-contracts compilation scripts & docs are updated, cairo_0
  contracts recompiled
- chore: rebase of core deps and 0.12.1

## v0.1.0

- ci: rm codespell task and rm .codespellignore
- feat: refactor flags on tests
- feat: fetch config files from gh repo
- refactor: remove config files from the code
- ci: stop closing stale issues
- ci: reactivate changelog enforcement
- cli: change dev flag behaviour and created alias for base and madara path
- configs: fix genesis.json refs to link the config folder
- ci: downgraded windows runner to windows-latest
- ci: added windows binaries build and upload the binaries to the release page
- ci: add `CHANGELOG.md` and enforce it is edited for each PR on `main`
- fix: removed `madara_runtime` as a dependency in the client crates and make
  errors more expressive
- fix: state root bug fix where the tree was stored in runtime _before_ being
  committed
- feat: add a `genesis_loader` for the node and mocking
- feat: add `madara_tsukuyomi` as a submodule
- branding: use new logo in the README
- dev: Get the block status from the actual block in get_block_with_tx_hashes
- fix: l1-l2 messaging
- dev : clean contracts and compiled files<|MERGE_RESOLUTION|>--- conflicted
+++ resolved
@@ -4,11 +4,8 @@
 
 - fix: rejected transaction block production panic
 - fix(sync): pending block retrying mechanism
-<<<<<<< HEAD
 - feat(clean): dc_db: rename `DbBlockId::BlockN` to `DbBlockId::Number`
-=======
 - feat(cli): Environment variables can be used to specify Madara parameters
->>>>>>> 9414233b
 - fix:(tests): Add testing feature to mc-db dev dependency (#294)
 - feat: new crate gateway client & server
 - test: Starknet-js basic tests added
