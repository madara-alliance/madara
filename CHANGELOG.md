--- conflicted
+++ resolved
@@ -2,11 +2,8 @@
 
 ## Next release
 
-<<<<<<< HEAD
 - chore: Fixed README table format
-=======
 - fix(mempool): fixed proptesting of the inner mempool
->>>>>>> ab4379b2
 - fix(clippy): disallow printlns in workspace
 - fix(db): storing a block needs to clear the current pending block
 - fix(sync): Fixed pipeline stalling on machines with few cpu cores
