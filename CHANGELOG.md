--- conflicted
+++ resolved
@@ -2,11 +2,8 @@
 
 ## Next release
 
-<<<<<<< HEAD
 - perf(db): contract key history now using rocksdb iterators for history
-=======
 - fix(hash): declare tx v0 hash computation
->>>>>>> d534817a
 - perf(db): db contract history parallel fetching and batching
 - remove RuntimeApi on RPC
 - feat(metrics): Added sync time metrics
