--- conflicted
+++ resolved
@@ -2,9 +2,7 @@
 
 ## Next release
 
-<<<<<<< HEAD
 - docs: fixed Docker Compose instructions
-=======
 - code docs: documented how get_storage_at is implemented
 - fix: L1 rpc <=> network mismatch
 - feat: rpc versioning
@@ -23,7 +21,6 @@
 - fix: pending contract storage not stored properly
 - test: add tests crate `db`
 - fix: --sync-l1-disabled cli option (#225)
->>>>>>> 002a09b9
 - feat: experimental block production and mempool
 - refactor: L1BlockMetric is intialized inside the EthereumClient new function
 - refactor: BlockMetrics divided in L1BlockMetrics and BlockMetrics
