--- conflicted
+++ resolved
@@ -2,11 +2,8 @@
 
 ## Next release
 
-<<<<<<< HEAD
 - refactor: remove blockifier dependencie
-=======
 - feat(commitments): Joined hash computation in event and tx commitments
->>>>>>> b64fdddc
 - feat(l2 sync): polling to get new blocks once sync has caught up with the chain
 - perf: store key
 - fix: sync, remove `unwrap` in storage
