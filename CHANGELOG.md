# Madara Changelog

## Next release

<<<<<<< HEAD
- fix(primitives): fixed storage entries not being sorted in state commitment
=======
- fix(cli): fixed devnet cli arguments
- fix(db): max rocksdb LOG files count and size and add more memory metrics
>>>>>>> 124715ac
- fix(devnet): devnet predeployed contracts stable address across systems
- feat: gas fee flag added
- fix(mempool): fixed proptesting of the inner mempool
- fix(clippy): disallow printlns in workspace
- fix(db): storing a block needs to clear the current pending block
- fix(sync): Fixed pipeline stalling on machines with few cpu cores
- fix(rpc): handle batched requests in middleware
- chore: padded devnet address display with 64 chars
- feat(script): added more capabilities to the launcher script
- fix(fgw): sync from other nodes and block signature
- fix: added more launcher capabilities
- fix(cleanup): Updated EditorConfig to 4-space indents
- fix(tests): Fixed local testing scripts
- fix: override chain config
- fix: estimate_fee should through an error if any txn fails
- fix: rejected transaction block production panic
- fix(sync): pending block retrying mechanism
- feat(clean): dc_db: rename `DbBlockId::BlockN` to `DbBlockId::Number`
- feat(cli): Environment variables can be used to specify Madara parameters
- fix:(tests): Add testing feature to mc-db dev dependency (#294)
- feat: new crate gateway client & server
- test: Starknet-js basic tests added
- test: add block conversion task test
- fix(docs): updated readme and fixed launcher
- fix(ci): added gateway key to fix rate limit on tests
- feat(cli): launcher script and release workflows
- fix: cleaned cli settings for sequencer, devnet and full
- feat: move to karnot runner
- fix: docker file fixes for devnet
- fix(block-production): fix bouncer calculation and declared classes
- fix: Fix pending block sync and add real FGW tests
- test: tests added for verify and apply task in l2 sync
- fix: UDC cairo 0 migration & events logic fix
- fix: response of spec version rpc call fixed
- tests: integration test for l2 fetch task added
- refactor: calculate class hashes in devnet
- feat: add config file and preset configure chain
- refactor: change default chain id and add custom flag to override
- fix: generate a fixed set of public and private keys for devnet
- fix: defaulted l1 gas price in devnet mode
- fix: fixed anvil port value in tests
- fix: flaky tests in gas price worker fixed
- ci: add coveralls report
- test: added tests for declare and deploy transactions
- fix: pending block must always be returned in rpc even if none is in db
- fix: fixed the starting block arg with an ignore_block_order argument
- docs: fixed Docker Compose instructions
- fix: removed unused dependencies with udeps and machete
- feat: add devnet via `--devnet` cli argument
- refactor: class import from FGW
- code docs: documented how get_storage_at is implemented
- fix: L1 rpc <=> network mismatch
- feat: rpc versioning
- feat: bumping Starknet version from v0.13.2 to Starknet v0.13.2.1
- fix: replaced old namings with adapted namings
- refactor: block import is now centrally done in a single crate
- tests: add e2e tests for rpc read methods
- tests: add e2e tests for the node
- fix: fixed some readme stuff
- feat: gas price provider added for block production
- feat: l1 sync service
- feat: gas price worker for l1
- test: tests added for eth client and event subscription
- feat: Added l1->l2 messaging
- test: add unitests primitives
- tests: add e2e tests for the node
- tests: add tests for the rpcs endpoints
- fix: pending contract storage not stored properly
- test: add tests crate `db`
- fix: --sync-l1-disabled cli option (#225)
- feat: experimental block production and mempool
- refactor: L1BlockMetric is intialized inside the EthereumClient new function
- refactor: BlockMetrics divided in L1BlockMetrics and BlockMetrics
- test: tests added for eth client and event subscription
- feat: add support for Starknet version 0.13.2
- fix(l1): removed free l1 endpoint list
- removed l1.rs from the sync crate and refactored it with alloy inside eth crate
- refactor: removed l1.rs from the sync crate and refactored it with alloy inside eth crate
- refactor: eth client (l1 crate) refactored with alloy
- feat: added l1 crate (eth crate)
- fix(metrics): removed influx and added l2_state_size data
- fix: command to start the Madara client
- refactor: database error unification
- feat: raise file-descriptor limit
- fix: docker
- fix: pending storage & sequencer_provider
- refactor: support pending blocks & db crate
- refactor: new crate exec
- fix(issue): Removed unrelated link from issue template
- feat: adding new readme and github issue templates for codebase reorg
- fix: trace, execution state_diff
- refactor: store compiled contract class
- fix: rate limit on classes
- refactor: use Felt in DB
- fix: fix sepolia by updating bonsai-trie
- feat(class): change class definition storage
- fix: pending block sync
- fix: transaction traces
- feat: store tx receipts
- refactor: new type StarknetVersion
- refactor: update starknet-rs with Felt
- fix(rpc): fixed block not found error on get_class method
- fix (rpc): get_transaction_status
- fix(cleanup): clean up around the Cargo.toml files, error handling and cli arguments
- fix(db): fault tolerance (database is not corrupted when the node is unexpectedly shut down / killed)
- fix(rpc): fixed state update deserialization
- fix(hashes): fixed tx by hash retrieval
- fix(logs): fixed logs and get_state_update
- refactor: remove primitives/felt
- refactor: move convert.rs to felt_wrapper.rs
- fix(decode): fix mapping db decoding
- feat: store reverted txs hashes
- feat(l1): added l1 free rpc url if none is provided
- cleanup: clean DB statics
- refactor: improve compatibility without forks
- fix(metrics): fixed some metrics endpoints
- fix(metrics): fix prometheus endpoint port
- fix(hashes): Fix invoke tx hashes for version v3
- fix: re-add prometheus, doc cli args, log format
- fix(program): Changed visibility of program serializer + archived
- fix(classes): remove the classes ordenation to allow fork rebasements
- fix(felt): enforce Felt type as much as possible into compute_hash.rs
- fix(logs): fixed some logs and others
- fix(rpc): fixed block storage column
- chore: update dependencies
- fix(hashers): cleaned hashers using types core hashers and Felt
- refactor: remove substrate block storage
- feat(infra): Added boilerplate to deploy a grafana/prometheus dashboard
- refacor: use db hash
- refactor: l2-sync
- refactor: remove crate mp-mapping-sync
- fix(rpc): get_nonce
- fix(rpc): get_class
- refactor: mapping db
- perf(db): contract key history now using rocksdb iterators for history
- fix(root): Cleaned state root commitments crate
- fix(hash): declare tx v0 hash computation
- perf(db): db contract history parallel fetching and batching
- remove RuntimeApi on RPC
- feat(metrics): Added sync time metrics
- refactor: using const and OnceCell instead of lazy_static
- refactor: remove crate mp-storage
- feat(infra): corrected dockerfile + docker-compose
- fix(rpc): error handling
- fix(lib): updated core libs to match oss
- fix: state root - replaced_classes commit
- feat: fetch block and state update in only one request
- feat: added madara launcher script
- fix: creation of the block context
- fix: is_missing_class
- fix: state root - replaced_classes
- feat(db): backups
- fix: state root for nonce
- fix: store the first history in storage ket
- perf: improved perfs with parallelized iteration over tx hashes cache
- fix: graceful shutdown of rocksdb on ctrl+c
- fix: better error handling around l1 and l2 sync
- perf: compile with target_cpu=skylake by default
- perf: storage key with encode
- fix: bloc context blockifier
- feat: up blockifier to v0.6.0-rc.2
- fix: change bonsai-trie fork location
- refactor: remove L1HandlerTxFee
- feat: up blockifier to v0.6.0-rc.2
- refactor: remove L1HandlerTxFee
- refactor: remove blockifier dependencie
- perf: convert blocks in parallel
- feat(commitments): Joined hash computation in event and tx commitments
- feat(l2 sync): polling to get new blocks once sync has caught up with the chain
- perf: store key
- fix: sync, remove `unwrap` in storage
- fix(classes): Fixed classes on the RPC level by adding ordering and complete deserialisation
- fix: class update
- feat: store key/value in `--disble-root` mode
- fix: storage nonce and key/value
- fix: class and store updates and block desync after ctrl+c
- fix: compile without libm
- fix: genesis state_update
- refactor: optimize get_class_at
- fix: crash build genesis on restart
- fix(classes): Fixed sierra exception on block 31625 and added --starting-block arg
- fix(db): with new implementation ContractStorage
- fix: fee_type for `simulate_transactions` rpc call
- feat(rocksdb): replaced most async database operations iwth multigets and batched inserts
- fix: get_state_update with new storage
- up: starknet-rs
- fix: exec on receipt
- feat(RPC): refacto `trace_transaction` and `trace_block_transaction`
- fix(proposer_factory): Removed and clean a lot of stuff on Client side, mostly node crate
- feat(storage): removed the use of `BonsaiStorage` logs
- feat(storage): removed dependance on `StateUpdateWrapper`
- feat(storage): state diff are now stored for each block
- CI: fix toolchain
- CI: add `cargo test` on PR
- refactor: remove dead code on `Struct Starknet<..>`
- fix: verify_l2
- feat(rpc): remove duplicated code, add mod 'utils'
- feat(storage): started migrating storage to the bonsai-lib
- fix: fix crashing cases on `get_block_with_receipts`
- fix: fix get_events minor issues
- fix: l1HandlerTx computed for commit
- refactor: optimise get_events RPC
- fix(root): fixed state commitments broken due to genesis loader
- feat(docker): add dockerfile and docker-compose
- fix: fix implementation `get_storage_at()` for `BlockifierStateAdapter`
- fix(sync): Fix end condition of the l2 sync
- fix(rpc): fix chain id method for mainnet
- fix(class): Fix Sierra classes conversion (missing abis)
- fix(compute): Fixed prepare_data_availability_modes computation
- feat(rpc): add pending block to `get_block_with_receipts` rpc call
- chore: update bonsai-trie (benefit from perf boost)
- feat(rpc): add `get_block_with_receipts` rpc call
- refactor: remove crate mp-state, mp-fee, mp-messages
- fix(class): Fix class conversions to support legacy Sierra versions
- feat: rebase blockifier
- feat(check): Added a state root check to ensure synced compatibility
- feat(metrics): Add prometheus metrics for mapping worker
- feat(storage): finished migrating contract storage to our backend bonsai trie dbs
- feat(storage): set up type-safe bonsai storage abstractions for usage in RPC
- fix(root): fix state root computation
- refactor: refactor mc-db crate
- feat(api_key): api key passed to FetchConfig correctly
- feat(api_key): Added support for --gateway-api to avoid rate limit from the gateway
- fix(latest): Retrieve latest synced block via internal client
- perf(l2 sync): parallelize commitment computation and refactor part of l2 io sync
- refactor: rpc methods and removed rpc-core
- feat: add an optional TUI dashboard
- feat(bonsai): Bumped bonsai lib to latest opti
- refactor(generic): reduced runtime dependence on generics
- fix(sync): Cleaned mc-sync isolating fetch process + added shared SyncStatus
- feat(self-hosted): host our own runner
- fix(deps): Removed unused dependencies
- feat(multi-trie): Added support for persistent storage tries
- feat(pending): added support for pending blocks in RPC requests
- perf(l2 sync): parallel fetching of blocks, classes, state updates
- fix l1 thread to reflect correct state_root, block_number, block_hash
- fix: remove gas_price and update starknet-rs from fork (temporary fix)
- fix(root): got state root to work (does not support class root yet)
- refactor(substrate_hash): Substrate hash is now retrieved via rpc client in
  `l2.rs`
- fix(worflows): fix toolchain and cache issue
- feat: Removal of the hardcoded mainnet configuration
- refactor: pass new CI
- fix(workflows): Fix madara CI
- feat(rpc): add_invoke_tx, add_deploy_account_tx, add_declare_tx
- feat(rpc): tx_receipt, re-execute tx
- feat(script): added CI scripts for starting Madara and comparing JSON RPC
  calls
- perf(verify_l2): parallelized l2 state root update
- perf(state_commitment): parallelized state commitment hash computations
- fix(L1): fix l1 thread with battle tested implementation + removed l1-l2
- fix: update and store ConfigFetch in l2 sync(), chainId rpc call
- fix: get_events paging with continuation_token
- fix(class): #125
- fix(getStorageAt): #28
- fix(genesis): #107
- fix(class): #32 #33 #34
- fix(class): #116
- feat(class): download classes from sequencer
- feat: update and store highest block hash and number from sequencer
- feat: store events in block, return events in call get_transaction_receipt
- fix: updating outdated links to external resources in documentation
- feat(client/data-availability): implement custom error handling
- fix: get_block_by_block_hash then default rather than error
- feat(rpc): added `get_state_update` real values from DA db
- feat: add transparent representation to `Felt252Wrapper`
- feat(rpc/trace_api): add `trace_block_transaction`
- chore(db): changed the way hashes are encoded
- feat(rpc/trace_api): add `trace_transaction`

## v0.7.0

- chore: release v0.7.0
- refacto: remove abusive `TryInto` impl
- dev: optimize tx trace creation
- dev: make Madara std compatible
- CI: fix taplo version
- chore: add cache usage for `getEvents` and `getTransactionReceipt`
- fix: cairo1 contracts should be identified by their sierra class hash
- fix(cli): repair broken cli for da conf
- feat(client): on `add_declare_transaction` store sierra contract classes in
  the madara backend
- chore: use struct error in client/db
- fix: don't ignore Sierra to CASM mapping in genesis config
- refacto: early exit txs fee estimation when one fails
- dev: fix linter warning in README.md
- fix: remove waiting loop from `getTxReceipt`
- feat: types in `mp-transactions` impl a method to get their version
- feat: make L1 gas price a `const` of the `RuntimeConfig`
- fix: broken class hashes and contracts in genesis
- refactor: rename LAST_SYNCED_L1_BLOCK to be more clear
- chore: add headers to da calldata, fix eth da in sovereign mode
- refacto(simulate_tx): move logic to the client
- chore: added ca-certificate in DockerFile for SSL related issues
- chore(primitives/commitment): remove crate
- chore(primitives/block/header): remove starknet-trie dependent fields
- refacto(primitives/db): add a temporary way to get a fake global state root
- feat(rpc): add starknet_version and eth_l1_gas_fee on block header
- fix(spec_version): spec version now returning 0.5.1
- chore: feature flags for avail and celestia DA
- feat(rpc): added support for v0.5.1 JSON-RPC specs
- feat(rpc): added ordered messages/events in trace fields
- feat(rpc): support for starknet.rs v0.5.1 version
- feat(rpc): added execution resources in trace fields
- feat(rpc): added state diff field in trace fields
- refactor: removed benchmarking folder and traces of CI pipeline
- fix: decouple is_query into is_query and offset_version
- feat: add sierra to casm class hash mapping to genesis assets
- chore: remove ArgentMulticall from genesis assets
- feat: remove `seq_addr_updated` from `GenesisData`
- chore: added prometheus metrics for da layer
- chore: bump celestia rpc crate version
- fix(DA): run the proof first then the state update
- fix: `prove_current_block` is called after `update_state`
- ci: add foundry ci task to push workflow
- fix: first tx for non deployed account is valid
- fix: incorrect base url for fetching config
- feat: add predeployed accounts to genesis state
- feat(rpc): Added starknet_simulateTransactions
- fix: Change serialization of bitvec to &[u8] in merkle tree to avoid memory
  uninitialized
- chore: change SCARB config version for foundry CI
- feat(da): update da calldata encoding to v0.11.0 spec, da conf examples, da
  conf flag, da-tests in CI
- refactor: use `map` in `estimate_fee` to stop computation on error
- fix(node/commands): md5 are also checked when running setup --from-local
- feat(data-availability): extend eth config with poll interval
- fix(snos-output): expose snos codec, remove unused `get_starknet_messages`
  runtime method, and unnecessary mp-snos-output dependencies
- feat(program-hash): add new pallet constant for Starknet OS progam hash;
  expose runtime getter method; add dedicated crate to manage versions
- feat(runtime): expose fee token address getter method
- feat(settlement): run client thread responsible for pushing state updates and
  messaging on Ethereum
- feat(settlement): starknet core contract tests with anvil sandbox
- fix(rpc-test): incorrect node url
- feat(settlement): e2e test with Madara node settling on Ethereum contract
- refactor: use `map` in `estimate_fee` to stop computation on error
- fix: `tempdir` crate has been deprecated; use `tempfile` instead
- dev: add avail and celestia crates behind a feature flag
- dev: replace md5 with sha3_256 hash function
- feat: fixing getNonce Rpc Call and adding a new test
- refactor: use Zaun crate for Starknet core contract bindings
- refactor: use Anvil sandbox from Zaun crate
- feat(rpc): estimateMessageFee RPC call implementation

## v0.6.0

- chore: release v0.6.0
- refacto: substrate/starknet names in rpc library
- feat(rpc): Added starknet_getTransactionStatus and removed
  starknet_pendingTransactions
- feat(rpc): add starknet_specVersion rpc + added test for future support
- docs: Added v0.6.0-rc5 documentation above the rpc method functions
- dev(deps): bump starknet rs, use Eq for EmmitedEvents comparaison
- test(rust-rpc-test): use undeclared contracts for declare transactions testing
- build: update blockifier, fix divergent substrat block hash
- chore: remove tests that run in wasm and native, only wasm from now
- chore: split StarknetRpcApi trait in two, like in openRPC specs
- refacto: move starknet runtime api in it's own crate
- chore: update README.md and getting-started.md
- chore: remove crates that have been copy-pasted from plkdtSDK
- feat(rpc): return deployed contract address and actual fee in transaction
  receipt
- fix: Wait for 1 minute for transaction to be processed in
  get_transaction_receipt rpc
- ci: Fix starknet foundry sncast not found
- fix: Ensure transaction checks are compatible with starknet-rs
- ci: Run Starknet Foundry tests against Madara RPC
- fix: add name, symbol and decimals to fee token storage
- fix: dependencies for dockerfile and binaries
- docs: add translation of madara beast article to spanish
- chore: update starknet-js version in faucet-setup docs
- dev(compilation): add incremental compilation
- feat(rpc): add support for bulk estimate fee
- feat: add argent multicall contract to genesis
- chore(data-availability): update avail-subxt to version 0.4.0
- fix(ci): setup should fetch files from local config
- chore: deprecate `madara-app` and `madara-dev-explorer` modules
- chore(data-availability-avail): implement fire and forget, and add ws
  reconnection logic
- chore: update `polkadot-sdk` to `release-polkadot-v1.3.0`
- feat: fallback default file for DA and Settlement configuration files

## v0.5.0

- chore: release v0.5.0
- test: add transaction pool logic unit tests
- feat(client): spawn a task that listen to storage changes and build the
  resulting commiment state diff for each block
- dev(StarknetRPC): log error received from node before mapping to
  InternalServerError
- fix: change 'nonce too high' to log in debug instead of info
- chore: update deps, vm ressource fee cost are now FixedU128, and stored in an
  hashmap
- ci: change jobs order in the workflow
- ci: run integrations tests in the same runner as build
- ci: replace ci cache with rust-cache
- fix(transactions): remove `nonce` field from InvokeV0 tx
- feat(transactions): don't enforce ordering in validate_unsigned for invokeV0
- test(pallet): add function to get braavos hash
- fix: event commitment documentation typo
- ci: added testing key generation in the ci
- fix(starknet-rpc-test): init one request client per runtime
- test: validate Nonce for unsigned user txs
- fix: fixed declare V0 placeholder with the hash of an empty list of felts
- feat(cli): `run` is the by default command when running the `madara` bin
- refacto(cli): `run` and `setup` commands are defined in their own files
- refacto(cli): `run.testnet` argument removed in favor of the substrate native
  `chain` arg
- feat(cli): `run.fetch_chain_spec` argument removed in favor of the substrate
  native `chain` arg
- feat(cli): `setup` require a source file, either from an url or a path on the
  local filesystem
- chore(cli): use `Url`, `Path` and `PathBuf` types rather than `String`
- refacto(cli): moved the pallet/chain_spec/utils methods to the node crate
- feat(cli): `madara_path` arg has been remove, we use the substrate native
  `base_path` arg instead
- feat(cli): sharingan chain specs are loaded during the compilation, not
  downloaded from github
- refacto(pallet/starknet): `GenesisLoader` refactored as `GenesisData` + a
  `base_path` field
- feat(cli): for `run` param `--dev` now imply `--tmp`, as it is in substrate
- test(starknet-rpc-test): run all tests against a single madara node
- fix(service): confusing message when node starts (output the actual sealing
  method being used)
- refactor(sealing): how the sealing mode is passed into runtime
- feat(sealing): finalization for instant sealing
- test(starknet-js-test): run basic starknetjs compatibility tests again the
  madara node
- feat(cache-option): add an option to enable aggressive caching in command-line
  parameters

## v0.4.0

- chore: release v0.4.0
- feat: better management of custom configurations for genesis assets
- feat: use actual vm resource costs
- fix: add setup and run for rpc tests
- fix: fix clap for run command
- fix: add `madara_path` flag for setup command
- fix: add official references to configs files
- fix: cargo update and `main` branch prettier fix
- fix: fix sharingan chain spec
- fix: update madara infra to main branch
- fix: update `Cargo.lock`
- fix: rpc test failing
- refactor: exported chain id constant in mp-chain-id crate and added one for
  SN_MAIN
- ci: disable pr close workflow
- ci: add ci verification for detecting genesis changes and config hashes
- test: add e2e test for `estimate_fee`

## v0.3.0

- chore: release v0.3.0
- chore: big transaction type refactoring
- chore: split `primitives` crates into multiple smaller crates
- chore: improve logging about transaction when nonce is too high
- chore: add real class hash values for genesis config
- fix: use specific commit for avail and celestia
- fix: change dep of rustdoc on push
- fix: initial_gas set to max_fee and fixed fee not being charged when max_fee=0
- fix: correct value of compiled_class_hash in RPCTransaction
- fix: std feature import in transactions crate
- fix: replace all calls to `transmute` by calls `from_raw_parts`
- fix: estimate_fee should make sure all transaction have a version being
  2^128 + 1 or 2^128+2 depending on the tx type
- feat: modify the hash_bytes functions in `poseidon` and `pedersen` for dynamic
  data length
- feat: print development accounts at node startup
- feat: unification of the DA interface
- feat: bump starknet-core to 0.6.0 and remove InvokeV0
- feat: use resolver 2 for cargo in the workspace
- feat: impl tx execution and verification as traits
- perf: reduce the amount of data stored in the runtime and use the Substrate
  block to as source of data in the client
- perf: use perfect hash function in calculate_l1_gas_by_vm_usage
- build: restructure code for rust latest version
- build: bump rustc nightly version to 1.74 date
- buid: add rust-analyzer to toolchain components
- ci: scope cache by branch and add cache cleanup
- ci: increase threshold for codecov to 1%
- test: add `starknet-rpc-test` crate to the workspace
- test: add test to check tx signed by OZ account can be signed with Argent pk
- buid: add rust-analyzer to toolchain components
- ci: increase threshold for codecov to 1%
- replace all calls to `transmute` by calls `from_raw_parts`
- big transaction type refactoring
- impl tx execution and verification as traits
- reduce the amount of data stored in the runtime and use the Substrate block to
  as source of data in the client
- perf: use perfect hash function in calculate_l1_gas_by_vm_usage
- chore: add tests for tx hashing
- split `primitives` crates into multiple smaller crates
- fix: std feature import in transactions crate
- chore: improve logging about transaction when nonce is too high
- fix: rpc tests and background node run
- test: add tests for simulate tx offset
- test: add tests for tx hashing
- fix: bring back messages in transaction receipts
- feat: starknet os program output primitive

## v0.2.0

- add-contributors: `0xAsten`, `m-kus`, `joaopereira12`, `kasteph`
- ci: add verification if build-spec is working
- ci: added wasm to test
- ci: disable benchmark for pushes and pr's
- ci: fix docker and binaries build
- ci: don't enforce changelog on PR's with label `dependencies`
- doc: added translation of madara beast article.md to portuguese and russian
- doc: app chain template added in README
- fix: RPC getClassAt cairo legacy program code encoding
- fix: build-spec not working by setting the madara-path always and fetching
  relevant files
- fix: events are emitted in correct sequential order
- fix: expected event idx in continuation tokens in test responses
- fix: update RPC URL to use localhost instead of 0.0.0.0 in hurl.config file
- fix: update the default port for running Madara locally in getting-started.md
  file from 9933 to 9944.
- fix: replace the 0 initial gas value with u128::MAX because view call
  entrypoints were failing
- chore: remove global state root
- chore: cairo-contracts compilation scripts & docs are updated, cairo_0
  contracts recompiled
- chore: rebase of core deps and 0.12.1

## v0.1.0

- ci: rm codespell task and rm .codespellignore
- feat: refactor flags on tests
- feat: fetch config files from gh repo
- refactor: remove config files from the code
- ci: stop closing stale issues
- ci: reactivate changelog enforcement
- cli: change dev flag behaviour and created alias for base and madara path
- configs: fix genesis.json refs to link the config folder
- ci: downgraded windows runner to windows-latest
- ci: added windows binaries build and upload the binaries to the release page
- ci: add `CHANGELOG.md` and enforce it is edited for each PR on `main`
- fix: removed `madara_runtime` as a dependency in the client crates and make
  errors more expressive
- fix: state root bug fix where the tree was stored in runtime _before_ being
  committed
- feat: add a `genesis_loader` for the node and mocking
- feat: add `madara_tsukuyomi` as a submodule
- branding: use new logo in the README
- dev: Get the block status from the actual block in get_block_with_tx_hashes
- fix: l1-l2 messaging
- dev : clean contracts and compiled files<|MERGE_RESOLUTION|>--- conflicted
+++ resolved
@@ -2,12 +2,9 @@
 
 ## Next release
 
-<<<<<<< HEAD
 - fix(primitives): fixed storage entries not being sorted in state commitment
-=======
 - fix(cli): fixed devnet cli arguments
 - fix(db): max rocksdb LOG files count and size and add more memory metrics
->>>>>>> 124715ac
 - fix(devnet): devnet predeployed contracts stable address across systems
 - feat: gas fee flag added
 - fix(mempool): fixed proptesting of the inner mempool
