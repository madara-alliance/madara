# Madara Changelog

## Next release

<<<<<<< HEAD
- dev docs: add documentation to the rocksdb configuration
=======
- fix(fgw): fetch class
>>>>>>> 830e95ed
- feat: possibility of starting madara & kakarot-rpc in docker
- feat(debug): service cancelling and profiling build
- feat(endpoint): added extra admin rpc endpoint for sensitive rpc calls
- fix(db): fix number of files in db, startup hang, ram issues and flushing issues
- fix: FeePayment conversion
- fix(block_production): get l2-to-l1 messages recursively from the call tree
- refactor: replace starknet-rs BlockId with types-rs BlockId and remove redundant mp_block::BlockId
- feat(fgw): added `add_transaction` for gateway client
- fix(fgw): include `l1_to_l2_consumed_message` in L1 handler receipt
- build: up starknet-rs, starknet-types, blockifier(v0.8.0), cairo
- feat(rpc): added `getCompiledCasm` method
- fix(error): Added a comment for non archive node L1 keys
- feat(confg): added chain config template and fgw example
- feat(v0.8.0-rc0): starknet_subscribeNewHeads
- fix(rocksdb): update max open files opt
- code: refactor to use otel tracing instead of prometheus (removed mc-metrics, added mc-analytics)
- fix(version constants): 0.13.2 was mapped to wrong constants
- fix(compilation): devnet contract artifacts are not compiled by `cargo build` anymore
- feat: add fgw get_block_traces
- refactor: use `hyper` & `tower` instead of `reqwest` for feeder client
- fix(namespace): versioning now works for methods without `starknet` namesapce
- fix(compile): wrong struct field being used in state map conversion
- fix: contract 0 state diff fixed
- refactor(rpc): re-worked rpc tower server and added proper websocket support
- fix(network): added the FGW and gateway url to the chain config
- fix(block_hash): block hash mismatch on transaction with an empty signature
- feat: declare v0, l1 handler support added
- feat: strk gas price cli param added
- fix(snos): added special address while closing block for SNOS
- fix(mempool): validator errors were ignored in `mempool/rsc/lib.rs`
- fix(primitives): fixed storage entries not being sorted in state commitment
- fix(devnet): devnet predeployed contracts stable address across systems (re)
- chore: Fixed README table format
- fix(cli): fixed devnet cli arguments
- fix(db): max rocksdb LOG files count and size and add more memory metrics
- fix(devnet): devnet predeployed contracts stable address across systems
- feat: gas fee flag added
- fix(mempool): fixed proptesting of the inner mempool
- fix(clippy): disallow printlns in workspace
- fix(db): storing a block needs to clear the current pending block
- fix(sync): Fixed pipeline stalling on machines with few cpu cores
- fix(rpc): handle batched requests in middleware
- chore: padded devnet address display with 64 chars
- feat(script): added more capabilities to the launcher script
- fix(fgw): sync from other nodes and block signature
- fix: added more launcher capabilities
- fix(cleanup): Updated EditorConfig to 4-space indents
- fix(tests): Fixed local testing scripts
- fix: override chain config
- fix: estimate_fee should through an error if any txn fails
- fix: rejected transaction block production panic
- fix(sync): pending block retrying mechanism
- feat(clean): dc_db: rename `DbBlockId::BlockN` to `DbBlockId::Number`
- feat(cli): Environment variables can be used to specify Madara parameters
- fix:(tests): Add testing feature to mc-db dev dependency (#294)
- feat: new crate gateway client & server
- test: Starknet-js basic tests added
- test: add block conversion task test
- fix(docs): updated readme and fixed launcher
- fix(ci): added gateway key to fix rate limit on tests
- feat(cli): launcher script and release workflows
- fix: cleaned cli settings for sequencer, devnet and full
- feat: move to karnot runner
- fix: docker file fixes for devnet
- fix(block-production): fix bouncer calculation and declared classes
- fix: Fix pending block sync and add real FGW tests
- test: tests added for verify and apply task in l2 sync
- fix: UDC cairo 0 migration & events logic fix
- fix: response of spec version rpc call fixed
- tests: integration test for l2 fetch task added
- refactor: calculate class hashes in devnet
- feat: add config file and preset configure chain
- refactor: change default chain id and add custom flag to override
- fix: generate a fixed set of public and private keys for devnet
- fix: defaulted l1 gas price in devnet mode
- fix: fixed anvil port value in tests
- fix: flaky tests in gas price worker fixed
- ci: add coveralls report
- test: added tests for declare and deploy transactions
- fix: pending block must always be returned in rpc even if none is in db
- fix: fixed the starting block arg with an ignore_block_order argument
- docs: fixed Docker Compose instructions
- fix: removed unused dependencies with udeps and machete
- feat: add devnet via `--devnet` cli argument
- refactor: class import from FGW
- code docs: documented how get_storage_at is implemented
- fix: L1 rpc <=> network mismatch
- feat: rpc versioning
- feat: bumping Starknet version from v0.13.2 to Starknet v0.13.2.1
- fix: replaced old namings with adapted namings
- refactor: block import is now centrally done in a single crate
- tests: add e2e tests for rpc read methods
- tests: add e2e tests for the node
- fix: fixed some readme stuff
- feat: gas price provider added for block production
- feat: l1 sync service
- feat: gas price worker for l1
- test: tests added for eth client and event subscription
- feat: Added l1->l2 messaging
- test: add unitests primitives
- tests: add e2e tests for the node
- tests: add tests for the rpcs endpoints
- fix: pending contract storage not stored properly
- test: add tests crate `db`
- fix: --sync-l1-disabled cli option (#225)
- feat: experimental block production and mempool
- refactor: L1BlockMetric is intialized inside the EthereumClient new function
- refactor: BlockMetrics divided in L1BlockMetrics and BlockMetrics
- test: tests added for eth client and event subscription
- feat: add support for Starknet version 0.13.2
- fix(l1): removed free l1 endpoint list
- removed l1.rs from the sync crate and refactored it with alloy inside eth crate
- refactor: removed l1.rs from the sync crate and refactored it with alloy inside eth crate
- refactor: eth client (l1 crate) refactored with alloy
- feat: added l1 crate (eth crate)
- fix(metrics): removed influx and added l2_state_size data
- fix: command to start the Madara client
- refactor: database error unification
- feat: raise file-descriptor limit
- fix: docker
- fix: pending storage & sequencer_provider
- refactor: support pending blocks & db crate
- refactor: new crate exec
- fix(issue): Removed unrelated link from issue template
- feat: adding new readme and github issue templates for codebase reorg
- fix: trace, execution state_diff
- refactor: store compiled contract class
- fix: rate limit on classes
- refactor: use Felt in DB
- fix: fix sepolia by updating bonsai-trie
- feat(class): change class definition storage
- fix: pending block sync
- fix: transaction traces
- feat: store tx receipts
- refactor: new type StarknetVersion
- refactor: update starknet-rs with Felt
- fix(rpc): fixed block not found error on get_class method
- fix (rpc): get_transaction_status
- fix(cleanup): clean up around the Cargo.toml files, error handling and cli arguments
- fix(db): fault tolerance (database is not corrupted when the node is unexpectedly shut down / killed)
- fix(rpc): fixed state update deserialization
- fix(hashes): fixed tx by hash retrieval
- fix(logs): fixed logs and get_state_update
- refactor: remove primitives/felt
- refactor: move convert.rs to felt_wrapper.rs
- fix(decode): fix mapping db decoding
- feat: store reverted txs hashes
- feat(l1): added l1 free rpc url if none is provided
- cleanup: clean DB statics
- refactor: improve compatibility without forks
- fix(metrics): fixed some metrics endpoints
- fix(metrics): fix prometheus endpoint port
- fix(hashes): Fix invoke tx hashes for version v3
- fix: re-add prometheus, doc cli args, log format
- fix(program): Changed visibility of program serializer + archived
- fix(classes): remove the classes ordenation to allow fork rebasements
- fix(felt): enforce Felt type as much as possible into compute_hash.rs
- fix(logs): fixed some logs and others
- fix(rpc): fixed block storage column
- chore: update dependencies
- fix(hashers): cleaned hashers using types core hashers and Felt
- refactor: remove substrate block storage
- feat(infra): Added boilerplate to deploy a grafana/prometheus dashboard
- refacor: use db hash
- refactor: l2-sync
- refactor: remove crate mp-mapping-sync
- fix(rpc): get_nonce
- fix(rpc): get_class
- refactor: mapping db
- perf(db): contract key history now using rocksdb iterators for history
- fix(root): Cleaned state root commitments crate
- fix(hash): declare tx v0 hash computation
- perf(db): db contract history parallel fetching and batching
- remove RuntimeApi on RPC
- feat(metrics): Added sync time metrics
- refactor: using const and OnceCell instead of lazy_static
- refactor: remove crate mp-storage
- feat(infra): corrected dockerfile + docker-compose
- fix(rpc): error handling
- fix(lib): updated core libs to match oss
- fix: state root - replaced_classes commit
- feat: fetch block and state update in only one request
- feat: added madara launcher script
- fix: creation of the block context
- fix: is_missing_class
- fix: state root - replaced_classes
- feat(db): backups
- fix: state root for nonce
- fix: store the first history in storage ket
- perf: improved perfs with parallelized iteration over tx hashes cache
- fix: graceful shutdown of rocksdb on ctrl+c
- fix: better error handling around l1 and l2 sync
- perf: compile with target_cpu=skylake by default
- perf: storage key with encode
- fix: bloc context blockifier
- feat: up blockifier to v0.6.0-rc.2
- fix: change bonsai-trie fork location
- refactor: remove L1HandlerTxFee
- feat: up blockifier to v0.6.0-rc.2
- refactor: remove L1HandlerTxFee
- refactor: remove blockifier dependencie
- perf: convert blocks in parallel
- feat(commitments): Joined hash computation in event and tx commitments
- feat(l2 sync): polling to get new blocks once sync has caught up with the chain
- perf: store key
- fix: sync, remove `unwrap` in storage
- fix(classes): Fixed classes on the RPC level by adding ordering and complete deserialisation
- fix: class update
- feat: store key/value in `--disble-root` mode
- fix: storage nonce and key/value
- fix: class and store updates and block desync after ctrl+c
- fix: compile without libm
- fix: genesis state_update
- refactor: optimize get_class_at
- fix: crash build genesis on restart
- fix(classes): Fixed sierra exception on block 31625 and added --starting-block arg
- fix(db): with new implementation ContractStorage
- fix: fee_type for `simulate_transactions` rpc call
- feat(rocksdb): replaced most async database operations iwth multigets and batched inserts
- fix: get_state_update with new storage
- up: starknet-rs
- fix: exec on receipt
- feat(RPC): refacto `trace_transaction` and `trace_block_transaction`
- fix(proposer_factory): Removed and clean a lot of stuff on Client side, mostly node crate
- feat(storage): removed the use of `BonsaiStorage` logs
- feat(storage): removed dependance on `StateUpdateWrapper`
- feat(storage): state diff are now stored for each block
- CI: fix toolchain
- CI: add `cargo test` on PR
- refactor: remove dead code on `Struct Starknet<..>`
- fix: verify_l2
- feat(rpc): remove duplicated code, add mod 'utils'
- feat(storage): started migrating storage to the bonsai-lib
- fix: fix crashing cases on `get_block_with_receipts`
- fix: fix get_events minor issues
- fix: l1HandlerTx computed for commit
- refactor: optimise get_events RPC
- fix(root): fixed state commitments broken due to genesis loader
- feat(docker): add dockerfile and docker-compose
- fix: fix implementation `get_storage_at()` for `BlockifierStateAdapter`
- fix(sync): Fix end condition of the l2 sync
- fix(rpc): fix chain id method for mainnet
- fix(class): Fix Sierra classes conversion (missing abis)
- fix(compute): Fixed prepare_data_availability_modes computation
- feat(rpc): add pending block to `get_block_with_receipts` rpc call
- chore: update bonsai-trie (benefit from perf boost)
- feat(rpc): add `get_block_with_receipts` rpc call
- refactor: remove crate mp-state, mp-fee, mp-messages
- fix(class): Fix class conversions to support legacy Sierra versions
- feat: rebase blockifier
- feat(check): Added a state root check to ensure synced compatibility
- feat(metrics): Add prometheus metrics for mapping worker
- feat(storage): finished migrating contract storage to our backend bonsai trie dbs
- feat(storage): set up type-safe bonsai storage abstractions for usage in RPC
- fix(root): fix state root computation
- refactor: refactor mc-db crate
- feat(api_key): api key passed to FetchConfig correctly
- feat(api_key): Added support for --gateway-api to avoid rate limit from the gateway
- fix(latest): Retrieve latest synced block via internal client
- perf(l2 sync): parallelize commitment computation and refactor part of l2 io sync
- refactor: rpc methods and removed rpc-core
- feat: add an optional TUI dashboard
- feat(bonsai): Bumped bonsai lib to latest opti
- refactor(generic): reduced runtime dependence on generics
- fix(sync): Cleaned mc-sync isolating fetch process + added shared SyncStatus
- feat(self-hosted): host our own runner
- fix(deps): Removed unused dependencies
- feat(multi-trie): Added support for persistent storage tries
- feat(pending): added support for pending blocks in RPC requests
- perf(l2 sync): parallel fetching of blocks, classes, state updates
- fix l1 thread to reflect correct state_root, block_number, block_hash
- fix: remove gas_price and update starknet-rs from fork (temporary fix)
- fix(root): got state root to work (does not support class root yet)
- refactor(substrate_hash): Substrate hash is now retrieved via rpc client in
  `l2.rs`
- fix(worflows): fix toolchain and cache issue
- feat: Removal of the hardcoded mainnet configuration
- refactor: pass new CI
- fix(workflows): Fix madara CI
- feat(rpc): add_invoke_tx, add_deploy_account_tx, add_declare_tx
- feat(rpc): tx_receipt, re-execute tx
- feat(script): added CI scripts for starting Madara and comparing JSON RPC
  calls
- perf(verify_l2): parallelized l2 state root update
- perf(state_commitment): parallelized state commitment hash computations
- fix(L1): fix l1 thread with battle tested implementation + removed l1-l2
- fix: update and store ConfigFetch in l2 sync(), chainId rpc call
- fix: get_events paging with continuation_token
- fix(class): #125
- fix(getStorageAt): #28
- fix(genesis): #107
- fix(class): #32 #33 #34
- fix(class): #116
- feat(class): download classes from sequencer
- feat: update and store highest block hash and number from sequencer
- feat: store events in block, return events in call get_transaction_receipt
- fix: updating outdated links to external resources in documentation
- feat(client/data-availability): implement custom error handling
- fix: get_block_by_block_hash then default rather than error
- feat(rpc): added `get_state_update` real values from DA db
- feat: add transparent representation to `Felt252Wrapper`
- feat(rpc/trace_api): add `trace_block_transaction`
- chore(db): changed the way hashes are encoded
- feat(rpc/trace_api): add `trace_transaction`

## v0.7.0

- chore: release v0.7.0
- refacto: remove abusive `TryInto` impl
- dev: optimize tx trace creation
- dev: make Madara std compatible
- CI: fix taplo version
- chore: add cache usage for `getEvents` and `getTransactionReceipt`
- fix: cairo1 contracts should be identified by their sierra class hash
- fix(cli): repair broken cli for da conf
- feat(client): on `add_declare_transaction` store sierra contract classes in
  the madara backend
- chore: use struct error in client/db
- fix: don't ignore Sierra to CASM mapping in genesis config
- refacto: early exit txs fee estimation when one fails
- dev: fix linter warning in README.md
- fix: remove waiting loop from `getTxReceipt`
- feat: types in `mp-transactions` impl a method to get their version
- feat: make L1 gas price a `const` of the `RuntimeConfig`
- fix: broken class hashes and contracts in genesis
- refactor: rename LAST_SYNCED_L1_BLOCK to be more clear
- chore: add headers to da calldata, fix eth da in sovereign mode
- refacto(simulate_tx): move logic to the client
- chore: added ca-certificate in DockerFile for SSL related issues
- chore(primitives/commitment): remove crate
- chore(primitives/block/header): remove starknet-trie dependent fields
- refacto(primitives/db): add a temporary way to get a fake global state root
- feat(rpc): add starknet_version and eth_l1_gas_fee on block header
- fix(spec_version): spec version now returning 0.5.1
- chore: feature flags for avail and celestia DA
- feat(rpc): added support for v0.5.1 JSON-RPC specs
- feat(rpc): added ordered messages/events in trace fields
- feat(rpc): support for starknet.rs v0.5.1 version
- feat(rpc): added execution resources in trace fields
- feat(rpc): added state diff field in trace fields
- refactor: removed benchmarking folder and traces of CI pipeline
- fix: decouple is_query into is_query and offset_version
- feat: add sierra to casm class hash mapping to genesis assets
- chore: remove ArgentMulticall from genesis assets
- feat: remove `seq_addr_updated` from `GenesisData`
- chore: added prometheus metrics for da layer
- chore: bump celestia rpc crate version
- fix(DA): run the proof first then the state update
- fix: `prove_current_block` is called after `update_state`
- ci: add foundry ci task to push workflow
- fix: first tx for non deployed account is valid
- fix: incorrect base url for fetching config
- feat: add predeployed accounts to genesis state
- feat(rpc): Added starknet_simulateTransactions
- fix: Change serialization of bitvec to &[u8] in merkle tree to avoid memory
  uninitialized
- chore: change SCARB config version for foundry CI
- feat(da): update da calldata encoding to v0.11.0 spec, da conf examples, da
  conf flag, da-tests in CI
- refactor: use `map` in `estimate_fee` to stop computation on error
- fix(node/commands): md5 are also checked when running setup --from-local
- feat(data-availability): extend eth config with poll interval
- fix(snos-output): expose snos codec, remove unused `get_starknet_messages`
  runtime method, and unnecessary mp-snos-output dependencies
- feat(program-hash): add new pallet constant for Starknet OS progam hash;
  expose runtime getter method; add dedicated crate to manage versions
- feat(runtime): expose fee token address getter method
- feat(settlement): run client thread responsible for pushing state updates and
  messaging on Ethereum
- feat(settlement): starknet core contract tests with anvil sandbox
- fix(rpc-test): incorrect node url
- feat(settlement): e2e test with Madara node settling on Ethereum contract
- refactor: use `map` in `estimate_fee` to stop computation on error
- fix: `tempdir` crate has been deprecated; use `tempfile` instead
- dev: add avail and celestia crates behind a feature flag
- dev: replace md5 with sha3_256 hash function
- feat: fixing getNonce Rpc Call and adding a new test
- refactor: use Zaun crate for Starknet core contract bindings
- refactor: use Anvil sandbox from Zaun crate
- feat(rpc): estimateMessageFee RPC call implementation

## v0.6.0

- chore: release v0.6.0
- refacto: substrate/starknet names in rpc library
- feat(rpc): Added starknet_getTransactionStatus and removed
  starknet_pendingTransactions
- feat(rpc): add starknet_specVersion rpc + added test for future support
- docs: Added v0.6.0-rc5 documentation above the rpc method functions
- dev(deps): bump starknet rs, use Eq for EmmitedEvents comparaison
- test(rust-rpc-test): use undeclared contracts for declare transactions testing
- build: update blockifier, fix divergent substrat block hash
- chore: remove tests that run in wasm and native, only wasm from now
- chore: split StarknetRpcApi trait in two, like in openRPC specs
- refacto: move starknet runtime api in it's own crate
- chore: update README.md and getting-started.md
- chore: remove crates that have been copy-pasted from plkdtSDK
- feat(rpc): return deployed contract address and actual fee in transaction
  receipt
- fix: Wait for 1 minute for transaction to be processed in
  get_transaction_receipt rpc
- ci: Fix starknet foundry sncast not found
- fix: Ensure transaction checks are compatible with starknet-rs
- ci: Run Starknet Foundry tests against Madara RPC
- fix: add name, symbol and decimals to fee token storage
- fix: dependencies for dockerfile and binaries
- docs: add translation of madara beast article to spanish
- chore: update starknet-js version in faucet-setup docs
- dev(compilation): add incremental compilation
- feat(rpc): add support for bulk estimate fee
- feat: add argent multicall contract to genesis
- chore(data-availability): update avail-subxt to version 0.4.0
- fix(ci): setup should fetch files from local config
- chore: deprecate `madara-app` and `madara-dev-explorer` modules
- chore(data-availability-avail): implement fire and forget, and add ws
  reconnection logic
- chore: update `polkadot-sdk` to `release-polkadot-v1.3.0`
- feat: fallback default file for DA and Settlement configuration files

## v0.5.0

- chore: release v0.5.0
- test: add transaction pool logic unit tests
- feat(client): spawn a task that listen to storage changes and build the
  resulting commiment state diff for each block
- dev(StarknetRPC): log error received from node before mapping to
  InternalServerError
- fix: change 'nonce too high' to log in debug instead of info
- chore: update deps, vm ressource fee cost are now FixedU128, and stored in an
  hashmap
- ci: change jobs order in the workflow
- ci: run integrations tests in the same runner as build
- ci: replace ci cache with rust-cache
- fix(transactions): remove `nonce` field from InvokeV0 tx
- feat(transactions): don't enforce ordering in validate_unsigned for invokeV0
- test(pallet): add function to get braavos hash
- fix: event commitment documentation typo
- ci: added testing key generation in the ci
- fix(starknet-rpc-test): init one request client per runtime
- test: validate Nonce for unsigned user txs
- fix: fixed declare V0 placeholder with the hash of an empty list of felts
- feat(cli): `run` is the by default command when running the `madara` bin
- refacto(cli): `run` and `setup` commands are defined in their own files
- refacto(cli): `run.testnet` argument removed in favor of the substrate native
  `chain` arg
- feat(cli): `run.fetch_chain_spec` argument removed in favor of the substrate
  native `chain` arg
- feat(cli): `setup` require a source file, either from an url or a path on the
  local filesystem
- chore(cli): use `Url`, `Path` and `PathBuf` types rather than `String`
- refacto(cli): moved the pallet/chain_spec/utils methods to the node crate
- feat(cli): `madara_path` arg has been remove, we use the substrate native
  `base_path` arg instead
- feat(cli): sharingan chain specs are loaded during the compilation, not
  downloaded from github
- refacto(pallet/starknet): `GenesisLoader` refactored as `GenesisData` + a
  `base_path` field
- feat(cli): for `run` param `--dev` now imply `--tmp`, as it is in substrate
- test(starknet-rpc-test): run all tests against a single madara node
- fix(service): confusing message when node starts (output the actual sealing
  method being used)
- refactor(sealing): how the sealing mode is passed into runtime
- feat(sealing): finalization for instant sealing
- test(starknet-js-test): run basic starknetjs compatibility tests again the
  madara node
- feat(cache-option): add an option to enable aggressive caching in command-line
  parameters

## v0.4.0

- chore: release v0.4.0
- feat: better management of custom configurations for genesis assets
- feat: use actual vm resource costs
- fix: add setup and run for rpc tests
- fix: fix clap for run command
- fix: add `madara_path` flag for setup command
- fix: add official references to configs files
- fix: cargo update and `main` branch prettier fix
- fix: fix sharingan chain spec
- fix: update madara infra to main branch
- fix: update `Cargo.lock`
- fix: rpc test failing
- refactor: exported chain id constant in mp-chain-id crate and added one for
  SN_MAIN
- ci: disable pr close workflow
- ci: add ci verification for detecting genesis changes and config hashes
- test: add e2e test for `estimate_fee`

## v0.3.0

- chore: release v0.3.0
- chore: big transaction type refactoring
- chore: split `primitives` crates into multiple smaller crates
- chore: improve logging about transaction when nonce is too high
- chore: add real class hash values for genesis config
- fix: use specific commit for avail and celestia
- fix: change dep of rustdoc on push
- fix: initial_gas set to max_fee and fixed fee not being charged when max_fee=0
- fix: correct value of compiled_class_hash in RPCTransaction
- fix: std feature import in transactions crate
- fix: replace all calls to `transmute` by calls `from_raw_parts`
- fix: estimate_fee should make sure all transaction have a version being
  2^128 + 1 or 2^128+2 depending on the tx type
- feat: modify the hash_bytes functions in `poseidon` and `pedersen` for dynamic
  data length
- feat: print development accounts at node startup
- feat: unification of the DA interface
- feat: bump starknet-core to 0.6.0 and remove InvokeV0
- feat: use resolver 2 for cargo in the workspace
- feat: impl tx execution and verification as traits
- perf: reduce the amount of data stored in the runtime and use the Substrate
  block to as source of data in the client
- perf: use perfect hash function in calculate_l1_gas_by_vm_usage
- build: restructure code for rust latest version
- build: bump rustc nightly version to 1.74 date
- buid: add rust-analyzer to toolchain components
- ci: scope cache by branch and add cache cleanup
- ci: increase threshold for codecov to 1%
- test: add `starknet-rpc-test` crate to the workspace
- test: add test to check tx signed by OZ account can be signed with Argent pk
- buid: add rust-analyzer to toolchain components
- ci: increase threshold for codecov to 1%
- replace all calls to `transmute` by calls `from_raw_parts`
- big transaction type refactoring
- impl tx execution and verification as traits
- reduce the amount of data stored in the runtime and use the Substrate block to
  as source of data in the client
- perf: use perfect hash function in calculate_l1_gas_by_vm_usage
- chore: add tests for tx hashing
- split `primitives` crates into multiple smaller crates
- fix: std feature import in transactions crate
- chore: improve logging about transaction when nonce is too high
- fix: rpc tests and background node run
- test: add tests for simulate tx offset
- test: add tests for tx hashing
- fix: bring back messages in transaction receipts
- feat: starknet os program output primitive

## v0.2.0

- add-contributors: `0xAsten`, `m-kus`, `joaopereira12`, `kasteph`
- ci: add verification if build-spec is working
- ci: added wasm to test
- ci: disable benchmark for pushes and pr's
- ci: fix docker and binaries build
- ci: don't enforce changelog on PR's with label `dependencies`
- doc: added translation of madara beast article.md to portuguese and russian
- doc: app chain template added in README
- fix: RPC getClassAt cairo legacy program code encoding
- fix: build-spec not working by setting the madara-path always and fetching
  relevant files
- fix: events are emitted in correct sequential order
- fix: expected event idx in continuation tokens in test responses
- fix: update RPC URL to use localhost instead of 0.0.0.0 in hurl.config file
- fix: update the default port for running Madara locally in getting-started.md
  file from 9933 to 9944.
- fix: replace the 0 initial gas value with u128::MAX because view call
  entrypoints were failing
- chore: remove global state root
- chore: cairo-contracts compilation scripts & docs are updated, cairo_0
  contracts recompiled
- chore: rebase of core deps and 0.12.1

## v0.1.0

- ci: rm codespell task and rm .codespellignore
- feat: refactor flags on tests
- feat: fetch config files from gh repo
- refactor: remove config files from the code
- ci: stop closing stale issues
- ci: reactivate changelog enforcement
- cli: change dev flag behaviour and created alias for base and madara path
- configs: fix genesis.json refs to link the config folder
- ci: downgraded windows runner to windows-latest
- ci: added windows binaries build and upload the binaries to the release page
- ci: add `CHANGELOG.md` and enforce it is edited for each PR on `main`
- fix: removed `madara_runtime` as a dependency in the client crates and make
  errors more expressive
- fix: state root bug fix where the tree was stored in runtime _before_ being
  committed
- feat: add a `genesis_loader` for the node and mocking
- feat: add `madara_tsukuyomi` as a submodule
- branding: use new logo in the README
- dev: Get the block status from the actual block in get_block_with_tx_hashes
- fix: l1-l2 messaging
- dev : clean contracts and compiled files<|MERGE_RESOLUTION|>--- conflicted
+++ resolved
@@ -2,11 +2,8 @@
 
 ## Next release
 
-<<<<<<< HEAD
 - dev docs: add documentation to the rocksdb configuration
-=======
 - fix(fgw): fetch class
->>>>>>> 830e95ed
 - feat: possibility of starting madara & kakarot-rpc in docker
 - feat(debug): service cancelling and profiling build
 - feat(endpoint): added extra admin rpc endpoint for sensitive rpc calls
