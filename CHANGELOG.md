--- conflicted
+++ resolved
@@ -2,10 +2,8 @@
 
 ## Next release
 
-<<<<<<< HEAD
-=======
+- fix(block-production): fix bouncer calculation and declared classes
 - test: tests added for verify and apply task in l2 sync
->>>>>>> b599f605
 - fix: UDC cairo 0 migration & events logic fix
 - fix: response of spec version rpc call fixed
 - tests: integration test for l2 fetch task added
