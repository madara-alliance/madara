# Deoxys Changelog

## Next release

<<<<<<< HEAD
- refactor: update starknet-rs with Felt
=======
- fix(rpc): fixed block not found error on get_class method
>>>>>>> ae5c39b9
- fix (rpc): get_transaction_status
- fix(cleanup): clean up around the Cargo.toml files, error handling and cli arguments
- fix(db): fault tolerance (database is not corrupted when the node is unexpectedly shut down / killed)
- fix(rpc): fixed state update deserialization
- fix(hashes): fixed tx by hash retrieval
- fix(logs): fixed logs and get_state_update
- refactor: remove primitives/felt
- refactor: move convert.rs to felt_wrapper.rs
- fix(decode): fix mapping db decoding
- feat: store reverted txs hashes
- feat(l1): added l1 free rpc url if none is provided
- cleanup: clean DB statics
- refactor: improve compatibility without forks
- fix(metrics): fixed some metrics endpoints
- fix(metrics): fix prometheus endpoint port
- fix(hashes): Fix invoke tx hashes for version v3
- fix: re-add prometheus, doc cli args, log format
- fix(program): Changed visibility of program serializer + archived
- fix(classes): remove the classes ordenation to allow fork rebasements
- fix(felt): enforce Felt type as much as possible into compute_hash.rs
- fix(logs): fixed some logs and others
- fix(rpc): fixed block storage column
- chore: update dependencies
- fix(hashers): cleaned hashers using types core hashers and Felt
- refactor: remove substrate block storage
- feat(infra): Added boilerplate to deploy a grafana/prometheus dashboard
- refacor: use db hash
- refactor: l2-sync
- refactor: remove crate dp-mapping-sync
- fix(rpc): get_nonce
- fix(rpc): get_class
- refactor: mapping db
- perf(db): contract key history now using rocksdb iterators for history
- fix(root): Cleaned state root commitments crate
- fix(hash): declare tx v0 hash computation
- perf(db): db contract history parallel fetching and batching
- remove RuntimeApi on RPC
- feat(metrics): Added sync time metrics
- refactor: using const and OnceCell instead of lazy_static
- refactor: remove crate dp-storage
- feat(infra): corrected dockerfile + docker-compose
- fix(rpc): error handling
- fix(lib): updated core libs to match oss
- fix: state root - replaced_classes commit
- feat: fetch block and state update in only one request
- feat: added deoxys launcher script
- fix: creation of the block context
- fix: is_missing_class
- fix: state root - replaced_classes
- feat(db): backups
- fix: state root for nonce
- fix: store the first history in storage ket
- perf: improved perfs with parallelized iteration over tx hashes cache
- fix: graceful shutdown of rocksdb on ctrl+c
- fix: better error handling around l1 and l2 sync
- perf: compile with target_cpu=skylake by default
- perf: storage key with encode
- fix: bloc context blockifier
- feat: up blockifier to v0.6.0-rc.2
- fix: change bonsai-trie fork location
- refactor: remove L1HandlerTxFee
- feat: up blockifier to v0.6.0-rc.2
- refactor: remove L1HandlerTxFee
- refactor: remove blockifier dependencie
- perf: convert blocks in parallel
- feat(commitments): Joined hash computation in event and tx commitments
- feat(l2 sync): polling to get new blocks once sync has caught up with the chain
- perf: store key
- fix: sync, remove `unwrap` in storage
- fix(classes): Fixed classes on the RPC level by adding ordering and complete deserialisation
- fix: class update
- feat: store key/value in `--disble-root` mode
- fix: storage nonce and key/value
- fix: class and store updates and block desync after ctrl+c
- fix: compile without libm
- fix: genesis state_update
- refactor: optimize get_class_at
- fix: crash build genesis on restart
- fix(classes): Fixed sierra exception on block 31625 and added --starting-block arg
- fix(db): with new implementation ContractStorage
- fix: fee_type for `simulate_transactions` rpc call
- feat(rocksdb): replaced most async database operations iwth multigets and batched inserts
- fix: get_state_update with new storage
- up: starknet-rs
- fix: exec on receipt
- feat(RPC): refacto `trace_transaction` and `trace_block_transaction`
- fix(proposer_factory): Removed and clean a lot of stuff on Client side, mostly node crate
- feat(storage): removed the use of `BonsaiStorage` logs
- feat(storage): removed dependance on `StateUpdateWrapper`
- feat(storage): state diff are now stored for each block
- CI: fix toolchain
- CI: add `cargo test` on PR
- refactor: remove dead code on `Struct Starknet<..>`
- fix: verify_l2
- feat(rpc): remove duplicated code, add mod 'utils'
- feat(storage): started migrating storage to the bonsai-lib
- fix: fix crashing cases on `get_block_with_receipts`
- fix: fix get_events minor issues
- fix: l1HandlerTx computed for commit
- refactor: optimise get_events RPC
- fix(root): fixed state commitments broken due to genesis loader
- feat(docker): add dockerfile and docker-compose
- fix: fix implementation `get_storage_at()` for `BlockifierStateAdapter`
- fix(sync): Fix end condition of the l2 sync
- fix(rpc): fix chain id method for mainnet
- fix(class): Fix Sierra classes conversion (missing abis)
- fix(compute): Fixed prepare_data_availability_modes computation
- feat(rpc): add pending block to `get_block_with_receipts` rpc call
- chore: update bonsai-trie (benefit from perf boost)
- feat(rpc): add `get_block_with_receipts` rpc call
- refactor: remove crate dp-state, dp-fee, dp-messages
- fix(class): Fix class conversions to support legacy Sierra versions
- feat: rebase blockifier
- feat(check): Added a state root check to ensure synced compatibility
- feat(metrics): Add prometheus metrics for mapping worker
- feat(storage): finished migrating contract storage to our backend bonsai trie dbs
- feat(storage): set up type-safe bonsai storage abstractions for usage in RPC
- fix(root): fix state root computation
- refactor: refactor dc-db crate
- feat(api_key): api key passed to FetchConfig correctly
- feat(api_key): Added support for --gateway-api to avoid rate limit from the gateway
- fix(latest): Retrieve latest synced block via internal client
- perf(l2 sync): parallelize commitment computation and refactor part of l2 io sync
- refactor: rpc methods and removed rpc-core
- feat: add an optional TUI dashboard
- feat(bonsai): Bumped bonsai lib to latest opti
- refactor(generic): reduced runtime dependence on generics
- fix(sync): Cleaned dc-sync isolating fetch process + added shared SyncStatus
- feat(self-hosted): host our own runner
- fix(deps): Removed unused dependencies
- feat(multi-trie): Added support for persistent storage tries
- feat(pending): added support for pending blocks in RPC requests
- perf(l2 sync): parallel fetching of blocks, classes, state updates
- fix l1 thread to reflect correct state_root, block_number, block_hash
- fix: remove gas_price and update starknet-rs from fork (temporary fix)
- fix(root): got state root to work (does not support class root yet)
- refactor(substrate_hash): Substrate hash is now retrieved via rpc client in
  `l2.rs`
- fix(worflows): fix toolchain and cache issue
- feat: Removal of the hardcoded mainnet configuration
- refactor: pass new CI
- fix(workflows): Fix deoxys CI
- feat(rpc): add_invoke_tx, add_deploy_account_tx, add_declare_tx
- feat(rpc): tx_receipt, re-execute tx
- feat(script): added CI scripts for starting Deoxys and comparing JSON RPC
  calls
- perf(verify_l2): parallelized l2 state root update
- perf(state_commitment): parallelized state commitment hash computations
- fix(L1): fix l1 thread with battle tested implementation + removed l1-l2
- fix: update and store ConfigFetch in l2 sync(), chainId rpc call
- fix: get_events paging with continuation_token
- fix(class): #125
- fix(getStorageAt): #28
- fix(genesis): #107
- fix(class): #32 #33 #34
- fix(class): #116
- feat(class): download classes from sequencer
- feat: update and store highest block hash and number from sequencer
- feat: store events in block, return events in call get_transaction_receipt
- fix: updating outdated links to external resources in documentation
- feat(client/data-availability): implement custom error handling
- fix: get_block_by_block_hash then default rather than error
- feat(rpc): added `get_state_update` real values from DA db
- feat: add transparent representation to `Felt252Wrapper`
- feat(rpc/trace_api): add `trace_block_transaction`
- chore(db): changed the way hashes are encoded
- feat(rpc/trace_api): add `trace_transaction`

## v0.7.0

- chore: release v0.7.0
- refacto: remove abusive `TryInto` impl
- dev: optimize tx trace creation
- dev: make Madara std compatible
- CI: fix taplo version
- chore: add cache usage for `getEvents` and `getTransactionReceipt`
- fix: cairo1 contracts should be identified by their sierra class hash
- fix(cli): repair broken cli for da conf
- feat(client): on `add_declare_transaction` store sierra contract classes in
  the madara backend
- chore: use struct error in client/db
- fix: don't ignore Sierra to CASM mapping in genesis config
- refacto: early exit txs fee estimation when one fails
- dev: fix linter warning in README.md
- fix: remove waiting loop from `getTxReceipt`
- feat: types in `dp-transactions` impl a method to get their version
- feat: make L1 gas price a `const` of the `RuntimeConfig`
- fix: broken class hashes and contracts in genesis
- refactor: rename LAST_SYNCED_L1_BLOCK to be more clear
- chore: add headers to da calldata, fix eth da in sovereign mode
- refacto(simulate_tx): move logic to the client
- chore: added ca-certificate in DockerFile for SSL related issues
- chore(primitives/commitment): remove crate
- chore(primitives/block/header): remove starknet-trie dependent fields
- refacto(primitives/db): add a temporary way to get a fake global state root
- feat(rpc): add starknet_version and eth_l1_gas_fee on block header
- fix(spec_version): spec version now returning 0.5.1
- chore: feature flags for avail and celestia DA
- feat(rpc): added support for v0.5.1 JSON-RPC specs
- feat(rpc): added ordered messages/events in trace fields
- feat(rpc): support for starknet.rs v0.5.1 version
- feat(rpc): added execution resources in trace fields
- feat(rpc): added state diff field in trace fields
- refactor: removed benchmarking folder and traces of CI pipeline
- fix: decouple is_query into is_query and offset_version
- feat: add sierra to casm class hash mapping to genesis assets
- chore: remove ArgentMulticall from genesis assets
- feat: remove `seq_addr_updated` from `GenesisData`
- chore: added prometheus metrics for da layer
- chore: bump celestia rpc crate version
- fix(DA): run the proof first then the state update
- fix: `prove_current_block` is called after `update_state`
- ci: add foundry ci task to push workflow
- fix: first tx for non deployed account is valid
- fix: incorrect base url for fetching config
- feat: add predeployed accounts to genesis state
- feat(rpc): Added starknet_simulateTransactions
- fix: Change serialization of bitvec to &[u8] in merkle tree to avoid memory
  uninitialized
- chore: change SCARB config version for foundry CI
- feat(da): update da calldata encoding to v0.11.0 spec, da conf examples, da
  conf flag, da-tests in CI
- refactor: use `map` in `estimate_fee` to stop computation on error
- fix(node/commands): md5 are also checked when running setup --from-local
- feat(data-availability): extend eth config with poll interval
- fix(snos-output): expose snos codec, remove unused `get_starknet_messages`
  runtime method, and unnecessary dp-snos-output dependencies
- feat(program-hash): add new pallet constant for Starknet OS progam hash;
  expose runtime getter method; add dedicated crate to manage versions
- feat(runtime): expose fee token address getter method
- feat(settlement): run client thread responsible for pushing state updates and
  messaging on Ethereum
- feat(settlement): starknet core contract tests with anvil sandbox
- fix(rpc-test): incorrect node url
- feat(settlement): e2e test with Madara node settling on Ethereum contract
- refactor: use `map` in `estimate_fee` to stop computation on error
- fix: `tempdir` crate has been deprecated; use `tempfile` instead
- dev: add avail and celestia crates behind a feature flag
- dev: replace md5 with sha3_256 hash function
- feat: fixing getNonce Rpc Call and adding a new test
- refactor: use Zaun crate for Starknet core contract bindings
- refactor: use Anvil sandbox from Zaun crate
- feat(rpc): estimateMessageFee RPC call implementation

## v0.6.0

- chore: release v0.6.0
- refacto: substrate/starknet names in rpc library
- feat(rpc): Added starknet_getTransactionStatus and removed
  starknet_pendingTransactions
- feat(rpc): add starknet_specVersion rpc + added test for future support
- docs: Added v0.6.0-rc5 documentation above the rpc method functions
- dev(deps): bump starknet rs, use Eq for EmmitedEvents comparaison
- test(rust-rpc-test): use undeclared contracts for declare transactions testing
- build: update blockifier, fix divergent substrat block hash
- chore: remove tests that run in wasm and native, only wasm from now
- chore: split StarknetRpcApi trait in two, like in openRPC specs
- refacto: move starknet runtime api in it's own crate
- chore: update README.md and getting-started.md
- chore: remove crates that have been copy-pasted from plkdtSDK
- feat(rpc): return deployed contract address and actual fee in transaction
  receipt
- fix: Wait for 1 minute for transaction to be processed in
  get_transaction_receipt rpc
- ci: Fix starknet foundry sncast not found
- fix: Ensure transaction checks are compatible with starknet-rs
- ci: Run Starknet Foundry tests against Madara RPC
- fix: add name, symbol and decimals to fee token storage
- fix: dependencies for dockerfile and binaries
- docs: add translation of madara beast article to spanish
- chore: update starknet-js version in faucet-setup docs
- dev(compilation): add incremental compilation
- feat(rpc): add support for bulk estimate fee
- feat: add argent multicall contract to genesis
- chore(data-availability): update avail-subxt to version 0.4.0
- fix(ci): setup should fetch files from local config
- chore: deprecate `madara-app` and `madara-dev-explorer` modules
- chore(data-availability-avail): implement fire and forget, and add ws
  reconnection logic
- chore: update `polkadot-sdk` to `release-polkadot-v1.3.0`
- feat: fallback default file for DA and Settlement configuration files

## v0.5.0

- chore: release v0.5.0
- test: add transaction pool logic unit tests
- feat(client): spawn a task that listen to storage changes and build the
  resulting commiment state diff for each block
- dev(StarknetRPC): log error received from node before mapping to
  InternalServerError
- fix: change 'nonce too high' to log in debug instead of info
- chore: update deps, vm ressource fee cost are now FixedU128, and stored in an
  hashmap
- ci: change jobs order in the workflow
- ci: run integrations tests in the same runner as build
- ci: replace ci cache with rust-cache
- fix(transactions): remove `nonce` field from InvokeV0 tx
- feat(transactions): don't enforce ordering in validate_unsigned for invokeV0
- test(pallet): add function to get braavos hash
- fix: event commitment documentation typo
- ci: added testing key generation in the ci
- fix(starknet-rpc-test): init one request client per runtime
- test: validate Nonce for unsigned user txs
- fix: fixed declare V0 placeholder with the hash of an empty list of felts
- feat(cli): `run` is the by default command when running the `madara` bin
- refacto(cli): `run` and `setup` commands are defined in their own files
- refacto(cli): `run.testnet` argument removed in favor of the substrate native
  `chain` arg
- feat(cli): `run.fetch_chain_spec` argument removed in favor of the substrate
  native `chain` arg
- feat(cli): `setup` require a source file, either from an url or a path on the
  local filesystem
- chore(cli): use `Url`, `Path` and `PathBuf` types rather than `String`
- refacto(cli): moved the pallet/chain_spec/utils methods to the node crate
- feat(cli): `madara_path` arg has been remove, we use the substrate native
  `base_path` arg instead
- feat(cli): sharingan chain specs are loaded during the compilation, not
  downloaded from github
- refacto(pallet/starknet): `GenesisLoader` refactored as `GenesisData` + a
  `base_path` field
- feat(cli): for `run` param `--dev` now imply `--tmp`, as it is in substrate
- test(starknet-rpc-test): run all tests against a single madara node
- fix(service): confusing message when node starts (output the actual sealing
  method being used)
- refactor(sealing): how the sealing mode is passed into runtime
- feat(sealing): finalization for instant sealing
- test(starknet-js-test): run basic starknetjs compatibility tests again the
  madara node
- feat(cache-option): add an option to enable aggressive caching in command-line
  parameters

## v0.4.0

- chore: release v0.4.0
- feat: better management of custom configurations for genesis assets
- feat: use actual vm resource costs
- fix: add setup and run for rpc tests
- fix: fix clap for run command
- fix: add `madara_path` flag for setup command
- fix: add official references to configs files
- fix: cargo update and `main` branch prettier fix
- fix: fix sharingan chain spec
- fix: update madara infra to main branch
- fix: update `Cargo.lock`
- fix: rpc test failing
- refactor: exported chain id constant in dp-chain-id crate and added one for
  SN_MAIN
- ci: disable pr close workflow
- ci: add ci verification for detecting genesis changes and config hashes
- test: add e2e test for `estimate_fee`

## v0.3.0

- chore: release v0.3.0
- chore: big transaction type refactoring
- chore: split `primitives` crates into multiple smaller crates
- chore: improve logging about transaction when nonce is too high
- chore: add real class hash values for genesis config
- fix: use specific commit for avail and celestia
- fix: change dep of rustdoc on push
- fix: initial_gas set to max_fee and fixed fee not being charged when max_fee=0
- fix: correct value of compiled_class_hash in RPCTransaction
- fix: std feature import in transactions crate
- fix: replace all calls to `transmute` by calls `from_raw_parts`
- fix: estimate_fee should make sure all transaction have a version being
  2^128 + 1 or 2^128+2 depending on the tx type
- feat: modify the hash_bytes functions in `poseidon` and `pedersen` for dynamic
  data length
- feat: print development accounts at node startup
- feat: unification of the DA interface
- feat: bump starknet-core to 0.6.0 and remove InvokeV0
- feat: use resolver 2 for cargo in the workspace
- feat: impl tx execution and verification as traits
- perf: reduce the amount of data stored in the runtime and use the Substrate
  block to as source of data in the client
- perf: use perfect hash function in calculate_l1_gas_by_vm_usage
- build: restructure code for rust latest version
- build: bump rustc nightly version to 1.74 date
- buid: add rust-analyzer to toolchain components
- ci: scope cache by branch and add cache cleanup
- ci: increase threshold for codecov to 1%
- test: add `starknet-rpc-test` crate to the workspace
- test: add test to check tx signed by OZ account can be signed with Argent pk
- buid: add rust-analyzer to toolchain components
- ci: increase threshold for codecov to 1%
- replace all calls to `transmute` by calls `from_raw_parts`
- big transaction type refactoring
- impl tx execution and verification as traits
- reduce the amount of data stored in the runtime and use the Substrate block to
  as source of data in the client
- perf: use perfect hash function in calculate_l1_gas_by_vm_usage
- chore: add tests for tx hashing
- split `primitives` crates into multiple smaller crates
- fix: std feature import in transactions crate
- chore: improve logging about transaction when nonce is too high
- fix: rpc tests and background node run
- test: add tests for simulate tx offset
- test: add tests for tx hashing
- fix: bring back messages in transaction receipts
- feat: starknet os program output primitive

## v0.2.0

- add-contributors: `0xAsten`, `m-kus`, `joaopereira12`, `kasteph`
- ci: add verification if build-spec is working
- ci: added wasm to test
- ci: disable benchmark for pushes and pr's
- ci: fix docker and binaries build
- ci: don't enforce changelog on PR's with label `dependencies`
- doc: added translation of madara beast article.md to portuguese and russian
- doc: app chain template added in README
- fix: RPC getClassAt cairo legacy program code encoding
- fix: build-spec not working by setting the madara-path always and fetching
  relevant files
- fix: events are emitted in correct sequential order
- fix: expected event idx in continuation tokens in test responses
- fix: update RPC URL to use localhost instead of 0.0.0.0 in hurl.config file
- fix: update the default port for running Madara locally in getting-started.md
  file from 9933 to 9944.
- fix: replace the 0 initial gas value with u128::MAX because view call
  entrypoints were failing
- chore: remove global state root
- chore: cairo-contracts compilation scripts & docs are updated, cairo_0
  contracts recompiled
- chore: rebase of core deps and 0.12.1

## v0.1.0

- ci: rm codespell task and rm .codespellignore
- feat: refactor flags on tests
- feat: fetch config files from gh repo
- refactor: remove config files from the code
- ci: stop closing stale issues
- ci: reactivate changelog enforcement
- cli: change dev flag behaviour and created alias for base and madara path
- configs: fix genesis.json refs to link the config folder
- ci: downgraded windows runner to windows-latest
- ci: added windows binaries build and upload the binaries to the release page
- ci: add `CHANGELOG.md` and enforce it is edited for each PR on `main`
- fix: removed `madara_runtime` as a dependency in the client crates and make
  errors more expressive
- fix: state root bug fix where the tree was stored in runtime _before_ being
  committed
- feat: add a `genesis_loader` for the node and mocking
- feat: add `madara_tsukuyomi` as a submodule
- branding: use new logo in the README
- dev: Get the block status from the actual block in get_block_with_tx_hashes
- fix: l1-l2 messaging
- dev : clean contracts and compiled files<|MERGE_RESOLUTION|>--- conflicted
+++ resolved
@@ -2,11 +2,8 @@
 
 ## Next release
 
-<<<<<<< HEAD
 - refactor: update starknet-rs with Felt
-=======
 - fix(rpc): fixed block not found error on get_class method
->>>>>>> ae5c39b9
 - fix (rpc): get_transaction_status
 - fix(cleanup): clean up around the Cargo.toml files, error handling and cli arguments
 - fix(db): fault tolerance (database is not corrupted when the node is unexpectedly shut down / killed)
