# Madara Changelog

## Next release

<<<<<<< HEAD
- code: refactor to use otel tracing instead of prometheus (removed mc-metrics, added mc-analytics)
=======
- fix(block_hash): block hash mismatch on transaction with an empty signature
- feat: declare v0, l1 handler support added
>>>>>>> 166ec294
- feat: strk gas price cli param added
- fix(snos): added special address while closing block for SNOS
- fix(mempool): validator errors were ignored in `mempool/rsc/lib.rs`
- fix(primitives): fixed storage entries not being sorted in state commitment
- fix(devnet): devnet predeployed contracts stable address across systems (re)
- chore: Fixed README table format
- fix(cli): fixed devnet cli arguments
- fix(db): max rocksdb LOG files count and size and add more memory metrics
- fix(devnet): devnet predeployed contracts stable address across systems
- feat: gas fee flag added
- fix(mempool): fixed proptesting of the inner mempool
- fix(clippy): disallow printlns in workspace
- fix(db): storing a block needs to clear the current pending block
- fix(sync): Fixed pipeline stalling on machines with few cpu cores
- fix(rpc): handle batched requests in middleware
- chore: padded devnet address display with 64 chars
- feat(script): added more capabilities to the launcher script
- fix(fgw): sync from other nodes and block signature
- fix: added more launcher capabilities
- fix(cleanup): Updated EditorConfig to 4-space indents
- fix(tests): Fixed local testing scripts
- fix: override chain config
- fix: estimate_fee should through an error if any txn fails
- fix: rejected transaction block production panic
- fix(sync): pending block retrying mechanism
- feat(clean): dc_db: rename `DbBlockId::BlockN` to `DbBlockId::Number`
- feat(cli): Environment variables can be used to specify Madara parameters
- fix:(tests): Add testing feature to mc-db dev dependency (#294)
- feat: new crate gateway client & server
- test: Starknet-js basic tests added
- test: add block conversion task test
- fix(docs): updated readme and fixed launcher
- fix(ci): added gateway key to fix rate limit on tests
- feat(cli): launcher script and release workflows
- fix: cleaned cli settings for sequencer, devnet and full
- feat: move to karnot runner
- fix: docker file fixes for devnet
- fix(block-production): fix bouncer calculation and declared classes
- fix: Fix pending block sync and add real FGW tests
- test: tests added for verify and apply task in l2 sync
- fix: UDC cairo 0 migration & events logic fix
- fix: response of spec version rpc call fixed
- tests: integration test for l2 fetch task added
- refactor: calculate class hashes in devnet
- feat: add config file and preset configure chain
- refactor: change default chain id and add custom flag to override
- fix: generate a fixed set of public and private keys for devnet
- fix: defaulted l1 gas price in devnet mode
- fix: fixed anvil port value in tests
- fix: flaky tests in gas price worker fixed
- ci: add coveralls report
- test: added tests for declare and deploy transactions
- fix: pending block must always be returned in rpc even if none is in db
- fix: fixed the starting block arg with an ignore_block_order argument
- docs: fixed Docker Compose instructions
- fix: removed unused dependencies with udeps and machete
- feat: add devnet via `--devnet` cli argument
- refactor: class import from FGW
- code docs: documented how get_storage_at is implemented
- fix: L1 rpc <=> network mismatch
- feat: rpc versioning
- feat: bumping Starknet version from v0.13.2 to Starknet v0.13.2.1
- fix: replaced old namings with adapted namings
- refactor: block import is now centrally done in a single crate
- tests: add e2e tests for rpc read methods
- tests: add e2e tests for the node
- fix: fixed some readme stuff
- feat: gas price provider added for block production
- feat: l1 sync service
- feat: gas price worker for l1
- test: tests added for eth client and event subscription
- feat: Added l1->l2 messaging
- test: add unitests primitives
- tests: add e2e tests for the node
- tests: add tests for the rpcs endpoints
- fix: pending contract storage not stored properly
- test: add tests crate `db`
- fix: --sync-l1-disabled cli option (#225)
- feat: experimental block production and mempool
- refactor: L1BlockMetric is intialized inside the EthereumClient new function
- refactor: BlockMetrics divided in L1BlockMetrics and BlockMetrics
- test: tests added for eth client and event subscription
- feat: add support for Starknet version 0.13.2
- fix(l1): removed free l1 endpoint list
- removed l1.rs from the sync crate and refactored it with alloy inside eth crate
- refactor: removed l1.rs from the sync crate and refactored it with alloy inside eth crate
- refactor: eth client (l1 crate) refactored with alloy
- feat: added l1 crate (eth crate)
- fix(metrics): removed influx and added l2_state_size data
- fix: command to start the Madara client
- refactor: database error unification
- feat: raise file-descriptor limit
- fix: docker
- fix: pending storage & sequencer_provider
- refactor: support pending blocks & db crate
- refactor: new crate exec
- fix(issue): Removed unrelated link from issue template
- feat: adding new readme and github issue templates for codebase reorg
- fix: trace, execution state_diff
- refactor: store compiled contract class
- fix: rate limit on classes
- refactor: use Felt in DB
- fix: fix sepolia by updating bonsai-trie
- feat(class): change class definition storage
- fix: pending block sync
- fix: transaction traces
- feat: store tx receipts
- refactor: new type StarknetVersion
- refactor: update starknet-rs with Felt
- fix(rpc): fixed block not found error on get_class method
- fix (rpc): get_transaction_status
- fix(cleanup): clean up around the Cargo.toml files, error handling and cli arguments
- fix(db): fault tolerance (database is not corrupted when the node is unexpectedly shut down / killed)
- fix(rpc): fixed state update deserialization
- fix(hashes): fixed tx by hash retrieval
- fix(logs): fixed logs and get_state_update
- refactor: remove primitives/felt
- refactor: move convert.rs to felt_wrapper.rs
- fix(decode): fix mapping db decoding
- feat: store reverted txs hashes
- feat(l1): added l1 free rpc url if none is provided
- cleanup: clean DB statics
- refactor: improve compatibility without forks
- fix(metrics): fixed some metrics endpoints
- fix(metrics): fix prometheus endpoint port
- fix(hashes): Fix invoke tx hashes for version v3
- fix: re-add prometheus, doc cli args, log format
- fix(program): Changed visibility of program serializer + archived
- fix(classes): remove the classes ordenation to allow fork rebasements
- fix(felt): enforce Felt type as much as possible into compute_hash.rs
- fix(logs): fixed some logs and others
- fix(rpc): fixed block storage column
- chore: update dependencies
- fix(hashers): cleaned hashers using types core hashers and Felt
- refactor: remove substrate block storage
- feat(infra): Added boilerplate to deploy a grafana/prometheus dashboard
- refacor: use db hash
- refactor: l2-sync
- refactor: remove crate mp-mapping-sync
- fix(rpc): get_nonce
- fix(rpc): get_class
- refactor: mapping db
- perf(db): contract key history now using rocksdb iterators for history
- fix(root): Cleaned state root commitments crate
- fix(hash): declare tx v0 hash computation
- perf(db): db contract history parallel fetching and batching
- remove RuntimeApi on RPC
- feat(metrics): Added sync time metrics
- refactor: using const and OnceCell instead of lazy_static
- refactor: remove crate mp-storage
- feat(infra): corrected dockerfile + docker-compose
- fix(rpc): error handling
- fix(lib): updated core libs to match oss
- fix: state root - replaced_classes commit
- feat: fetch block and state update in only one request
- feat: added madara launcher script
- fix: creation of the block context
- fix: is_missing_class
- fix: state root - replaced_classes
- feat(db): backups
- fix: state root for nonce
- fix: store the first history in storage ket
- perf: improved perfs with parallelized iteration over tx hashes cache
- fix: graceful shutdown of rocksdb on ctrl+c
- fix: better error handling around l1 and l2 sync
- perf: compile with target_cpu=skylake by default
- perf: storage key with encode
- fix: bloc context blockifier
- feat: up blockifier to v0.6.0-rc.2
- fix: change bonsai-trie fork location
- refactor: remove L1HandlerTxFee
- feat: up blockifier to v0.6.0-rc.2
- refactor: remove L1HandlerTxFee
- refactor: remove blockifier dependencie
- perf: convert blocks in parallel
- feat(commitments): Joined hash computation in event and tx commitments
- feat(l2 sync): polling to get new blocks once sync has caught up with the chain
- perf: store key
- fix: sync, remove `unwrap` in storage
- fix(classes): Fixed classes on the RPC level by adding ordering and complete deserialisation
- fix: class update
- feat: store key/value in `--disble-root` mode
- fix: storage nonce and key/value
- fix: class and store updates and block desync after ctrl+c
- fix: compile without libm
- fix: genesis state_update
- refactor: optimize get_class_at
- fix: crash build genesis on restart
- fix(classes): Fixed sierra exception on block 31625 and added --starting-block arg
- fix(db): with new implementation ContractStorage
- fix: fee_type for `simulate_transactions` rpc call
- feat(rocksdb): replaced most async database operations iwth multigets and batched inserts
- fix: get_state_update with new storage
- up: starknet-rs
- fix: exec on receipt
- feat(RPC): refacto `trace_transaction` and `trace_block_transaction`
- fix(proposer_factory): Removed and clean a lot of stuff on Client side, mostly node crate
- feat(storage): removed the use of `BonsaiStorage` logs
- feat(storage): removed dependance on `StateUpdateWrapper`
- feat(storage): state diff are now stored for each block
- CI: fix toolchain
- CI: add `cargo test` on PR
- refactor: remove dead code on `Struct Starknet<..>`
- fix: verify_l2
- feat(rpc): remove duplicated code, add mod 'utils'
- feat(storage): started migrating storage to the bonsai-lib
- fix: fix crashing cases on `get_block_with_receipts`
- fix: fix get_events minor issues
- fix: l1HandlerTx computed for commit
- refactor: optimise get_events RPC
- fix(root): fixed state commitments broken due to genesis loader
- feat(docker): add dockerfile and docker-compose
- fix: fix implementation `get_storage_at()` for `BlockifierStateAdapter`
- fix(sync): Fix end condition of the l2 sync
- fix(rpc): fix chain id method for mainnet
- fix(class): Fix Sierra classes conversion (missing abis)
- fix(compute): Fixed prepare_data_availability_modes computation
- feat(rpc): add pending block to `get_block_with_receipts` rpc call
- chore: update bonsai-trie (benefit from perf boost)
- feat(rpc): add `get_block_with_receipts` rpc call
- refactor: remove crate mp-state, mp-fee, mp-messages
- fix(class): Fix class conversions to support legacy Sierra versions
- feat: rebase blockifier
- feat(check): Added a state root check to ensure synced compatibility
- feat(metrics): Add prometheus metrics for mapping worker
- feat(storage): finished migrating contract storage to our backend bonsai trie dbs
- feat(storage): set up type-safe bonsai storage abstractions for usage in RPC
- fix(root): fix state root computation
- refactor: refactor mc-db crate
- feat(api_key): api key passed to FetchConfig correctly
- feat(api_key): Added support for --gateway-api to avoid rate limit from the gateway
- fix(latest): Retrieve latest synced block via internal client
- perf(l2 sync): parallelize commitment computation and refactor part of l2 io sync
- refactor: rpc methods and removed rpc-core
- feat: add an optional TUI dashboard
- feat(bonsai): Bumped bonsai lib to latest opti
- refactor(generic): reduced runtime dependence on generics
- fix(sync): Cleaned mc-sync isolating fetch process + added shared SyncStatus
- feat(self-hosted): host our own runner
- fix(deps): Removed unused dependencies
- feat(multi-trie): Added support for persistent storage tries
- feat(pending): added support for pending blocks in RPC requests
- perf(l2 sync): parallel fetching of blocks, classes, state updates
- fix l1 thread to reflect correct state_root, block_number, block_hash
- fix: remove gas_price and update starknet-rs from fork (temporary fix)
- fix(root): got state root to work (does not support class root yet)
- refactor(substrate_hash): Substrate hash is now retrieved via rpc client in
  `l2.rs`
- fix(worflows): fix toolchain and cache issue
- feat: Removal of the hardcoded mainnet configuration
- refactor: pass new CI
- fix(workflows): Fix madara CI
- feat(rpc): add_invoke_tx, add_deploy_account_tx, add_declare_tx
- feat(rpc): tx_receipt, re-execute tx
- feat(script): added CI scripts for starting Madara and comparing JSON RPC
  calls
- perf(verify_l2): parallelized l2 state root update
- perf(state_commitment): parallelized state commitment hash computations
- fix(L1): fix l1 thread with battle tested implementation + removed l1-l2
- fix: update and store ConfigFetch in l2 sync(), chainId rpc call
- fix: get_events paging with continuation_token
- fix(class): #125
- fix(getStorageAt): #28
- fix(genesis): #107
- fix(class): #32 #33 #34
- fix(class): #116
- feat(class): download classes from sequencer
- feat: update and store highest block hash and number from sequencer
- feat: store events in block, return events in call get_transaction_receipt
- fix: updating outdated links to external resources in documentation
- feat(client/data-availability): implement custom error handling
- fix: get_block_by_block_hash then default rather than error
- feat(rpc): added `get_state_update` real values from DA db
- feat: add transparent representation to `Felt252Wrapper`
- feat(rpc/trace_api): add `trace_block_transaction`
- chore(db): changed the way hashes are encoded
- feat(rpc/trace_api): add `trace_transaction`

## v0.7.0

- chore: release v0.7.0
- refacto: remove abusive `TryInto` impl
- dev: optimize tx trace creation
- dev: make Madara std compatible
- CI: fix taplo version
- chore: add cache usage for `getEvents` and `getTransactionReceipt`
- fix: cairo1 contracts should be identified by their sierra class hash
- fix(cli): repair broken cli for da conf
- feat(client): on `add_declare_transaction` store sierra contract classes in
  the madara backend
- chore: use struct error in client/db
- fix: don't ignore Sierra to CASM mapping in genesis config
- refacto: early exit txs fee estimation when one fails
- dev: fix linter warning in README.md
- fix: remove waiting loop from `getTxReceipt`
- feat: types in `mp-transactions` impl a method to get their version
- feat: make L1 gas price a `const` of the `RuntimeConfig`
- fix: broken class hashes and contracts in genesis
- refactor: rename LAST_SYNCED_L1_BLOCK to be more clear
- chore: add headers to da calldata, fix eth da in sovereign mode
- refacto(simulate_tx): move logic to the client
- chore: added ca-certificate in DockerFile for SSL related issues
- chore(primitives/commitment): remove crate
- chore(primitives/block/header): remove starknet-trie dependent fields
- refacto(primitives/db): add a temporary way to get a fake global state root
- feat(rpc): add starknet_version and eth_l1_gas_fee on block header
- fix(spec_version): spec version now returning 0.5.1
- chore: feature flags for avail and celestia DA
- feat(rpc): added support for v0.5.1 JSON-RPC specs
- feat(rpc): added ordered messages/events in trace fields
- feat(rpc): support for starknet.rs v0.5.1 version
- feat(rpc): added execution resources in trace fields
- feat(rpc): added state diff field in trace fields
- refactor: removed benchmarking folder and traces of CI pipeline
- fix: decouple is_query into is_query and offset_version
- feat: add sierra to casm class hash mapping to genesis assets
- chore: remove ArgentMulticall from genesis assets
- feat: remove `seq_addr_updated` from `GenesisData`
- chore: added prometheus metrics for da layer
- chore: bump celestia rpc crate version
- fix(DA): run the proof first then the state update
- fix: `prove_current_block` is called after `update_state`
- ci: add foundry ci task to push workflow
- fix: first tx for non deployed account is valid
- fix: incorrect base url for fetching config
- feat: add predeployed accounts to genesis state
- feat(rpc): Added starknet_simulateTransactions
- fix: Change serialization of bitvec to &[u8] in merkle tree to avoid memory
  uninitialized
- chore: change SCARB config version for foundry CI
- feat(da): update da calldata encoding to v0.11.0 spec, da conf examples, da
  conf flag, da-tests in CI
- refactor: use `map` in `estimate_fee` to stop computation on error
- fix(node/commands): md5 are also checked when running setup --from-local
- feat(data-availability): extend eth config with poll interval
- fix(snos-output): expose snos codec, remove unused `get_starknet_messages`
  runtime method, and unnecessary mp-snos-output dependencies
- feat(program-hash): add new pallet constant for Starknet OS progam hash;
  expose runtime getter method; add dedicated crate to manage versions
- feat(runtime): expose fee token address getter method
- feat(settlement): run client thread responsible for pushing state updates and
  messaging on Ethereum
- feat(settlement): starknet core contract tests with anvil sandbox
- fix(rpc-test): incorrect node url
- feat(settlement): e2e test with Madara node settling on Ethereum contract
- refactor: use `map` in `estimate_fee` to stop computation on error
- fix: `tempdir` crate has been deprecated; use `tempfile` instead
- dev: add avail and celestia crates behind a feature flag
- dev: replace md5 with sha3_256 hash function
- feat: fixing getNonce Rpc Call and adding a new test
- refactor: use Zaun crate for Starknet core contract bindings
- refactor: use Anvil sandbox from Zaun crate
- feat(rpc): estimateMessageFee RPC call implementation

## v0.6.0

- chore: release v0.6.0
- refacto: substrate/starknet names in rpc library
- feat(rpc): Added starknet_getTransactionStatus and removed
  starknet_pendingTransactions
- feat(rpc): add starknet_specVersion rpc + added test for future support
- docs: Added v0.6.0-rc5 documentation above the rpc method functions
- dev(deps): bump starknet rs, use Eq for EmmitedEvents comparaison
- test(rust-rpc-test): use undeclared contracts for declare transactions testing
- build: update blockifier, fix divergent substrat block hash
- chore: remove tests that run in wasm and native, only wasm from now
- chore: split StarknetRpcApi trait in two, like in openRPC specs
- refacto: move starknet runtime api in it's own crate
- chore: update README.md and getting-started.md
- chore: remove crates that have been copy-pasted from plkdtSDK
- feat(rpc): return deployed contract address and actual fee in transaction
  receipt
- fix: Wait for 1 minute for transaction to be processed in
  get_transaction_receipt rpc
- ci: Fix starknet foundry sncast not found
- fix: Ensure transaction checks are compatible with starknet-rs
- ci: Run Starknet Foundry tests against Madara RPC
- fix: add name, symbol and decimals to fee token storage
- fix: dependencies for dockerfile and binaries
- docs: add translation of madara beast article to spanish
- chore: update starknet-js version in faucet-setup docs
- dev(compilation): add incremental compilation
- feat(rpc): add support for bulk estimate fee
- feat: add argent multicall contract to genesis
- chore(data-availability): update avail-subxt to version 0.4.0
- fix(ci): setup should fetch files from local config
- chore: deprecate `madara-app` and `madara-dev-explorer` modules
- chore(data-availability-avail): implement fire and forget, and add ws
  reconnection logic
- chore: update `polkadot-sdk` to `release-polkadot-v1.3.0`
- feat: fallback default file for DA and Settlement configuration files

## v0.5.0

- chore: release v0.5.0
- test: add transaction pool logic unit tests
- feat(client): spawn a task that listen to storage changes and build the
  resulting commiment state diff for each block
- dev(StarknetRPC): log error received from node before mapping to
  InternalServerError
- fix: change 'nonce too high' to log in debug instead of info
- chore: update deps, vm ressource fee cost are now FixedU128, and stored in an
  hashmap
- ci: change jobs order in the workflow
- ci: run integrations tests in the same runner as build
- ci: replace ci cache with rust-cache
- fix(transactions): remove `nonce` field from InvokeV0 tx
- feat(transactions): don't enforce ordering in validate_unsigned for invokeV0
- test(pallet): add function to get braavos hash
- fix: event commitment documentation typo
- ci: added testing key generation in the ci
- fix(starknet-rpc-test): init one request client per runtime
- test: validate Nonce for unsigned user txs
- fix: fixed declare V0 placeholder with the hash of an empty list of felts
- feat(cli): `run` is the by default command when running the `madara` bin
- refacto(cli): `run` and `setup` commands are defined in their own files
- refacto(cli): `run.testnet` argument removed in favor of the substrate native
  `chain` arg
- feat(cli): `run.fetch_chain_spec` argument removed in favor of the substrate
  native `chain` arg
- feat(cli): `setup` require a source file, either from an url or a path on the
  local filesystem
- chore(cli): use `Url`, `Path` and `PathBuf` types rather than `String`
- refacto(cli): moved the pallet/chain_spec/utils methods to the node crate
- feat(cli): `madara_path` arg has been remove, we use the substrate native
  `base_path` arg instead
- feat(cli): sharingan chain specs are loaded during the compilation, not
  downloaded from github
- refacto(pallet/starknet): `GenesisLoader` refactored as `GenesisData` + a
  `base_path` field
- feat(cli): for `run` param `--dev` now imply `--tmp`, as it is in substrate
- test(starknet-rpc-test): run all tests against a single madara node
- fix(service): confusing message when node starts (output the actual sealing
  method being used)
- refactor(sealing): how the sealing mode is passed into runtime
- feat(sealing): finalization for instant sealing
- test(starknet-js-test): run basic starknetjs compatibility tests again the
  madara node
- feat(cache-option): add an option to enable aggressive caching in command-line
  parameters

## v0.4.0

- chore: release v0.4.0
- feat: better management of custom configurations for genesis assets
- feat: use actual vm resource costs
- fix: add setup and run for rpc tests
- fix: fix clap for run command
- fix: add `madara_path` flag for setup command
- fix: add official references to configs files
- fix: cargo update and `main` branch prettier fix
- fix: fix sharingan chain spec
- fix: update madara infra to main branch
- fix: update `Cargo.lock`
- fix: rpc test failing
- refactor: exported chain id constant in mp-chain-id crate and added one for
  SN_MAIN
- ci: disable pr close workflow
- ci: add ci verification for detecting genesis changes and config hashes
- test: add e2e test for `estimate_fee`

## v0.3.0

- chore: release v0.3.0
- chore: big transaction type refactoring
- chore: split `primitives` crates into multiple smaller crates
- chore: improve logging about transaction when nonce is too high
- chore: add real class hash values for genesis config
- fix: use specific commit for avail and celestia
- fix: change dep of rustdoc on push
- fix: initial_gas set to max_fee and fixed fee not being charged when max_fee=0
- fix: correct value of compiled_class_hash in RPCTransaction
- fix: std feature import in transactions crate
- fix: replace all calls to `transmute` by calls `from_raw_parts`
- fix: estimate_fee should make sure all transaction have a version being
  2^128 + 1 or 2^128+2 depending on the tx type
- feat: modify the hash_bytes functions in `poseidon` and `pedersen` for dynamic
  data length
- feat: print development accounts at node startup
- feat: unification of the DA interface
- feat: bump starknet-core to 0.6.0 and remove InvokeV0
- feat: use resolver 2 for cargo in the workspace
- feat: impl tx execution and verification as traits
- perf: reduce the amount of data stored in the runtime and use the Substrate
  block to as source of data in the client
- perf: use perfect hash function in calculate_l1_gas_by_vm_usage
- build: restructure code for rust latest version
- build: bump rustc nightly version to 1.74 date
- buid: add rust-analyzer to toolchain components
- ci: scope cache by branch and add cache cleanup
- ci: increase threshold for codecov to 1%
- test: add `starknet-rpc-test` crate to the workspace
- test: add test to check tx signed by OZ account can be signed with Argent pk
- buid: add rust-analyzer to toolchain components
- ci: increase threshold for codecov to 1%
- replace all calls to `transmute` by calls `from_raw_parts`
- big transaction type refactoring
- impl tx execution and verification as traits
- reduce the amount of data stored in the runtime and use the Substrate block to
  as source of data in the client
- perf: use perfect hash function in calculate_l1_gas_by_vm_usage
- chore: add tests for tx hashing
- split `primitives` crates into multiple smaller crates
- fix: std feature import in transactions crate
- chore: improve logging about transaction when nonce is too high
- fix: rpc tests and background node run
- test: add tests for simulate tx offset
- test: add tests for tx hashing
- fix: bring back messages in transaction receipts
- feat: starknet os program output primitive

## v0.2.0

- add-contributors: `0xAsten`, `m-kus`, `joaopereira12`, `kasteph`
- ci: add verification if build-spec is working
- ci: added wasm to test
- ci: disable benchmark for pushes and pr's
- ci: fix docker and binaries build
- ci: don't enforce changelog on PR's with label `dependencies`
- doc: added translation of madara beast article.md to portuguese and russian
- doc: app chain template added in README
- fix: RPC getClassAt cairo legacy program code encoding
- fix: build-spec not working by setting the madara-path always and fetching
  relevant files
- fix: events are emitted in correct sequential order
- fix: expected event idx in continuation tokens in test responses
- fix: update RPC URL to use localhost instead of 0.0.0.0 in hurl.config file
- fix: update the default port for running Madara locally in getting-started.md
  file from 9933 to 9944.
- fix: replace the 0 initial gas value with u128::MAX because view call
  entrypoints were failing
- chore: remove global state root
- chore: cairo-contracts compilation scripts & docs are updated, cairo_0
  contracts recompiled
- chore: rebase of core deps and 0.12.1

## v0.1.0

- ci: rm codespell task and rm .codespellignore
- feat: refactor flags on tests
- feat: fetch config files from gh repo
- refactor: remove config files from the code
- ci: stop closing stale issues
- ci: reactivate changelog enforcement
- cli: change dev flag behaviour and created alias for base and madara path
- configs: fix genesis.json refs to link the config folder
- ci: downgraded windows runner to windows-latest
- ci: added windows binaries build and upload the binaries to the release page
- ci: add `CHANGELOG.md` and enforce it is edited for each PR on `main`
- fix: removed `madara_runtime` as a dependency in the client crates and make
  errors more expressive
- fix: state root bug fix where the tree was stored in runtime _before_ being
  committed
- feat: add a `genesis_loader` for the node and mocking
- feat: add `madara_tsukuyomi` as a submodule
- branding: use new logo in the README
- dev: Get the block status from the actual block in get_block_with_tx_hashes
- fix: l1-l2 messaging
- dev : clean contracts and compiled files<|MERGE_RESOLUTION|>--- conflicted
+++ resolved
@@ -2,12 +2,9 @@
 
 ## Next release
 
-<<<<<<< HEAD
 - code: refactor to use otel tracing instead of prometheus (removed mc-metrics, added mc-analytics)
-=======
 - fix(block_hash): block hash mismatch on transaction with an empty signature
 - feat: declare v0, l1 handler support added
->>>>>>> 166ec294
 - feat: strk gas price cli param added
 - fix(snos): added special address while closing block for SNOS
 - fix(mempool): validator errors were ignored in `mempool/rsc/lib.rs`
