# Deoxys Changelog

## Next release

<<<<<<< HEAD
- fix(rpx): get_class
=======
- refactor: mapping db
>>>>>>> aafa1365
- perf(db): contract key history now using rocksdb iterators for history
- fix(root): Cleaned state root commitments crate
- fix(hash): declare tx v0 hash computation
- perf(db): db contract history parallel fetching and batching
- remove RuntimeApi on RPC
- feat(metrics): Added sync time metrics
- refactor: using const and OnceCell instead of lazy_static
- refactor: remove crate mp-storage
- feat(infra): corrected dockerfile + docker-compose
- fix(rpc): error handling
- fix(lib): updated core libs to match oss
- fix: state root - replaced_classes commit
- feat: fetch block and state update in only one request
- feat: added deoxys launcher script
- fix: creation of the block context
- fix: is_missing_class
- fix: state root - replaced_classes
- feat(db): backups
- fix: state root for nonce
- fix: store the first history in storage ket
- perf: improved perfs with parallelized iteration over tx hashes cache
- fix: graceful shutdown of rocksdb on ctrl+c
- fix: better error handling around l1 and l2 sync
- perf: compile with target_cpu=skylake by default
- perf: storage key with encode
- fix: bloc context blockifier
- feat: up blockifier to v0.6.0-rc.2
- fix: change bonsai-trie fork location
- refactor: remove L1HandlerTxFee
- feat: up blockifier to v0.6.0-rc.2
- refactor: remove L1HandlerTxFee
- refactor: remove blockifier dependencie
- perf: convert blocks in parallel
- feat(commitments): Joined hash computation in event and tx commitments
- feat(l2 sync): polling to get new blocks once sync has caught up with the chain
- perf: store key
- fix: sync, remove `unwrap` in storage
- fix(classes): Fixed classes on the RPC level by adding ordering and complete deserialisation
- fix: class update
- feat: store key/value in `--disble-root` mode
- fix: storage nonce and key/value
- fix: class and store updates and block desync after ctrl+c
- fix: compile without libm
- fix: genesis state_update
- refactor: optimize get_class_at
- fix: crash build genesis on restart
- fix(classes): Fixed sierra exception on block 31625 and added --starting-block arg
- fix(db): with new implementation ContractStorage
- fix: fee_type for `simulate_transactions` rpc call
- feat(rocksdb): replaced most async database operations iwth multigets and batched inserts
- fix: get_state_update with new storage
- up: starknet-rs
- fix: exec on receipt
- feat(RPC): refacto `trace_transaction` and `trace_block_transaction`
- fix(proposer_factory): Removed and clean a lot of stuff on Client side, mostly node crate
- feat(storage): removed the use of `BonsaiStorage` logs
- feat(storage): removed dependance on `StateUpdateWrapper`
- feat(storage): state diff are now stored for each block
- CI: fix toolchain
- CI: add `cargo test` on PR
- refactor: remove dead code on `Struct Starknet<..>`
- fix: verify_l2
- feat(rpc): remove duplicated code, add mod 'utils'
- feat(storage): started migrating storage to the bonsai-lib
- fix: fix crashing cases on `get_block_with_receipts`
- fix: fix get_events minor issues
- fix: l1HandlerTx computed for commit
- refactor: optimise get_events RPC
- fix(root): fixed state commitments broken due to genesis loader
- feat(docker): add dockerfile and docker-compose
- fix: fix implementation `get_storage_at()` for `BlockifierStateAdapter`
- fix(sync): Fix end condition of the l2 sync
- fix(rpc): fix chain id method for mainnet
- fix(class): Fix Sierra classes conversion (missing abis)
- fix(compute): Fixed prepare_data_availability_modes computation
- feat(rpc): add pending block to `get_block_with_receipts` rpc call
- chore: update bonsai-trie (benefit from perf boost)
- feat(rpc): add `get_block_with_receipts` rpc call
- refactor: remove crate mp-state, mp-fee, mp-messages
- fix(class): Fix class conversions to support legacy Sierra versions
- feat: rebase blockifier
- feat(check): Added a state root check to ensure synced compatibility
- feat(metrics): Add prometheus metrics for mapping worker
- feat(storage): finished migrating contract storage to our backend bonsai trie dbs
- feat(storage): set up type-safe bonsai storage abstractions for usage in RPC
- fix(root): fix state root computation
- refactor: refactor mc-db crate
- feat(api_key): api key passed to FetchConfig correctly
- feat(api_key): Added support for --gateway-api to avoid rate limit from the gateway
- fix(latest): Retrieve latest synced block via internal client
- perf(l2 sync): parallelize commitment computation and refactor part of l2 io sync
- refactor: rpc methods and removed rpc-core
- feat: add an optional TUI dashboard
- feat(bonsai): Bumped bonsai lib to latest opti
- refactor(generic): reduced runtime dependence on generics
- fix(sync): Cleaned mc-sync isolating fetch process + added shared SyncStatus
- feat(self-hosted): host our own runner
- fix(deps): Removed unused dependencies
- feat(multi-trie): Added support for persistent storage tries
- feat(pending): added support for pending blocks in RPC requests
- perf(l2 sync): parallel fetching of blocks, classes, state updates
- fix l1 thread to reflect correct state_root, block_number, block_hash
- fix: remove gas_price and update starknet-rs from fork (temporary fix)
- fix(root): got state root to work (does not support class root yet)
- refactor(substrate_hash): Substrate hash is now retrieved via rpc client in
  `l2.rs`
- fix(worflows): fix toolchain and cache issue
- feat: Removal of the hardcoded mainnet configuration
- refactor: pass new CI
- fix(workflows): Fix deoxys CI
- feat(rpc): add_invoke_tx, add_deploy_account_tx, add_declare_tx
- feat(rpc): tx_receipt, re-execute tx
- feat(script): added CI scripts for starting Deoxys and comparing JSON RPC
  calls
- perf(verify_l2): parallelized l2 state root update
- perf(state_commitment): parallelized state commitment hash computations
- fix(L1): fix l1 thread with battle tested implementation + removed l1-l2
- fix: update and store ConfigFetch in l2 sync(), chainId rpc call
- fix: get_events paging with continuation_token
- fix(class): #125
- fix(getStorageAt): #28
- fix(genesis): #107
- fix(class): #32 #33 #34
- fix(class): #116
- feat(class): download classes from sequencer
- feat: update and store highest block hash and number from sequencer
- feat: store events in block, return events in call get_transaction_receipt
- fix: updating outdated links to external resources in documentation
- feat(client/data-availability): implement custom error handling
- fix: get_block_by_block_hash then default rather than error
- feat(rpc): added `get_state_update` real values from DA db
- feat: add transparent representation to `Felt252Wrapper`
- feat(rpc/trace_api): add `trace_block_transaction`
- chore(db): changed the way hashes are encoded
- feat(rpc/trace_api): add `trace_transaction`

## v0.7.0

- chore: release v0.7.0
- refacto: remove abusive `TryInto` impl
- dev: optimize tx trace creation
- dev: make Madara std compatible
- CI: fix taplo version
- chore: add cache usage for `getEvents` and `getTransactionReceipt`
- fix: cairo1 contracts should be identified by their sierra class hash
- fix(cli): repair broken cli for da conf
- feat(client): on `add_declare_transaction` store sierra contract classes in
  the madara backend
- chore: use struct error in client/db
- fix: don't ignore Sierra to CASM mapping in genesis config
- refacto: early exit txs fee estimation when one fails
- dev: fix linter warning in README.md
- fix: remove waiting loop from `getTxReceipt`
- feat: types in `mp-transactions` impl a method to get their version
- feat: make L1 gas price a `const` of the `RuntimeConfig`
- fix: broken class hashes and contracts in genesis
- refactor: rename LAST_SYNCED_L1_BLOCK to be more clear
- chore: add headers to da calldata, fix eth da in sovereign mode
- refacto(simulate_tx): move logic to the client
- chore: added ca-certificate in DockerFile for SSL related issues
- chore(primitives/commitment): remove crate
- chore(primitives/block/header): remove starknet-trie dependent fields
- refacto(primitives/db): add a temporary way to get a fake global state root
- feat(rpc): add starknet_version and eth_l1_gas_fee on block header
- fix(spec_version): spec version now returning 0.5.1
- chore: feature flags for avail and celestia DA
- feat(rpc): added support for v0.5.1 JSON-RPC specs
- feat(rpc): added ordered messages/events in trace fields
- feat(rpc): support for starknet.rs v0.5.1 version
- feat(rpc): added execution resources in trace fields
- feat(rpc): added state diff field in trace fields
- refactor: removed benchmarking folder and traces of CI pipeline
- fix: decouple is_query into is_query and offset_version
- feat: add sierra to casm class hash mapping to genesis assets
- chore: remove ArgentMulticall from genesis assets
- feat: remove `seq_addr_updated` from `GenesisData`
- chore: added prometheus metrics for da layer
- chore: bump celestia rpc crate version
- fix(DA): run the proof first then the state update
- fix: `prove_current_block` is called after `update_state`
- ci: add foundry ci task to push workflow
- fix: first tx for non deployed account is valid
- fix: incorrect base url for fetching config
- feat: add predeployed accounts to genesis state
- feat(rpc): Added starknet_simulateTransactions
- fix: Change serialization of bitvec to &[u8] in merkle tree to avoid memory
  uninitialized
- chore: change SCARB config version for foundry CI
- feat(da): update da calldata encoding to v0.11.0 spec, da conf examples, da
  conf flag, da-tests in CI
- refactor: use `map` in `estimate_fee` to stop computation on error
- fix(node/commands): md5 are also checked when running setup --from-local
- feat(data-availability): extend eth config with poll interval
- fix(snos-output): expose snos codec, remove unused `get_starknet_messages`
  runtime method, and unnecessary mp-snos-output dependencies
- feat(program-hash): add new pallet constant for Starknet OS progam hash;
  expose runtime getter method; add dedicated crate to manage versions
- feat(runtime): expose fee token address getter method
- feat(settlement): run client thread responsible for pushing state updates and
  messaging on Ethereum
- feat(settlement): starknet core contract tests with anvil sandbox
- fix(rpc-test): incorrect node url
- feat(settlement): e2e test with Madara node settling on Ethereum contract
- refactor: use `map` in `estimate_fee` to stop computation on error
- fix: `tempdir` crate has been deprecated; use `tempfile` instead
- dev: add avail and celestia crates behind a feature flag
- dev: replace md5 with sha3_256 hash function
- feat: fixing getNonce Rpc Call and adding a new test
- refactor: use Zaun crate for Starknet core contract bindings
- refactor: use Anvil sandbox from Zaun crate
- feat(rpc): estimateMessageFee RPC call implementation

## v0.6.0

- chore: release v0.6.0
- refacto: substrate/starknet names in rpc library
- feat(rpc): Added starknet_getTransactionStatus and removed
  starknet_pendingTransactions
- feat(rpc): add starknet_specVersion rpc + added test for future support
- docs: Added v0.6.0-rc5 documentation above the rpc method functions
- dev(deps): bump starknet rs, use Eq for EmmitedEvents comparaison
- test(rust-rpc-test): use undeclared contracts for declare transactions testing
- build: update blockifier, fix divergent substrat block hash
- chore: remove tests that run in wasm and native, only wasm from now
- chore: split StarknetRpcApi trait in two, like in openRPC specs
- refacto: move starknet runtime api in it's own crate
- chore: update README.md and getting-started.md
- chore: remove crates that have been copy-pasted from plkdtSDK
- feat(rpc): return deployed contract address and actual fee in transaction
  receipt
- fix: Wait for 1 minute for transaction to be processed in
  get_transaction_receipt rpc
- ci: Fix starknet foundry sncast not found
- fix: Ensure transaction checks are compatible with starknet-rs
- ci: Run Starknet Foundry tests against Madara RPC
- fix: add name, symbol and decimals to fee token storage
- fix: dependencies for dockerfile and binaries
- docs: add translation of madara beast article to spanish
- chore: update starknet-js version in faucet-setup docs
- dev(compilation): add incremental compilation
- feat(rpc): add support for bulk estimate fee
- feat: add argent multicall contract to genesis
- chore(data-availability): update avail-subxt to version 0.4.0
- fix(ci): setup should fetch files from local config
- chore: deprecate `madara-app` and `madara-dev-explorer` modules
- chore(data-availability-avail): implement fire and forget, and add ws
  reconnection logic
- chore: update `polkadot-sdk` to `release-polkadot-v1.3.0`
- feat: fallback default file for DA and Settlement configuration files

## v0.5.0

- chore: release v0.5.0
- test: add transaction pool logic unit tests
- feat(client): spawn a task that listen to storage changes and build the
  resulting commiment state diff for each block
- dev(StarknetRPC): log error received from node before mapping to
  InternalServerError
- fix: change 'nonce too high' to log in debug instead of info
- chore: update deps, vm ressource fee cost are now FixedU128, and stored in an
  hashmap
- ci: change jobs order in the workflow
- ci: run integrations tests in the same runner as build
- ci: replace ci cache with rust-cache
- fix(transactions): remove `nonce` field from InvokeV0 tx
- feat(transactions): don't enforce ordering in validate_unsigned for invokeV0
- test(pallet): add function to get braavos hash
- fix: event commitment documentation typo
- ci: added testing key generation in the ci
- fix(starknet-rpc-test): init one request client per runtime
- test: validate Nonce for unsigned user txs
- fix: fixed declare V0 placeholder with the hash of an empty list of felts
- feat(cli): `run` is the by default command when running the `madara` bin
- refacto(cli): `run` and `setup` commands are defined in their own files
- refacto(cli): `run.testnet` argument removed in favor of the substrate native
  `chain` arg
- feat(cli): `run.fetch_chain_spec` argument removed in favor of the substrate
  native `chain` arg
- feat(cli): `setup` require a source file, either from an url or a path on the
  local filesystem
- chore(cli): use `Url`, `Path` and `PathBuf` types rather than `String`
- refacto(cli): moved the pallet/chain_spec/utils methods to the node crate
- feat(cli): `madara_path` arg has been remove, we use the substrate native
  `base_path` arg instead
- feat(cli): sharingan chain specs are loaded during the compilation, not
  downloaded from github
- refacto(pallet/starknet): `GenesisLoader` refactored as `GenesisData` + a
  `base_path` field
- feat(cli): for `run` param `--dev` now imply `--tmp`, as it is in substrate
- test(starknet-rpc-test): run all tests against a single madara node
- fix(service): confusing message when node starts (output the actual sealing
  method being used)
- refactor(sealing): how the sealing mode is passed into runtime
- feat(sealing): finalization for instant sealing
- test(starknet-js-test): run basic starknetjs compatibility tests again the
  madara node
- feat(cache-option): add an option to enable aggressive caching in command-line
  parameters

## v0.4.0

- chore: release v0.4.0
- feat: better management of custom configurations for genesis assets
- feat: use actual vm resource costs
- fix: add setup and run for rpc tests
- fix: fix clap for run command
- fix: add `madara_path` flag for setup command
- fix: add official references to configs files
- fix: cargo update and `main` branch prettier fix
- fix: fix sharingan chain spec
- fix: update madara infra to main branch
- fix: update `Cargo.lock`
- fix: rpc test failing
- refactor: exported chain id constant in mp-chain-id crate and added one for
  SN_MAIN
- ci: disable pr close workflow
- ci: add ci verification for detecting genesis changes and config hashes
- test: add e2e test for `estimate_fee`

## v0.3.0

- chore: release v0.3.0
- chore: big transaction type refactoring
- chore: split `primitives` crates into multiple smaller crates
- chore: improve logging about transaction when nonce is too high
- chore: add real class hash values for genesis config
- fix: use specific commit for avail and celestia
- fix: change dep of rustdoc on push
- fix: initial_gas set to max_fee and fixed fee not being charged when max_fee=0
- fix: correct value of compiled_class_hash in RPCTransaction
- fix: std feature import in transactions crate
- fix: replace all calls to `transmute` by calls `from_raw_parts`
- fix: estimate_fee should make sure all transaction have a version being
  2^128 + 1 or 2^128+2 depending on the tx type
- feat: modify the hash_bytes functions in `poseidon` and `pedersen` for dynamic
  data length
- feat: print development accounts at node startup
- feat: unification of the DA interface
- feat: bump starknet-core to 0.6.0 and remove InvokeV0
- feat: use resolver 2 for cargo in the workspace
- feat: impl tx execution and verification as traits
- perf: reduce the amount of data stored in the runtime and use the Substrate
  block to as source of data in the client
- perf: use perfect hash function in calculate_l1_gas_by_vm_usage
- build: restructure code for rust latest version
- build: bump rustc nightly version to 1.74 date
- buid: add rust-analyzer to toolchain components
- ci: scope cache by branch and add cache cleanup
- ci: increase threshold for codecov to 1%
- test: add `starknet-rpc-test` crate to the workspace
- test: add test to check tx signed by OZ account can be signed with Argent pk
- buid: add rust-analyzer to toolchain components
- ci: increase threshold for codecov to 1%
- replace all calls to `transmute` by calls `from_raw_parts`
- big transaction type refactoring
- impl tx execution and verification as traits
- reduce the amount of data stored in the runtime and use the Substrate block to
  as source of data in the client
- perf: use perfect hash function in calculate_l1_gas_by_vm_usage
- chore: add tests for tx hashing
- split `primitives` crates into multiple smaller crates
- fix: std feature import in transactions crate
- chore: improve logging about transaction when nonce is too high
- fix: rpc tests and background node run
- test: add tests for simulate tx offset
- test: add tests for tx hashing
- fix: bring back messages in transaction receipts
- feat: starknet os program output primitive

## v0.2.0

- add-contributors: `0xAsten`, `m-kus`, `joaopereira12`, `kasteph`
- ci: add verification if build-spec is working
- ci: added wasm to test
- ci: disable benchmark for pushes and pr's
- ci: fix docker and binaries build
- ci: don't enforce changelog on PR's with label `dependencies`
- doc: added translation of madara beast article.md to portuguese and russian
- doc: app chain template added in README
- fix: RPC getClassAt cairo legacy program code encoding
- fix: build-spec not working by setting the madara-path always and fetching
  relevant files
- fix: events are emitted in correct sequential order
- fix: expected event idx in continuation tokens in test responses
- fix: update RPC URL to use localhost instead of 0.0.0.0 in hurl.config file
- fix: update the default port for running Madara locally in getting-started.md
  file from 9933 to 9944.
- fix: replace the 0 initial gas value with u128::MAX because view call
  entrypoints were failing
- chore: remove global state root
- chore: cairo-contracts compilation scripts & docs are updated, cairo_0
  contracts recompiled
- chore: rebase of core deps and 0.12.1

## v0.1.0

- ci: rm codespell task and rm .codespellignore
- feat: refactor flags on tests
- feat: fetch config files from gh repo
- refactor: remove config files from the code
- ci: stop closing stale issues
- ci: reactivate changelog enforcement
- cli: change dev flag behaviour and created alias for base and madara path
- configs: fix genesis.json refs to link the config folder
- ci: downgraded windows runner to windows-latest
- ci: added windows binaries build and upload the binaries to the release page
- ci: add `CHANGELOG.md` and enforce it is edited for each PR on `main`
- fix: removed `madara_runtime` as a dependency in the client crates and make
  errors more expressive
- fix: state root bug fix where the tree was stored in runtime _before_ being
  committed
- feat: add a `genesis_loader` for the node and mocking
- feat: add `madara_tsukuyomi` as a submodule
- branding: use new logo in the README
- dev: Get the block status from the actual block in get_block_with_tx_hashes
- fix: l1-l2 messaging
- dev : clean contracts and compiled files<|MERGE_RESOLUTION|>--- conflicted
+++ resolved
@@ -2,11 +2,8 @@
 
 ## Next release
 
-<<<<<<< HEAD
-- fix(rpx): get_class
-=======
+- fix(rpc): get_class
 - refactor: mapping db
->>>>>>> aafa1365
 - perf(db): contract key history now using rocksdb iterators for history
 - fix(root): Cleaned state root commitments crate
 - fix(hash): declare tx v0 hash computation
