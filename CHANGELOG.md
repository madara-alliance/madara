--- conflicted
+++ resolved
@@ -2,18 +2,15 @@
 
 ## Next release
 
-<<<<<<< HEAD
 - fix: Pragma's ExEx refresh behavior
 - feat: `exex_pragma_dispatch` implementation
 - feat: Madara ExExs proof of concept
-=======
 - fix(mempool): fixed proptesting of the inner mempool
 - fix(clippy): disallow printlns in workspace
 - fix(db): storing a block needs to clear the current pending block
 - fix(sync): Fixed pipeline stalling on machines with few cpu cores
 - fix(rpc): handle batched requests in middleware
 - chore: padded devnet address display with 64 chars
->>>>>>> ab4379b2
 - feat(script): added more capabilities to the launcher script
 - fix(fgw): sync from other nodes and block signature
 - fix: added more launcher capabilities
