--- conflicted
+++ resolved
@@ -2,11 +2,8 @@
 
 ## Next release
 
-<<<<<<< HEAD
 - test: tests added for verify and apply task in l2 sync
-=======
 - fix: UDC cairo 0 migration & events logic fix
->>>>>>> 371b70b9
 - fix: response of spec version rpc call fixed
 - tests: integration test for l2 fetch task added
 - refactor: calculate class hashes in devnet
