# Madara Changelog

## Next release

<<<<<<< HEAD
- feat: add integration tests for block production
=======
- ci: add coveralls report
- test: added tests for declare and deploy transactions
- fix: pending block must always be returned in rpc even if none is in db
- fix: fixed the starting block arg with an ignore_block_order argument
- docs: fixed Docker Compose instructions
- fix: removed unused dependencies with udeps and machete
>>>>>>> d45dc388
- feat: add devnet via `--devnet` cli argument
- refactor: class import from FGW
- code docs: documented how get_storage_at is implemented
- fix: L1 rpc <=> network mismatch
- feat: rpc versioning
- feat: bumping Starknet version from v0.13.2 to Starknet v0.13.2.1
- fix: replaced old namings with adapted namings
- refactor: block import is now centrally done in a single crate
- tests: add e2e tests for rpc read methods
- tests: add e2e tests for the node
- fix: fixed some readme stuff
- feat: gas price provider added for block production
- feat: l1 sync service
- feat: gas price worker for l1
- test: tests added for eth client and event subscription
- feat: Added l1->l2 messaging
- test: add unitests primitives
- tests: add e2e tests for the node
- tests: add tests for the rpcs endpoints
- fix: pending contract storage not stored properly
- test: add tests crate `db`
- fix: --sync-l1-disabled cli option (#225)
- feat: experimental block production and mempool
- refactor: L1BlockMetric is intialized inside the EthereumClient new function
- refactor: BlockMetrics divided in L1BlockMetrics and BlockMetrics
- test: tests added for eth client and event subscription
- feat: add support for Starknet version 0.13.2
- fix(l1): removed free l1 endpoint list
- removed l1.rs from the sync crate and refactored it with alloy inside eth crate
- refactor: removed l1.rs from the sync crate and refactored it with alloy inside eth crate
- refactor: eth client (l1 crate) refactored with alloy
- feat: added l1 crate (eth crate)
- fix(metrics): removed influx and added l2_state_size data
- fix: command to start the Madara client
- refactor: database error unification
- feat: raise file-descriptor limit
- fix: docker
- fix: pending storage & sequencer_provider
- refactor: support pending blocks & db crate
- refactor: new crate exec
- fix(issue): Removed unrelated link from issue template
- feat: adding new readme and github issue templates for codebase reorg
- fix: trace, execution state_diff
- refactor: store compiled contract class
- fix: rate limit on classes
- refactor: use Felt in DB
- fix: fix sepolia by updating bonsai-trie
- feat(class): change class definition storage
- fix: pending block sync
- fix: transaction traces
- feat: store tx receipts
- refactor: new type StarknetVersion
- refactor: update starknet-rs with Felt
- fix(rpc): fixed block not found error on get_class method
- fix (rpc): get_transaction_status
- fix(cleanup): clean up around the Cargo.toml files, error handling and cli arguments
- fix(db): fault tolerance (database is not corrupted when the node is unexpectedly shut down / killed)
- fix(rpc): fixed state update deserialization
- fix(hashes): fixed tx by hash retrieval
- fix(logs): fixed logs and get_state_update
- refactor: remove primitives/felt
- refactor: move convert.rs to felt_wrapper.rs
- fix(decode): fix mapping db decoding
- feat: store reverted txs hashes
- feat(l1): added l1 free rpc url if none is provided
- cleanup: clean DB statics
- refactor: improve compatibility without forks
- fix(metrics): fixed some metrics endpoints
- fix(metrics): fix prometheus endpoint port
- fix(hashes): Fix invoke tx hashes for version v3
- fix: re-add prometheus, doc cli args, log format
- fix(program): Changed visibility of program serializer + archived
- fix(classes): remove the classes ordenation to allow fork rebasements
- fix(felt): enforce Felt type as much as possible into compute_hash.rs
- fix(logs): fixed some logs and others
- fix(rpc): fixed block storage column
- chore: update dependencies
- fix(hashers): cleaned hashers using types core hashers and Felt
- refactor: remove substrate block storage
- feat(infra): Added boilerplate to deploy a grafana/prometheus dashboard
- refacor: use db hash
- refactor: l2-sync
- refactor: remove crate mp-mapping-sync
- fix(rpc): get_nonce
- fix(rpc): get_class
- refactor: mapping db
- perf(db): contract key history now using rocksdb iterators for history
- fix(root): Cleaned state root commitments crate
- fix(hash): declare tx v0 hash computation
- perf(db): db contract history parallel fetching and batching
- remove RuntimeApi on RPC
- feat(metrics): Added sync time metrics
- refactor: using const and OnceCell instead of lazy_static
- refactor: remove crate mp-storage
- feat(infra): corrected dockerfile + docker-compose
- fix(rpc): error handling
- fix(lib): updated core libs to match oss
- fix: state root - replaced_classes commit
- feat: fetch block and state update in only one request
- feat: added madara launcher script
- fix: creation of the block context
- fix: is_missing_class
- fix: state root - replaced_classes
- feat(db): backups
- fix: state root for nonce
- fix: store the first history in storage ket
- perf: improved perfs with parallelized iteration over tx hashes cache
- fix: graceful shutdown of rocksdb on ctrl+c
- fix: better error handling around l1 and l2 sync
- perf: compile with target_cpu=skylake by default
- perf: storage key with encode
- fix: bloc context blockifier
- feat: up blockifier to v0.6.0-rc.2
- fix: change bonsai-trie fork location
- refactor: remove L1HandlerTxFee
- feat: up blockifier to v0.6.0-rc.2
- refactor: remove L1HandlerTxFee
- refactor: remove blockifier dependencie
- perf: convert blocks in parallel
- feat(commitments): Joined hash computation in event and tx commitments
- feat(l2 sync): polling to get new blocks once sync has caught up with the chain
- perf: store key
- fix: sync, remove `unwrap` in storage
- fix(classes): Fixed classes on the RPC level by adding ordering and complete deserialisation
- fix: class update
- feat: store key/value in `--disble-root` mode
- fix: storage nonce and key/value
- fix: class and store updates and block desync after ctrl+c
- fix: compile without libm
- fix: genesis state_update
- refactor: optimize get_class_at
- fix: crash build genesis on restart
- fix(classes): Fixed sierra exception on block 31625 and added --starting-block arg
- fix(db): with new implementation ContractStorage
- fix: fee_type for `simulate_transactions` rpc call
- feat(rocksdb): replaced most async database operations iwth multigets and batched inserts
- fix: get_state_update with new storage
- up: starknet-rs
- fix: exec on receipt
- feat(RPC): refacto `trace_transaction` and `trace_block_transaction`
- fix(proposer_factory): Removed and clean a lot of stuff on Client side, mostly node crate
- feat(storage): removed the use of `BonsaiStorage` logs
- feat(storage): removed dependance on `StateUpdateWrapper`
- feat(storage): state diff are now stored for each block
- CI: fix toolchain
- CI: add `cargo test` on PR
- refactor: remove dead code on `Struct Starknet<..>`
- fix: verify_l2
- feat(rpc): remove duplicated code, add mod 'utils'
- feat(storage): started migrating storage to the bonsai-lib
- fix: fix crashing cases on `get_block_with_receipts`
- fix: fix get_events minor issues
- fix: l1HandlerTx computed for commit
- refactor: optimise get_events RPC
- fix(root): fixed state commitments broken due to genesis loader
- feat(docker): add dockerfile and docker-compose
- fix: fix implementation `get_storage_at()` for `BlockifierStateAdapter`
- fix(sync): Fix end condition of the l2 sync
- fix(rpc): fix chain id method for mainnet
- fix(class): Fix Sierra classes conversion (missing abis)
- fix(compute): Fixed prepare_data_availability_modes computation
- feat(rpc): add pending block to `get_block_with_receipts` rpc call
- chore: update bonsai-trie (benefit from perf boost)
- feat(rpc): add `get_block_with_receipts` rpc call
- refactor: remove crate mp-state, mp-fee, mp-messages
- fix(class): Fix class conversions to support legacy Sierra versions
- feat: rebase blockifier
- feat(check): Added a state root check to ensure synced compatibility
- feat(metrics): Add prometheus metrics for mapping worker
- feat(storage): finished migrating contract storage to our backend bonsai trie dbs
- feat(storage): set up type-safe bonsai storage abstractions for usage in RPC
- fix(root): fix state root computation
- refactor: refactor mc-db crate
- feat(api_key): api key passed to FetchConfig correctly
- feat(api_key): Added support for --gateway-api to avoid rate limit from the gateway
- fix(latest): Retrieve latest synced block via internal client
- perf(l2 sync): parallelize commitment computation and refactor part of l2 io sync
- refactor: rpc methods and removed rpc-core
- feat: add an optional TUI dashboard
- feat(bonsai): Bumped bonsai lib to latest opti
- refactor(generic): reduced runtime dependence on generics
- fix(sync): Cleaned mc-sync isolating fetch process + added shared SyncStatus
- feat(self-hosted): host our own runner
- fix(deps): Removed unused dependencies
- feat(multi-trie): Added support for persistent storage tries
- feat(pending): added support for pending blocks in RPC requests
- perf(l2 sync): parallel fetching of blocks, classes, state updates
- fix l1 thread to reflect correct state_root, block_number, block_hash
- fix: remove gas_price and update starknet-rs from fork (temporary fix)
- fix(root): got state root to work (does not support class root yet)
- refactor(substrate_hash): Substrate hash is now retrieved via rpc client in
  `l2.rs`
- fix(worflows): fix toolchain and cache issue
- feat: Removal of the hardcoded mainnet configuration
- refactor: pass new CI
- fix(workflows): Fix madara CI
- feat(rpc): add_invoke_tx, add_deploy_account_tx, add_declare_tx
- feat(rpc): tx_receipt, re-execute tx
- feat(script): added CI scripts for starting Madara and comparing JSON RPC
  calls
- perf(verify_l2): parallelized l2 state root update
- perf(state_commitment): parallelized state commitment hash computations
- fix(L1): fix l1 thread with battle tested implementation + removed l1-l2
- fix: update and store ConfigFetch in l2 sync(), chainId rpc call
- fix: get_events paging with continuation_token
- fix(class): #125
- fix(getStorageAt): #28
- fix(genesis): #107
- fix(class): #32 #33 #34
- fix(class): #116
- feat(class): download classes from sequencer
- feat: update and store highest block hash and number from sequencer
- feat: store events in block, return events in call get_transaction_receipt
- fix: updating outdated links to external resources in documentation
- feat(client/data-availability): implement custom error handling
- fix: get_block_by_block_hash then default rather than error
- feat(rpc): added `get_state_update` real values from DA db
- feat: add transparent representation to `Felt252Wrapper`
- feat(rpc/trace_api): add `trace_block_transaction`
- chore(db): changed the way hashes are encoded
- feat(rpc/trace_api): add `trace_transaction`

## v0.7.0

- chore: release v0.7.0
- refacto: remove abusive `TryInto` impl
- dev: optimize tx trace creation
- dev: make Madara std compatible
- CI: fix taplo version
- chore: add cache usage for `getEvents` and `getTransactionReceipt`
- fix: cairo1 contracts should be identified by their sierra class hash
- fix(cli): repair broken cli for da conf
- feat(client): on `add_declare_transaction` store sierra contract classes in
  the madara backend
- chore: use struct error in client/db
- fix: don't ignore Sierra to CASM mapping in genesis config
- refacto: early exit txs fee estimation when one fails
- dev: fix linter warning in README.md
- fix: remove waiting loop from `getTxReceipt`
- feat: types in `mp-transactions` impl a method to get their version
- feat: make L1 gas price a `const` of the `RuntimeConfig`
- fix: broken class hashes and contracts in genesis
- refactor: rename LAST_SYNCED_L1_BLOCK to be more clear
- chore: add headers to da calldata, fix eth da in sovereign mode
- refacto(simulate_tx): move logic to the client
- chore: added ca-certificate in DockerFile for SSL related issues
- chore(primitives/commitment): remove crate
- chore(primitives/block/header): remove starknet-trie dependent fields
- refacto(primitives/db): add a temporary way to get a fake global state root
- feat(rpc): add starknet_version and eth_l1_gas_fee on block header
- fix(spec_version): spec version now returning 0.5.1
- chore: feature flags for avail and celestia DA
- feat(rpc): added support for v0.5.1 JSON-RPC specs
- feat(rpc): added ordered messages/events in trace fields
- feat(rpc): support for starknet.rs v0.5.1 version
- feat(rpc): added execution resources in trace fields
- feat(rpc): added state diff field in trace fields
- refactor: removed benchmarking folder and traces of CI pipeline
- fix: decouple is_query into is_query and offset_version
- feat: add sierra to casm class hash mapping to genesis assets
- chore: remove ArgentMulticall from genesis assets
- feat: remove `seq_addr_updated` from `GenesisData`
- chore: added prometheus metrics for da layer
- chore: bump celestia rpc crate version
- fix(DA): run the proof first then the state update
- fix: `prove_current_block` is called after `update_state`
- ci: add foundry ci task to push workflow
- fix: first tx for non deployed account is valid
- fix: incorrect base url for fetching config
- feat: add predeployed accounts to genesis state
- feat(rpc): Added starknet_simulateTransactions
- fix: Change serialization of bitvec to &[u8] in merkle tree to avoid memory
  uninitialized
- chore: change SCARB config version for foundry CI
- feat(da): update da calldata encoding to v0.11.0 spec, da conf examples, da
  conf flag, da-tests in CI
- refactor: use `map` in `estimate_fee` to stop computation on error
- fix(node/commands): md5 are also checked when running setup --from-local
- feat(data-availability): extend eth config with poll interval
- fix(snos-output): expose snos codec, remove unused `get_starknet_messages`
  runtime method, and unnecessary mp-snos-output dependencies
- feat(program-hash): add new pallet constant for Starknet OS progam hash;
  expose runtime getter method; add dedicated crate to manage versions
- feat(runtime): expose fee token address getter method
- feat(settlement): run client thread responsible for pushing state updates and
  messaging on Ethereum
- feat(settlement): starknet core contract tests with anvil sandbox
- fix(rpc-test): incorrect node url
- feat(settlement): e2e test with Madara node settling on Ethereum contract
- refactor: use `map` in `estimate_fee` to stop computation on error
- fix: `tempdir` crate has been deprecated; use `tempfile` instead
- dev: add avail and celestia crates behind a feature flag
- dev: replace md5 with sha3_256 hash function
- feat: fixing getNonce Rpc Call and adding a new test
- refactor: use Zaun crate for Starknet core contract bindings
- refactor: use Anvil sandbox from Zaun crate
- feat(rpc): estimateMessageFee RPC call implementation

## v0.6.0

- chore: release v0.6.0
- refacto: substrate/starknet names in rpc library
- feat(rpc): Added starknet_getTransactionStatus and removed
  starknet_pendingTransactions
- feat(rpc): add starknet_specVersion rpc + added test for future support
- docs: Added v0.6.0-rc5 documentation above the rpc method functions
- dev(deps): bump starknet rs, use Eq for EmmitedEvents comparaison
- test(rust-rpc-test): use undeclared contracts for declare transactions testing
- build: update blockifier, fix divergent substrat block hash
- chore: remove tests that run in wasm and native, only wasm from now
- chore: split StarknetRpcApi trait in two, like in openRPC specs
- refacto: move starknet runtime api in it's own crate
- chore: update README.md and getting-started.md
- chore: remove crates that have been copy-pasted from plkdtSDK
- feat(rpc): return deployed contract address and actual fee in transaction
  receipt
- fix: Wait for 1 minute for transaction to be processed in
  get_transaction_receipt rpc
- ci: Fix starknet foundry sncast not found
- fix: Ensure transaction checks are compatible with starknet-rs
- ci: Run Starknet Foundry tests against Madara RPC
- fix: add name, symbol and decimals to fee token storage
- fix: dependencies for dockerfile and binaries
- docs: add translation of madara beast article to spanish
- chore: update starknet-js version in faucet-setup docs
- dev(compilation): add incremental compilation
- feat(rpc): add support for bulk estimate fee
- feat: add argent multicall contract to genesis
- chore(data-availability): update avail-subxt to version 0.4.0
- fix(ci): setup should fetch files from local config
- chore: deprecate `madara-app` and `madara-dev-explorer` modules
- chore(data-availability-avail): implement fire and forget, and add ws
  reconnection logic
- chore: update `polkadot-sdk` to `release-polkadot-v1.3.0`
- feat: fallback default file for DA and Settlement configuration files

## v0.5.0

- chore: release v0.5.0
- test: add transaction pool logic unit tests
- feat(client): spawn a task that listen to storage changes and build the
  resulting commiment state diff for each block
- dev(StarknetRPC): log error received from node before mapping to
  InternalServerError
- fix: change 'nonce too high' to log in debug instead of info
- chore: update deps, vm ressource fee cost are now FixedU128, and stored in an
  hashmap
- ci: change jobs order in the workflow
- ci: run integrations tests in the same runner as build
- ci: replace ci cache with rust-cache
- fix(transactions): remove `nonce` field from InvokeV0 tx
- feat(transactions): don't enforce ordering in validate_unsigned for invokeV0
- test(pallet): add function to get braavos hash
- fix: event commitment documentation typo
- ci: added testing key generation in the ci
- fix(starknet-rpc-test): init one request client per runtime
- test: validate Nonce for unsigned user txs
- fix: fixed declare V0 placeholder with the hash of an empty list of felts
- feat(cli): `run` is the by default command when running the `madara` bin
- refacto(cli): `run` and `setup` commands are defined in their own files
- refacto(cli): `run.testnet` argument removed in favor of the substrate native
  `chain` arg
- feat(cli): `run.fetch_chain_spec` argument removed in favor of the substrate
  native `chain` arg
- feat(cli): `setup` require a source file, either from an url or a path on the
  local filesystem
- chore(cli): use `Url`, `Path` and `PathBuf` types rather than `String`
- refacto(cli): moved the pallet/chain_spec/utils methods to the node crate
- feat(cli): `madara_path` arg has been remove, we use the substrate native
  `base_path` arg instead
- feat(cli): sharingan chain specs are loaded during the compilation, not
  downloaded from github
- refacto(pallet/starknet): `GenesisLoader` refactored as `GenesisData` + a
  `base_path` field
- feat(cli): for `run` param `--dev` now imply `--tmp`, as it is in substrate
- test(starknet-rpc-test): run all tests against a single madara node
- fix(service): confusing message when node starts (output the actual sealing
  method being used)
- refactor(sealing): how the sealing mode is passed into runtime
- feat(sealing): finalization for instant sealing
- test(starknet-js-test): run basic starknetjs compatibility tests again the
  madara node
- feat(cache-option): add an option to enable aggressive caching in command-line
  parameters

## v0.4.0

- chore: release v0.4.0
- feat: better management of custom configurations for genesis assets
- feat: use actual vm resource costs
- fix: add setup and run for rpc tests
- fix: fix clap for run command
- fix: add `madara_path` flag for setup command
- fix: add official references to configs files
- fix: cargo update and `main` branch prettier fix
- fix: fix sharingan chain spec
- fix: update madara infra to main branch
- fix: update `Cargo.lock`
- fix: rpc test failing
- refactor: exported chain id constant in mp-chain-id crate and added one for
  SN_MAIN
- ci: disable pr close workflow
- ci: add ci verification for detecting genesis changes and config hashes
- test: add e2e test for `estimate_fee`

## v0.3.0

- chore: release v0.3.0
- chore: big transaction type refactoring
- chore: split `primitives` crates into multiple smaller crates
- chore: improve logging about transaction when nonce is too high
- chore: add real class hash values for genesis config
- fix: use specific commit for avail and celestia
- fix: change dep of rustdoc on push
- fix: initial_gas set to max_fee and fixed fee not being charged when max_fee=0
- fix: correct value of compiled_class_hash in RPCTransaction
- fix: std feature import in transactions crate
- fix: replace all calls to `transmute` by calls `from_raw_parts`
- fix: estimate_fee should make sure all transaction have a version being
  2^128 + 1 or 2^128+2 depending on the tx type
- feat: modify the hash_bytes functions in `poseidon` and `pedersen` for dynamic
  data length
- feat: print development accounts at node startup
- feat: unification of the DA interface
- feat: bump starknet-core to 0.6.0 and remove InvokeV0
- feat: use resolver 2 for cargo in the workspace
- feat: impl tx execution and verification as traits
- perf: reduce the amount of data stored in the runtime and use the Substrate
  block to as source of data in the client
- perf: use perfect hash function in calculate_l1_gas_by_vm_usage
- build: restructure code for rust latest version
- build: bump rustc nightly version to 1.74 date
- buid: add rust-analyzer to toolchain components
- ci: scope cache by branch and add cache cleanup
- ci: increase threshold for codecov to 1%
- test: add `starknet-rpc-test` crate to the workspace
- test: add test to check tx signed by OZ account can be signed with Argent pk
- buid: add rust-analyzer to toolchain components
- ci: increase threshold for codecov to 1%
- replace all calls to `transmute` by calls `from_raw_parts`
- big transaction type refactoring
- impl tx execution and verification as traits
- reduce the amount of data stored in the runtime and use the Substrate block to
  as source of data in the client
- perf: use perfect hash function in calculate_l1_gas_by_vm_usage
- chore: add tests for tx hashing
- split `primitives` crates into multiple smaller crates
- fix: std feature import in transactions crate
- chore: improve logging about transaction when nonce is too high
- fix: rpc tests and background node run
- test: add tests for simulate tx offset
- test: add tests for tx hashing
- fix: bring back messages in transaction receipts
- feat: starknet os program output primitive

## v0.2.0

- add-contributors: `0xAsten`, `m-kus`, `joaopereira12`, `kasteph`
- ci: add verification if build-spec is working
- ci: added wasm to test
- ci: disable benchmark for pushes and pr's
- ci: fix docker and binaries build
- ci: don't enforce changelog on PR's with label `dependencies`
- doc: added translation of madara beast article.md to portuguese and russian
- doc: app chain template added in README
- fix: RPC getClassAt cairo legacy program code encoding
- fix: build-spec not working by setting the madara-path always and fetching
  relevant files
- fix: events are emitted in correct sequential order
- fix: expected event idx in continuation tokens in test responses
- fix: update RPC URL to use localhost instead of 0.0.0.0 in hurl.config file
- fix: update the default port for running Madara locally in getting-started.md
  file from 9933 to 9944.
- fix: replace the 0 initial gas value with u128::MAX because view call
  entrypoints were failing
- chore: remove global state root
- chore: cairo-contracts compilation scripts & docs are updated, cairo_0
  contracts recompiled
- chore: rebase of core deps and 0.12.1

## v0.1.0

- ci: rm codespell task and rm .codespellignore
- feat: refactor flags on tests
- feat: fetch config files from gh repo
- refactor: remove config files from the code
- ci: stop closing stale issues
- ci: reactivate changelog enforcement
- cli: change dev flag behaviour and created alias for base and madara path
- configs: fix genesis.json refs to link the config folder
- ci: downgraded windows runner to windows-latest
- ci: added windows binaries build and upload the binaries to the release page
- ci: add `CHANGELOG.md` and enforce it is edited for each PR on `main`
- fix: removed `madara_runtime` as a dependency in the client crates and make
  errors more expressive
- fix: state root bug fix where the tree was stored in runtime _before_ being
  committed
- feat: add a `genesis_loader` for the node and mocking
- feat: add `madara_tsukuyomi` as a submodule
- branding: use new logo in the README
- dev: Get the block status from the actual block in get_block_with_tx_hashes
- fix: l1-l2 messaging
- dev : clean contracts and compiled files<|MERGE_RESOLUTION|>--- conflicted
+++ resolved
@@ -2,16 +2,13 @@
 
 ## Next release
 
-<<<<<<< HEAD
 - feat: add integration tests for block production
-=======
 - ci: add coveralls report
 - test: added tests for declare and deploy transactions
 - fix: pending block must always be returned in rpc even if none is in db
 - fix: fixed the starting block arg with an ignore_block_order argument
 - docs: fixed Docker Compose instructions
 - fix: removed unused dependencies with udeps and machete
->>>>>>> d45dc388
 - feat: add devnet via `--devnet` cli argument
 - refactor: class import from FGW
 - code docs: documented how get_storage_at is implemented
