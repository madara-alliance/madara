--- conflicted
+++ resolved
@@ -2,12 +2,9 @@
 
 ## Next release
 
-<<<<<<< HEAD
 - docs: fixed Docker Compose instructions
-=======
 - feat: add devnet via `--devnet` cli argument
 - refactor: class import from FGW
->>>>>>> 06065054
 - code docs: documented how get_storage_at is implemented
 - fix: L1 rpc <=> network mismatch
 - feat: rpc versioning
