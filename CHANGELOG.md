--- conflicted
+++ resolved
@@ -2,11 +2,8 @@
 
 ## Next release
 
-<<<<<<< HEAD
 - perf(db): contract key history now using rocksdb iterators for history
-=======
 - fix(root): Cleaned state root commitments crate
->>>>>>> 94be89e9
 - fix(hash): declare tx v0 hash computation
 - perf(db): db contract history parallel fetching and batching
 - remove RuntimeApi on RPC
