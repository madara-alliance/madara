--- conflicted
+++ resolved
@@ -2,11 +2,8 @@
 
 ## Next release
 
-<<<<<<< HEAD
 - refactor: optimise get_events RPC
-=======
 - feat(docker): add dockerfile and docker-compose
->>>>>>> 65cc66e6
 - fix: fix implementation `get_storage_at()` for `BlockifierStateAdapter`
 - fix(sync): Fix end condition of the l2 sync
 - fix(rpc): fix chain id method for mainnet
