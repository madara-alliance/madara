git # Deoxys Changelog

## Next release

<<<<<<< HEAD
- feat(storage): removed dependance on `StateUpdateWrapper`
=======
- CI: add `cargo test` on PR
- refactor: remove dead code on `Struct Starknet<..>`
>>>>>>> f719c8d7
- feat(storage): state diff are now stored for each block
- fix: verify_l2
- feat(rpc): remove duplicated code, add mod 'utils'
- feat(storage): started migrating storage to the bonsai-lib
- fix: fix crashing cases on `get_block_with_receipts`
- fix: fix get_events minor issues
- fix: l1HandlerTx computed for commit
- refactor: optimise get_events RPC
- fix(root): fixed state commitments broken due to genesis loader
- feat(docker): add dockerfile and docker-compose
- fix: fix implementation `get_storage_at()` for `BlockifierStateAdapter`
- fix(sync): Fix end condition of the l2 sync
- fix(rpc): fix chain id method for mainnet
- fix(class): Fix Sierra classes conversion (missing abis)
- fix(compute): Fixed prepare_data_availability_modes computation
- feat(rpc): add pending block to `get_block_with_receipts` rpc call
- chore: update bonsai-trie (benefit from perf boost)
- feat(rpc): add `get_block_with_receipts` rpc call
- refactor: remove crate mp-state, mp-fee, mp-messages
- fix(class): Fix class conversions to support legacy Sierra versions
- feat: rebase blockifier
- feat(check): Added a state root check to ensure synced compatibility
- feat(metrics): Add prometheus metrics for mapping worker
- feat(storage): finished migrating contract storage to our backend bonsai trie dbs
- feat(storage): set up type-safe bonsai storage abstractions for usage in RPC
- fix(root): fix state root computation
- refactor: refactor mc-db crate
- feat(api_key): api key passed to FetchConfig correctly
- feat(api_key): Added support for --gateway-api to avoid rate limit from the gateway
- fix(latest): Retrieve latest synced block via internal client
- perf(l2 sync): parallelize commitment computation and refactor part of l2 io sync
- refactor: rpc methods and removed rpc-core
- feat: add an optional TUI dashboard
- feat(bonsai): Bumped bonsai lib to latest opti
- refactor(generic): reduced runtime dependence on generics
- fix(sync): Cleaned mc-sync isolating fetch process + added shared SyncStatus
- feat(self-hosted): host our own runner
- fix(deps): Removed unused dependencies
- feat(multi-trie): Added support for persistent storage tries
- feat(pending): added support for pending blocks in RPC requests
- perf(l2 sync): parallel fetching of blocks, classes, state updates
- fix l1 thread to reflect correct state_root, block_number, block_hash
- fix: remove gas_price and update starknet-rs from fork (temporary fix)
- fix(root): got state root to work (does not support class root yet)
- refactor(substrate_hash): Substrate hash is now retrieved via rpc client in
  `l2.rs`
- fix(worflows): fix toolchain and cache issue
- feat: Removal of the hardcoded mainnet configuration
- refactor: pass new CI
- fix(workflows): Fix deoxys CI
- feat(rpc): add_invoke_tx, add_deploy_account_tx, add_declare_tx
- feat(rpc): tx_receipt, re-execute tx
- feat(script): added CI scripts for starting Deoxys and comparing JSON RPC
  calls
- perf(verify_l2): parallelized l2 state root update
- perf(state_commitment): parallelized state commitment hash computations
- fix(L1): fix l1 thread with battle tested implementation + removed l1-l2
- fix: update and store ConfigFetch in l2 sync(), chainId rpc call
- fix: get_events paging with continuation_token
- fix(class): #125
- fix(getStorageAt): #28
- fix(genesis): #107
- fix(class): #32 #33 #34
- fix(class): #116
- feat(class): download classes from sequencer
- feat: update and store highest block hash and number from sequencer
- feat: store events in block, return events in call get_transaction_receipt
- fix: updating outdated links to external resources in documentation
- feat(client/data-availability): implement custom error handling
- fix: get_block_by_block_hash then default rather than error
- feat(rpc): added `get_state_update` real values from DA db
- feat: add transparent representation to `Felt252Wrapper`
- feat(rpc/trace_api): add `trace_block_transaction`
- chore(db): changed the way hashes are encoded
- feat(rpc/trace_api): add `trace_transaction`

## v0.7.0

- chore: release v0.7.0
- refacto: remove abusive `TryInto` impl
- dev: optimize tx trace creation
- dev: make Madara std compatible
- CI: fix taplo version
- chore: add cache usage for `getEvents` and `getTransactionReceipt`
- fix: cairo1 contracts should be identified by their sierra class hash
- fix(cli): repair broken cli for da conf
- feat(client): on `add_declare_transaction` store sierra contract classes in
  the madara backend
- chore: use struct error in client/db
- fix: don't ignore Sierra to CASM mapping in genesis config
- refacto: early exit txs fee estimation when one fails
- dev: fix linter warning in README.md
- fix: remove waiting loop from `getTxReceipt`
- feat: types in `mp-transactions` impl a method to get their version
- feat: make L1 gas price a `const` of the `RuntimeConfig`
- fix: broken class hashes and contracts in genesis
- refactor: rename LAST_SYNCED_L1_BLOCK to be more clear
- chore: add headers to da calldata, fix eth da in sovereign mode
- refacto(simulate_tx): move logic to the client
- chore: added ca-certificate in DockerFile for SSL related issues
- chore(primitives/commitment): remove crate
- chore(primitives/block/header): remove starknet-trie dependent fields
- refacto(primitives/db): add a temporary way to get a fake global state root
- feat(rpc): add starknet_version and eth_l1_gas_fee on block header
- fix(spec_version): spec version now returning 0.5.1
- chore: feature flags for avail and celestia DA
- feat(rpc): added support for v0.5.1 JSON-RPC specs
- feat(rpc): added ordered messages/events in trace fields
- feat(rpc): support for starknet.rs v0.5.1 version
- feat(rpc): added execution resources in trace fields
- feat(rpc): added state diff field in trace fields
- refactor: removed benchmarking folder and traces of CI pipeline
- fix: decouple is_query into is_query and offset_version
- feat: add sierra to casm class hash mapping to genesis assets
- chore: remove ArgentMulticall from genesis assets
- feat: remove `seq_addr_updated` from `GenesisData`
- chore: added prometheus metrics for da layer
- chore: bump celestia rpc crate version
- fix(DA): run the proof first then the state update
- fix: `prove_current_block` is called after `update_state`
- ci: add foundry ci task to push workflow
- fix: first tx for non deployed account is valid
- fix: incorrect base url for fetching config
- feat: add predeployed accounts to genesis state
- feat(rpc): Added starknet_simulateTransactions
- fix: Change serialization of bitvec to &[u8] in merkle tree to avoid memory
  uninitialized
- chore: change SCARB config version for foundry CI
- feat(da): update da calldata encoding to v0.11.0 spec, da conf examples, da
  conf flag, da-tests in CI
- refactor: use `map` in `estimate_fee` to stop computation on error
- fix(node/commands): md5 are also checked when running setup --from-local
- feat(data-availability): extend eth config with poll interval
- fix(snos-output): expose snos codec, remove unused `get_starknet_messages`
  runtime method, and unnecessary mp-snos-output dependencies
- feat(program-hash): add new pallet constant for Starknet OS progam hash;
  expose runtime getter method; add dedicated crate to manage versions
- feat(runtime): expose fee token address getter method
- feat(settlement): run client thread responsible for pushing state updates and
  messaging on Ethereum
- feat(settlement): starknet core contract tests with anvil sandbox
- fix(rpc-test): incorrect node url
- feat(settlement): e2e test with Madara node settling on Ethereum contract
- refactor: use `map` in `estimate_fee` to stop computation on error
- fix: `tempdir` crate has been deprecated; use `tempfile` instead
- dev: add avail and celestia crates behind a feature flag
- dev: replace md5 with sha3_256 hash function
- feat: fixing getNonce Rpc Call and adding a new test
- refactor: use Zaun crate for Starknet core contract bindings
- refactor: use Anvil sandbox from Zaun crate
- feat(rpc): estimateMessageFee RPC call implementation

## v0.6.0

- chore: release v0.6.0
- refacto: substrate/starknet names in rpc library
- feat(rpc): Added starknet_getTransactionStatus and removed
  starknet_pendingTransactions
- feat(rpc): add starknet_specVersion rpc + added test for future support
- docs: Added v0.6.0-rc5 documentation above the rpc method functions
- dev(deps): bump starknet rs, use Eq for EmmitedEvents comparaison
- test(rust-rpc-test): use undeclared contracts for declare transactions testing
- build: update blockifier, fix divergent substrat block hash
- chore: remove tests that run in wasm and native, only wasm from now
- chore: split StarknetRpcApi trait in two, like in openRPC specs
- refacto: move starknet runtime api in it's own crate
- chore: update README.md and getting-started.md
- chore: remove crates that have been copy-pasted from plkdtSDK
- feat(rpc): return deployed contract address and actual fee in transaction
  receipt
- fix: Wait for 1 minute for transaction to be processed in
  get_transaction_receipt rpc
- ci: Fix starknet foundry sncast not found
- fix: Ensure transaction checks are compatible with starknet-rs
- ci: Run Starknet Foundry tests against Madara RPC
- fix: add name, symbol and decimals to fee token storage
- fix: dependencies for dockerfile and binaries
- docs: add translation of madara beast article to spanish
- chore: update starknet-js version in faucet-setup docs
- dev(compilation): add incremental compilation
- feat(rpc): add support for bulk estimate fee
- feat: add argent multicall contract to genesis
- chore(data-availability): update avail-subxt to version 0.4.0
- fix(ci): setup should fetch files from local config
- chore: deprecate `madara-app` and `madara-dev-explorer` modules
- chore(data-availability-avail): implement fire and forget, and add ws
  reconnection logic
- chore: update `polkadot-sdk` to `release-polkadot-v1.3.0`
- feat: fallback default file for DA and Settlement configuration files

## v0.5.0

- chore: release v0.5.0
- test: add transaction pool logic unit tests
- feat(client): spawn a task that listen to storage changes and build the
  resulting commiment state diff for each block
- dev(StarknetRPC): log error received from node before mapping to
  InternalServerError
- fix: change 'nonce too high' to log in debug instead of info
- chore: update deps, vm ressource fee cost are now FixedU128, and stored in an
  hashmap
- ci: change jobs order in the workflow
- ci: run integrations tests in the same runner as build
- ci: replace ci cache with rust-cache
- fix(transactions): remove `nonce` field from InvokeV0 tx
- feat(transactions): don't enforce ordering in validate_unsigned for invokeV0
- test(pallet): add function to get braavos hash
- fix: event commitment documentation typo
- ci: added testing key generation in the ci
- fix(starknet-rpc-test): init one request client per runtime
- test: validate Nonce for unsigned user txs
- fix: fixed declare V0 placeholder with the hash of an empty list of felts
- feat(cli): `run` is the by default command when running the `madara` bin
- refacto(cli): `run` and `setup` commands are defined in their own files
- refacto(cli): `run.testnet` argument removed in favor of the substrate native
  `chain` arg
- feat(cli): `run.fetch_chain_spec` argument removed in favor of the substrate
  native `chain` arg
- feat(cli): `setup` require a source file, either from an url or a path on the
  local filesystem
- chore(cli): use `Url`, `Path` and `PathBuf` types rather than `String`
- refacto(cli): moved the pallet/chain_spec/utils methods to the node crate
- feat(cli): `madara_path` arg has been remove, we use the substrate native
  `base_path` arg instead
- feat(cli): sharingan chain specs are loaded during the compilation, not
  downloaded from github
- refacto(pallet/starknet): `GenesisLoader` refactored as `GenesisData` + a
  `base_path` field
- feat(cli): for `run` param `--dev` now imply `--tmp`, as it is in substrate
- test(starknet-rpc-test): run all tests against a single madara node
- fix(service): confusing message when node starts (output the actual sealing
  method being used)
- refactor(sealing): how the sealing mode is passed into runtime
- feat(sealing): finalization for instant sealing
- test(starknet-js-test): run basic starknetjs compatibility tests again the
  madara node
- feat(cache-option): add an option to enable aggressive caching in command-line
  parameters

## v0.4.0

- chore: release v0.4.0
- feat: better management of custom configurations for genesis assets
- feat: use actual vm resource costs
- fix: add setup and run for rpc tests
- fix: fix clap for run command
- fix: add `madara_path` flag for setup command
- fix: add official references to configs files
- fix: cargo update and `main` branch prettier fix
- fix: fix sharingan chain spec
- fix: update madara infra to main branch
- fix: update `Cargo.lock`
- fix: rpc test failing
- refactor: exported chain id constant in mp-chain-id crate and added one for
  SN_MAIN
- ci: disable pr close workflow
- ci: add ci verification for detecting genesis changes and config hashes
- test: add e2e test for `estimate_fee`

## v0.3.0

- chore: release v0.3.0
- chore: big transaction type refactoring
- chore: split `primitives` crates into multiple smaller crates
- chore: improve logging about transaction when nonce is too high
- chore: add real class hash values for genesis config
- fix: use specific commit for avail and celestia
- fix: change dep of rustdoc on push
- fix: initial_gas set to max_fee and fixed fee not being charged when max_fee=0
- fix: correct value of compiled_class_hash in RPCTransaction
- fix: std feature import in transactions crate
- fix: replace all calls to `transmute` by calls `from_raw_parts`
- fix: estimate_fee should make sure all transaction have a version being
  2^128 + 1 or 2^128+2 depending on the tx type
- feat: modify the hash_bytes functions in `poseidon` and `pedersen` for dynamic
  data length
- feat: print development accounts at node startup
- feat: unification of the DA interface
- feat: bump starknet-core to 0.6.0 and remove InvokeV0
- feat: use resolver 2 for cargo in the workspace
- feat: impl tx execution and verification as traits
- perf: reduce the amount of data stored in the runtime and use the Substrate
  block to as source of data in the client
- perf: use perfect hash function in calculate_l1_gas_by_vm_usage
- build: restructure code for rust latest version
- build: bump rustc nightly version to 1.74 date
- buid: add rust-analyzer to toolchain components
- ci: scope cache by branch and add cache cleanup
- ci: increase threshold for codecov to 1%
- test: add `starknet-rpc-test` crate to the workspace
- test: add test to check tx signed by OZ account can be signed with Argent pk
- buid: add rust-analyzer to toolchain components
- ci: increase threshold for codecov to 1%
- replace all calls to `transmute` by calls `from_raw_parts`
- big transaction type refactoring
- impl tx execution and verification as traits
- reduce the amount of data stored in the runtime and use the Substrate block to
  as source of data in the client
- perf: use perfect hash function in calculate_l1_gas_by_vm_usage
- chore: add tests for tx hashing
- split `primitives` crates into multiple smaller crates
- fix: std feature import in transactions crate
- chore: improve logging about transaction when nonce is too high
- fix: rpc tests and background node run
- test: add tests for simulate tx offset
- test: add tests for tx hashing
- fix: bring back messages in transaction receipts
- feat: starknet os program output primitive

## v0.2.0

- add-contributors: `0xAsten`, `m-kus`, `joaopereira12`, `kasteph`
- ci: add verification if build-spec is working
- ci: added wasm to test
- ci: disable benchmark for pushes and pr's
- ci: fix docker and binaries build
- ci: don't enforce changelog on PR's with label `dependencies`
- doc: added translation of madara beast article.md to portuguese and russian
- doc: app chain template added in README
- fix: RPC getClassAt cairo legacy program code encoding
- fix: build-spec not working by setting the madara-path always and fetching
  relevant files
- fix: events are emitted in correct sequential order
- fix: expected event idx in continuation tokens in test responses
- fix: update RPC URL to use localhost instead of 0.0.0.0 in hurl.config file
- fix: update the default port for running Madara locally in getting-started.md
  file from 9933 to 9944.
- fix: replace the 0 initial gas value with u128::MAX because view call
  entrypoints were failing
- chore: remove global state root
- chore: cairo-contracts compilation scripts & docs are updated, cairo_0
  contracts recompiled
- chore: rebase of core deps and 0.12.1

## v0.1.0

- ci: rm codespell task and rm .codespellignore
- feat: refactor flags on tests
- feat: fetch config files from gh repo
- refactor: remove config files from the code
- ci: stop closing stale issues
- ci: reactivate changelog enforcement
- cli: change dev flag behaviour and created alias for base and madara path
- configs: fix genesis.json refs to link the config folder
- ci: downgraded windows runner to windows-latest
- ci: added windows binaries build and upload the binaries to the release page
- ci: add `CHANGELOG.md` and enforce it is edited for each PR on `main`
- fix: removed `madara_runtime` as a dependency in the client crates and make
  errors more expressive
- fix: state root bug fix where the tree was stored in runtime _before_ being
  committed
- feat: add a `genesis_loader` for the node and mocking
- feat: add `madara_tsukuyomi` as a submodule
- branding: use new logo in the README
- dev: Get the block status from the actual block in get_block_with_tx_hashes
- fix: l1-l2 messaging
- dev : clean contracts and compiled files<|MERGE_RESOLUTION|>--- conflicted
+++ resolved
@@ -2,13 +2,10 @@
 
 ## Next release
 
-<<<<<<< HEAD
 - feat(storage): removed dependance on `StateUpdateWrapper`
-=======
+- feat(storage): state diff are now stored for each block
 - CI: add `cargo test` on PR
 - refactor: remove dead code on `Struct Starknet<..>`
->>>>>>> f719c8d7
-- feat(storage): state diff are now stored for each block
 - fix: verify_l2
 - feat(rpc): remove duplicated code, add mod 'utils'
 - feat(storage): started migrating storage to the bonsai-lib
