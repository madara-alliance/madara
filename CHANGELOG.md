--- conflicted
+++ resolved
@@ -2,12 +2,9 @@
 
 ## Next release
 
-<<<<<<< HEAD
 - fix(rpc): handle batched requests in middleware
-=======
 - fix(fgw): sync from other nodes and block signature
 - fix: added more launcher capabilities
->>>>>>> 77513291
 - fix(cleanup): Updated EditorConfig to 4-space indents
 - fix(tests): Fixed local testing scripts
 - fix: override chain config
