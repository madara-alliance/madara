--- conflicted
+++ resolved
@@ -2,11 +2,8 @@
 
 ## Next release
 
-<<<<<<< HEAD
-- fix: fgw now works with Juno and Pathfinder
-=======
+- fix(fgw): sync from other nodes and block signature
 - fix(cleanup): Updated EditorConfig to 4-space indents
->>>>>>> 4154165d
 - fix: override chain config
 - fix: estimate_fee should through an error if any txn fails
 - fix: rejected transaction block production panic
