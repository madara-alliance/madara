# Madara Changelog

## Next release

<<<<<<< HEAD
- refactor: refactor mc-sync crate, and remove mc-block-import crate
=======
- fix(gateway-client): fix v0.13.4 gateway deserialization
>>>>>>> a735a2d9
- chore: Merge entire madara-orchestrator project into this one
- fix(primitives): limit legacy class sizes
- fix(block_production): dynamic block closing now adds special address with prev block hash
- fix(rpc): call, simulate, estimate rpcs executed on top of the block, not at the start of it
- fix(compilation): crate-level compilation
- chore: Move crates under a madara subdir
- chore(nix): resolve flake and direnv compatibility issues
- fix: Gateway path fix
- fix: instrumentation code
- feat: block resource cap removed from the pending tick
- fix: replace class hash issue resolved + gas fees issue resolved
- fix: trim hash of eth state was failing with 0x0
- fix: devnet accounts getting deployed in sequencer mode
- fix(rpc): fix BroadcastedDeclareTxn V3 in starknet-types-rpc
- fix: oracle need condition
- fix(block_production): continue pending block now reexecutes the previous transactions
- feat(services): reworked Madara services for better cancellation control
- feat: fetch eth/strk price and sync strk gas price
- feat(block_production): continue pending block on restart
- feat(mempool): mempool transaction saving on db
- feat(mempool): mempool transaction limits
- feat(cli): madaraup quickfix
- feat(cli): added madaraup for v0.7.0
- refactor(rpc): replace starknet-rs by starknet-types-rpc
- fix(fgw): include `l1_to_l2_consumed_message` in L1 handler receipt
- feat(v0.8.0-rc0): storage proofs for rpc version v0.8.0
- feat(warp): added warp update to madara
- docs(readme): updated README.md docs and added Docker Compose support
- fix(log): define RUST_LOG=info by default
- fix(tracing): RUST_LOG filtering support
- fix(fgw): fetch class
- feat: possibility of starting madara & kakarot-rpc in docker
- feat(debug): service cancelling and profiling build
- feat(endpoint): added extra admin rpc endpoint for sensitive rpc calls
- fix(db): fix number of files in db, startup hang, ram issues and flushing issues
- fix: FeePayment conversion
- fix(block_production): get l2-to-l1 messages recursively from the call tree
- refactor: replace starknet-rs BlockId with types-rs BlockId and remove redundant mp_block::BlockId
- feat(fgw): added `add_transaction` for gateway client
- fix(fgw): include `l1_to_l2_consumed_message` in L1 handler receipt
- build: up starknet-rs, starknet-types, blockifier(v0.8.0), cairo
- feat(rpc): added `getCompiledCasm` method
- fix(error): Added a comment for non archive node L1 keys
- feat(confg): added chain config template and fgw example
- feat(v0.8.0-rc0): starknet_subscribeNewHeads
- fix(rocksdb): update max open files opt
- code: refactor to use otel tracing instead of prometheus (removed mc-metrics, added mc-analytics)
- fix(version constants): 0.13.2 was mapped to wrong constants
- fix(compilation): devnet contract artifacts are not compiled by `cargo build` anymore
- feat: add fgw get_block_traces
- refactor: use `hyper` & `tower` instead of `reqwest` for feeder client
- fix(namespace): versioning now works for methods without `starknet` namesapce
- fix(compile): wrong struct field being used in state map conversion
- fix: contract 0 state diff fixed
- refactor(rpc): re-worked rpc tower server and added proper websocket support
- fix(network): added the FGW and gateway url to the chain config
- fix(block_hash): block hash mismatch on transaction with an empty signature
- feat: declare v0, l1 handler support added
- feat: strk gas price cli param added
- fix(snos): added special address while closing block for SNOS
- fix(mempool): validator errors were ignored in `mempool/rsc/lib.rs`
- fix(primitives): fixed storage entries not being sorted in state commitment
- fix(devnet): devnet predeployed contracts stable address across systems (re)
- chore: Fixed README table format
- fix(cli): fixed devnet cli arguments
- fix(db): max rocksdb LOG files count and size and add more memory metrics
- fix(devnet): devnet predeployed contracts stable address across systems
- feat: gas fee flag added
- fix(mempool): fixed proptesting of the inner mempool
- fix(clippy): disallow printlns in workspace
- fix(db): storing a block needs to clear the current pending block
- fix(sync): Fixed pipeline stalling on machines with few cpu cores
- fix(rpc): handle batched requests in middleware
- chore: padded devnet address display with 64 chars
- feat(script): added more capabilities to the launcher script
- fix(fgw): sync from other nodes and block signature
- fix: added more launcher capabilities
- fix(cleanup): Updated EditorConfig to 4-space indents
- fix(tests): Fixed local testing scripts
- fix: override chain config
- fix: estimate_fee should through an error if any txn fails
- fix: rejected transaction block production panic
- fix(sync): pending block retrying mechanism
- feat(clean): dc_db: rename `DbBlockId::BlockN` to `DbBlockId::Number`
- feat(cli): Environment variables can be used to specify Madara parameters
- fix:(tests): Add testing feature to mc-db dev dependency (#294)
- feat: new crate gateway client & server
- test: Starknet-js basic tests added
- test: add block conversion task test
- fix(docs): updated readme and fixed launcher
- fix(ci): added gateway key to fix rate limit on tests
- feat(cli): launcher script and release workflows
- fix: cleaned cli settings for sequencer, devnet and full
- feat: move to karnot runner
- fix: docker file fixes for devnet
- fix(block-production): fix bouncer calculation and declared classes
- fix: Fix pending block sync and add real FGW tests
- test: tests added for verify and apply task in l2 sync
- fix: UDC cairo 0 migration & events logic fix
- fix: response of spec version rpc call fixed
- tests: integration test for l2 fetch task added
- refactor: calculate class hashes in devnet
- feat: add config file and preset configure chain
- refactor: change default chain id and add custom flag to override
- fix: generate a fixed set of public and private keys for devnet
- fix: defaulted l1 gas price in devnet mode
- fix: fixed anvil port value in tests
- fix: flaky tests in gas price worker fixed
- ci: add coveralls report
- test: added tests for declare and deploy transactions
- fix: pending block must always be returned in rpc even if none is in db
- fix: fixed the starting block arg with an ignore_block_order argument
- docs: fixed Docker Compose instructions
- fix: removed unused dependencies with udeps and machete
- feat: add devnet via `--devnet` cli argument
- refactor: class import from FGW
- code docs: documented how get_storage_at is implemented
- fix: L1 rpc <=> network mismatch
- feat: rpc versioning
- feat: bumping Starknet version from v0.13.2 to Starknet v0.13.2.1
- fix: replaced old namings with adapted namings
- refactor: block import is now centrally done in a single crate
- tests: add e2e tests for rpc read methods
- tests: add e2e tests for the node
- fix: fixed some readme stuff
- feat: gas price provider added for block production
- feat: l1 sync service
- feat: gas price worker for l1
- test: tests added for eth client and event subscription
- feat: Added l1->l2 messaging
- test: add unitests primitives
- tests: add e2e tests for the node
- tests: add tests for the rpcs endpoints
- fix: pending contract storage not stored properly
- test: add tests crate `db`
- fix: --sync-l1-disabled cli option (#225)
- feat: experimental block production and mempool
- refactor: L1BlockMetric is intialized inside the EthereumClient new function
- refactor: BlockMetrics divided in L1BlockMetrics and BlockMetrics
- test: tests added for eth client and event subscription
- feat: add support for Starknet version 0.13.2
- fix(l1): removed free l1 endpoint list
- removed l1.rs from the sync crate and refactored it with alloy inside eth crate
- refactor: removed l1.rs from the sync crate and refactored it with alloy inside eth crate
- refactor: eth client (l1 crate) refactored with alloy
- feat: added l1 crate (eth crate)
- fix(metrics): removed influx and added l2_state_size data
- fix: command to start the Madara client
- refactor: database error unification
- feat: raise file-descriptor limit
- fix: docker
- fix: pending storage & sequencer_provider
- refactor: support pending blocks & db crate
- refactor: new crate exec
- fix(issue): Removed unrelated link from issue template
- feat: adding new readme and github issue templates for codebase reorg
- fix: trace, execution state_diff
- refactor: store compiled contract class
- fix: rate limit on classes
- refactor: use Felt in DB
- fix: fix sepolia by updating bonsai-trie
- feat(class): change class definition storage
- fix: pending block sync
- fix: transaction traces
- feat: store tx receipts
- refactor: new type StarknetVersion
- refactor: update starknet-rs with Felt
- fix(rpc): fixed block not found error on get_class method
- fix (rpc): get_transaction_status
- fix(cleanup): clean up around the Cargo.toml files, error handling and cli arguments
- fix(db): fault tolerance (database is not corrupted when the node is unexpectedly shut down / killed)
- fix(rpc): fixed state update deserialization
- fix(hashes): fixed tx by hash retrieval
- fix(logs): fixed logs and get_state_update
- refactor: remove primitives/felt
- refactor: move convert.rs to felt_wrapper.rs
- fix(decode): fix mapping db decoding
- feat: store reverted txs hashes
- feat(l1): added l1 free rpc url if none is provided
- cleanup: clean DB statics
- refactor: improve compatibility without forks
- fix(metrics): fixed some metrics endpoints
- fix(metrics): fix prometheus endpoint port
- fix(hashes): Fix invoke tx hashes for version v3
- fix: re-add prometheus, doc cli args, log format
- fix(program): Changed visibility of program serializer + archived
- fix(classes): remove the classes ordenation to allow fork rebasements
- fix(felt): enforce Felt type as much as possible into compute_hash.rs
- fix(logs): fixed some logs and others
- fix(rpc): fixed block storage column
- chore: update dependencies
- fix(hashers): cleaned hashers using types core hashers and Felt
- refactor: remove substrate block storage
- feat(infra): Added boilerplate to deploy a grafana/prometheus dashboard
- refacor: use db hash
- refactor: l2-sync
- refactor: remove crate mp-mapping-sync
- fix(rpc): get_nonce
- fix(rpc): get_class
- refactor: mapping db
- perf(db): contract key history now using rocksdb iterators for history
- fix(root): Cleaned state root commitments crate
- fix(hash): declare tx v0 hash computation
- perf(db): db contract history parallel fetching and batching
- remove RuntimeApi on RPC
- feat(metrics): Added sync time metrics
- refactor: using const and OnceCell instead of lazy_static
- refactor: remove crate mp-storage
- feat(infra): corrected dockerfile + docker-compose
- fix(rpc): error handling
- fix(lib): updated core libs to match oss
- fix: state root - replaced_classes commit
- feat: fetch block and state update in only one request
- feat: added madara launcher script
- fix: creation of the block context
- fix: is_missing_class
- fix: state root - replaced_classes
- feat(db): backups
- fix: state root for nonce
- fix: store the first history in storage ket
- perf: improved perfs with parallelized iteration over tx hashes cache
- fix: graceful shutdown of rocksdb on ctrl+c
- fix: better error handling around l1 and l2 sync
- perf: compile with target_cpu=skylake by default
- perf: storage key with encode
- fix: bloc context blockifier
- feat: up blockifier to v0.6.0-rc.2
- fix: change bonsai-trie fork location
- refactor: remove L1HandlerTxFee
- feat: up blockifier to v0.6.0-rc.2
- refactor: remove L1HandlerTxFee
- refactor: remove blockifier dependencie
- perf: convert blocks in parallel
- feat(commitments): Joined hash computation in event and tx commitments
- feat(l2 sync): polling to get new blocks once sync has caught up with the chain
- perf: store key
- fix: sync, remove `unwrap` in storage
- fix(classes): Fixed classes on the RPC level by adding ordering and complete deserialisation
- fix: class update
- feat: store key/value in `--disble-root` mode
- fix: storage nonce and key/value
- fix: class and store updates and block desync after ctrl+c
- fix: compile without libm
- fix: genesis state_update
- refactor: optimize get_class_at
- fix: crash build genesis on restart
- fix(classes): Fixed sierra exception on block 31625 and added --starting-block arg
- fix(db): with new implementation ContractStorage
- fix: fee_type for `simulate_transactions` rpc call
- feat(rocksdb): replaced most async database operations iwth multigets and batched inserts
- fix: get_state_update with new storage
- up: starknet-rs
- fix: exec on receipt
- feat(RPC): refacto `trace_transaction` and `trace_block_transaction`
- fix(proposer_factory): Removed and clean a lot of stuff on Client side, mostly node crate
- feat(storage): removed the use of `BonsaiStorage` logs
- feat(storage): removed dependance on `StateUpdateWrapper`
- feat(storage): state diff are now stored for each block
- CI: fix toolchain
- CI: add `cargo test` on PR
- refactor: remove dead code on `Struct Starknet<..>`
- fix: verify_l2
- feat(rpc): remove duplicated code, add mod 'utils'
- feat(storage): started migrating storage to the bonsai-lib
- fix: fix crashing cases on `get_block_with_receipts`
- fix: fix get_events minor issues
- fix: l1HandlerTx computed for commit
- refactor: optimise get_events RPC
- fix(root): fixed state commitments broken due to genesis loader
- feat(docker): add dockerfile and docker-compose
- fix: fix implementation `get_storage_at()` for `BlockifierStateAdapter`
- fix(sync): Fix end condition of the l2 sync
- fix(rpc): fix chain id method for mainnet
- fix(class): Fix Sierra classes conversion (missing abis)
- fix(compute): Fixed prepare_data_availability_modes computation
- feat(rpc): add pending block to `get_block_with_receipts` rpc call
- chore: update bonsai-trie (benefit from perf boost)
- feat(rpc): add `get_block_with_receipts` rpc call
- refactor: remove crate mp-state, mp-fee, mp-messages
- fix(class): Fix class conversions to support legacy Sierra versions
- feat: rebase blockifier
- feat(check): Added a state root check to ensure synced compatibility
- feat(metrics): Add prometheus metrics for mapping worker
- feat(storage): finished migrating contract storage to our backend bonsai trie dbs
- feat(storage): set up type-safe bonsai storage abstractions for usage in RPC
- fix(root): fix state root computation
- refactor: refactor mc-db crate
- feat(api_key): api key passed to FetchConfig correctly
- feat(api_key): Added support for --gateway-api to avoid rate limit from the gateway
- fix(latest): Retrieve latest synced block via internal client
- perf(l2 sync): parallelize commitment computation and refactor part of l2 io sync
- refactor: rpc methods and removed rpc-core
- feat: add an optional TUI dashboard
- feat(bonsai): Bumped bonsai lib to latest opti
- refactor(generic): reduced runtime dependence on generics
- fix(sync): Cleaned mc-sync isolating fetch process + added shared SyncStatus
- feat(self-hosted): host our own runner
- fix(deps): Removed unused dependencies
- feat(multi-trie): Added support for persistent storage tries
- feat(pending): added support for pending blocks in RPC requests
- perf(l2 sync): parallel fetching of blocks, classes, state updates
- fix l1 thread to reflect correct state_root, block_number, block_hash
- fix: remove gas_price and update starknet-rs from fork (temporary fix)
- fix(root): got state root to work (does not support class root yet)
- refactor(substrate_hash): Substrate hash is now retrieved via rpc client in
  `l2.rs`
- fix(worflows): fix toolchain and cache issue
- feat: Removal of the hardcoded mainnet configuration
- refactor: pass new CI
- fix(workflows): Fix madara CI
- feat(rpc): add_invoke_tx, add_deploy_account_tx, add_declare_tx
- feat(rpc): tx_receipt, re-execute tx
- feat(script): added CI scripts for starting Madara and comparing JSON RPC
  calls
- perf(verify_l2): parallelized l2 state root update
- perf(state_commitment): parallelized state commitment hash computations
- fix(L1): fix l1 thread with battle tested implementation + removed l1-l2
- fix: update and store ConfigFetch in l2 sync(), chainId rpc call
- fix: get_events paging with continuation_token
- fix(class): #125
- fix(getStorageAt): #28
- fix(genesis): #107
- fix(class): #32 #33 #34
- fix(class): #116
- feat(class): download classes from sequencer
- feat: update and store highest block hash and number from sequencer
- feat: store events in block, return events in call get_transaction_receipt
- fix: updating outdated links to external resources in documentation
- feat(client/data-availability): implement custom error handling
- fix: get_block_by_block_hash then default rather than error
- feat(rpc): added `get_state_update` real values from DA db
- feat: add transparent representation to `Felt252Wrapper`
- feat(rpc/trace_api): add `trace_block_transaction`
- chore(db): changed the way hashes are encoded
- feat(rpc/trace_api): add `trace_transaction`

## v0.7.0

- chore: release v0.7.0
- refacto: remove abusive `TryInto` impl
- dev: optimize tx trace creation
- dev: make Madara std compatible
- CI: fix taplo version
- chore: add cache usage for `getEvents` and `getTransactionReceipt`
- fix: cairo1 contracts should be identified by their sierra class hash
- fix(cli): repair broken cli for da conf
- feat(client): on `add_declare_transaction` store sierra contract classes in
  the madara backend
- chore: use struct error in client/db
- fix: don't ignore Sierra to CASM mapping in genesis config
- refacto: early exit txs fee estimation when one fails
- dev: fix linter warning in README.md
- fix: remove waiting loop from `getTxReceipt`
- feat: types in `mp-transactions` impl a method to get their version
- feat: make L1 gas price a `const` of the `RuntimeConfig`
- fix: broken class hashes and contracts in genesis
- refactor: rename LAST_SYNCED_L1_BLOCK to be more clear
- chore: add headers to da calldata, fix eth da in sovereign mode
- refacto(simulate_tx): move logic to the client
- chore: added ca-certificate in DockerFile for SSL related issues
- chore(primitives/commitment): remove crate
- chore(primitives/block/header): remove starknet-trie dependent fields
- refacto(primitives/db): add a temporary way to get a fake global state root
- feat(rpc): add starknet_version and eth_l1_gas_fee on block header
- fix(spec_version): spec version now returning 0.5.1
- chore: feature flags for avail and celestia DA
- feat(rpc): added support for v0.5.1 JSON-RPC specs
- feat(rpc): added ordered messages/events in trace fields
- feat(rpc): support for starknet.rs v0.5.1 version
- feat(rpc): added execution resources in trace fields
- feat(rpc): added state diff field in trace fields
- refactor: removed benchmarking folder and traces of CI pipeline
- fix: decouple is_query into is_query and offset_version
- feat: add sierra to casm class hash mapping to genesis assets
- chore: remove ArgentMulticall from genesis assets
- feat: remove `seq_addr_updated` from `GenesisData`
- chore: added prometheus metrics for da layer
- chore: bump celestia rpc crate version
- fix(DA): run the proof first then the state update
- fix: `prove_current_block` is called after `update_state`
- ci: add foundry ci task to push workflow
- fix: first tx for non deployed account is valid
- fix: incorrect base url for fetching config
- feat: add predeployed accounts to genesis state
- feat(rpc): Added starknet_simulateTransactions
- fix: Change serialization of bitvec to &[u8] in merkle tree to avoid memory
  uninitialized
- chore: change SCARB config version for foundry CI
- feat(da): update da calldata encoding to v0.11.0 spec, da conf examples, da
  conf flag, da-tests in CI
- refactor: use `map` in `estimate_fee` to stop computation on error
- fix(node/commands): md5 are also checked when running setup --from-local
- feat(data-availability): extend eth config with poll interval
- fix(snos-output): expose snos codec, remove unused `get_starknet_messages`
  runtime method, and unnecessary mp-snos-output dependencies
- feat(program-hash): add new pallet constant for Starknet OS progam hash;
  expose runtime getter method; add dedicated crate to manage versions
- feat(runtime): expose fee token address getter method
- feat(settlement): run client thread responsible for pushing state updates and
  messaging on Ethereum
- feat(settlement): starknet core contract tests with anvil sandbox
- fix(rpc-test): incorrect node url
- feat(settlement): e2e test with Madara node settling on Ethereum contract
- refactor: use `map` in `estimate_fee` to stop computation on error
- fix: `tempdir` crate has been deprecated; use `tempfile` instead
- dev: add avail and celestia crates behind a feature flag
- dev: replace md5 with sha3_256 hash function
- feat: fixing getNonce Rpc Call and adding a new test
- refactor: use Zaun crate for Starknet core contract bindings
- refactor: use Anvil sandbox from Zaun crate
- feat(rpc): estimateMessageFee RPC call implementation

## v0.6.0

- chore: release v0.6.0
- refacto: substrate/starknet names in rpc library
- feat(rpc): Added starknet_getTransactionStatus and removed
  starknet_pendingTransactions
- feat(rpc): add starknet_specVersion rpc + added test for future support
- docs: Added v0.6.0-rc5 documentation above the rpc method functions
- dev(deps): bump starknet rs, use Eq for EmmitedEvents comparaison
- test(rust-rpc-test): use undeclared contracts for declare transactions testing
- build: update blockifier, fix divergent substrat block hash
- chore: remove tests that run in wasm and native, only wasm from now
- chore: split StarknetRpcApi trait in two, like in openRPC specs
- refacto: move starknet runtime api in it's own crate
- chore: update README.md and getting-started.md
- chore: remove crates that have been copy-pasted from plkdtSDK
- feat(rpc): return deployed contract address and actual fee in transaction
  receipt
- fix: Wait for 1 minute for transaction to be processed in
  get_transaction_receipt rpc
- ci: Fix starknet foundry sncast not found
- fix: Ensure transaction checks are compatible with starknet-rs
- ci: Run Starknet Foundry tests against Madara RPC
- fix: add name, symbol and decimals to fee token storage
- fix: dependencies for dockerfile and binaries
- docs: add translation of madara beast article to spanish
- chore: update starknet-js version in faucet-setup docs
- dev(compilation): add incremental compilation
- feat(rpc): add support for bulk estimate fee
- feat: add argent multicall contract to genesis
- chore(data-availability): update avail-subxt to version 0.4.0
- fix(ci): setup should fetch files from local config
- chore: deprecate `madara-app` and `madara-dev-explorer` modules
- chore(data-availability-avail): implement fire and forget, and add ws
  reconnection logic
- chore: update `polkadot-sdk` to `release-polkadot-v1.3.0`
- feat: fallback default file for DA and Settlement configuration files

## v0.5.0

- chore: release v0.5.0
- test: add transaction pool logic unit tests
- feat(client): spawn a task that listen to storage changes and build the
  resulting commiment state diff for each block
- dev(StarknetRPC): log error received from node before mapping to
  InternalServerError
- fix: change 'nonce too high' to log in debug instead of info
- chore: update deps, vm ressource fee cost are now FixedU128, and stored in an
  hashmap
- ci: change jobs order in the workflow
- ci: run integrations tests in the same runner as build
- ci: replace ci cache with rust-cache
- fix(transactions): remove `nonce` field from InvokeV0 tx
- feat(transactions): don't enforce ordering in validate_unsigned for invokeV0
- test(pallet): add function to get braavos hash
- fix: event commitment documentation typo
- ci: added testing key generation in the ci
- fix(starknet-rpc-test): init one request client per runtime
- test: validate Nonce for unsigned user txs
- fix: fixed declare V0 placeholder with the hash of an empty list of felts
- feat(cli): `run` is the by default command when running the `madara` bin
- refacto(cli): `run` and `setup` commands are defined in their own files
- refacto(cli): `run.testnet` argument removed in favor of the substrate native
  `chain` arg
- feat(cli): `run.fetch_chain_spec` argument removed in favor of the substrate
  native `chain` arg
- feat(cli): `setup` require a source file, either from an url or a path on the
  local filesystem
- chore(cli): use `Url`, `Path` and `PathBuf` types rather than `String`
- refacto(cli): moved the pallet/chain_spec/utils methods to the node crate
- feat(cli): `madara_path` arg has been remove, we use the substrate native
  `base_path` arg instead
- feat(cli): sharingan chain specs are loaded during the compilation, not
  downloaded from github
- refacto(pallet/starknet): `GenesisLoader` refactored as `GenesisData` + a
  `base_path` field
- feat(cli): for `run` param `--dev` now imply `--tmp`, as it is in substrate
- test(starknet-rpc-test): run all tests against a single madara node
- fix(service): confusing message when node starts (output the actual sealing
  method being used)
- refactor(sealing): how the sealing mode is passed into runtime
- feat(sealing): finalization for instant sealing
- test(starknet-js-test): run basic starknetjs compatibility tests again the
  madara node
- feat(cache-option): add an option to enable aggressive caching in command-line
  parameters

## v0.4.0

- chore: release v0.4.0
- feat: better management of custom configurations for genesis assets
- feat: use actual vm resource costs
- fix: add setup and run for rpc tests
- fix: fix clap for run command
- fix: add `madara_path` flag for setup command
- fix: add official references to configs files
- fix: cargo update and `main` branch prettier fix
- fix: fix sharingan chain spec
- fix: update madara infra to main branch
- fix: update `Cargo.lock`
- fix: rpc test failing
- refactor: exported chain id constant in mp-chain-id crate and added one for
  SN_MAIN
- ci: disable pr close workflow
- ci: add ci verification for detecting genesis changes and config hashes
- test: add e2e test for `estimate_fee`

## v0.3.0

- chore: release v0.3.0
- chore: big transaction type refactoring
- chore: split `primitives` crates into multiple smaller crates
- chore: improve logging about transaction when nonce is too high
- chore: add real class hash values for genesis config
- fix: use specific commit for avail and celestia
- fix: change dep of rustdoc on push
- fix: initial_gas set to max_fee and fixed fee not being charged when max_fee=0
- fix: correct value of compiled_class_hash in RPCTransaction
- fix: std feature import in transactions crate
- fix: replace all calls to `transmute` by calls `from_raw_parts`
- fix: estimate_fee should make sure all transaction have a version being
  2^128 + 1 or 2^128+2 depending on the tx type
- feat: modify the hash_bytes functions in `poseidon` and `pedersen` for dynamic
  data length
- feat: print development accounts at node startup
- feat: unification of the DA interface
- feat: bump starknet-core to 0.6.0 and remove InvokeV0
- feat: use resolver 2 for cargo in the workspace
- feat: impl tx execution and verification as traits
- perf: reduce the amount of data stored in the runtime and use the Substrate
  block to as source of data in the client
- perf: use perfect hash function in calculate_l1_gas_by_vm_usage
- build: restructure code for rust latest version
- build: bump rustc nightly version to 1.74 date
- buid: add rust-analyzer to toolchain components
- ci: scope cache by branch and add cache cleanup
- ci: increase threshold for codecov to 1%
- test: add `starknet-rpc-test` crate to the workspace
- test: add test to check tx signed by OZ account can be signed with Argent pk
- buid: add rust-analyzer to toolchain components
- ci: increase threshold for codecov to 1%
- replace all calls to `transmute` by calls `from_raw_parts`
- big transaction type refactoring
- impl tx execution and verification as traits
- reduce the amount of data stored in the runtime and use the Substrate block to
  as source of data in the client
- perf: use perfect hash function in calculate_l1_gas_by_vm_usage
- chore: add tests for tx hashing
- split `primitives` crates into multiple smaller crates
- fix: std feature import in transactions crate
- chore: improve logging about transaction when nonce is too high
- fix: rpc tests and background node run
- test: add tests for simulate tx offset
- test: add tests for tx hashing
- fix: bring back messages in transaction receipts
- feat: starknet os program output primitive

## v0.2.0

- add-contributors: `0xAsten`, `m-kus`, `joaopereira12`, `kasteph`
- ci: add verification if build-spec is working
- ci: added wasm to test
- ci: disable benchmark for pushes and pr's
- ci: fix docker and binaries build
- ci: don't enforce changelog on PR's with label `dependencies`
- doc: added translation of madara beast article.md to portuguese and russian
- doc: app chain template added in README
- fix: RPC getClassAt cairo legacy program code encoding
- fix: build-spec not working by setting the madara-path always and fetching
  relevant files
- fix: events are emitted in correct sequential order
- fix: expected event idx in continuation tokens in test responses
- fix: update RPC URL to use localhost instead of 0.0.0.0 in hurl.config file
- fix: update the default port for running Madara locally in getting-started.md
  file from 9933 to 9944.
- fix: replace the 0 initial gas value with u128::MAX because view call
  entrypoints were failing
- chore: remove global state root
- chore: cairo-contracts compilation scripts & docs are updated, cairo_0
  contracts recompiled
- chore: rebase of core deps and 0.12.1

## v0.1.0

- ci: rm codespell task and rm .codespellignore
- feat: refactor flags on tests
- feat: fetch config files from gh repo
- refactor: remove config files from the code
- ci: stop closing stale issues
- ci: reactivate changelog enforcement
- cli: change dev flag behaviour and created alias for base and madara path
- configs: fix genesis.json refs to link the config folder
- ci: downgraded windows runner to windows-latest
- ci: added windows binaries build and upload the binaries to the release page
- ci: add `CHANGELOG.md` and enforce it is edited for each PR on `main`
- fix: removed `madara_runtime` as a dependency in the client crates and make
  errors more expressive
- fix: state root bug fix where the tree was stored in runtime _before_ being
  committed
- feat: add a `genesis_loader` for the node and mocking
- feat: add `madara_tsukuyomi` as a submodule
- branding: use new logo in the README
- dev: Get the block status from the actual block in get_block_with_tx_hashes
- fix: l1-l2 messaging
- dev : clean contracts and compiled files
  [v0.8.7]: <https://github.com/crystalin/madara/compare/v0.8.0...v0.8.7><|MERGE_RESOLUTION|>--- conflicted
+++ resolved
@@ -2,11 +2,8 @@
 
 ## Next release
 
-<<<<<<< HEAD
 - refactor: refactor mc-sync crate, and remove mc-block-import crate
-=======
 - fix(gateway-client): fix v0.13.4 gateway deserialization
->>>>>>> a735a2d9
 - chore: Merge entire madara-orchestrator project into this one
 - fix(primitives): limit legacy class sizes
 - fix(block_production): dynamic block closing now adds special address with prev block hash
