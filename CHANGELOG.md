# Madara Changelog

## Next release

<<<<<<< HEAD
- test: Starknet-js basic tests added
=======
- test: add block conversion task test
- fix(docs): updated readme and fixed launcher
- fix(ci): added gateway key to fix rate limit on tests
- feat(cli): launcher script and release workflows
>>>>>>> 2e1c7390
- fix: cleaned cli settings for sequencer, devnet and full
- feat: move to karnot runner
- fix: docker file fixes for devnet
- fix(block-production): fix bouncer calculation and declared classes
- fix: Fix pending block sync and add real FGW tests
- test: tests added for verify and apply task in l2 sync
- fix: UDC cairo 0 migration & events logic fix
- fix: response of spec version rpc call fixed
- tests: integration test for l2 fetch task added
- refactor: calculate class hashes in devnet
- feat: add config file and preset configure chain
- refactor: change default chain id and add custom flag to override
- fix: generate a fixed set of public and private keys for devnet
- fix: defaulted l1 gas price in devnet mode
- fix: fixed anvil port value in tests
- fix: flaky tests in gas price worker fixed
- ci: add coveralls report
- test: added tests for declare and deploy transactions
- fix: pending block must always be returned in rpc even if none is in db
- fix: fixed the starting block arg with an ignore_block_order argument
- docs: fixed Docker Compose instructions
- fix: removed unused dependencies with udeps and machete
- feat: add devnet via `--devnet` cli argument
- refactor: class import from FGW
- code docs: documented how get_storage_at is implemented
- fix: L1 rpc <=> network mismatch
- feat: rpc versioning
- feat: bumping Starknet version from v0.13.2 to Starknet v0.13.2.1
- fix: replaced old namings with adapted namings
- refactor: block import is now centrally done in a single crate
- tests: add e2e tests for rpc read methods
- tests: add e2e tests for the node
- fix: fixed some readme stuff
- feat: gas price provider added for block production
- feat: l1 sync service
- feat: gas price worker for l1
- test: tests added for eth client and event subscription
- feat: Added l1->l2 messaging
- test: add unitests primitives
- tests: add e2e tests for the node
- tests: add tests for the rpcs endpoints
- fix: pending contract storage not stored properly
- test: add tests crate `db`
- fix: --sync-l1-disabled cli option (#225)
- feat: experimental block production and mempool
- refactor: L1BlockMetric is intialized inside the EthereumClient new function
- refactor: BlockMetrics divided in L1BlockMetrics and BlockMetrics
- test: tests added for eth client and event subscription
- feat: add support for Starknet version 0.13.2
- fix(l1): removed free l1 endpoint list
- removed l1.rs from the sync crate and refactored it with alloy inside eth crate
- refactor: removed l1.rs from the sync crate and refactored it with alloy inside eth crate
- refactor: eth client (l1 crate) refactored with alloy
- feat: added l1 crate (eth crate)
- fix(metrics): removed influx and added l2_state_size data
- fix: command to start the Madara client
- refactor: database error unification
- feat: raise file-descriptor limit
- fix: docker
- fix: pending storage & sequencer_provider
- refactor: support pending blocks & db crate
- refactor: new crate exec
- fix(issue): Removed unrelated link from issue template
- feat: adding new readme and github issue templates for codebase reorg
- fix: trace, execution state_diff
- refactor: store compiled contract class
- fix: rate limit on classes
- refactor: use Felt in DB
- fix: fix sepolia by updating bonsai-trie
- feat(class): change class definition storage
- fix: pending block sync
- fix: transaction traces
- feat: store tx receipts
- refactor: new type StarknetVersion
- refactor: update starknet-rs with Felt
- fix(rpc): fixed block not found error on get_class method
- fix (rpc): get_transaction_status
- fix(cleanup): clean up around the Cargo.toml files, error handling and cli arguments
- fix(db): fault tolerance (database is not corrupted when the node is unexpectedly shut down / killed)
- fix(rpc): fixed state update deserialization
- fix(hashes): fixed tx by hash retrieval
- fix(logs): fixed logs and get_state_update
- refactor: remove primitives/felt
- refactor: move convert.rs to felt_wrapper.rs
- fix(decode): fix mapping db decoding
- feat: store reverted txs hashes
- feat(l1): added l1 free rpc url if none is provided
- cleanup: clean DB statics
- refactor: improve compatibility without forks
- fix(metrics): fixed some metrics endpoints
- fix(metrics): fix prometheus endpoint port
- fix(hashes): Fix invoke tx hashes for version v3
- fix: re-add prometheus, doc cli args, log format
- fix(program): Changed visibility of program serializer + archived
- fix(classes): remove the classes ordenation to allow fork rebasements
- fix(felt): enforce Felt type as much as possible into compute_hash.rs
- fix(logs): fixed some logs and others
- fix(rpc): fixed block storage column
- chore: update dependencies
- fix(hashers): cleaned hashers using types core hashers and Felt
- refactor: remove substrate block storage
- feat(infra): Added boilerplate to deploy a grafana/prometheus dashboard
- refacor: use db hash
- refactor: l2-sync
- refactor: remove crate mp-mapping-sync
- fix(rpc): get_nonce
- fix(rpc): get_class
- refactor: mapping db
- perf(db): contract key history now using rocksdb iterators for history
- fix(root): Cleaned state root commitments crate
- fix(hash): declare tx v0 hash computation
- perf(db): db contract history parallel fetching and batching
- remove RuntimeApi on RPC
- feat(metrics): Added sync time metrics
- refactor: using const and OnceCell instead of lazy_static
- refactor: remove crate mp-storage
- feat(infra): corrected dockerfile + docker-compose
- fix(rpc): error handling
- fix(lib): updated core libs to match oss
- fix: state root - replaced_classes commit
- feat: fetch block and state update in only one request
- feat: added madara launcher script
- fix: creation of the block context
- fix: is_missing_class
- fix: state root - replaced_classes
- feat(db): backups
- fix: state root for nonce
- fix: store the first history in storage ket
- perf: improved perfs with parallelized iteration over tx hashes cache
- fix: graceful shutdown of rocksdb on ctrl+c
- fix: better error handling around l1 and l2 sync
- perf: compile with target_cpu=skylake by default
- perf: storage key with encode
- fix: bloc context blockifier
- feat: up blockifier to v0.6.0-rc.2
- fix: change bonsai-trie fork location
- refactor: remove L1HandlerTxFee
- feat: up blockifier to v0.6.0-rc.2
- refactor: remove L1HandlerTxFee
- refactor: remove blockifier dependencie
- perf: convert blocks in parallel
- feat(commitments): Joined hash computation in event and tx commitments
- feat(l2 sync): polling to get new blocks once sync has caught up with the chain
- perf: store key
- fix: sync, remove `unwrap` in storage
- fix(classes): Fixed classes on the RPC level by adding ordering and complete deserialisation
- fix: class update
- feat: store key/value in `--disble-root` mode
- fix: storage nonce and key/value
- fix: class and store updates and block desync after ctrl+c
- fix: compile without libm
- fix: genesis state_update
- refactor: optimize get_class_at
- fix: crash build genesis on restart
- fix(classes): Fixed sierra exception on block 31625 and added --starting-block arg
- fix(db): with new implementation ContractStorage
- fix: fee_type for `simulate_transactions` rpc call
- feat(rocksdb): replaced most async database operations iwth multigets and batched inserts
- fix: get_state_update with new storage
- up: starknet-rs
- fix: exec on receipt
- feat(RPC): refacto `trace_transaction` and `trace_block_transaction`
- fix(proposer_factory): Removed and clean a lot of stuff on Client side, mostly node crate
- feat(storage): removed the use of `BonsaiStorage` logs
- feat(storage): removed dependance on `StateUpdateWrapper`
- feat(storage): state diff are now stored for each block
- CI: fix toolchain
- CI: add `cargo test` on PR
- refactor: remove dead code on `Struct Starknet<..>`
- fix: verify_l2
- feat(rpc): remove duplicated code, add mod 'utils'
- feat(storage): started migrating storage to the bonsai-lib
- fix: fix crashing cases on `get_block_with_receipts`
- fix: fix get_events minor issues
- fix: l1HandlerTx computed for commit
- refactor: optimise get_events RPC
- fix(root): fixed state commitments broken due to genesis loader
- feat(docker): add dockerfile and docker-compose
- fix: fix implementation `get_storage_at()` for `BlockifierStateAdapter`
- fix(sync): Fix end condition of the l2 sync
- fix(rpc): fix chain id method for mainnet
- fix(class): Fix Sierra classes conversion (missing abis)
- fix(compute): Fixed prepare_data_availability_modes computation
- feat(rpc): add pending block to `get_block_with_receipts` rpc call
- chore: update bonsai-trie (benefit from perf boost)
- feat(rpc): add `get_block_with_receipts` rpc call
- refactor: remove crate mp-state, mp-fee, mp-messages
- fix(class): Fix class conversions to support legacy Sierra versions
- feat: rebase blockifier
- feat(check): Added a state root check to ensure synced compatibility
- feat(metrics): Add prometheus metrics for mapping worker
- feat(storage): finished migrating contract storage to our backend bonsai trie dbs
- feat(storage): set up type-safe bonsai storage abstractions for usage in RPC
- fix(root): fix state root computation
- refactor: refactor mc-db crate
- feat(api_key): api key passed to FetchConfig correctly
- feat(api_key): Added support for --gateway-api to avoid rate limit from the gateway
- fix(latest): Retrieve latest synced block via internal client
- perf(l2 sync): parallelize commitment computation and refactor part of l2 io sync
- refactor: rpc methods and removed rpc-core
- feat: add an optional TUI dashboard
- feat(bonsai): Bumped bonsai lib to latest opti
- refactor(generic): reduced runtime dependence on generics
- fix(sync): Cleaned mc-sync isolating fetch process + added shared SyncStatus
- feat(self-hosted): host our own runner
- fix(deps): Removed unused dependencies
- feat(multi-trie): Added support for persistent storage tries
- feat(pending): added support for pending blocks in RPC requests
- perf(l2 sync): parallel fetching of blocks, classes, state updates
- fix l1 thread to reflect correct state_root, block_number, block_hash
- fix: remove gas_price and update starknet-rs from fork (temporary fix)
- fix(root): got state root to work (does not support class root yet)
- refactor(substrate_hash): Substrate hash is now retrieved via rpc client in
  `l2.rs`
- fix(worflows): fix toolchain and cache issue
- feat: Removal of the hardcoded mainnet configuration
- refactor: pass new CI
- fix(workflows): Fix madara CI
- feat(rpc): add_invoke_tx, add_deploy_account_tx, add_declare_tx
- feat(rpc): tx_receipt, re-execute tx
- feat(script): added CI scripts for starting Madara and comparing JSON RPC
  calls
- perf(verify_l2): parallelized l2 state root update
- perf(state_commitment): parallelized state commitment hash computations
- fix(L1): fix l1 thread with battle tested implementation + removed l1-l2
- fix: update and store ConfigFetch in l2 sync(), chainId rpc call
- fix: get_events paging with continuation_token
- fix(class): #125
- fix(getStorageAt): #28
- fix(genesis): #107
- fix(class): #32 #33 #34
- fix(class): #116
- feat(class): download classes from sequencer
- feat: update and store highest block hash and number from sequencer
- feat: store events in block, return events in call get_transaction_receipt
- fix: updating outdated links to external resources in documentation
- feat(client/data-availability): implement custom error handling
- fix: get_block_by_block_hash then default rather than error
- feat(rpc): added `get_state_update` real values from DA db
- feat: add transparent representation to `Felt252Wrapper`
- feat(rpc/trace_api): add `trace_block_transaction`
- chore(db): changed the way hashes are encoded
- feat(rpc/trace_api): add `trace_transaction`

## v0.7.0

- chore: release v0.7.0
- refacto: remove abusive `TryInto` impl
- dev: optimize tx trace creation
- dev: make Madara std compatible
- CI: fix taplo version
- chore: add cache usage for `getEvents` and `getTransactionReceipt`
- fix: cairo1 contracts should be identified by their sierra class hash
- fix(cli): repair broken cli for da conf
- feat(client): on `add_declare_transaction` store sierra contract classes in
  the madara backend
- chore: use struct error in client/db
- fix: don't ignore Sierra to CASM mapping in genesis config
- refacto: early exit txs fee estimation when one fails
- dev: fix linter warning in README.md
- fix: remove waiting loop from `getTxReceipt`
- feat: types in `mp-transactions` impl a method to get their version
- feat: make L1 gas price a `const` of the `RuntimeConfig`
- fix: broken class hashes and contracts in genesis
- refactor: rename LAST_SYNCED_L1_BLOCK to be more clear
- chore: add headers to da calldata, fix eth da in sovereign mode
- refacto(simulate_tx): move logic to the client
- chore: added ca-certificate in DockerFile for SSL related issues
- chore(primitives/commitment): remove crate
- chore(primitives/block/header): remove starknet-trie dependent fields
- refacto(primitives/db): add a temporary way to get a fake global state root
- feat(rpc): add starknet_version and eth_l1_gas_fee on block header
- fix(spec_version): spec version now returning 0.5.1
- chore: feature flags for avail and celestia DA
- feat(rpc): added support for v0.5.1 JSON-RPC specs
- feat(rpc): added ordered messages/events in trace fields
- feat(rpc): support for starknet.rs v0.5.1 version
- feat(rpc): added execution resources in trace fields
- feat(rpc): added state diff field in trace fields
- refactor: removed benchmarking folder and traces of CI pipeline
- fix: decouple is_query into is_query and offset_version
- feat: add sierra to casm class hash mapping to genesis assets
- chore: remove ArgentMulticall from genesis assets
- feat: remove `seq_addr_updated` from `GenesisData`
- chore: added prometheus metrics for da layer
- chore: bump celestia rpc crate version
- fix(DA): run the proof first then the state update
- fix: `prove_current_block` is called after `update_state`
- ci: add foundry ci task to push workflow
- fix: first tx for non deployed account is valid
- fix: incorrect base url for fetching config
- feat: add predeployed accounts to genesis state
- feat(rpc): Added starknet_simulateTransactions
- fix: Change serialization of bitvec to &[u8] in merkle tree to avoid memory
  uninitialized
- chore: change SCARB config version for foundry CI
- feat(da): update da calldata encoding to v0.11.0 spec, da conf examples, da
  conf flag, da-tests in CI
- refactor: use `map` in `estimate_fee` to stop computation on error
- fix(node/commands): md5 are also checked when running setup --from-local
- feat(data-availability): extend eth config with poll interval
- fix(snos-output): expose snos codec, remove unused `get_starknet_messages`
  runtime method, and unnecessary mp-snos-output dependencies
- feat(program-hash): add new pallet constant for Starknet OS progam hash;
  expose runtime getter method; add dedicated crate to manage versions
- feat(runtime): expose fee token address getter method
- feat(settlement): run client thread responsible for pushing state updates and
  messaging on Ethereum
- feat(settlement): starknet core contract tests with anvil sandbox
- fix(rpc-test): incorrect node url
- feat(settlement): e2e test with Madara node settling on Ethereum contract
- refactor: use `map` in `estimate_fee` to stop computation on error
- fix: `tempdir` crate has been deprecated; use `tempfile` instead
- dev: add avail and celestia crates behind a feature flag
- dev: replace md5 with sha3_256 hash function
- feat: fixing getNonce Rpc Call and adding a new test
- refactor: use Zaun crate for Starknet core contract bindings
- refactor: use Anvil sandbox from Zaun crate
- feat(rpc): estimateMessageFee RPC call implementation

## v0.6.0

- chore: release v0.6.0
- refacto: substrate/starknet names in rpc library
- feat(rpc): Added starknet_getTransactionStatus and removed
  starknet_pendingTransactions
- feat(rpc): add starknet_specVersion rpc + added test for future support
- docs: Added v0.6.0-rc5 documentation above the rpc method functions
- dev(deps): bump starknet rs, use Eq for EmmitedEvents comparaison
- test(rust-rpc-test): use undeclared contracts for declare transactions testing
- build: update blockifier, fix divergent substrat block hash
- chore: remove tests that run in wasm and native, only wasm from now
- chore: split StarknetRpcApi trait in two, like in openRPC specs
- refacto: move starknet runtime api in it's own crate
- chore: update README.md and getting-started.md
- chore: remove crates that have been copy-pasted from plkdtSDK
- feat(rpc): return deployed contract address and actual fee in transaction
  receipt
- fix: Wait for 1 minute for transaction to be processed in
  get_transaction_receipt rpc
- ci: Fix starknet foundry sncast not found
- fix: Ensure transaction checks are compatible with starknet-rs
- ci: Run Starknet Foundry tests against Madara RPC
- fix: add name, symbol and decimals to fee token storage
- fix: dependencies for dockerfile and binaries
- docs: add translation of madara beast article to spanish
- chore: update starknet-js version in faucet-setup docs
- dev(compilation): add incremental compilation
- feat(rpc): add support for bulk estimate fee
- feat: add argent multicall contract to genesis
- chore(data-availability): update avail-subxt to version 0.4.0
- fix(ci): setup should fetch files from local config
- chore: deprecate `madara-app` and `madara-dev-explorer` modules
- chore(data-availability-avail): implement fire and forget, and add ws
  reconnection logic
- chore: update `polkadot-sdk` to `release-polkadot-v1.3.0`
- feat: fallback default file for DA and Settlement configuration files

## v0.5.0

- chore: release v0.5.0
- test: add transaction pool logic unit tests
- feat(client): spawn a task that listen to storage changes and build the
  resulting commiment state diff for each block
- dev(StarknetRPC): log error received from node before mapping to
  InternalServerError
- fix: change 'nonce too high' to log in debug instead of info
- chore: update deps, vm ressource fee cost are now FixedU128, and stored in an
  hashmap
- ci: change jobs order in the workflow
- ci: run integrations tests in the same runner as build
- ci: replace ci cache with rust-cache
- fix(transactions): remove `nonce` field from InvokeV0 tx
- feat(transactions): don't enforce ordering in validate_unsigned for invokeV0
- test(pallet): add function to get braavos hash
- fix: event commitment documentation typo
- ci: added testing key generation in the ci
- fix(starknet-rpc-test): init one request client per runtime
- test: validate Nonce for unsigned user txs
- fix: fixed declare V0 placeholder with the hash of an empty list of felts
- feat(cli): `run` is the by default command when running the `madara` bin
- refacto(cli): `run` and `setup` commands are defined in their own files
- refacto(cli): `run.testnet` argument removed in favor of the substrate native
  `chain` arg
- feat(cli): `run.fetch_chain_spec` argument removed in favor of the substrate
  native `chain` arg
- feat(cli): `setup` require a source file, either from an url or a path on the
  local filesystem
- chore(cli): use `Url`, `Path` and `PathBuf` types rather than `String`
- refacto(cli): moved the pallet/chain_spec/utils methods to the node crate
- feat(cli): `madara_path` arg has been remove, we use the substrate native
  `base_path` arg instead
- feat(cli): sharingan chain specs are loaded during the compilation, not
  downloaded from github
- refacto(pallet/starknet): `GenesisLoader` refactored as `GenesisData` + a
  `base_path` field
- feat(cli): for `run` param `--dev` now imply `--tmp`, as it is in substrate
- test(starknet-rpc-test): run all tests against a single madara node
- fix(service): confusing message when node starts (output the actual sealing
  method being used)
- refactor(sealing): how the sealing mode is passed into runtime
- feat(sealing): finalization for instant sealing
- test(starknet-js-test): run basic starknetjs compatibility tests again the
  madara node
- feat(cache-option): add an option to enable aggressive caching in command-line
  parameters

## v0.4.0

- chore: release v0.4.0
- feat: better management of custom configurations for genesis assets
- feat: use actual vm resource costs
- fix: add setup and run for rpc tests
- fix: fix clap for run command
- fix: add `madara_path` flag for setup command
- fix: add official references to configs files
- fix: cargo update and `main` branch prettier fix
- fix: fix sharingan chain spec
- fix: update madara infra to main branch
- fix: update `Cargo.lock`
- fix: rpc test failing
- refactor: exported chain id constant in mp-chain-id crate and added one for
  SN_MAIN
- ci: disable pr close workflow
- ci: add ci verification for detecting genesis changes and config hashes
- test: add e2e test for `estimate_fee`

## v0.3.0

- chore: release v0.3.0
- chore: big transaction type refactoring
- chore: split `primitives` crates into multiple smaller crates
- chore: improve logging about transaction when nonce is too high
- chore: add real class hash values for genesis config
- fix: use specific commit for avail and celestia
- fix: change dep of rustdoc on push
- fix: initial_gas set to max_fee and fixed fee not being charged when max_fee=0
- fix: correct value of compiled_class_hash in RPCTransaction
- fix: std feature import in transactions crate
- fix: replace all calls to `transmute` by calls `from_raw_parts`
- fix: estimate_fee should make sure all transaction have a version being
  2^128 + 1 or 2^128+2 depending on the tx type
- feat: modify the hash_bytes functions in `poseidon` and `pedersen` for dynamic
  data length
- feat: print development accounts at node startup
- feat: unification of the DA interface
- feat: bump starknet-core to 0.6.0 and remove InvokeV0
- feat: use resolver 2 for cargo in the workspace
- feat: impl tx execution and verification as traits
- perf: reduce the amount of data stored in the runtime and use the Substrate
  block to as source of data in the client
- perf: use perfect hash function in calculate_l1_gas_by_vm_usage
- build: restructure code for rust latest version
- build: bump rustc nightly version to 1.74 date
- buid: add rust-analyzer to toolchain components
- ci: scope cache by branch and add cache cleanup
- ci: increase threshold for codecov to 1%
- test: add `starknet-rpc-test` crate to the workspace
- test: add test to check tx signed by OZ account can be signed with Argent pk
- buid: add rust-analyzer to toolchain components
- ci: increase threshold for codecov to 1%
- replace all calls to `transmute` by calls `from_raw_parts`
- big transaction type refactoring
- impl tx execution and verification as traits
- reduce the amount of data stored in the runtime and use the Substrate block to
  as source of data in the client
- perf: use perfect hash function in calculate_l1_gas_by_vm_usage
- chore: add tests for tx hashing
- split `primitives` crates into multiple smaller crates
- fix: std feature import in transactions crate
- chore: improve logging about transaction when nonce is too high
- fix: rpc tests and background node run
- test: add tests for simulate tx offset
- test: add tests for tx hashing
- fix: bring back messages in transaction receipts
- feat: starknet os program output primitive

## v0.2.0

- add-contributors: `0xAsten`, `m-kus`, `joaopereira12`, `kasteph`
- ci: add verification if build-spec is working
- ci: added wasm to test
- ci: disable benchmark for pushes and pr's
- ci: fix docker and binaries build
- ci: don't enforce changelog on PR's with label `dependencies`
- doc: added translation of madara beast article.md to portuguese and russian
- doc: app chain template added in README
- fix: RPC getClassAt cairo legacy program code encoding
- fix: build-spec not working by setting the madara-path always and fetching
  relevant files
- fix: events are emitted in correct sequential order
- fix: expected event idx in continuation tokens in test responses
- fix: update RPC URL to use localhost instead of 0.0.0.0 in hurl.config file
- fix: update the default port for running Madara locally in getting-started.md
  file from 9933 to 9944.
- fix: replace the 0 initial gas value with u128::MAX because view call
  entrypoints were failing
- chore: remove global state root
- chore: cairo-contracts compilation scripts & docs are updated, cairo_0
  contracts recompiled
- chore: rebase of core deps and 0.12.1

## v0.1.0

- ci: rm codespell task and rm .codespellignore
- feat: refactor flags on tests
- feat: fetch config files from gh repo
- refactor: remove config files from the code
- ci: stop closing stale issues
- ci: reactivate changelog enforcement
- cli: change dev flag behaviour and created alias for base and madara path
- configs: fix genesis.json refs to link the config folder
- ci: downgraded windows runner to windows-latest
- ci: added windows binaries build and upload the binaries to the release page
- ci: add `CHANGELOG.md` and enforce it is edited for each PR on `main`
- fix: removed `madara_runtime` as a dependency in the client crates and make
  errors more expressive
- fix: state root bug fix where the tree was stored in runtime _before_ being
  committed
- feat: add a `genesis_loader` for the node and mocking
- feat: add `madara_tsukuyomi` as a submodule
- branding: use new logo in the README
- dev: Get the block status from the actual block in get_block_with_tx_hashes
- fix: l1-l2 messaging
- dev : clean contracts and compiled files<|MERGE_RESOLUTION|>--- conflicted
+++ resolved
@@ -2,14 +2,11 @@
 
 ## Next release
 
-<<<<<<< HEAD
 - test: Starknet-js basic tests added
-=======
 - test: add block conversion task test
 - fix(docs): updated readme and fixed launcher
 - fix(ci): added gateway key to fix rate limit on tests
 - feat(cli): launcher script and release workflows
->>>>>>> 2e1c7390
 - fix: cleaned cli settings for sequencer, devnet and full
 - feat: move to karnot runner
 - fix: docker file fixes for devnet
