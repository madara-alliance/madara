--- conflicted
+++ resolved
@@ -2,13 +2,10 @@
 
 ## Next release
 
-<<<<<<< HEAD
 - feat: gas fee flag added
-=======
 - chore: padded devnet address display with 64 chars
 - feat(script): added more capabilities to the launcher script
 - fix(fgw): sync from other nodes and block signature
->>>>>>> fb38719f
 - fix: added more launcher capabilities
 - fix(cleanup): Updated EditorConfig to 4-space indents
 - fix(tests): Fixed local testing scripts
