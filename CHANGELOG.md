--- conflicted
+++ resolved
@@ -2,12 +2,9 @@
 
 ## Next release
 
-<<<<<<< HEAD
 - feat: add config file and preset configure chain
-=======
 - fix: defaulted l1 gas price in devnet mode
 - fix: fixed anvil port value in tests
->>>>>>> 0ac1f62b
 - ci: add coveralls report
 - test: added tests for declare and deploy transactions
 - fix: pending block must always be returned in rpc even if none is in db
