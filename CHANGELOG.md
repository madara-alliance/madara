--- conflicted
+++ resolved
@@ -2,12 +2,9 @@
 
 ## Next release
 
-<<<<<<< HEAD
 - fix(logs): fixed logs and get_state_update
-=======
 - refactor: remove primitives/felt
 - refactor: move convert.rs to felt_wrapper.rs
->>>>>>> 9007e87b
 - fix(decode): fix mapping db decoding
 - feat: store reverted txs hashes
 - feat(l1): added l1 free rpc url if none is provided
