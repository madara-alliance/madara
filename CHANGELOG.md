# Madara Changelog

## Next release

<<<<<<< HEAD
- fix(ci): added gateway key to fix rate limit on tests
=======
- feat(cli): launcher script and release workflows
- fix: cleaned cli settings for sequencer, devnet and full
>>>>>>> 283e371b
- feat: move to karnot runner
- fix: docker file fixes for devnet
- fix(block-production): fix bouncer calculation and declared classes
- fix: Fix pending block sync and add real FGW tests
- test: tests added for verify and apply task in l2 sync
- fix: UDC cairo 0 migration & events logic fix
- fix: response of spec version rpc call fixed
- tests: integration test for l2 fetch task added
- refactor: calculate class hashes in devnet
- feat: add config file and preset configure chain
- refactor: change default chain id and add custom flag to override
- fix: generate a fixed set of public and private keys for devnet
- fix: defaulted l1 gas price in devnet mode
- fix: fixed anvil port value in tests
- fix: flaky tests in gas price worker fixed
- ci: add coveralls report
- test: added tests for declare and deploy transactions
- fix: pending block must always be returned in rpc even if none is in db
- fix: fixed the starting block arg with an ignore_block_order argument
- docs: fixed Docker Compose instructions
- fix: removed unused dependencies with udeps and machete
- feat: add devnet via `--devnet` cli argument
- refactor: class import from FGW
- code docs: documented how get_storage_at is implemented
- fix: L1 rpc <=> network mismatch
- feat: rpc versioning
- feat: bumping Starknet version from v0.13.2 to Starknet v0.13.2.1
- fix: replaced old namings with adapted namings
- refactor: block import is now centrally done in a single crate
- tests: add e2e tests for rpc read methods
- tests: add e2e tests for the node
- fix: fixed some readme stuff
- feat: gas price provider added for block production
- feat: l1 sync service
- feat: gas price worker for l1
- test: tests added for eth client and event subscription
- feat: Added l1->l2 messaging
- test: add unitests primitives
- tests: add e2e tests for the node
- tests: add tests for the rpcs endpoints
- fix: pending contract storage not stored properly
- test: add tests crate `db`
- fix: --sync-l1-disabled cli option (#225)
- feat: experimental block production and mempool
- refactor: L1BlockMetric is intialized inside the EthereumClient new function
- refactor: BlockMetrics divided in L1BlockMetrics and BlockMetrics
- test: tests added for eth client and event subscription
- feat: add support for Starknet version 0.13.2
- fix(l1): removed free l1 endpoint list
- removed l1.rs from the sync crate and refactored it with alloy inside eth crate
- refactor: removed l1.rs from the sync crate and refactored it with alloy inside eth crate
- refactor: eth client (l1 crate) refactored with alloy
- feat: added l1 crate (eth crate)
- fix(metrics): removed influx and added l2_state_size data
- fix: command to start the Madara client
- refactor: database error unification
- feat: raise file-descriptor limit
- fix: docker
- fix: pending storage & sequencer_provider
- refactor: support pending blocks & db crate
- refactor: new crate exec
- fix(issue): Removed unrelated link from issue template
- feat: adding new readme and github issue templates for codebase reorg
- fix: trace, execution state_diff
- refactor: store compiled contract class
- fix: rate limit on classes
- refactor: use Felt in DB
- fix: fix sepolia by updating bonsai-trie
- feat(class): change class definition storage
- fix: pending block sync
- fix: transaction traces
- feat: store tx receipts
- refactor: new type StarknetVersion
- refactor: update starknet-rs with Felt
- fix(rpc): fixed block not found error on get_class method
- fix (rpc): get_transaction_status
- fix(cleanup): clean up around the Cargo.toml files, error handling and cli arguments
- fix(db): fault tolerance (database is not corrupted when the node is unexpectedly shut down / killed)
- fix(rpc): fixed state update deserialization
- fix(hashes): fixed tx by hash retrieval
- fix(logs): fixed logs and get_state_update
- refactor: remove primitives/felt
- refactor: move convert.rs to felt_wrapper.rs
- fix(decode): fix mapping db decoding
- feat: store reverted txs hashes
- feat(l1): added l1 free rpc url if none is provided
- cleanup: clean DB statics
- refactor: improve compatibility without forks
- fix(metrics): fixed some metrics endpoints
- fix(metrics): fix prometheus endpoint port
- fix(hashes): Fix invoke tx hashes for version v3
- fix: re-add prometheus, doc cli args, log format
- fix(program): Changed visibility of program serializer + archived
- fix(classes): remove the classes ordenation to allow fork rebasements
- fix(felt): enforce Felt type as much as possible into compute_hash.rs
- fix(logs): fixed some logs and others
- fix(rpc): fixed block storage column
- chore: update dependencies
- fix(hashers): cleaned hashers using types core hashers and Felt
- refactor: remove substrate block storage
- feat(infra): Added boilerplate to deploy a grafana/prometheus dashboard
- refacor: use db hash
- refactor: l2-sync
- refactor: remove crate mp-mapping-sync
- fix(rpc): get_nonce
- fix(rpc): get_class
- refactor: mapping db
- perf(db): contract key history now using rocksdb iterators for history
- fix(root): Cleaned state root commitments crate
- fix(hash): declare tx v0 hash computation
- perf(db): db contract history parallel fetching and batching
- remove RuntimeApi on RPC
- feat(metrics): Added sync time metrics
- refactor: using const and OnceCell instead of lazy_static
- refactor: remove crate mp-storage
- feat(infra): corrected dockerfile + docker-compose
- fix(rpc): error handling
- fix(lib): updated core libs to match oss
- fix: state root - replaced_classes commit
- feat: fetch block and state update in only one request
- feat: added madara launcher script
- fix: creation of the block context
- fix: is_missing_class
- fix: state root - replaced_classes
- feat(db): backups
- fix: state root for nonce
- fix: store the first history in storage ket
- perf: improved perfs with parallelized iteration over tx hashes cache
- fix: graceful shutdown of rocksdb on ctrl+c
- fix: better error handling around l1 and l2 sync
- perf: compile with target_cpu=skylake by default
- perf: storage key with encode
- fix: bloc context blockifier
- feat: up blockifier to v0.6.0-rc.2
- fix: change bonsai-trie fork location
- refactor: remove L1HandlerTxFee
- feat: up blockifier to v0.6.0-rc.2
- refactor: remove L1HandlerTxFee
- refactor: remove blockifier dependencie
- perf: convert blocks in parallel
- feat(commitments): Joined hash computation in event and tx commitments
- feat(l2 sync): polling to get new blocks once sync has caught up with the chain
- perf: store key
- fix: sync, remove `unwrap` in storage
- fix(classes): Fixed classes on the RPC level by adding ordering and complete deserialisation
- fix: class update
- feat: store key/value in `--disble-root` mode
- fix: storage nonce and key/value
- fix: class and store updates and block desync after ctrl+c
- fix: compile without libm
- fix: genesis state_update
- refactor: optimize get_class_at
- fix: crash build genesis on restart
- fix(classes): Fixed sierra exception on block 31625 and added --starting-block arg
- fix(db): with new implementation ContractStorage
- fix: fee_type for `simulate_transactions` rpc call
- feat(rocksdb): replaced most async database operations iwth multigets and batched inserts
- fix: get_state_update with new storage
- up: starknet-rs
- fix: exec on receipt
- feat(RPC): refacto `trace_transaction` and `trace_block_transaction`
- fix(proposer_factory): Removed and clean a lot of stuff on Client side, mostly node crate
- feat(storage): removed the use of `BonsaiStorage` logs
- feat(storage): removed dependance on `StateUpdateWrapper`
- feat(storage): state diff are now stored for each block
- CI: fix toolchain
- CI: add `cargo test` on PR
- refactor: remove dead code on `Struct Starknet<..>`
- fix: verify_l2
- feat(rpc): remove duplicated code, add mod 'utils'
- feat(storage): started migrating storage to the bonsai-lib
- fix: fix crashing cases on `get_block_with_receipts`
- fix: fix get_events minor issues
- fix: l1HandlerTx computed for commit
- refactor: optimise get_events RPC
- fix(root): fixed state commitments broken due to genesis loader
- feat(docker): add dockerfile and docker-compose
- fix: fix implementation `get_storage_at()` for `BlockifierStateAdapter`
- fix(sync): Fix end condition of the l2 sync
- fix(rpc): fix chain id method for mainnet
- fix(class): Fix Sierra classes conversion (missing abis)
- fix(compute): Fixed prepare_data_availability_modes computation
- feat(rpc): add pending block to `get_block_with_receipts` rpc call
- chore: update bonsai-trie (benefit from perf boost)
- feat(rpc): add `get_block_with_receipts` rpc call
- refactor: remove crate mp-state, mp-fee, mp-messages
- fix(class): Fix class conversions to support legacy Sierra versions
- feat: rebase blockifier
- feat(check): Added a state root check to ensure synced compatibility
- feat(metrics): Add prometheus metrics for mapping worker
- feat(storage): finished migrating contract storage to our backend bonsai trie dbs
- feat(storage): set up type-safe bonsai storage abstractions for usage in RPC
- fix(root): fix state root computation
- refactor: refactor mc-db crate
- feat(api_key): api key passed to FetchConfig correctly
- feat(api_key): Added support for --gateway-api to avoid rate limit from the gateway
- fix(latest): Retrieve latest synced block via internal client
- perf(l2 sync): parallelize commitment computation and refactor part of l2 io sync
- refactor: rpc methods and removed rpc-core
- feat: add an optional TUI dashboard
- feat(bonsai): Bumped bonsai lib to latest opti
- refactor(generic): reduced runtime dependence on generics
- fix(sync): Cleaned mc-sync isolating fetch process + added shared SyncStatus
- feat(self-hosted): host our own runner
- fix(deps): Removed unused dependencies
- feat(multi-trie): Added support for persistent storage tries
- feat(pending): added support for pending blocks in RPC requests
- perf(l2 sync): parallel fetching of blocks, classes, state updates
- fix l1 thread to reflect correct state_root, block_number, block_hash
- fix: remove gas_price and update starknet-rs from fork (temporary fix)
- fix(root): got state root to work (does not support class root yet)
- refactor(substrate_hash): Substrate hash is now retrieved via rpc client in
  `l2.rs`
- fix(worflows): fix toolchain and cache issue
- feat: Removal of the hardcoded mainnet configuration
- refactor: pass new CI
- fix(workflows): Fix madara CI
- feat(rpc): add_invoke_tx, add_deploy_account_tx, add_declare_tx
- feat(rpc): tx_receipt, re-execute tx
- feat(script): added CI scripts for starting Madara and comparing JSON RPC
  calls
- perf(verify_l2): parallelized l2 state root update
- perf(state_commitment): parallelized state commitment hash computations
- fix(L1): fix l1 thread with battle tested implementation + removed l1-l2
- fix: update and store ConfigFetch in l2 sync(), chainId rpc call
- fix: get_events paging with continuation_token
- fix(class): #125
- fix(getStorageAt): #28
- fix(genesis): #107
- fix(class): #32 #33 #34
- fix(class): #116
- feat(class): download classes from sequencer
- feat: update and store highest block hash and number from sequencer
- feat: store events in block, return events in call get_transaction_receipt
- fix: updating outdated links to external resources in documentation
- feat(client/data-availability): implement custom error handling
- fix: get_block_by_block_hash then default rather than error
- feat(rpc): added `get_state_update` real values from DA db
- feat: add transparent representation to `Felt252Wrapper`
- feat(rpc/trace_api): add `trace_block_transaction`
- chore(db): changed the way hashes are encoded
- feat(rpc/trace_api): add `trace_transaction`

## v0.7.0

- chore: release v0.7.0
- refacto: remove abusive `TryInto` impl
- dev: optimize tx trace creation
- dev: make Madara std compatible
- CI: fix taplo version
- chore: add cache usage for `getEvents` and `getTransactionReceipt`
- fix: cairo1 contracts should be identified by their sierra class hash
- fix(cli): repair broken cli for da conf
- feat(client): on `add_declare_transaction` store sierra contract classes in
  the madara backend
- chore: use struct error in client/db
- fix: don't ignore Sierra to CASM mapping in genesis config
- refacto: early exit txs fee estimation when one fails
- dev: fix linter warning in README.md
- fix: remove waiting loop from `getTxReceipt`
- feat: types in `mp-transactions` impl a method to get their version
- feat: make L1 gas price a `const` of the `RuntimeConfig`
- fix: broken class hashes and contracts in genesis
- refactor: rename LAST_SYNCED_L1_BLOCK to be more clear
- chore: add headers to da calldata, fix eth da in sovereign mode
- refacto(simulate_tx): move logic to the client
- chore: added ca-certificate in DockerFile for SSL related issues
- chore(primitives/commitment): remove crate
- chore(primitives/block/header): remove starknet-trie dependent fields
- refacto(primitives/db): add a temporary way to get a fake global state root
- feat(rpc): add starknet_version and eth_l1_gas_fee on block header
- fix(spec_version): spec version now returning 0.5.1
- chore: feature flags for avail and celestia DA
- feat(rpc): added support for v0.5.1 JSON-RPC specs
- feat(rpc): added ordered messages/events in trace fields
- feat(rpc): support for starknet.rs v0.5.1 version
- feat(rpc): added execution resources in trace fields
- feat(rpc): added state diff field in trace fields
- refactor: removed benchmarking folder and traces of CI pipeline
- fix: decouple is_query into is_query and offset_version
- feat: add sierra to casm class hash mapping to genesis assets
- chore: remove ArgentMulticall from genesis assets
- feat: remove `seq_addr_updated` from `GenesisData`
- chore: added prometheus metrics for da layer
- chore: bump celestia rpc crate version
- fix(DA): run the proof first then the state update
- fix: `prove_current_block` is called after `update_state`
- ci: add foundry ci task to push workflow
- fix: first tx for non deployed account is valid
- fix: incorrect base url for fetching config
- feat: add predeployed accounts to genesis state
- feat(rpc): Added starknet_simulateTransactions
- fix: Change serialization of bitvec to &[u8] in merkle tree to avoid memory
  uninitialized
- chore: change SCARB config version for foundry CI
- feat(da): update da calldata encoding to v0.11.0 spec, da conf examples, da
  conf flag, da-tests in CI
- refactor: use `map` in `estimate_fee` to stop computation on error
- fix(node/commands): md5 are also checked when running setup --from-local
- feat(data-availability): extend eth config with poll interval
- fix(snos-output): expose snos codec, remove unused `get_starknet_messages`
  runtime method, and unnecessary mp-snos-output dependencies
- feat(program-hash): add new pallet constant for Starknet OS progam hash;
  expose runtime getter method; add dedicated crate to manage versions
- feat(runtime): expose fee token address getter method
- feat(settlement): run client thread responsible for pushing state updates and
  messaging on Ethereum
- feat(settlement): starknet core contract tests with anvil sandbox
- fix(rpc-test): incorrect node url
- feat(settlement): e2e test with Madara node settling on Ethereum contract
- refactor: use `map` in `estimate_fee` to stop computation on error
- fix: `tempdir` crate has been deprecated; use `tempfile` instead
- dev: add avail and celestia crates behind a feature flag
- dev: replace md5 with sha3_256 hash function
- feat: fixing getNonce Rpc Call and adding a new test
- refactor: use Zaun crate for Starknet core contract bindings
- refactor: use Anvil sandbox from Zaun crate
- feat(rpc): estimateMessageFee RPC call implementation

## v0.6.0

- chore: release v0.6.0
- refacto: substrate/starknet names in rpc library
- feat(rpc): Added starknet_getTransactionStatus and removed
  starknet_pendingTransactions
- feat(rpc): add starknet_specVersion rpc + added test for future support
- docs: Added v0.6.0-rc5 documentation above the rpc method functions
- dev(deps): bump starknet rs, use Eq for EmmitedEvents comparaison
- test(rust-rpc-test): use undeclared contracts for declare transactions testing
- build: update blockifier, fix divergent substrat block hash
- chore: remove tests that run in wasm and native, only wasm from now
- chore: split StarknetRpcApi trait in two, like in openRPC specs
- refacto: move starknet runtime api in it's own crate
- chore: update README.md and getting-started.md
- chore: remove crates that have been copy-pasted from plkdtSDK
- feat(rpc): return deployed contract address and actual fee in transaction
  receipt
- fix: Wait for 1 minute for transaction to be processed in
  get_transaction_receipt rpc
- ci: Fix starknet foundry sncast not found
- fix: Ensure transaction checks are compatible with starknet-rs
- ci: Run Starknet Foundry tests against Madara RPC
- fix: add name, symbol and decimals to fee token storage
- fix: dependencies for dockerfile and binaries
- docs: add translation of madara beast article to spanish
- chore: update starknet-js version in faucet-setup docs
- dev(compilation): add incremental compilation
- feat(rpc): add support for bulk estimate fee
- feat: add argent multicall contract to genesis
- chore(data-availability): update avail-subxt to version 0.4.0
- fix(ci): setup should fetch files from local config
- chore: deprecate `madara-app` and `madara-dev-explorer` modules
- chore(data-availability-avail): implement fire and forget, and add ws
  reconnection logic
- chore: update `polkadot-sdk` to `release-polkadot-v1.3.0`
- feat: fallback default file for DA and Settlement configuration files

## v0.5.0

- chore: release v0.5.0
- test: add transaction pool logic unit tests
- feat(client): spawn a task that listen to storage changes and build the
  resulting commiment state diff for each block
- dev(StarknetRPC): log error received from node before mapping to
  InternalServerError
- fix: change 'nonce too high' to log in debug instead of info
- chore: update deps, vm ressource fee cost are now FixedU128, and stored in an
  hashmap
- ci: change jobs order in the workflow
- ci: run integrations tests in the same runner as build
- ci: replace ci cache with rust-cache
- fix(transactions): remove `nonce` field from InvokeV0 tx
- feat(transactions): don't enforce ordering in validate_unsigned for invokeV0
- test(pallet): add function to get braavos hash
- fix: event commitment documentation typo
- ci: added testing key generation in the ci
- fix(starknet-rpc-test): init one request client per runtime
- test: validate Nonce for unsigned user txs
- fix: fixed declare V0 placeholder with the hash of an empty list of felts
- feat(cli): `run` is the by default command when running the `madara` bin
- refacto(cli): `run` and `setup` commands are defined in their own files
- refacto(cli): `run.testnet` argument removed in favor of the substrate native
  `chain` arg
- feat(cli): `run.fetch_chain_spec` argument removed in favor of the substrate
  native `chain` arg
- feat(cli): `setup` require a source file, either from an url or a path on the
  local filesystem
- chore(cli): use `Url`, `Path` and `PathBuf` types rather than `String`
- refacto(cli): moved the pallet/chain_spec/utils methods to the node crate
- feat(cli): `madara_path` arg has been remove, we use the substrate native
  `base_path` arg instead
- feat(cli): sharingan chain specs are loaded during the compilation, not
  downloaded from github
- refacto(pallet/starknet): `GenesisLoader` refactored as `GenesisData` + a
  `base_path` field
- feat(cli): for `run` param `--dev` now imply `--tmp`, as it is in substrate
- test(starknet-rpc-test): run all tests against a single madara node
- fix(service): confusing message when node starts (output the actual sealing
  method being used)
- refactor(sealing): how the sealing mode is passed into runtime
- feat(sealing): finalization for instant sealing
- test(starknet-js-test): run basic starknetjs compatibility tests again the
  madara node
- feat(cache-option): add an option to enable aggressive caching in command-line
  parameters

## v0.4.0

- chore: release v0.4.0
- feat: better management of custom configurations for genesis assets
- feat: use actual vm resource costs
- fix: add setup and run for rpc tests
- fix: fix clap for run command
- fix: add `madara_path` flag for setup command
- fix: add official references to configs files
- fix: cargo update and `main` branch prettier fix
- fix: fix sharingan chain spec
- fix: update madara infra to main branch
- fix: update `Cargo.lock`
- fix: rpc test failing
- refactor: exported chain id constant in mp-chain-id crate and added one for
  SN_MAIN
- ci: disable pr close workflow
- ci: add ci verification for detecting genesis changes and config hashes
- test: add e2e test for `estimate_fee`

## v0.3.0

- chore: release v0.3.0
- chore: big transaction type refactoring
- chore: split `primitives` crates into multiple smaller crates
- chore: improve logging about transaction when nonce is too high
- chore: add real class hash values for genesis config
- fix: use specific commit for avail and celestia
- fix: change dep of rustdoc on push
- fix: initial_gas set to max_fee and fixed fee not being charged when max_fee=0
- fix: correct value of compiled_class_hash in RPCTransaction
- fix: std feature import in transactions crate
- fix: replace all calls to `transmute` by calls `from_raw_parts`
- fix: estimate_fee should make sure all transaction have a version being
  2^128 + 1 or 2^128+2 depending on the tx type
- feat: modify the hash_bytes functions in `poseidon` and `pedersen` for dynamic
  data length
- feat: print development accounts at node startup
- feat: unification of the DA interface
- feat: bump starknet-core to 0.6.0 and remove InvokeV0
- feat: use resolver 2 for cargo in the workspace
- feat: impl tx execution and verification as traits
- perf: reduce the amount of data stored in the runtime and use the Substrate
  block to as source of data in the client
- perf: use perfect hash function in calculate_l1_gas_by_vm_usage
- build: restructure code for rust latest version
- build: bump rustc nightly version to 1.74 date
- buid: add rust-analyzer to toolchain components
- ci: scope cache by branch and add cache cleanup
- ci: increase threshold for codecov to 1%
- test: add `starknet-rpc-test` crate to the workspace
- test: add test to check tx signed by OZ account can be signed with Argent pk
- buid: add rust-analyzer to toolchain components
- ci: increase threshold for codecov to 1%
- replace all calls to `transmute` by calls `from_raw_parts`
- big transaction type refactoring
- impl tx execution and verification as traits
- reduce the amount of data stored in the runtime and use the Substrate block to
  as source of data in the client
- perf: use perfect hash function in calculate_l1_gas_by_vm_usage
- chore: add tests for tx hashing
- split `primitives` crates into multiple smaller crates
- fix: std feature import in transactions crate
- chore: improve logging about transaction when nonce is too high
- fix: rpc tests and background node run
- test: add tests for simulate tx offset
- test: add tests for tx hashing
- fix: bring back messages in transaction receipts
- feat: starknet os program output primitive

## v0.2.0

- add-contributors: `0xAsten`, `m-kus`, `joaopereira12`, `kasteph`
- ci: add verification if build-spec is working
- ci: added wasm to test
- ci: disable benchmark for pushes and pr's
- ci: fix docker and binaries build
- ci: don't enforce changelog on PR's with label `dependencies`
- doc: added translation of madara beast article.md to portuguese and russian
- doc: app chain template added in README
- fix: RPC getClassAt cairo legacy program code encoding
- fix: build-spec not working by setting the madara-path always and fetching
  relevant files
- fix: events are emitted in correct sequential order
- fix: expected event idx in continuation tokens in test responses
- fix: update RPC URL to use localhost instead of 0.0.0.0 in hurl.config file
- fix: update the default port for running Madara locally in getting-started.md
  file from 9933 to 9944.
- fix: replace the 0 initial gas value with u128::MAX because view call
  entrypoints were failing
- chore: remove global state root
- chore: cairo-contracts compilation scripts & docs are updated, cairo_0
  contracts recompiled
- chore: rebase of core deps and 0.12.1

## v0.1.0

- ci: rm codespell task and rm .codespellignore
- feat: refactor flags on tests
- feat: fetch config files from gh repo
- refactor: remove config files from the code
- ci: stop closing stale issues
- ci: reactivate changelog enforcement
- cli: change dev flag behaviour and created alias for base and madara path
- configs: fix genesis.json refs to link the config folder
- ci: downgraded windows runner to windows-latest
- ci: added windows binaries build and upload the binaries to the release page
- ci: add `CHANGELOG.md` and enforce it is edited for each PR on `main`
- fix: removed `madara_runtime` as a dependency in the client crates and make
  errors more expressive
- fix: state root bug fix where the tree was stored in runtime _before_ being
  committed
- feat: add a `genesis_loader` for the node and mocking
- feat: add `madara_tsukuyomi` as a submodule
- branding: use new logo in the README
- dev: Get the block status from the actual block in get_block_with_tx_hashes
- fix: l1-l2 messaging
- dev : clean contracts and compiled files<|MERGE_RESOLUTION|>--- conflicted
+++ resolved
@@ -2,12 +2,9 @@
 
 ## Next release
 
-<<<<<<< HEAD
 - fix(ci): added gateway key to fix rate limit on tests
-=======
 - feat(cli): launcher script and release workflows
 - fix: cleaned cli settings for sequencer, devnet and full
->>>>>>> 283e371b
 - feat: move to karnot runner
 - fix: docker file fixes for devnet
 - fix(block-production): fix bouncer calculation and declared classes
