--- conflicted
+++ resolved
@@ -2,12 +2,9 @@
 
 ## Next release
 
-<<<<<<< HEAD
 - fix: fgw now works with Juno and Pathfinder
-=======
 - fix: override chain config
 - fix: estimate_fee should through an error if any txn fails
->>>>>>> 66543dde
 - fix: rejected transaction block production panic
 - fix(sync): pending block retrying mechanism
 - feat(clean): dc_db: rename `DbBlockId::BlockN` to `DbBlockId::Number`
