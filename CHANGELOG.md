# Deoxys Changelog

## Next release

<<<<<<< HEAD
- feat: Added l1->l2 messaging
- fix: #225
=======
- tests: add tests for the rpcs endpoints
- fix: pending contract storage not stored properly
- test: add tests crate `db`
- fix: --sync-l1-disabled cli option (#225)
>>>>>>> dd8d3251
- feat: experimental block production and mempool
- refactor: L1BlockMetric is intialized inside the EthereumClient new function
- refactor: BlockMetrics divided in L1BlockMetrics and BlockMetrics
- test: tests added for eth client and event subscription
- feat: add support for Starknet version 0.13.2
- fix(l1): removed free l1 endpoint list
- removed l1.rs from the sync crate and refactored it with alloy inside eth crate
- refactor: removed l1.rs from the sync crate and refactored it with alloy inside eth crate
- refactor: eth client (l1 crate) refactored with alloy
- feat: added l1 crate (eth crate)
- fix(metrics): removed influx and added l2_state_size data
- fix: command to start the Madara client
- refactor: database error unification
- feat: raise file-descriptor limit
- fix: docker
- fix: pending storage & sequencer_provider
- refactor: support pending blocks & db crate
- refactor: new crate exec
- fix(issue): Removed unrelated link from issue template
- feat: adding new readme and github issue templates for codebase reorg
- fix: trace, execution state_diff
- refactor: store compiled contract class
- fix: rate limit on classes
- refactor: use Felt in DB
- fix: fix sepolia by updating bonsai-trie
- feat(class): change class definition storage
- fix: pending block sync
- fix: transaction traces
- feat: store tx receipts
- refactor: new type StarknetVersion
- refactor: update starknet-rs with Felt
- fix(rpc): fixed block not found error on get_class method
- fix (rpc): get_transaction_status
- fix(cleanup): clean up around the Cargo.toml files, error handling and cli arguments
- fix(db): fault tolerance (database is not corrupted when the node is unexpectedly shut down / killed)
- fix(rpc): fixed state update deserialization
- fix(hashes): fixed tx by hash retrieval
- fix(logs): fixed logs and get_state_update
- refactor: remove primitives/felt
- refactor: move convert.rs to felt_wrapper.rs
- fix(decode): fix mapping db decoding
- feat: store reverted txs hashes
- feat(l1): added l1 free rpc url if none is provided
- cleanup: clean DB statics
- refactor: improve compatibility without forks
- fix(metrics): fixed some metrics endpoints
- fix(metrics): fix prometheus endpoint port
- fix(hashes): Fix invoke tx hashes for version v3
- fix: re-add prometheus, doc cli args, log format
- fix(program): Changed visibility of program serializer + archived
- fix(classes): remove the classes ordenation to allow fork rebasements
- fix(felt): enforce Felt type as much as possible into compute_hash.rs
- fix(logs): fixed some logs and others
- fix(rpc): fixed block storage column
- chore: update dependencies
- fix(hashers): cleaned hashers using types core hashers and Felt
- refactor: remove substrate block storage
- feat(infra): Added boilerplate to deploy a grafana/prometheus dashboard
- refacor: use db hash
- refactor: l2-sync
- refactor: remove crate dp-mapping-sync
- fix(rpc): get_nonce
- fix(rpc): get_class
- refactor: mapping db
- perf(db): contract key history now using rocksdb iterators for history
- fix(root): Cleaned state root commitments crate
- fix(hash): declare tx v0 hash computation
- perf(db): db contract history parallel fetching and batching
- remove RuntimeApi on RPC
- feat(metrics): Added sync time metrics
- refactor: using const and OnceCell instead of lazy_static
- refactor: remove crate dp-storage
- feat(infra): corrected dockerfile + docker-compose
- fix(rpc): error handling
- fix(lib): updated core libs to match oss
- fix: state root - replaced_classes commit
- feat: fetch block and state update in only one request
- feat: added deoxys launcher script
- fix: creation of the block context
- fix: is_missing_class
- fix: state root - replaced_classes
- feat(db): backups
- fix: state root for nonce
- fix: store the first history in storage ket
- perf: improved perfs with parallelized iteration over tx hashes cache
- fix: graceful shutdown of rocksdb on ctrl+c
- fix: better error handling around l1 and l2 sync
- perf: compile with target_cpu=skylake by default
- perf: storage key with encode
- fix: bloc context blockifier
- feat: up blockifier to v0.6.0-rc.2
- fix: change bonsai-trie fork location
- refactor: remove L1HandlerTxFee
- feat: up blockifier to v0.6.0-rc.2
- refactor: remove L1HandlerTxFee
- refactor: remove blockifier dependencie
- perf: convert blocks in parallel
- feat(commitments): Joined hash computation in event and tx commitments
- feat(l2 sync): polling to get new blocks once sync has caught up with the chain
- perf: store key
- fix: sync, remove `unwrap` in storage
- fix(classes): Fixed classes on the RPC level by adding ordering and complete deserialisation
- fix: class update
- feat: store key/value in `--disble-root` mode
- fix: storage nonce and key/value
- fix: class and store updates and block desync after ctrl+c
- fix: compile without libm
- fix: genesis state_update
- refactor: optimize get_class_at
- fix: crash build genesis on restart
- fix(classes): Fixed sierra exception on block 31625 and added --starting-block arg
- fix(db): with new implementation ContractStorage
- fix: fee_type for `simulate_transactions` rpc call
- feat(rocksdb): replaced most async database operations iwth multigets and batched inserts
- fix: get_state_update with new storage
- up: starknet-rs
- fix: exec on receipt
- feat(RPC): refacto `trace_transaction` and `trace_block_transaction`
- fix(proposer_factory): Removed and clean a lot of stuff on Client side, mostly node crate
- feat(storage): removed the use of `BonsaiStorage` logs
- feat(storage): removed dependance on `StateUpdateWrapper`
- feat(storage): state diff are now stored for each block
- CI: fix toolchain
- CI: add `cargo test` on PR
- refactor: remove dead code on `Struct Starknet<..>`
- fix: verify_l2
- feat(rpc): remove duplicated code, add mod 'utils'
- feat(storage): started migrating storage to the bonsai-lib
- fix: fix crashing cases on `get_block_with_receipts`
- fix: fix get_events minor issues
- fix: l1HandlerTx computed for commit
- refactor: optimise get_events RPC
- fix(root): fixed state commitments broken due to genesis loader
- feat(docker): add dockerfile and docker-compose
- fix: fix implementation `get_storage_at()` for `BlockifierStateAdapter`
- fix(sync): Fix end condition of the l2 sync
- fix(rpc): fix chain id method for mainnet
- fix(class): Fix Sierra classes conversion (missing abis)
- fix(compute): Fixed prepare_data_availability_modes computation
- feat(rpc): add pending block to `get_block_with_receipts` rpc call
- chore: update bonsai-trie (benefit from perf boost)
- feat(rpc): add `get_block_with_receipts` rpc call
- refactor: remove crate dp-state, dp-fee, dp-messages
- fix(class): Fix class conversions to support legacy Sierra versions
- feat: rebase blockifier
- feat(check): Added a state root check to ensure synced compatibility
- feat(metrics): Add prometheus metrics for mapping worker
- feat(storage): finished migrating contract storage to our backend bonsai trie dbs
- feat(storage): set up type-safe bonsai storage abstractions for usage in RPC
- fix(root): fix state root computation
- refactor: refactor dc-db crate
- feat(api_key): api key passed to FetchConfig correctly
- feat(api_key): Added support for --gateway-api to avoid rate limit from the gateway
- fix(latest): Retrieve latest synced block via internal client
- perf(l2 sync): parallelize commitment computation and refactor part of l2 io sync
- refactor: rpc methods and removed rpc-core
- feat: add an optional TUI dashboard
- feat(bonsai): Bumped bonsai lib to latest opti
- refactor(generic): reduced runtime dependence on generics
- fix(sync): Cleaned dc-sync isolating fetch process + added shared SyncStatus
- feat(self-hosted): host our own runner
- fix(deps): Removed unused dependencies
- feat(multi-trie): Added support for persistent storage tries
- feat(pending): added support for pending blocks in RPC requests
- perf(l2 sync): parallel fetching of blocks, classes, state updates
- fix l1 thread to reflect correct state_root, block_number, block_hash
- fix: remove gas_price and update starknet-rs from fork (temporary fix)
- fix(root): got state root to work (does not support class root yet)
- refactor(substrate_hash): Substrate hash is now retrieved via rpc client in
  `l2.rs`
- fix(worflows): fix toolchain and cache issue
- feat: Removal of the hardcoded mainnet configuration
- refactor: pass new CI
- fix(workflows): Fix deoxys CI
- feat(rpc): add_invoke_tx, add_deploy_account_tx, add_declare_tx
- feat(rpc): tx_receipt, re-execute tx
- feat(script): added CI scripts for starting Deoxys and comparing JSON RPC
  calls
- perf(verify_l2): parallelized l2 state root update
- perf(state_commitment): parallelized state commitment hash computations
- fix(L1): fix l1 thread with battle tested implementation + removed l1-l2
- fix: update and store ConfigFetch in l2 sync(), chainId rpc call
- fix: get_events paging with continuation_token
- fix(class): #125
- fix(getStorageAt): #28
- fix(genesis): #107
- fix(class): #32 #33 #34
- fix(class): #116
- feat(class): download classes from sequencer
- feat: update and store highest block hash and number from sequencer
- feat: store events in block, return events in call get_transaction_receipt
- fix: updating outdated links to external resources in documentation
- feat(client/data-availability): implement custom error handling
- fix: get_block_by_block_hash then default rather than error
- feat(rpc): added `get_state_update` real values from DA db
- feat: add transparent representation to `Felt252Wrapper`
- feat(rpc/trace_api): add `trace_block_transaction`
- chore(db): changed the way hashes are encoded
- feat(rpc/trace_api): add `trace_transaction`

## v0.7.0

- chore: release v0.7.0
- refacto: remove abusive `TryInto` impl
- dev: optimize tx trace creation
- dev: make Madara std compatible
- CI: fix taplo version
- chore: add cache usage for `getEvents` and `getTransactionReceipt`
- fix: cairo1 contracts should be identified by their sierra class hash
- fix(cli): repair broken cli for da conf
- feat(client): on `add_declare_transaction` store sierra contract classes in
  the madara backend
- chore: use struct error in client/db
- fix: don't ignore Sierra to CASM mapping in genesis config
- refacto: early exit txs fee estimation when one fails
- dev: fix linter warning in README.md
- fix: remove waiting loop from `getTxReceipt`
- feat: types in `dp-transactions` impl a method to get their version
- feat: make L1 gas price a `const` of the `RuntimeConfig`
- fix: broken class hashes and contracts in genesis
- refactor: rename LAST_SYNCED_L1_BLOCK to be more clear
- chore: add headers to da calldata, fix eth da in sovereign mode
- refacto(simulate_tx): move logic to the client
- chore: added ca-certificate in DockerFile for SSL related issues
- chore(primitives/commitment): remove crate
- chore(primitives/block/header): remove starknet-trie dependent fields
- refacto(primitives/db): add a temporary way to get a fake global state root
- feat(rpc): add starknet_version and eth_l1_gas_fee on block header
- fix(spec_version): spec version now returning 0.5.1
- chore: feature flags for avail and celestia DA
- feat(rpc): added support for v0.5.1 JSON-RPC specs
- feat(rpc): added ordered messages/events in trace fields
- feat(rpc): support for starknet.rs v0.5.1 version
- feat(rpc): added execution resources in trace fields
- feat(rpc): added state diff field in trace fields
- refactor: removed benchmarking folder and traces of CI pipeline
- fix: decouple is_query into is_query and offset_version
- feat: add sierra to casm class hash mapping to genesis assets
- chore: remove ArgentMulticall from genesis assets
- feat: remove `seq_addr_updated` from `GenesisData`
- chore: added prometheus metrics for da layer
- chore: bump celestia rpc crate version
- fix(DA): run the proof first then the state update
- fix: `prove_current_block` is called after `update_state`
- ci: add foundry ci task to push workflow
- fix: first tx for non deployed account is valid
- fix: incorrect base url for fetching config
- feat: add predeployed accounts to genesis state
- feat(rpc): Added starknet_simulateTransactions
- fix: Change serialization of bitvec to &[u8] in merkle tree to avoid memory
  uninitialized
- chore: change SCARB config version for foundry CI
- feat(da): update da calldata encoding to v0.11.0 spec, da conf examples, da
  conf flag, da-tests in CI
- refactor: use `map` in `estimate_fee` to stop computation on error
- fix(node/commands): md5 are also checked when running setup --from-local
- feat(data-availability): extend eth config with poll interval
- fix(snos-output): expose snos codec, remove unused `get_starknet_messages`
  runtime method, and unnecessary dp-snos-output dependencies
- feat(program-hash): add new pallet constant for Starknet OS progam hash;
  expose runtime getter method; add dedicated crate to manage versions
- feat(runtime): expose fee token address getter method
- feat(settlement): run client thread responsible for pushing state updates and
  messaging on Ethereum
- feat(settlement): starknet core contract tests with anvil sandbox
- fix(rpc-test): incorrect node url
- feat(settlement): e2e test with Madara node settling on Ethereum contract
- refactor: use `map` in `estimate_fee` to stop computation on error
- fix: `tempdir` crate has been deprecated; use `tempfile` instead
- dev: add avail and celestia crates behind a feature flag
- dev: replace md5 with sha3_256 hash function
- feat: fixing getNonce Rpc Call and adding a new test
- refactor: use Zaun crate for Starknet core contract bindings
- refactor: use Anvil sandbox from Zaun crate
- feat(rpc): estimateMessageFee RPC call implementation

## v0.6.0

- chore: release v0.6.0
- refacto: substrate/starknet names in rpc library
- feat(rpc): Added starknet_getTransactionStatus and removed
  starknet_pendingTransactions
- feat(rpc): add starknet_specVersion rpc + added test for future support
- docs: Added v0.6.0-rc5 documentation above the rpc method functions
- dev(deps): bump starknet rs, use Eq for EmmitedEvents comparaison
- test(rust-rpc-test): use undeclared contracts for declare transactions testing
- build: update blockifier, fix divergent substrat block hash
- chore: remove tests that run in wasm and native, only wasm from now
- chore: split StarknetRpcApi trait in two, like in openRPC specs
- refacto: move starknet runtime api in it's own crate
- chore: update README.md and getting-started.md
- chore: remove crates that have been copy-pasted from plkdtSDK
- feat(rpc): return deployed contract address and actual fee in transaction
  receipt
- fix: Wait for 1 minute for transaction to be processed in
  get_transaction_receipt rpc
- ci: Fix starknet foundry sncast not found
- fix: Ensure transaction checks are compatible with starknet-rs
- ci: Run Starknet Foundry tests against Madara RPC
- fix: add name, symbol and decimals to fee token storage
- fix: dependencies for dockerfile and binaries
- docs: add translation of madara beast article to spanish
- chore: update starknet-js version in faucet-setup docs
- dev(compilation): add incremental compilation
- feat(rpc): add support for bulk estimate fee
- feat: add argent multicall contract to genesis
- chore(data-availability): update avail-subxt to version 0.4.0
- fix(ci): setup should fetch files from local config
- chore: deprecate `madara-app` and `madara-dev-explorer` modules
- chore(data-availability-avail): implement fire and forget, and add ws
  reconnection logic
- chore: update `polkadot-sdk` to `release-polkadot-v1.3.0`
- feat: fallback default file for DA and Settlement configuration files

## v0.5.0

- chore: release v0.5.0
- test: add transaction pool logic unit tests
- feat(client): spawn a task that listen to storage changes and build the
  resulting commiment state diff for each block
- dev(StarknetRPC): log error received from node before mapping to
  InternalServerError
- fix: change 'nonce too high' to log in debug instead of info
- chore: update deps, vm ressource fee cost are now FixedU128, and stored in an
  hashmap
- ci: change jobs order in the workflow
- ci: run integrations tests in the same runner as build
- ci: replace ci cache with rust-cache
- fix(transactions): remove `nonce` field from InvokeV0 tx
- feat(transactions): don't enforce ordering in validate_unsigned for invokeV0
- test(pallet): add function to get braavos hash
- fix: event commitment documentation typo
- ci: added testing key generation in the ci
- fix(starknet-rpc-test): init one request client per runtime
- test: validate Nonce for unsigned user txs
- fix: fixed declare V0 placeholder with the hash of an empty list of felts
- feat(cli): `run` is the by default command when running the `madara` bin
- refacto(cli): `run` and `setup` commands are defined in their own files
- refacto(cli): `run.testnet` argument removed in favor of the substrate native
  `chain` arg
- feat(cli): `run.fetch_chain_spec` argument removed in favor of the substrate
  native `chain` arg
- feat(cli): `setup` require a source file, either from an url or a path on the
  local filesystem
- chore(cli): use `Url`, `Path` and `PathBuf` types rather than `String`
- refacto(cli): moved the pallet/chain_spec/utils methods to the node crate
- feat(cli): `madara_path` arg has been remove, we use the substrate native
  `base_path` arg instead
- feat(cli): sharingan chain specs are loaded during the compilation, not
  downloaded from github
- refacto(pallet/starknet): `GenesisLoader` refactored as `GenesisData` + a
  `base_path` field
- feat(cli): for `run` param `--dev` now imply `--tmp`, as it is in substrate
- test(starknet-rpc-test): run all tests against a single madara node
- fix(service): confusing message when node starts (output the actual sealing
  method being used)
- refactor(sealing): how the sealing mode is passed into runtime
- feat(sealing): finalization for instant sealing
- test(starknet-js-test): run basic starknetjs compatibility tests again the
  madara node
- feat(cache-option): add an option to enable aggressive caching in command-line
  parameters

## v0.4.0

- chore: release v0.4.0
- feat: better management of custom configurations for genesis assets
- feat: use actual vm resource costs
- fix: add setup and run for rpc tests
- fix: fix clap for run command
- fix: add `madara_path` flag for setup command
- fix: add official references to configs files
- fix: cargo update and `main` branch prettier fix
- fix: fix sharingan chain spec
- fix: update madara infra to main branch
- fix: update `Cargo.lock`
- fix: rpc test failing
- refactor: exported chain id constant in dp-chain-id crate and added one for
  SN_MAIN
- ci: disable pr close workflow
- ci: add ci verification for detecting genesis changes and config hashes
- test: add e2e test for `estimate_fee`

## v0.3.0

- chore: release v0.3.0
- chore: big transaction type refactoring
- chore: split `primitives` crates into multiple smaller crates
- chore: improve logging about transaction when nonce is too high
- chore: add real class hash values for genesis config
- fix: use specific commit for avail and celestia
- fix: change dep of rustdoc on push
- fix: initial_gas set to max_fee and fixed fee not being charged when max_fee=0
- fix: correct value of compiled_class_hash in RPCTransaction
- fix: std feature import in transactions crate
- fix: replace all calls to `transmute` by calls `from_raw_parts`
- fix: estimate_fee should make sure all transaction have a version being
  2^128 + 1 or 2^128+2 depending on the tx type
- feat: modify the hash_bytes functions in `poseidon` and `pedersen` for dynamic
  data length
- feat: print development accounts at node startup
- feat: unification of the DA interface
- feat: bump starknet-core to 0.6.0 and remove InvokeV0
- feat: use resolver 2 for cargo in the workspace
- feat: impl tx execution and verification as traits
- perf: reduce the amount of data stored in the runtime and use the Substrate
  block to as source of data in the client
- perf: use perfect hash function in calculate_l1_gas_by_vm_usage
- build: restructure code for rust latest version
- build: bump rustc nightly version to 1.74 date
- buid: add rust-analyzer to toolchain components
- ci: scope cache by branch and add cache cleanup
- ci: increase threshold for codecov to 1%
- test: add `starknet-rpc-test` crate to the workspace
- test: add test to check tx signed by OZ account can be signed with Argent pk
- buid: add rust-analyzer to toolchain components
- ci: increase threshold for codecov to 1%
- replace all calls to `transmute` by calls `from_raw_parts`
- big transaction type refactoring
- impl tx execution and verification as traits
- reduce the amount of data stored in the runtime and use the Substrate block to
  as source of data in the client
- perf: use perfect hash function in calculate_l1_gas_by_vm_usage
- chore: add tests for tx hashing
- split `primitives` crates into multiple smaller crates
- fix: std feature import in transactions crate
- chore: improve logging about transaction when nonce is too high
- fix: rpc tests and background node run
- test: add tests for simulate tx offset
- test: add tests for tx hashing
- fix: bring back messages in transaction receipts
- feat: starknet os program output primitive

## v0.2.0

- add-contributors: `0xAsten`, `m-kus`, `joaopereira12`, `kasteph`
- ci: add verification if build-spec is working
- ci: added wasm to test
- ci: disable benchmark for pushes and pr's
- ci: fix docker and binaries build
- ci: don't enforce changelog on PR's with label `dependencies`
- doc: added translation of madara beast article.md to portuguese and russian
- doc: app chain template added in README
- fix: RPC getClassAt cairo legacy program code encoding
- fix: build-spec not working by setting the madara-path always and fetching
  relevant files
- fix: events are emitted in correct sequential order
- fix: expected event idx in continuation tokens in test responses
- fix: update RPC URL to use localhost instead of 0.0.0.0 in hurl.config file
- fix: update the default port for running Madara locally in getting-started.md
  file from 9933 to 9944.
- fix: replace the 0 initial gas value with u128::MAX because view call
  entrypoints were failing
- chore: remove global state root
- chore: cairo-contracts compilation scripts & docs are updated, cairo_0
  contracts recompiled
- chore: rebase of core deps and 0.12.1

## v0.1.0

- ci: rm codespell task and rm .codespellignore
- feat: refactor flags on tests
- feat: fetch config files from gh repo
- refactor: remove config files from the code
- ci: stop closing stale issues
- ci: reactivate changelog enforcement
- cli: change dev flag behaviour and created alias for base and madara path
- configs: fix genesis.json refs to link the config folder
- ci: downgraded windows runner to windows-latest
- ci: added windows binaries build and upload the binaries to the release page
- ci: add `CHANGELOG.md` and enforce it is edited for each PR on `main`
- fix: removed `madara_runtime` as a dependency in the client crates and make
  errors more expressive
- fix: state root bug fix where the tree was stored in runtime _before_ being
  committed
- feat: add a `genesis_loader` for the node and mocking
- feat: add `madara_tsukuyomi` as a submodule
- branding: use new logo in the README
- dev: Get the block status from the actual block in get_block_with_tx_hashes
- fix: l1-l2 messaging
- dev : clean contracts and compiled files<|MERGE_RESOLUTION|>--- conflicted
+++ resolved
@@ -2,15 +2,11 @@
 
 ## Next release
 
-<<<<<<< HEAD
 - feat: Added l1->l2 messaging
-- fix: #225
-=======
 - tests: add tests for the rpcs endpoints
 - fix: pending contract storage not stored properly
 - test: add tests crate `db`
 - fix: --sync-l1-disabled cli option (#225)
->>>>>>> dd8d3251
 - feat: experimental block production and mempool
 - refactor: L1BlockMetric is intialized inside the EthereumClient new function
 - refactor: BlockMetrics divided in L1BlockMetrics and BlockMetrics
