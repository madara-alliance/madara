--- conflicted
+++ resolved
@@ -122,13 +122,7 @@
   "testing",
   "concurrency",
 ] }
-<<<<<<< HEAD
 starknet_api = { git = "https://github.com/karnotxyz/sequencer", rev="3c206344dc64b5a0f150ea94cd2623b2a9a7da63", features = ["testing"]}
-=======
-starknet_api = { git = "https://github.com/karnotxyz/sequencer", rev = "3c206344dc64b5a0f150ea94cd2623b2a9a7da63", features = [
-  "testing",
-] }
->>>>>>> ff4d0812
 cairo-lang-starknet-classes = "=2.8.4"
 cairo-lang-utils = "=2.8.4"
 
@@ -144,11 +138,7 @@
 opentelemetry_sdk = { version = "0.30.0", features = ["rt-tokio", "logs"] }
 opentelemetry-stdout = { version = "0.30.0" }
 opentelemetry-otlp = { version = "0.30.0", features = [
-<<<<<<< HEAD
-  "tonic",
-=======
   "grpc-tonic",
->>>>>>> ff4d0812
   "metrics",
   "logs",
 ] }
@@ -162,11 +152,7 @@
   "std",
 ] }
 tracing-test = "0.2.5"
-<<<<<<< HEAD
-tracing-opentelemetry = "0.25.0"
-=======
 tracing-opentelemetry = "0.31.0"
->>>>>>> ff4d0812
 
 # Networking
 jsonrpsee = { version = "0.22", default-features = false, features = [
@@ -303,13 +289,9 @@
 async-std = { version = "1.13.0", features = ["attributes"] }
 majin-blob-core = { git = "https://github.com/AbdelStark/majin-blob", branch = "main" }
 majin-blob-types = { git = "https://github.com/AbdelStark/majin-blob", branch = "main" }
-<<<<<<< HEAD
 starknet-os = { git = "https://github.com/karnotxyz/snos", branch = "release/v0.13.3" }
 prove_block = { git = "https://github.com/karnotxyz/snos", branch = "release/v0.13.3" }
 snos-core = {git = "https://github.com/Mohiiit/snos-poc", rev="7f85f06546e27a8dd397f11544d79717db78a394"}
-=======
-snos-core = { git = "https://github.com/Mohiiit/snos-poc", rev = "7f85f06546e27a8dd397f11544d79717db78a394" }
->>>>>>> ff4d0812
 
 orchestrator-da-client-interface = { path = "orchestrator/crates/da-clients/da-client-interface" }
 orchestrator-ethereum-da-client = { path = "orchestrator/crates/da-clients/ethereum" }
