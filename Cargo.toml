--- conflicted
+++ resolved
@@ -58,13 +58,7 @@
 
 # Substrate build & tools dependencies
 prometheus-endpoint = { package = "substrate-prometheus-endpoint", version = "0.10.0-dev", git = "https://github.com/kasarlabs/polkadot-sdk", branch = "release-polkadot-v1.3.0-std" }
-<<<<<<< HEAD
-substrate-build-script-utils = { git = "https://github.com/kasarlabs/polkadot-sdk", branch = "release-polkadot-v1.3.0-std" }
-substrate-wasm-builder = { git = "https://github.com/kasarlabs/polkadot-sdk", branch = "release-polkadot-v1.3.0-std" }
-parity-scale-codec = { version = "3.2", default-features = false, features = [
-=======
 parity-scale-codec = { version = "3.2.2", default-features = false, features = [
->>>>>>> 244831c1
   "std",
 ] }
 
@@ -123,45 +117,6 @@
 assert_matches = "1.5"
 async-trait = "0.1"
 bitvec = { version = "1.0.1", default-features = false, features = ["std"] }
-<<<<<<< HEAD
-base64 = "0.13"
-clap = { version = "4.4", default-features = false, features = ["std"] }
-derive_more = { version = "0.99", default-features = false }
-flate2 = "1.0"
-futures = { version = "0.3", default-features = false, features = ["std"] }
-futures-timer = { version = "3.0", default-features = false }
-hashbrown = "0.14"
-hex = { version = "0.4", default-features = false, features = ["std"] }
-indexmap = "2.2"
-itertools = "0.13"
-jsonrpsee = { version = "0.16", default-features = false }
-lazy_static = { version = "1.4", default-features = false }
-once_cell = "1.19"
-log = { version = "0.4", default-features = false, features = ["std"] }
-num-traits = "0.2"
-num-bigint = "0.4"
-phf = { version = "0.11", default-features = false, features = ["std"] }
-pretty_assertions = "1.4"
-primitive-types = "0.12"
-rand = "0.8"
-reqwest = { version = "0.11", default-features = false }
-rstest = "0.21"
-scale-info = { version = "2.10", default-features = false, features = ["std"] }
-serde = { version = "1.0", default-features = false, features = ["std"] }
-serde_json = { version = "1.0", default-features = false, features = ["std"] }
-serde_with = { version = "2.3", default-features = false }
-sha3 = { version = "0.10", default-features = false, features = ["std"] }
-thiserror = "1.0"
-thiserror-no-std = "2.0"
-tokio = "1.34"
-url = "2.4"
-rayon = "1.10"
-crossbeam-skiplist = "0.1"
-bincode = "1.3"
-
-[patch."https://github.com/w3f/ring-vrf"]
-bandersnatch_vrfs = { git = "https://github.com/w3f/ring-vrf?rev=3ddc20", version = "0.0.4", rev = "3ddc20" }
-=======
 base64 = "0.13.1"
 clap = { version = "4.4.8", default-features = false, features = ["std"] }
 derive_more = { version = "0.99.17", default-features = false }
@@ -201,5 +156,4 @@
 url = "2.4.1"
 rayon = "1.10.0"
 crossbeam-skiplist = "0.1"
-bincode = "1.3.3"
->>>>>>> 244831c1
+bincode = "1.3.3"