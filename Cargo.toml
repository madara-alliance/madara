--- conflicted
+++ resolved
@@ -6,11 +6,7 @@
   "e2e-tests",
   "bootstrapper",
   "build-artifacts",
-<<<<<<< HEAD
-=======
-  "bootstrapper-v2",
   "test_utils/crates/mock-atlantic-server",
->>>>>>> 6242e9c3
 ]
 # Everything except test-related packages, so that they are not compiled when doing `cargo build`.
 default-members = [
