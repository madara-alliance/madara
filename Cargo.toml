[workspace]
members = [
  # madara
  "madara/crates/client/db",
  "madara/crates/client/exec",
  "madara/crates/client/sync",
  "madara/crates/client/settlement_client",
  "madara/crates/client/rpc",
  "madara/crates/client/gateway/client",
  "madara/crates/client/gateway/server",
  "madara/crates/client/analytics",
  "madara/crates/client/telemetry",
  "madara/crates/client/devnet",
  "madara/crates/client/mempool",
  "madara/crates/client/block_production",
  "madara/crates/node",
  "madara/crates/primitives/block",
  "madara/crates/primitives/convert",
  "madara/crates/primitives/transactions",
  "madara/crates/primitives/class",
  "madara/crates/primitives/gateway",
  "madara/crates/primitives/rpc",
  "madara/crates/primitives/receipt",
  "madara/crates/primitives/state_update",
  "madara/crates/primitives/chain_config",
  "madara/crates/primitives/utils",
  "madara/crates/proc-macros",
  "madara/crates/tests",
  "madara/crates/cairo-test-contracts",

  # orchestrator
  "orchestrator/crates/orchestrator",
  "orchestrator/crates/da-clients/da-client-interface",
  "orchestrator/crates/da-clients/ethereum",
  "orchestrator/crates/prover-clients/prover-client-interface",
  "orchestrator/crates/prover-clients/gps-fact-checker",
  "orchestrator/crates/prover-clients/sharp-service",
  "orchestrator/crates/prover-clients/atlantic-service",
  "orchestrator/crates/utils",
  "orchestrator/crates/settlement-clients/settlement-client-interface",
  "orchestrator/crates/settlement-clients/ethereum",
  "orchestrator/crates/settlement-clients/starknet",
  "e2e-tests",

  # bootstrapper
  "bootstrapper/crates/bootstrapper",
]
resolver = "2"
# Everything except test-related packages, so that they are not compiled when doing `cargo build`.
default-members = [
  # madara
  "madara/crates/client/db",
  "madara/crates/client/exec",
  "madara/crates/client/sync",
<<<<<<< HEAD
  "madara/crates/client/eth",
  "madara/crates/client/rpc",
=======
  "madara/crates/client/settlement_client",
>>>>>>> a99088a9
  "madara/crates/client/gateway/client",
  "madara/crates/client/gateway/server",
  "madara/crates/client/analytics",
  "madara/crates/client/telemetry",
  "madara/crates/client/devnet",
  "madara/crates/client/mempool",
  "madara/crates/client/block_production",
  "madara/crates/client/rpc",
  "madara/crates/client/telemetry",
  "madara/crates/client/devnet",
  "madara/crates/client/mempool",
  "madara/crates/client/analytics",
  "madara/crates/node",
  "madara/crates/primitives/block",
  "madara/crates/primitives/convert",
  "madara/crates/primitives/transactions",
  "madara/crates/primitives/class",
  "madara/crates/primitives/gateway",
  "madara/crates/primitives/rpc",
  "madara/crates/primitives/receipt",
  "madara/crates/primitives/state_update",
  "madara/crates/primitives/chain_config",
  "madara/crates/primitives/utils",
  "madara/crates/proc-macros",

  "orchestrator/crates/orchestrator",                                   # TODO: rename
  "orchestrator/crates/da-clients/da-client-interface",
  "orchestrator/crates/da-clients/ethereum",
  "orchestrator/crates/prover-clients/prover-client-interface",
  "orchestrator/crates/prover-clients/gps-fact-checker",
  "orchestrator/crates/prover-clients/sharp-service",
  "orchestrator/crates/prover-clients/atlantic-service",
  "orchestrator/crates/utils",                                          # TODO: rename
  "orchestrator/crates/settlement-clients/settlement-client-interface",
  "orchestrator/crates/settlement-clients/ethereum",
  "orchestrator/crates/settlement-clients/starknet",

  # bootstrapper
  "bootstrapper/crates/bootstrapper",
]

[workspace.lints.rust]
unsafe_code = "forbid"

[workspace.lints.clippy]
print_stdout = "warn"
print_stderr = "warn"
# todo: uncomment these & fix them
# unwrap_used = "warn"
# missing_docs = "warn"

[workspace.metadata.build]
rustflags = ["-C", "symbol-mangling-version=v0"]

[profile.dev]
incremental = true

[profile.release]
panic = "unwind"

[profile.profiling]
inherits = "release"
debug = 1

[profile.production]
codegen-units = 1    # Setting this to 1 allows for more optimizations at the cost of slower compile time
inherits = "release"
lto = "fat"          # Enables Link Time Optimization, enabling more aggressive optimizations across the entire codebase
opt-level = 3        # Optimize for speed regardless of binary size or compile time
rpath = false        # Disables adding rpath to the binary
strip = "symbols"    # Removes debug info and symbold from final binary

[workspace.package]
authors = ["Madara <https://github.com/madara-alliance>"]
homepage = "https://madara.build"
edition = "2021"
repository = "https://github.com/madara-alliance/madara/"
version = "0.8.0"
license = "Apache-2.0"

[workspace.dependencies]
rocksdb = "0.22"
librocksdb-sys = "0.17.0"

# Bonsai trie dependencies
bonsai-trie = { default-features = false, git = "https://github.com/madara-alliance/bonsai-trie", branch = "oss", features = [
  "std",
] }

# Madara proc macros
m-proc-macros = { path = "madara/crates/proc-macros", default-features = false }

# Madara primtitives
mp-block = { path = "madara/crates/primitives/block", default-features = false }
mp-convert = { path = "madara/crates/primitives/convert", default-features = false }
mp-transactions = { path = "madara/crates/primitives/transactions", default-features = false }
mp-class = { path = "madara/crates/primitives/class", default-features = false }
mp-gateway = { path = "madara/crates/primitives/gateway", default-features = false }
mp-rpc = { path = "madara/crates/primitives/rpc", default-features = false }
mp-receipt = { path = "madara/crates/primitives/receipt", default-features = false }
mp-state-update = { path = "madara/crates/primitives/state_update", default-features = false }
mp-utils = { path = "madara/crates/primitives/utils", default-features = false }
mp-chain-config = { path = "madara/crates/primitives/chain_config", default-features = false }
mp-oracle = { path = "madara/crates/primitives/oracle", default-features = false }

# Madara client
mc-analytics = { path = "madara/crates/client/analytics" }
mc-telemetry = { path = "madara/crates/client/telemetry" }
mc-db = { path = "madara/crates/client/db" }
mc-exec = { path = "madara/crates/client/exec" }
mc-rpc = { path = "madara/crates/client/rpc" }
mc-gateway-client = { path = "madara/crates/client/gateway/client" }
mc-gateway-server = { path = "madara/crates/client/gateway/server" }
mc-sync = { path = "madara/crates/client/sync" }
mc-settlement-client = { path = "madara/crates/client/settlement_client" }
mc-mempool = { path = "madara/crates/client/mempool" }
mc-block-production = { path = "madara/crates/client/block_production" }
mc-devnet = { path = "madara/crates/client/devnet" }

# Madara misc
m-cairo-test-contracts = { path = "madara/crates/cairo-test-contracts" }

# Starknet dependencies
cairo-vm = { git = "https://github.com/Moonsong-Labs/cairo-vm", branch = "madara-monorepo" }
starknet-accounts = "0.11.0"
starknet-contract = "0.11.0"
starknet-core = "0.12"
starknet-crypto = "0.7"
starknet-providers = "0.12"
starknet-signers = "0.10"
starknet = "0.12.0"

starknet-types-core = { version = "0.1.7", default-features = false, features = [
  "hash",
] }

blockifier = { git = "https://github.com/Moonsong-Labs/sequencer", branch = "madara-monorepo", features = [
  "testing",
] }
starknet_api = "=0.13.0-rc.1"
cairo-lang-starknet-classes = "=2.8.4"
cairo-lang-utils = "=2.8.4"

alloy = { version = "0.8.3", features = [
  "node-bindings",
  "rpc-types",
  "provider-http",
  "contract",
] }

# Instrumentation
opentelemetry = { version = "0.25.0", features = ["metrics", "logs"] }
opentelemetry_sdk = { version = "0.25.0", features = ["rt-tokio", "logs"] }
opentelemetry-stdout = { version = "0.25.0" }
opentelemetry-otlp = { version = "0.25.0", features = [
  "tonic",
  "metrics",
  "logs",
] }
opentelemetry-semantic-conventions = { version = "0.25.0" }
opentelemetry-appender-tracing = { version = "0.25.0", default-features = false }
tracing = { version = "0.1.40", default-features = false }
tracing-core = { version = "0.1.32", default-features = false }
tracing-subscriber = { version = "0.3.18", features = [
  "env-filter",
  "registry",
  "std",
] }
tracing-test = "0.2.5"
tracing-opentelemetry = "0.26.0"

# Networking
jsonrpsee = { version = "0.22", default-features = false, features = [
  "server",
  "client",
] }
tower = { version = "0.4", features = ["util"] }
tower-http = { version = "0.4", features = ["cors"] }
governor = "0.6"
hyper = { version = "1.5.0", features = ["full"] }
hyper-tls = "0.6"
hyper-util = "0.1.9"
http = "1.1.0"
http-body-util = "0.1.2"
ip_network = "0.4"
reqwest = { version = "0.12.7", features = [
  "blocking",
  "rustls-tls",
  "native-tls",
  "json",
  "multipart",
  "stream",
] }
url = { version = "2.4", features = ["serde"] }

# Async
tokio = { version = "1.34", features = ["signal", "rt"] }
tokio-util = "0.7.12"
rayon = "1.10"
futures = { version = "0.3", default-features = false, features = ["std"] }
async-trait = "0.1"

# Serialization
serde = { version = "1.0", default-features = false, features = ["std"] }
serde_with = { version = "3.11", default-features = false, features = [
  "alloc",
  "macros",
] }
serde_json = { version = "1.0", default-features = false, features = ["std"] }
serde_yaml = { version = "0.9.34" }
bincode = "1.3"

# Numbers
base64 = "0.22"
bigdecimal = "0.4.5"
num-traits = "0.2"
num-bigint = "0.4"
primitive-types = "0.12"
rand = "0.8"
crypto-bigint = "0.5.5"
zeroize = "1.8"

# Std extensions
lazy_static = { version = "1.4", default-features = false }
once_cell = "1.19"
itertools = "0.13.0"
bitvec = { version = "1.0", default-features = false, features = ["std"] }
bytes = "1.6.0"

# Error handling
thiserror = "2.0"
anyhow = "1.0"

# Testing
rstest = "0.18"
proptest = "1.5.0"
proptest-derive = "0.5.0"
proptest-state-machine = "0.3.1"
tempfile = "3.10.1"
httpmock = "0.7.0"
mockall = "0.13.0"
fdlimit = "0.3.0"
assert_matches = "1.5"

# Macros
indoc = "2"
proc-macro2 = "1.0.86"
quote = "1.0.26"
syn = { version = "2.0.39", features = ["full"] }
paste = "1.0.15"

# Setup
clap = { version = "4.4", features = ["derive", "env"] }
dotenv = "0.15.0"
figment = "0.10.19"

# Misc
flate2 = "1.0"
regex = "1.10.5"
sha3 = "0.10"

# Orchestrator
num = { version = "0.4.1" }
alloy-primitives = { version = "0.8.3", default-features = false }
alloy-sol-types = "0.8.3"
aws-config = { version = "1.1.7", features = ["behavior-version-latest"] }
aws-sdk-s3 = { version = "1.38.0", features = ["behavior-version-latest"] }
aws-sdk-eventbridge = { version = "1.41.0", features = [
  "behavior-version-latest",
] }
aws-sdk-iam = "1.52.0"
aws-sdk-scheduler = "1.49.0"
aws-sdk-sns = { version = "1.40.0", features = ["behavior-version-latest"] }
aws-credential-types = { version = "1.2.1", features = [
  "hardcoded-credentials",
] }
aws-sdk-sqs = "1.36.0"
axum = { version = "0.7.4" }
axum-macros = "0.4.1"
color-eyre = "0.6.2"
chrono = { version = "0.4", features = ["serde"] }
c-kzg = "1.0.3"
dotenvy = "0.15.7"
log = "0.4.21"
mongodb = { version = "2.8.1", features = ["bson-chrono-0_4"] }
omniqueue = { version = "0.2.0" }
tokio-stream = "0.1.15"
uuid = { version = "1.7.0", features = ["v4", "serde"] }
stark_evm_adapter = "0.1.1"
hex = "0.4"
mockall_double = "0.3.1"
testcontainers = "0.18.0"
appchain-core-contract-client = { git = "https://github.com/notlesh/zaun", branch = "madara-monorepo" }
env_logger = "0.11.5"
strum_macros = "0.26.4"
strum = "0.26.3"
async-std = { version = "1.13.0", features = ["attributes"] }
majin-blob-core = { git = "https://github.com/AbdelStark/majin-blob", branch = "main" }
majin-blob-types = { git = "https://github.com/AbdelStark/majin-blob", branch = "main" }
starknet-os = { git = "https://github.com/keep-starknet-strange/snos", branch = "madara-monorepo" }
prove_block = { git = "https://github.com/keep-starknet-strange/snos", branch = "madara-monorepo" }

orchestrator-da-client-interface = { path = "orchestrator/crates/da-clients/da-client-interface" }
orchestrator-ethereum-da-client = { path = "orchestrator/crates/da-clients/ethereum" }
orchestrator-settlement-client-interface = { path = "orchestrator/crates/settlement-clients/settlement-client-interface" }
orchestrator-ethereum-settlement-client = { path = "orchestrator/crates/settlement-clients/ethereum" }
orchestrator-starknet-settlement-client = { path = "orchestrator/crates/settlement-clients/starknet" }
orchestrator-utils = { path = "orchestrator/crates/utils" }
orchestrator-prover-client-interface = { path = "orchestrator/crates/prover-clients/prover-client-interface" }
orchestrator-gps-fact-checker = { path = "orchestrator/crates/prover-clients/gps-fact-checker" }
orchestrator-sharp-service = { path = "orchestrator/crates/prover-clients/sharp-service" }
orchestrator-atlantic-service = { path = "orchestrator/crates/prover-clients/atlantic-service" }
orchestrator-core = { path = "orchestrator/crates/orchestrator" }
base64ct = "=1.6.0"

[patch.crates-io]
rocksdb = { git = "https://github.com/madara-alliance/rust-rocksdb", branch = "read-options-set-raw-snapshot" }
librocksdb-sys = { git = "https://github.com/madara-alliance/rust-rocksdb", branch = "read-options-set-raw-snapshot" }

starknet-types-core = { git = "https://github.com/kasarlabs/types-rs.git", branch = "feat-deserialize-v0.1.7" }

starknet_api = { git = "https://github.com/Moonsong-Labs/sequencer", branch = "madara-monorepo", features = [
  "testing",
] }
<<<<<<< HEAD

=======
starknet-core = { git = "https://github.com/kasarlabs/starknet-rs.git", branch = "fork" }
>>>>>>> a99088a9
cairo-vm = { git = "https://github.com/Moonsong-Labs/cairo-vm", branch = "madara-monorepo" }<|MERGE_RESOLUTION|>--- conflicted
+++ resolved
@@ -52,12 +52,8 @@
   "madara/crates/client/db",
   "madara/crates/client/exec",
   "madara/crates/client/sync",
-<<<<<<< HEAD
-  "madara/crates/client/eth",
   "madara/crates/client/rpc",
-=======
   "madara/crates/client/settlement_client",
->>>>>>> a99088a9
   "madara/crates/client/gateway/client",
   "madara/crates/client/gateway/server",
   "madara/crates/client/analytics",
@@ -382,9 +378,6 @@
 starknet_api = { git = "https://github.com/Moonsong-Labs/sequencer", branch = "madara-monorepo", features = [
   "testing",
 ] }
-<<<<<<< HEAD
-
-=======
+
 starknet-core = { git = "https://github.com/kasarlabs/starknet-rs.git", branch = "fork" }
->>>>>>> a99088a9
 cairo-vm = { git = "https://github.com/Moonsong-Labs/cairo-vm", branch = "madara-monorepo" }