--- conflicted
+++ resolved
@@ -78,31 +78,9 @@
   "std",
 ] }
 
-<<<<<<< HEAD
-# Deoxys primtitives
-dp-block = { path = "crates/primitives/block", default-features = false }
-dp-convert = { path = "crates/primitives/convert", default-features = false }
-dp-transactions = { path = "crates/primitives/transactions", default-features = false }
-dp-class = { path = "crates/primitives/class", default-features = false }
-dp-receipt = { path = "crates/primitives/receipt", default-features = false }
-dp-state-update = { path = "crates/primitives/state_update", default-features = false }
-dp-utils = { path = "crates/primitives/utils", default-features = false }
-dp-chain-config = { path = "crates/primitives/chain_config", default-features = false }
+# Madara proc macros
+m-proc-macros = { path = "crates/proc-macros", default-features = false }
 
-# Deoxys proc macros
-dp-proc-macros = { path = "crates/proc-macros", default-features = false }
-
-# Deoxys client
-dc-telemetry = { path = "crates/client/telemetry" }
-dc-db = { path = "crates/client/db" }
-dc-exec = { path = "crates/client/exec" }
-dc-rpc = { path = "crates/client/rpc" }
-dc-sync = { path = "crates/client/sync" }
-dc-eth = { path = "crates/client/eth" }
-dc-metrics = { path = "crates/client/metrics" }
-dc-mempool = { path = "crates/client/mempool" }
-dc-block-import = { path = "crates/client/block_import" }
-=======
 # Madara primtitives
 mp-block = { path = "crates/primitives/block", default-features = false }
 mp-convert = { path = "crates/primitives/convert", default-features = false }
@@ -123,7 +101,6 @@
 mc-metrics = { path = "crates/client/metrics" }
 mc-mempool = { path = "crates/client/mempool" }
 mc-block-import = { path = "crates/client/block_import" }
->>>>>>> 8b62f9a9
 
 # Starknet dependencies
 cairo-vm = "=1.0.0-rc5"
