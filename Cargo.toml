[workspace]
members = [
  "crates/client/db",
  "crates/client/exec",
  "crates/client/sync",
  "crates/client/eth",
  "crates/client/rpc",
  "crates/client/telemetry",
  "crates/client/metrics",
  "crates/client/devnet",
  "crates/client/mempool",
  "crates/client/block_import",
  "crates/node",
  "crates/primitives/block",
  "crates/primitives/convert",
  "crates/primitives/transactions",
  "crates/primitives/class",
  "crates/primitives/receipt",
  "crates/primitives/state_update",
  "crates/primitives/chain_config",
  "crates/primitives/utils",
  "crates/proc-macros",
  "crates/tests",
]
resolver = "2"
default-members = [
  "crates/client/db",
  "crates/client/exec",
  "crates/client/sync",
  "crates/client/eth",
  "crates/client/rpc",
  "crates/client/telemetry",
  "crates/client/metrics",
  "crates/client/devnet",
  "crates/client/mempool",
  "crates/client/block_import",
  "crates/node",
  "crates/primitives/block",
  "crates/primitives/convert",
  "crates/primitives/transactions",
  "crates/primitives/class",
  "crates/primitives/receipt",
  "crates/primitives/state_update",
  "crates/primitives/chain_config",
  "crates/primitives/utils",
  "crates/proc-macros",
  "crates/tests",
]

[profile.dev]
incremental = true
panic = "abort"

[profile.release]
panic = "unwind"

[profile.production]
codegen-units = 1    # Setting this to 1 allows for more optimizations at the cost of slower compile time
inherits = "release"
lto = "fat"          # Enables Link Time Optimization, enabling more aggressive optimizations across the entire codebase
opt-level = 3        # Optimize for speed regardless of binary size or compile time
rpath = false        # Disables adding rpath to the binary
strip = "symbols"    # Removes debug info and symbold from final binary

[workspace.package]
authors = ["Madara <https://github.com/madara-alliance>"]
homepage = "https://madara.build"
edition = "2021"
repository = "https://github.com/madara-alliance/madara/"
version = "0.7.0"
license = "Apache-2.0"

[workspace.dependencies]
rocksdb = { version = "0.22", features = [
  # "multi-threaded-cf",
] }

# Bonsai trie dependencies
bonsai-trie = { default-features = false, git = "https://github.com/cchudant/bonsai-trie.git", branch = "fix_inserts_remove_leaks", features = [
  "std",
] }

# Madara proc macros
m-proc-macros = { path = "crates/proc-macros", default-features = false }

# Madara primtitives
mp-block = { path = "crates/primitives/block", default-features = false }
mp-convert = { path = "crates/primitives/convert", default-features = false }
mp-transactions = { path = "crates/primitives/transactions", default-features = false }
mp-class = { path = "crates/primitives/class", default-features = false }
mp-receipt = { path = "crates/primitives/receipt", default-features = false }
mp-state-update = { path = "crates/primitives/state_update", default-features = false }
mp-utils = { path = "crates/primitives/utils", default-features = false }
mp-chain-config = { path = "crates/primitives/chain_config", default-features = false }

# Madara client
mc-telemetry = { path = "crates/client/telemetry" }
mc-db = { path = "crates/client/db" }
mc-exec = { path = "crates/client/exec" }
mc-rpc = { path = "crates/client/rpc" }
mc-sync = { path = "crates/client/sync" }
mc-eth = { path = "crates/client/eth" }
mc-metrics = { path = "crates/client/metrics" }
mc-mempool = { path = "crates/client/mempool" }
mc-block-import = { path = "crates/client/block_import" }
mc-devnet = { path = "crates/client/devnet" }

# Starknet dependencies
cairo-vm = "=1.0.1"
starknet-core = "0.11"
starknet-crypto = "0.7"
starknet-providers = "0.11"
<<<<<<< HEAD
starknet-signers = "0.9"
=======
starknet = "0.11.0"
>>>>>>> d50814a4

starknet-types-core = { version = "0.1.5", default-features = false, features = [
  "hash",
] }

blockifier = "=0.8.0-rc.3"
starknet_api = "=0.13.0-rc.1"
cairo-lang-starknet-classes = "=2.7.0"
cairo-lang-utils = "=2.7.0"

alloy = { version = "0.2.0", features = [
  "node-bindings",
  "rpc-types",
  "provider-http",
  "contract",
  "node-bindings",
] }

# Other third party dependencies
paste = "1.0.15"
anyhow = "1.0"
assert_matches = "1.5"
async-trait = "0.1"
sha3 = "0.10"
bitvec = { version = "1.0", default-features = false, features = ["std"] }
clap = { version = "4.4" }
flate2 = "1.0"
futures = { version = "0.3", default-features = false, features = ["std"] }
jsonrpsee = { version = "0.22", default-features = false, features = [
  "server",
] }
tower = { version = "0.4", features = ["util"] }
tower-http = { version = "0.4", features = ["cors"] }
governor = "0.6"
hyper = { version = "0.14", features = ["server"] }
ip_network = "0.4"
lazy_static = { version = "1.4", default-features = false }
once_cell = "1.19"
log = { version = "0.4", features = ["std", "kv_std"] }
num-traits = "0.2"
num-bigint = "0.4"
primitive-types = "0.12"
rand = "0.8"
reqwest = { version = "0.12", features = ["json"] }
rstest = "0.18"
serde = { version = "1.0", default-features = false, features = ["std"] }
serde_json = { version = "1.0", default-features = false, features = ["std"] }
thiserror = "1.0"
tokio = { version = "1.34", features = ["signal"] }
url = "2.4"
rayon = "1.10"
bincode = "1.3"
prometheus = "0.13.4"
fdlimit = "0.3.0"
proptest = "1.5.0"
proptest-derive = "0.5.0"
dotenv = "0.15.0"
httpmock = "0.7.0"
tempfile = "3.10.1"
env_logger = "0.11.3"
mockall = "0.13.0"

[patch.crates-io]
starknet-core = { git = "https://github.com/kasarlabs/starknet-rs.git", branch = "fork" }
starknet-providers = { git = "https://github.com/kasarlabs/starknet-rs.git", branch = "fork" }

# wait for PR https://github.com/starknet-io/types-rs/pull/76 to be merged
starknet-types-core = { git = "https://github.com/kasarlabs/types-rs.git", branch = "feat-deserialize-v0.1.5" }<|MERGE_RESOLUTION|>--- conflicted
+++ resolved
@@ -110,11 +110,8 @@
 starknet-core = "0.11"
 starknet-crypto = "0.7"
 starknet-providers = "0.11"
-<<<<<<< HEAD
 starknet-signers = "0.9"
-=======
 starknet = "0.11.0"
->>>>>>> d50814a4
 
 starknet-types-core = { version = "0.1.5", default-features = false, features = [
   "hash",
