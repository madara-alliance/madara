--- conflicted
+++ resolved
@@ -118,17 +118,10 @@
   "hash",
 ] }
 
-<<<<<<< HEAD
-blockifier = { git = "https://github.com/karnotxyz/sequencer", rev = "ca0bab2bd9324fb02becba51dd401c47a92569fe", features = [
-  "testing",
-] }
-starknet_api = { git = "https://github.com/karnotxyz/sequencer", rev = "ca0bab2bd9324fb02becba51dd401c47a92569fe", features = [
-=======
 blockifier = { git = "https://github.com/karnotxyz/sequencer", rev = "e04617e0581d5ec93a035ec0e15419b4c201b629", features = [
   "testing",
 ] }
 starknet_api = { git = "https://github.com/karnotxyz/sequencer", rev = "e04617e0581d5ec93a035ec0e15419b4c201b629", features = [
->>>>>>> 973787d2
   "testing",
 ] }
 cairo-lang-starknet-classes = "=2.12.3"
@@ -309,11 +302,7 @@
 async-std = { version = "1.13.0", features = ["attributes"] }
 majin-blob-core = { git = "https://github.com/AbdelStark/majin-blob", branch = "main" }
 majin-blob-types = { git = "https://github.com/AbdelStark/majin-blob", branch = "main" }
-<<<<<<< HEAD
-generate-pie = { git = "https://github.com/keep-starknet-strange/snos", rev = "b9f442d134a1a57b22fbe4796bed467b60bb7c4a" }
-=======
 generate-pie = { git = "https://github.com/keep-starknet-strange/snos", rev = "861101a022f87b01b231ed8fb198dd50afab47eb" }
->>>>>>> 973787d2
 
 orchestrator-da-client-interface = { path = "orchestrator/crates/da-clients/da-client-interface" }
 orchestrator-ethereum-da-client = { path = "orchestrator/crates/da-clients/ethereum" }
