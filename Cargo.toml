--- conflicted
+++ resolved
@@ -11,13 +11,8 @@
 # Everything except test-related packages, so that they are not compiled when doing `cargo build`.
 default-members = [
   # "madara",
-<<<<<<< HEAD
-  "bootstrapper",
-  "orchestrator",
-=======
   "orchestrator",
   # "bootstrapper",  # Temporarily disabled due to zaun dependency issues
->>>>>>> fbf5f33c
 ]
 resolver = "2"
 exclude = ["bootstrapper-v2"]
@@ -110,24 +105,6 @@
 mc-e2e-tests = { path = "madara/crates/tests" }
 
 # Starknet dependencies
-<<<<<<< HEAD
-cairo-vm = { git = "https://github.com/karnotxyz/cairo-vm", branch = "release/0.13.2", features = [
-  "cairo-1-hints",
-  "extensive_hints",
-  "mod_builtin",
-] }
-starknet = "0.14.0"
-starknet-accounts = "0.13.0"
-starknet-contract = "0.13.0"
-starknet-core = "0.13"
-starknet-crypto = "0.7"
-starknet-providers = "0.13"
-starknet-signers = "0.11"
-starknet-types-core = { version = "0.1.7", default-features = false, features = [
-  "hash",
-] }
-blockifier = { git = "https://github.com/karnotxyz/sequencer", branch = "release/0.13.2-appchain", features = [
-=======
 cairo-vm = "=2.5.0"
 starknet-accounts = "0.16.0"
 starknet-contract = "0.16.0"
@@ -145,7 +122,6 @@
   "testing",
 ] }
 starknet_api = { git = "https://github.com/karnotxyz/sequencer", rev = "241bf0766f1f68f36e2c0e39e99c2222932dca9a", features = [
->>>>>>> fbf5f33c
   "testing",
 ] }
 cairo-lang-starknet-classes = "=2.12.3"
@@ -159,19 +135,6 @@
   "signers",
   "signer-local",
 ] }
-ethers = { git = "https://github.com/gakonst/ethers-rs", rev = "6e2ff0ef8af8c0ee3c21b7e1960f8c025bcd5588" }
-
-
-# Zaun Deps
-ethereum-instance = { git = "https://github.com/karnotxyz/zaun", branch = "v3-tx", package = "ethereum-instance" }
-starkgate-manager-client = { git = "https://github.com/karnotxyz/zaun", branch = "v3-tx", package = "starkgate-manager-client" }
-starkgate-registry-client = { git = "https://github.com/karnotxyz/zaun", branch = "v3-tx", package = "starkgate-registry-client" }
-starknet-core-contract-client = { git = "https://github.com/karnotxyz/zaun", branch = "v3-tx", package = "starknet-core-contract-client" }
-starknet-erc20-client = { git = "https://github.com/karnotxyz/zaun", branch = "v3-tx", package = "starknet-erc20-client" }
-starknet-eth-bridge-client = { git = "https://github.com/karnotxyz/zaun", branch = "v3-tx", package = "starknet-eth-bridge-client" }
-starknet-proxy-client = { git = "https://github.com/karnotxyz/zaun", branch = "v3-tx", package = "starknet-proxy-client" }
-starknet-token-bridge-client = { git = "https://github.com/karnotxyz/zaun", branch = "v3-tx", package = "starknet-token-bridge-client" }
-zaun-utils = { git = "https://github.com/karnotxyz/zaun", branch = "v3-tx", package = "utils" }
 
 # Instrumentation
 opentelemetry = { version = "0.30.0", features = ["metrics", "logs"] }
