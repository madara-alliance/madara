[workspace]
members = [
<<<<<<< HEAD
  "crates/madara/client/db",
  "crates/madara/client/exec",
  "crates/madara/client/sync",
  "crates/madara/client/settlement_client",
  "crates/madara/client/rpc",
  "crates/madara/client/gateway/client",
  "crates/madara/client/gateway/server",
  "crates/madara/client/analytics",
  "crates/madara/client/telemetry",
  "crates/madara/client/devnet",
  "crates/madara/client/mempool",
  "crates/madara/client/block_import",
  "crates/madara/node",
  "crates/madara/primitives/block",
  "crates/madara/primitives/convert",
  "crates/madara/primitives/transactions",
  "crates/madara/primitives/class",
  "crates/madara/primitives/gateway",
  "crates/madara/primitives/rpc",
  "crates/madara/primitives/receipt",
  "crates/madara/primitives/state_update",
  "crates/madara/primitives/chain_config",
  "crates/madara/primitives/utils",
  "crates/madara/proc-macros",
  "crates/madara/tests",
  "crates/madara/cairo-test-contracts",
  "crates/madara/client/block_production",
=======
  # madara
  "madara/crates/client/db",
  "madara/crates/client/exec",
  "madara/crates/client/sync",
  "madara/crates/client/eth",
  "madara/crates/client/rpc",
  "madara/crates/client/gateway/client",
  "madara/crates/client/gateway/server",
  "madara/crates/client/analytics",
  "madara/crates/client/telemetry",
  "madara/crates/client/devnet",
  "madara/crates/client/mempool",
  "madara/crates/client/block_import",
  "madara/crates/node",
  "madara/crates/primitives/block",
  "madara/crates/primitives/convert",
  "madara/crates/primitives/transactions",
  "madara/crates/primitives/class",
  "madara/crates/primitives/gateway",
  "madara/crates/primitives/rpc",
  "madara/crates/primitives/receipt",
  "madara/crates/primitives/state_update",
  "madara/crates/primitives/chain_config",
  "madara/crates/primitives/utils",
  "madara/crates/proc-macros",
  "madara/crates/tests",
  "madara/crates/cairo-test-contracts",
  "madara/crates/client/block_production",

  # orchestrator
  "orchestrator/crates/orchestrator",
  "orchestrator/crates/da-clients/da-client-interface",
  "orchestrator/crates/da-clients/ethereum",
  "orchestrator/crates/prover-clients/prover-client-interface",
  "orchestrator/crates/prover-clients/gps-fact-checker",
  "orchestrator/crates/prover-clients/sharp-service",
  "orchestrator/crates/prover-clients/atlantic-service",
  "orchestrator/crates/utils",
  "orchestrator/crates/settlement-clients/settlement-client-interface",
  "orchestrator/crates/settlement-clients/ethereum",
  "orchestrator/crates/settlement-clients/starknet",
  "e2e-tests",
>>>>>>> 00b432d0
]
resolver = "2"
# Everything except test-related packages, so that they are not compiled when doing `cargo build`.
default-members = [
<<<<<<< HEAD
  "crates/madara/client/db",
  "crates/madara/client/exec",
  "crates/madara/client/sync",
  "crates/madara/client/settlement_client",
  "crates/madara/client/gateway/client",
  "crates/madara/client/gateway/server",
  "crates/madara/client/rpc",
  "crates/madara/client/telemetry",
  "crates/madara/client/devnet",
  "crates/madara/client/mempool",
  "crates/madara/client/block_import",
  "crates/madara/client/analytics",
  "crates/madara/node",
  "crates/madara/primitives/block",
  "crates/madara/primitives/convert",
  "crates/madara/primitives/transactions",
  "crates/madara/primitives/class",
  "crates/madara/primitives/gateway",
  "crates/madara/primitives/rpc",
  "crates/madara/primitives/receipt",
  "crates/madara/primitives/state_update",
  "crates/madara/primitives/chain_config",
  "crates/madara/primitives/utils",
  "crates/madara/proc-macros",
=======
  # madara
  "madara/crates/client/db",
  "madara/crates/client/exec",
  "madara/crates/client/sync",
  "madara/crates/client/eth",
  "madara/crates/client/gateway/client",
  "madara/crates/client/gateway/server",
  "madara/crates/client/rpc",
  "madara/crates/client/telemetry",
  "madara/crates/client/devnet",
  "madara/crates/client/mempool",
  "madara/crates/client/block_import",
  "madara/crates/client/analytics",
  "madara/crates/node",
  "madara/crates/primitives/block",
  "madara/crates/primitives/convert",
  "madara/crates/primitives/transactions",
  "madara/crates/primitives/class",
  "madara/crates/primitives/gateway",
  "madara/crates/primitives/rpc",
  "madara/crates/primitives/receipt",
  "madara/crates/primitives/state_update",
  "madara/crates/primitives/chain_config",
  "madara/crates/primitives/utils",
  "madara/crates/proc-macros",

  "orchestrator/crates/orchestrator",                                   # TODO: rename
  "orchestrator/crates/da-clients/da-client-interface",
  "orchestrator/crates/da-clients/ethereum",
  "orchestrator/crates/prover-clients/prover-client-interface",
  "orchestrator/crates/prover-clients/gps-fact-checker",
  "orchestrator/crates/prover-clients/sharp-service",
  "orchestrator/crates/prover-clients/atlantic-service",
  "orchestrator/crates/utils",                                          # TODO: rename
  "orchestrator/crates/settlement-clients/settlement-client-interface",
  "orchestrator/crates/settlement-clients/ethereum",
  "orchestrator/crates/settlement-clients/starknet",
>>>>>>> 00b432d0
]

[workspace.lints.rust]
unsafe_code = "forbid"

[workspace.lints.clippy]
print_stdout = "warn"
print_stderr = "warn"
# todo: uncomment these & fix them
# unwrap_used = "warn"
# missing_docs = "warn"

[workspace.metadata.build]
rustflags = ["-C", "symbol-mangling-version=v0"]

[profile.dev]
incremental = true

[profile.release]
panic = "unwind"

[profile.profiling]
inherits = "release"
debug = 1

[profile.production]
codegen-units = 1    # Setting this to 1 allows for more optimizations at the cost of slower compile time
inherits = "release"
lto = "fat"          # Enables Link Time Optimization, enabling more aggressive optimizations across the entire codebase
opt-level = 3        # Optimize for speed regardless of binary size or compile time
rpath = false        # Disables adding rpath to the binary
strip = "symbols"    # Removes debug info and symbold from final binary

[workspace.package]
authors = ["Madara <https://github.com/madara-alliance>"]
homepage = "https://madara.build"
edition = "2021"
repository = "https://github.com/madara-alliance/madara/"
version = "0.8.0"
license = "Apache-2.0"

[workspace.dependencies]
rocksdb = "0.22"
librocksdb-sys = "0.17.0"

# Bonsai trie dependencies
bonsai-trie = { default-features = false, git = "https://github.com/madara-alliance/bonsai-trie", branch = "oss", features = [
  "std",
] }

# Madara proc macros
m-proc-macros = { path = "madara/crates/proc-macros", default-features = false }

# Madara primtitives
mp-block = { path = "madara/crates/primitives/block", default-features = false }
mp-convert = { path = "madara/crates/primitives/convert", default-features = false }
mp-transactions = { path = "madara/crates/primitives/transactions", default-features = false }
mp-class = { path = "madara/crates/primitives/class", default-features = false }
mp-gateway = { path = "madara/crates/primitives/gateway", default-features = false }
mp-rpc = { path = "madara/crates/primitives/rpc", default-features = false }
mp-receipt = { path = "madara/crates/primitives/receipt", default-features = false }
mp-state-update = { path = "madara/crates/primitives/state_update", default-features = false }
mp-utils = { path = "madara/crates/primitives/utils", default-features = false }
mp-chain-config = { path = "madara/crates/primitives/chain_config", default-features = false }
mp-oracle = { path = "madara/crates/primitives/oracle", default-features = false }

# Madara client
<<<<<<< HEAD
mc-analytics = { path = "crates/madara/client/analytics" }
mc-telemetry = { path = "crates/madara/client/telemetry" }
mc-db = { path = "crates/madara/client/db" }
mc-exec = { path = "crates/madara/client/exec" }
mc-rpc = { path = "crates/madara/client/rpc" }
mc-gateway-client = { path = "crates/madara/client/gateway/client" }
mc-gateway-server = { path = "crates/madara/client/gateway/server" }
mc-sync = { path = "crates/madara/client/sync" }
mc-settlement-client = { path = "crates/madara/client/settlement_client" }
mc-mempool = { path = "crates/madara/client/mempool" }
mc-block-production = { path = "crates/madara/client/block_production" }
mc-block-import = { path = "crates/madara/client/block_import" }
mc-devnet = { path = "crates/madara/client/devnet" }
=======
mc-analytics = { path = "madara/crates/client/analytics" }
mc-telemetry = { path = "madara/crates/client/telemetry" }
mc-db = { path = "madara/crates/client/db" }
mc-exec = { path = "madara/crates/client/exec" }
mc-rpc = { path = "madara/crates/client/rpc" }
mc-gateway-client = { path = "madara/crates/client/gateway/client" }
mc-gateway-server = { path = "madara/crates/client/gateway/server" }
mc-sync = { path = "madara/crates/client/sync" }
mc-eth = { path = "madara/crates/client/eth" }
mc-mempool = { path = "madara/crates/client/mempool" }
mc-block-production = { path = "madara/crates/client/block_production" }
mc-block-import = { path = "madara/crates/client/block_import" }
mc-devnet = { path = "madara/crates/client/devnet" }
>>>>>>> 00b432d0

# Madara misc
m-cairo-test-contracts = { path = "madara/crates/cairo-test-contracts" }

# Starknet dependencies
<<<<<<< HEAD
cairo-vm = "=1.0.1"
starknet-accounts = "0.11.0"
starknet-contract = "0.11.0"
=======
cairo-vm = { git = "https://github.com/Moonsong-Labs/cairo-vm", branch = "madara-monorepo" }
>>>>>>> 00b432d0
starknet-core = "0.12"
starknet-crypto = "0.7"
starknet-providers = "0.12"
starknet-signers = "0.10"
starknet = "0.12.0"

starknet-types-core = { version = "0.1.7", default-features = false, features = [
  "hash",
] }

blockifier = { git = "https://github.com/Moonsong-Labs/sequencer", branch = "madara-monorepo", features = [
  "testing",
] }
starknet_api = "=0.13.0-rc.1"
cairo-lang-starknet-classes = "=2.8.4"
cairo-lang-utils = "=2.8.4"

# alloy = { version = "0.8.3", features = [
alloy = { version = "0.8.3", features = [
  "node-bindings",
  "rpc-types",
  "provider-http",
  "contract",
  "node-bindings",
] }

# Instrumentation
opentelemetry = { version = "0.25.0", features = ["metrics", "logs"] }
opentelemetry_sdk = { version = "0.25.0", features = ["rt-tokio", "logs"] }
opentelemetry-stdout = { version = "0.25.0" }
opentelemetry-otlp = { version = "0.25.0", features = [
  "tonic",
  "metrics",
  "logs",
] }
opentelemetry-semantic-conventions = { version = "0.25.0" }
opentelemetry-appender-tracing = { version = "0.25.0", default-features = false }
tracing = { version = "0.1.40", default-features = false }
tracing-core = { version = "0.1.32", default-features = false }
tracing-subscriber = { version = "0.3.18", features = [
  "env-filter",
  "registry",
  "std",
] }
tracing-test = "0.2.5"
tracing-opentelemetry = "0.26.0"

# Networking
jsonrpsee = { version = "0.22", default-features = false, features = [
  "server",
  "client",
] }
tower = { version = "0.4", features = ["util"] }
tower-http = { version = "0.4", features = ["cors"] }
governor = "0.6"
hyper = { version = "1.5.0", features = ["full"] }
hyper-tls = "0.6"
hyper-util = "0.1.9"
http = "1.1.0"
http-body-util = "0.1.2"
ip_network = "0.4"
reqwest = { version = "0.12.7", features = [
  "blocking",
  "rustls-tls",
  "native-tls",
  "json",
  "multipart",
  "stream",
] }
url = { version = "2.4", features = ["serde"] }

# Async
tokio = { version = "1.34", features = ["signal", "rt"] }
tokio-util = "0.7.12"
rayon = "1.10"
futures = { version = "0.3", default-features = false, features = ["std"] }
async-trait = "0.1"

# Serialization
serde = { version = "1.0", default-features = false, features = ["std"] }
serde_with = { version = "3.11", default-features = false, features = [
  "alloc",
  "macros",
] }
serde_json = { version = "1.0", default-features = false, features = ["std"] }
serde_yaml = { version = "0.9.34" }
bincode = "1.3"

# Numbers
base64 = "0.22"
bigdecimal = "0.4.5"
num-traits = "0.2"
num-bigint = "0.4"
primitive-types = "0.12"
rand = "0.8"
crypto-bigint = "0.5.5"

# Std extensions
lazy_static = { version = "1.4", default-features = false }
once_cell = "1.19"
itertools = "0.13.0"
bitvec = { version = "1.0", default-features = false, features = ["std"] }
bytes = "1.6.0"

# Error handling
thiserror = "2.0"
anyhow = "1.0"

# Testing
rstest = "0.18"
proptest = "1.5.0"
proptest-derive = "0.5.0"
proptest-state-machine = "0.3.1"
tempfile = "3.10.1"
httpmock = "0.7.0"
mockall = "0.13.0"
fdlimit = "0.3.0"
assert_matches = "1.5"

# Macros
indoc = "2"
proc-macro2 = "1.0.86"
quote = "1.0.26"
syn = { version = "2.0.39", features = ["full"] }
paste = "1.0.15"

# Setup
clap = { version = "4.4", features = ["derive", "env"] }
dotenv = "0.15.0"

# Misc
flate2 = "1.0"
regex = "1.10.5"
sha3 = "0.10"

# Orchestrator
num = { version = "0.4.1" }
alloy-primitives = { version = "0.8.3", default-features = false }
alloy-sol-types = "0.8.3"
aws-config = { version = "1.1.7", features = ["behavior-version-latest"] }
aws-sdk-s3 = { version = "1.38.0", features = ["behavior-version-latest"] }
aws-sdk-eventbridge = { version = "1.41.0", features = [
  "behavior-version-latest",
] }
aws-sdk-iam = "1.52.0"
aws-sdk-scheduler = "1.49.0"
aws-sdk-sns = { version = "1.40.0", features = ["behavior-version-latest"] }
aws-credential-types = { version = "1.2.1", features = [
  "hardcoded-credentials",
] }
aws-sdk-sqs = "1.36.0"
axum = { version = "0.7.4" }
axum-macros = "0.4.1"
color-eyre = "0.6.2"
chrono = "0.4.0"
c-kzg = "1.0.3"
dotenvy = "0.15.7"
log = "0.4.21"
mongodb = { version = "2.8.1", features = ["bson-chrono-0_4"] }
omniqueue = { version = "0.2.0" }
tokio-stream = "0.1.15"
uuid = { version = "1.7.0", features = ["v4", "serde"] }
stark_evm_adapter = "0.1.1"
hex = "0.4"
mockall_double = "0.3.1"
testcontainers = "0.18.0"
appchain-core-contract-client = { git = "https://github.com/notlesh/zaun", branch = "madara-monorepo" }
env_logger = "0.11.5"
strum_macros = "0.26.4"
strum = "0.26.3"
async-std = { version = "1.13.0", features = ["attributes"] }
majin-blob-core = { git = "https://github.com/AbdelStark/majin-blob", branch = "main" }
majin-blob-types = { git = "https://github.com/AbdelStark/majin-blob", branch = "main" }
starknet-os = { git = "https://github.com/keep-starknet-strange/snos", branch = "madara-monorepo" }
prove_block = { git = "https://github.com/keep-starknet-strange/snos", branch = "madara-monorepo" }

orchestrator-da-client-interface = { path = "orchestrator/crates/da-clients/da-client-interface" }
orchestrator-ethereum-da-client = { path = "orchestrator/crates/da-clients/ethereum" }
orchestrator-settlement-client-interface = { path = "orchestrator/crates/settlement-clients/settlement-client-interface" }
orchestrator-ethereum-settlement-client = { path = "orchestrator/crates/settlement-clients/ethereum" }
orchestrator-starknet-settlement-client = { path = "orchestrator/crates/settlement-clients/starknet" }
orchestrator-utils = { path = "orchestrator/crates/utils" }
orchestrator-prover-client-interface = { path = "orchestrator/crates/prover-clients/prover-client-interface" }
orchestrator-gps-fact-checker = { path = "orchestrator/crates/prover-clients/gps-fact-checker" }
orchestrator-sharp-service = { path = "orchestrator/crates/prover-clients/sharp-service" }
orchestrator-atlantic-service = { path = "orchestrator/crates/prover-clients/atlantic-service" }
orchestrator-core = { path = "orchestrator/crates/orchestrator" }

[patch.crates-io]
rocksdb = { git = "https://github.com/madara-alliance/rust-rocksdb", branch = "read-options-set-raw-snapshot" }
librocksdb-sys = { git = "https://github.com/madara-alliance/rust-rocksdb", branch = "read-options-set-raw-snapshot" }

starknet-types-core = { git = "https://github.com/kasarlabs/types-rs.git", branch = "feat-deserialize-v0.1.7" }

starknet_api = { git = "https://github.com/Moonsong-Labs/sequencer", branch = "madara-monorepo", features = [
  "testing",
] }
starknet-core = { git = "https://github.com/kasarlabs/starknet-rs.git", branch = "fork" }

cairo-vm = { git = "https://github.com/Moonsong-Labs/cairo-vm", branch = "madara-monorepo" }<|MERGE_RESOLUTION|>--- conflicted
+++ resolved
@@ -1,39 +1,10 @@
 [workspace]
 members = [
-<<<<<<< HEAD
-  "crates/madara/client/db",
-  "crates/madara/client/exec",
-  "crates/madara/client/sync",
-  "crates/madara/client/settlement_client",
-  "crates/madara/client/rpc",
-  "crates/madara/client/gateway/client",
-  "crates/madara/client/gateway/server",
-  "crates/madara/client/analytics",
-  "crates/madara/client/telemetry",
-  "crates/madara/client/devnet",
-  "crates/madara/client/mempool",
-  "crates/madara/client/block_import",
-  "crates/madara/node",
-  "crates/madara/primitives/block",
-  "crates/madara/primitives/convert",
-  "crates/madara/primitives/transactions",
-  "crates/madara/primitives/class",
-  "crates/madara/primitives/gateway",
-  "crates/madara/primitives/rpc",
-  "crates/madara/primitives/receipt",
-  "crates/madara/primitives/state_update",
-  "crates/madara/primitives/chain_config",
-  "crates/madara/primitives/utils",
-  "crates/madara/proc-macros",
-  "crates/madara/tests",
-  "crates/madara/cairo-test-contracts",
-  "crates/madara/client/block_production",
-=======
   # madara
   "madara/crates/client/db",
   "madara/crates/client/exec",
   "madara/crates/client/sync",
-  "madara/crates/client/eth",
+  "madara/crates/client/settlement_client",
   "madara/crates/client/rpc",
   "madara/crates/client/gateway/client",
   "madara/crates/client/gateway/server",
@@ -71,42 +42,15 @@
   "orchestrator/crates/settlement-clients/ethereum",
   "orchestrator/crates/settlement-clients/starknet",
   "e2e-tests",
->>>>>>> 00b432d0
 ]
 resolver = "2"
 # Everything except test-related packages, so that they are not compiled when doing `cargo build`.
 default-members = [
-<<<<<<< HEAD
-  "crates/madara/client/db",
-  "crates/madara/client/exec",
-  "crates/madara/client/sync",
-  "crates/madara/client/settlement_client",
-  "crates/madara/client/gateway/client",
-  "crates/madara/client/gateway/server",
-  "crates/madara/client/rpc",
-  "crates/madara/client/telemetry",
-  "crates/madara/client/devnet",
-  "crates/madara/client/mempool",
-  "crates/madara/client/block_import",
-  "crates/madara/client/analytics",
-  "crates/madara/node",
-  "crates/madara/primitives/block",
-  "crates/madara/primitives/convert",
-  "crates/madara/primitives/transactions",
-  "crates/madara/primitives/class",
-  "crates/madara/primitives/gateway",
-  "crates/madara/primitives/rpc",
-  "crates/madara/primitives/receipt",
-  "crates/madara/primitives/state_update",
-  "crates/madara/primitives/chain_config",
-  "crates/madara/primitives/utils",
-  "crates/madara/proc-macros",
-=======
   # madara
   "madara/crates/client/db",
   "madara/crates/client/exec",
   "madara/crates/client/sync",
-  "madara/crates/client/eth",
+  "madara/crates/client/settlment_client",
   "madara/crates/client/gateway/client",
   "madara/crates/client/gateway/server",
   "madara/crates/client/rpc",
@@ -139,7 +83,6 @@
   "orchestrator/crates/settlement-clients/settlement-client-interface",
   "orchestrator/crates/settlement-clients/ethereum",
   "orchestrator/crates/settlement-clients/starknet",
->>>>>>> 00b432d0
 ]
 
 [workspace.lints.rust]
@@ -207,21 +150,6 @@
 mp-oracle = { path = "madara/crates/primitives/oracle", default-features = false }
 
 # Madara client
-<<<<<<< HEAD
-mc-analytics = { path = "crates/madara/client/analytics" }
-mc-telemetry = { path = "crates/madara/client/telemetry" }
-mc-db = { path = "crates/madara/client/db" }
-mc-exec = { path = "crates/madara/client/exec" }
-mc-rpc = { path = "crates/madara/client/rpc" }
-mc-gateway-client = { path = "crates/madara/client/gateway/client" }
-mc-gateway-server = { path = "crates/madara/client/gateway/server" }
-mc-sync = { path = "crates/madara/client/sync" }
-mc-settlement-client = { path = "crates/madara/client/settlement_client" }
-mc-mempool = { path = "crates/madara/client/mempool" }
-mc-block-production = { path = "crates/madara/client/block_production" }
-mc-block-import = { path = "crates/madara/client/block_import" }
-mc-devnet = { path = "crates/madara/client/devnet" }
-=======
 mc-analytics = { path = "madara/crates/client/analytics" }
 mc-telemetry = { path = "madara/crates/client/telemetry" }
 mc-db = { path = "madara/crates/client/db" }
@@ -230,24 +158,19 @@
 mc-gateway-client = { path = "madara/crates/client/gateway/client" }
 mc-gateway-server = { path = "madara/crates/client/gateway/server" }
 mc-sync = { path = "madara/crates/client/sync" }
-mc-eth = { path = "madara/crates/client/eth" }
+mc-settlement-client = { path = "madara/crates/client/settlement_client" }
 mc-mempool = { path = "madara/crates/client/mempool" }
 mc-block-production = { path = "madara/crates/client/block_production" }
 mc-block-import = { path = "madara/crates/client/block_import" }
 mc-devnet = { path = "madara/crates/client/devnet" }
->>>>>>> 00b432d0
 
 # Madara misc
 m-cairo-test-contracts = { path = "madara/crates/cairo-test-contracts" }
 
 # Starknet dependencies
-<<<<<<< HEAD
-cairo-vm = "=1.0.1"
+cairo-vm = { git = "https://github.com/Moonsong-Labs/cairo-vm", branch = "madara-monorepo" }
 starknet-accounts = "0.11.0"
 starknet-contract = "0.11.0"
-=======
-cairo-vm = { git = "https://github.com/Moonsong-Labs/cairo-vm", branch = "madara-monorepo" }
->>>>>>> 00b432d0
 starknet-core = "0.12"
 starknet-crypto = "0.7"
 starknet-providers = "0.12"
@@ -445,6 +368,4 @@
 starknet_api = { git = "https://github.com/Moonsong-Labs/sequencer", branch = "madara-monorepo", features = [
   "testing",
 ] }
-starknet-core = { git = "https://github.com/kasarlabs/starknet-rs.git", branch = "fork" }
-
-cairo-vm = { git = "https://github.com/Moonsong-Labs/cairo-vm", branch = "madara-monorepo" }+starknet-core = { git = "https://github.com/kasarlabs/starknet-rs.git", branch = "fork" }