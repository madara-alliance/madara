--- conflicted
+++ resolved
@@ -270,12 +270,9 @@
 primitive-types = "0.12"
 rand = "0.8"
 crypto-bigint = "0.5.5"
-<<<<<<< HEAD
 ahash = "0.8"
 twox-hash = "2.1"
-=======
 zeroize = "1.8"
->>>>>>> cc6407a9
 
 # Std extensions
 lazy_static = { version = "1.4", default-features = false }
