--- conflicted
+++ resolved
@@ -282,11 +282,7 @@
 hex = "0.4"
 mockall_double = "0.3.1"
 testcontainers = "0.18.0"
-<<<<<<< HEAD
-appchain-core-contract-client = { git = "https://github.com/karnotxyz/zaun", tag = "v1.0.7" }
-=======
 appchain-core-contract-client = { git = "https://github.com/karnotxyz/zaun", branch = "v3-tx" }
->>>>>>> 358b5572
 env_logger = "0.11.5"
 strum_macros = "0.26.4"
 strum = "0.26.3"
