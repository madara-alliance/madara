[workspace]
members = [
  "madara",
  "orchestrator",
  "e2e-tests",
  "bootstrapper",
  "build-artifacts",
]
# Everything except test-related packages, so that they are not compiled when doing `cargo build`.
default-members = ["madara", "orchestrator", "bootstrapper"]
resolver = "2"

[workspace.package]
authors = ["Madara <https://github.com/madara-alliance>"]
homepage = "https://madara.build"
edition = "2021"
repository = "https://github.com/madara-alliance/madara/"
version = "0.8.0"
license = "Apache-2.0"

[workspace.lints.rust]
unsafe_code = "forbid"

[workspace.lints.clippy]
print_stdout = "warn"
print_stderr = "warn"
# todo: uncomment these & fix them
# unwrap_used = "warn"
# missing_docs = "warn"

[workspace.metadata.build]
rustflags = ["-C", "symbol-mangling-version=v0"]

[profile.dev]
incremental = true

[profile.release]
panic = "unwind"

[profile.profiling]
inherits = "release"
debug = 1

[profile.production]
codegen-units = 1    # Setting this to 1 allows for more optimizations at the cost of slower compile time
inherits = "release"
lto = "fat"          # Enables Link Time Optimization, enabling more aggressive optimizations across the entire codebase
opt-level = 3        # Optimize for speed regardless of binary size or compile time
rpath = false        # Disables adding rpath to the binary
strip = "symbols"    # Removes debug info and symbold from final binary

[workspace.dependencies]
rocksdb = "0.22"
librocksdb-sys = "0.17.0"

# Bonsai trie dependencies
bonsai-trie = { default-features = false, git = "https://github.com/madara-alliance/bonsai-trie", branch = "oss", features = [
  "std",
] }

# Build
build-version = { path = "build-artifacts" }

# Madara proc macros
m-proc-macros = { path = "madara/crates/proc-macros", default-features = false }

# Madara primtitives
mp-block = { path = "madara/crates/primitives/block", default-features = false }
mp-bloom-filter = { path = "madara/crates/primitives/bloom_filter", default-features = false }
mp-convert = { path = "madara/crates/primitives/convert", default-features = false }
mp-transactions = { path = "madara/crates/primitives/transactions", default-features = false }
mp-class = { path = "madara/crates/primitives/class", default-features = false }
mp-gateway = { path = "madara/crates/primitives/gateway", default-features = false }
mp-rpc = { path = "madara/crates/primitives/rpc", default-features = false }
mp-receipt = { path = "madara/crates/primitives/receipt", default-features = false }
mp-state-update = { path = "madara/crates/primitives/state_update", default-features = false }
mp-utils = { path = "madara/crates/primitives/utils", default-features = false }
mp-chain-config = { path = "madara/crates/primitives/chain_config", default-features = false }
mp-oracle = { path = "madara/crates/primitives/oracle", default-features = false }

# Madara client
mc-analytics = { path = "madara/crates/client/analytics" }
mc-telemetry = { path = "madara/crates/client/telemetry" }
mc-db = { path = "madara/crates/client/db" }
mc-exec = { path = "madara/crates/client/exec" }
mc-rpc = { path = "madara/crates/client/rpc" }
mc-gateway-client = { path = "madara/crates/client/gateway/client" }
mc-gateway-server = { path = "madara/crates/client/gateway/server" }
mc-sync = { path = "madara/crates/client/sync" }
mc-settlement-client = { path = "madara/crates/client/settlement_client" }
mc-mempool = { path = "madara/crates/client/mempool" }
mc-block-production = { path = "madara/crates/client/block_production" }
mc-devnet = { path = "madara/crates/client/devnet" }
mc-submit-tx = { path = "madara/crates/client/submit_tx" }

# Madara misc
m-cairo-test-contracts = { path = "madara/crates/cairo-test-contracts" }

# Starknet dependencies
cairo-vm = { git = "https://github.com/Mohiiit/cairo-vm", branch = "tmp/mohit/paradex", features = [
  "cairo-1-hints",
  "extensive_hints",
  "mod_builtin",
] }
starknet-accounts = "0.11.0"
starknet-contract = "0.11.0"
starknet-core = "0.12"
starknet-crypto = "0.7"
starknet-providers = "0.12"
starknet-signers = "0.10"
starknet = "0.12.0"

starknet-types-core = { version = "0.1.7", default-features = false, features = [
  "hash",
] }

blockifier = { git = "https://github.com/byteZorvin/sequencer", branch = "madara-monorepo", features = [
  "testing",
  "concurrency",
] }
starknet_api = { git = "https://github.com/byteZorvin/sequencer", branch = "madara-monorepo" }
cairo-lang-starknet-classes = "=2.8.2"
cairo-lang-utils = "=2.8.2"

alloy = { version = "0.8.3", features = [
  "node-bindings",
  "rpc-types",
  "provider-http",
  "contract",
  "consensus",
  "providers",
  "rpc-client",
  "transport-http",
  "network",
  "eips",
  "signers",
] }

# Instrumentation
opentelemetry = { version = "0.25.0", features = ["metrics", "logs"] }
opentelemetry_sdk = { version = "0.25.0", features = ["rt-tokio", "logs"] }
opentelemetry-stdout = { version = "0.25.0" }
opentelemetry-otlp = { version = "0.25.0", features = [
  "tonic",
  "metrics",
  "logs",
] }
opentelemetry-semantic-conventions = { version = "0.25.0" }
opentelemetry-appender-tracing = { version = "0.25.0", default-features = false }
tracing = { version = "0.1.40", default-features = false }
tracing-core = { version = "0.1.32", default-features = false }
tracing-subscriber = { version = "0.3.18", features = [
  "env-filter",
  "registry",
  "std",
] }
tracing-test = "0.2.5"
tracing-opentelemetry = "0.26.0"

# Networking
jsonrpsee = { version = "0.22", default-features = false, features = [
  "server",
  "client",
] }
tower = { version = "0.4", features = ["util"] }
tower-http = { version = "0.4", features = ["cors"] }
governor = "0.6"
hyper = { version = "1.5.0", features = ["full"] }
hyper-tls = "0.6"
hyper-util = "0.1.9"
http = "1.1.0"
http-body-util = "0.1.2"
ip_network = "0.4"
reqwest = { version = "0.12.7", features = [
  "blocking",
  "rustls-tls",
  "native-tls",
  "json",
  "multipart",
  "stream",
] }
url = { version = "2.4", features = ["serde"] }

# Async
tokio = { version = "1.34", features = ["signal", "rt"] }
tokio-util = "0.7.12"
rayon = "1.10"
futures = { version = "0.3", default-features = false, features = ["std"] }
async-trait = "0.1"

# Serialization
serde = { version = "1.0", default-features = false, features = ["std"] }
serde_with = { version = "3.11", default-features = false, features = [
  "alloc",
  "macros",
] }
serde_json = { version = "1.0", default-features = false, features = ["std"] }
serde_yaml = { version = "0.9.34" }
bincode = "1.3"

# Numbers
base64 = "0.22"
bigdecimal = "0.4.5"
num-traits = "0.2"
num-bigint = "0.4"
primitive-types = "0.12"
rand = "0.8"
crypto-bigint = "0.5.5"
zeroize = "1.8"
ahash = "0.8"
twox-hash = "2.1"

# Std extensions
lazy_static = { version = "1.4", default-features = false }
once_cell = "1.21.3"
itertools = "0.13.0"
bitvec = { version = "1.0", default-features = false, features = ["std"] }
bytes = "1.6.0"
derive_more = { version = "2.0.1", features = ["from_str"] }

# Error handling
thiserror = "2.0"
anyhow = "1.0"

# Testing
rstest = "0.18"
proptest = "1.5.0"
proptest-derive = "0.5.0"
proptest-state-machine = "0.3.1"
tempfile = "3.10.1"
httpmock = "0.7.0"
mockall = "0.13.0"
fdlimit = "0.3.0"
assert_matches = "1.5"
criterion = { version = "0.5", features = ["html_reports"] }

# Macros
indoc = "2"
proc-macro2 = "1.0.86"
quote = "1.0.26"
syn = { version = "2.0.39", features = ["full"] }
paste = "1.0.15"

# Setup
clap = { version = "4.4", features = ["derive", "env"] }
dotenv = "0.15.0"
figment = "0.10.19"

# Misc
flate2 = "1.0"
regex = "1.10.5"
sha3 = "0.10"
tar = "0.4.44"

# Orchestrator
num = { version = "0.4.1" }
alloy-primitives = { version = "0.8.3", default-features = false }
alloy-sol-types = "0.8.3"
aws-config = { version = "1.1.7", features = ["behavior-version-latest"] }
aws-sdk-s3 = { version = "1.38.0", features = ["behavior-version-latest"] }
aws-sdk-eventbridge = { version = "1.41.0", features = [
  "behavior-version-latest",
] }
aws-sdk-iam = "1.52.0"
aws-sdk-scheduler = "1.49.0"
aws-sdk-sns = { version = "1.40.0", features = ["behavior-version-latest"] }
aws-credential-types = { version = "1.2.1", features = [
  "hardcoded-credentials",
] }
aws-sdk-sqs = "1.36.0"
axum = { version = "0.7.4" }
color-eyre = "0.6.2"
chrono = { version = "0.4", features = ["serde"] }
c-kzg = "1.0.3"
dotenvy = "0.15.7"
log = "0.4.21"
mongodb = { version = "2.8.1", features = ["bson-chrono-0_4"] }
omniqueue = { version = "0.2.0" }
tokio-stream = "0.1.15"
uuid = { version = "1.7.0", features = ["v4", "serde"] }
swiftness_proof_parser = "0.1.0"
hex = "0.4"
mockall_double = "0.3.1"
testcontainers = "0.18.0"
<<<<<<< HEAD
appchain-core-contract-client = { git = "https://github.com/karnotxyz/zaun", tag = "v1.0.2" }
=======
appchain-core-contract-client = { git = "https://github.com/karnotxyz/zaun", tag = "v1.0.4" }
>>>>>>> 4c0881a0
env_logger = "0.11.5"
strum_macros = "0.26.4"
strum = "0.26.3"
async-std = { version = "1.13.0", features = ["attributes"] }
majin-blob-core = { git = "https://github.com/AbdelStark/majin-blob", branch = "main" }
majin-blob-types = { git = "https://github.com/AbdelStark/majin-blob", branch = "main" }
starknet-os = { git = "https://github.com/heemankv/snos", rev = "ff68f29ee87113dc35d3bf03110edd346fb6839e" }
prove_block = { git = "https://github.com/heemankv/snos", rev = "ff68f29ee87113dc35d3bf03110edd346fb6839e" }

orchestrator-da-client-interface = { path = "orchestrator/crates/da-clients/da-client-interface" }
orchestrator-ethereum-da-client = { path = "orchestrator/crates/da-clients/ethereum" }
orchestrator-starknet-da-client = { path = "orchestrator/crates/da-clients/starknet" }
orchestrator-settlement-client-interface = { path = "orchestrator/crates/settlement-clients/settlement-client-interface" }
orchestrator-ethereum-settlement-client = { path = "orchestrator/crates/settlement-clients/ethereum" }
orchestrator-starknet-settlement-client = { path = "orchestrator/crates/settlement-clients/starknet" }
orchestrator-utils = { path = "orchestrator/crates/utils" }
orchestrator-prover-client-interface = { path = "orchestrator/crates/prover-clients/prover-client-interface" }
orchestrator-gps-fact-checker = { path = "orchestrator/crates/prover-clients/gps-fact-checker" }
orchestrator-sharp-service = { path = "orchestrator/crates/prover-clients/sharp-service" }
orchestrator-atlantic-service = { path = "orchestrator/crates/prover-clients/atlantic-service" }
orchestrator = { path = "orchestrator" }
base64ct = "=1.6.0"

[patch.crates-io]
appchain-core-contract-client = { git = "https://github.com/Mohiiit/zaun", rev = "878cf6fac215c260858b070f72fb52a70bf5e460" }
rocksdb = { git = "https://github.com/madara-alliance/rust-rocksdb", branch = "read-options-set-raw-snapshot" }
librocksdb-sys = { git = "https://github.com/madara-alliance/rust-rocksdb", branch = "read-options-set-raw-snapshot" }

starknet-types-core = { git = "https://github.com/kasarlabs/types-rs.git", branch = "feat-deserialize-v0.1.7" }

starknet_api = { git = "https://github.com/Moonsong-Labs/sequencer", branch = "madara-monorepo", features = [
  "testing",
] }

starknet-core = { git = "https://github.com/kasarlabs/starknet-rs.git", branch = "fork" }<|MERGE_RESOLUTION|>--- conflicted
+++ resolved
@@ -282,11 +282,7 @@
 hex = "0.4"
 mockall_double = "0.3.1"
 testcontainers = "0.18.0"
-<<<<<<< HEAD
-appchain-core-contract-client = { git = "https://github.com/karnotxyz/zaun", tag = "v1.0.2" }
-=======
 appchain-core-contract-client = { git = "https://github.com/karnotxyz/zaun", tag = "v1.0.4" }
->>>>>>> 4c0881a0
 env_logger = "0.11.5"
 strum_macros = "0.26.4"
 strum = "0.26.3"
