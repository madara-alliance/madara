current_version: 5
versions:
  - version: 5
<<<<<<< HEAD
    pr: 668
=======
    pr: 678
>>>>>>> 0e68a601
  - version: 4
    pr: 692
  - version: 3
    pr: 473
  - version: 2
    pr: 495
  - version: 1
    pr: 450
  - version: 0
    pr: 372<|MERGE_RESOLUTION|>--- conflicted
+++ resolved
@@ -1,11 +1,9 @@
-current_version: 5
+current_version: 6
 versions:
+  - version: 6
+    pr: 668
   - version: 5
-<<<<<<< HEAD
-    pr: 668
-=======
     pr: 678
->>>>>>> 0e68a601
   - version: 4
     pr: 692
   - version: 3
