use std::collections::HashMap;
use std::fs::File;
use std::io::Read;
use std::time::{Duration, Instant};

use aws_config::meta::region::RegionProviderChain;
use chrono::{SubsecRound, Utc};
use e2e_tests::anvil::AnvilSetup;
use e2e_tests::mock_server::MockResponseBodyType;
use e2e_tests::sharp::SharpClient;
use e2e_tests::starknet_client::StarknetClient;
use e2e_tests::utils::{get_mongo_db_client, read_state_update_from_file, vec_u8_to_hex_string};
use e2e_tests::{MongoDbServer, Orchestrator};
use mongodb::bson::doc;
use orchestrator::cli::database::DatabaseValidatedArgs;
use orchestrator::constants::{
    BLOB_DATA_FILE_NAME, CAIRO_PIE_FILE_NAME, PROGRAM_OUTPUT_FILE_NAME, SNOS_OUTPUT_FILE_NAME,
};
use orchestrator::data_storage::DataStorage;
use orchestrator::database::mongodb::MongoDBValidatedArgs;
use orchestrator::jobs::metadata::{
    CommonMetadata, DaMetadata, JobMetadata, JobSpecificMetadata, ProvingMetadata, SnosMetadata, StateUpdateMetadata,
};
use orchestrator::jobs::types::{ExternalId, JobItem, JobStatus, JobType};
use orchestrator::queue::job_queue::JobQueueMessage;
use orchestrator::queue::sqs::AWSSQSValidatedArgs;
use orchestrator::queue::QueueType;
use orchestrator_utils::env_utils::get_env_var_or_panic;
use rstest::rstest;
use serde::{Deserialize, Serialize};
use serde_json::json;
use starknet::core::types::{Felt, MaybePendingStateUpdate};
use url::Url;
use uuid::Uuid;

extern crate e2e_tests;

/// Expected DB state struct
#[derive(PartialEq, Debug)]
struct ExpectedDBState {
    internal_id: String,
    job_type: JobType,
    job_status: JobStatus,
    version: i32,
}

#[allow(dead_code)]
/// Initial setup for e2e tests
struct Setup {
    mongo_db_instance: MongoDbServer,
    starknet_client: StarknetClient,
    sharp_client: SharpClient,
    env_vector: HashMap<String, String>,
}

impl Setup {
    pub async fn new(l2_block_number: String) -> Self {
        let db_params = DatabaseValidatedArgs::MongoDB(MongoDBValidatedArgs {
            connection_url: Url::parse(&get_env_var_or_panic("MADARA_ORCHESTRATOR_MONGODB_CONNECTION_URL"))
                .expect("Invalid MongoDB connection URL"),
            database_name: get_env_var_or_panic("MADARA_ORCHESTRATOR_DATABASE_NAME"),
        });

        let DatabaseValidatedArgs::MongoDB(mongodb_params) = db_params;

        let mongo_db_instance = MongoDbServer::run(mongodb_params);
        println!("✅ Mongo DB setup completed");

        let starknet_client = StarknetClient::new();
        println!("✅ Starknet/Madara client setup completed");

        let sharp_client = SharpClient::new();
        println!("✅ Sharp client setup completed");

        let anvil_setup = AnvilSetup::new();
        let (starknet_core_contract_address, verifier_contract_address) = anvil_setup.deploy_contracts().await;
        println!("✅ Anvil setup completed");

        let mut env_vec: HashMap<String, String> = HashMap::new();

        let env_vars = dotenvy::vars();
        for (key, value) in env_vars {
            env_vec.insert(key, value);
        }

        env_vec
            .insert("MADARA_ORCHESTRATOR_MONGODB_CONNECTION_URL".to_string(), mongo_db_instance.endpoint().to_string());

        // Adding other values to the environment variables vector
        env_vec.insert("MADARA_ORCHESTRATOR_ETHEREUM_SETTLEMENT_RPC_URL".to_string(), anvil_setup.rpc_url.to_string());
        env_vec.insert("MADARA_ORCHESTRATOR_SHARP_URL".to_string(), sharp_client.url());

        // Adding impersonation for operator as our own address here.
        // As we are using test contracts thus we don't need any impersonation.
        // But that logic is being used in integration tests so to keep that. We
        // add this address here.
        // Anvil.addresses[0]
        env_vec.insert(
            "MADARA_ORCHESTRATOR_STARKNET_OPERATOR_ADDRESS".to_string(),
            "0xf39Fd6e51aad88F6F4ce6aB8827279cffFb92266".to_string(),
        );
        env_vec.insert(
            "MADARA_ORCHESTRATOR_GPS_VERIFIER_CONTRACT_ADDRESS".to_string(),
            verifier_contract_address.to_string(),
        );
        env_vec.insert(
            "MADARA_ORCHESTRATOR_L1_CORE_CONTRACT_ADDRESS".to_string(),
            starknet_core_contract_address.to_string(),
        );
        env_vec.insert("MADARA_ORCHESTRATOR_MAX_BLOCK_NO_TO_PROCESS".to_string(), l2_block_number);

        Self { mongo_db_instance, starknet_client, sharp_client, env_vector: env_vec }
    }

    pub fn mongo_db_instance(&self) -> &MongoDbServer {
        &self.mongo_db_instance
    }

    #[allow(dead_code)]
    pub fn starknet_client(&mut self) -> &mut StarknetClient {
        &mut self.starknet_client
    }

    pub fn sharp_client(&mut self) -> &mut SharpClient {
        &mut self.sharp_client
    }

    pub fn envs(&self) -> Vec<(String, String)> {
        self.env_vector.iter().map(|(k, v)| (k.clone(), v.clone())).collect()
    }
}

#[rstest]
#[case("66645".to_string())]
#[tokio::test]
async fn test_orchestrator_workflow(#[case] l2_block_number: String) {
    // Fetching the env vars from the test env file as these will be used in
    // setting up of the test and during orchestrator run too.

    use e2e_tests::node::OrchestratorMode;
    dotenvy::from_filename(".env.test").expect("Failed to load the .env file");

    let queue_params = AWSSQSValidatedArgs {
        queue_base_url: Url::parse(&get_env_var_or_panic("MADARA_ORCHESTRATOR_SQS_BASE_QUEUE_URL"))
            .expect("Invalid queue base URL"),
        sqs_prefix: get_env_var_or_panic("MADARA_ORCHESTRATOR_SQS_PREFIX"),
        sqs_suffix: get_env_var_or_panic("MADARA_ORCHESTRATOR_SQS_SUFFIX"),
    };

    let mut setup_config = Setup::new(l2_block_number.clone()).await;
    // Setup Cloud
    // Setup orchestrator cloud
    Orchestrator::new(OrchestratorMode::Setup, setup_config.envs());
    println!("✅ Orchestrator cloud setup completed");

    // Step 1 : SNOS job runs =========================================
    // Updates the job in the db
    let job_id = put_job_data_in_db_snos(setup_config.mongo_db_instance(), l2_block_number.clone()).await;
    put_snos_job_in_processing_queue(job_id, queue_params).await.unwrap();

    // Step 2: Proving Job ============================================
    // Mocking the endpoint
    mock_proving_job_endpoint_output(setup_config.sharp_client()).await;
    put_job_data_in_db_proving(setup_config.mongo_db_instance(), l2_block_number.clone()).await;

    // Step 3: DA job =================================================
    // Adding a mock da job so that worker does not create 60k+ jobs
    put_job_data_in_db_da(setup_config.mongo_db_instance(), l2_block_number.clone()).await;

    // Step 4: State Update job =======================================
    put_job_data_in_db_update_state(setup_config.mongo_db_instance(), l2_block_number.clone()).await;

    println!("✅ Orchestrator setup completed.");

    // Run orchestrator
    let mut orchestrator =
        Orchestrator::new(OrchestratorMode::Run, setup_config.envs()).expect("Failed to start orchestrator");
    orchestrator.wait_till_started().await;

    println!("✅ Orchestrator started");

    // Adding State checks in DB for validation of tests

    // Check 1 : After Proving Job state (15 mins. approx time)
    let expected_state_after_proving_job = ExpectedDBState {
        internal_id: l2_block_number.clone(),
        job_type: JobType::ProofCreation,
        job_status: JobStatus::Completed,
        version: 4,
    };
    let test_result = wait_for_db_state(
        Duration::from_secs(900),
        l2_block_number.clone(),
        setup_config.mongo_db_instance(),
        expected_state_after_proving_job,
    )
    .await;
    assert!(test_result.is_ok(), "After Proving Job state DB state assertion failed.");

    // Check 2 : After DA Job state (5 mins. approx time)
    let expected_state_after_da_job = ExpectedDBState {
        internal_id: l2_block_number.clone(),
        job_type: JobType::DataSubmission,
        job_status: JobStatus::Completed,
        version: 4,
    };
    let test_result = wait_for_db_state(
        Duration::from_secs(300),
        l2_block_number.clone(),
        setup_config.mongo_db_instance(),
        expected_state_after_da_job,
    )
    .await;
    assert!(test_result.is_ok(), "After DA Job state DB state assertion failed.");

    // Check 3 : After Update State Job state (5 mins. approx time)
    let expected_state_after_da_job = ExpectedDBState {
        internal_id: l2_block_number.clone(),
        job_type: JobType::StateTransition,
        job_status: JobStatus::Completed,
        version: 4,
    };
    let test_result = wait_for_db_state(
        Duration::from_secs(300),
        l2_block_number,
        setup_config.mongo_db_instance(),
        expected_state_after_da_job,
    )
    .await;
    assert!(test_result.is_ok(), "After Update State Job state DB state assertion failed.");
}

/// Function to check db for expected state continuously
async fn wait_for_db_state(
    timeout: Duration,
    l2_block_for_testing: String,
    mongo_db_server: &MongoDbServer,
    expected_db_state: ExpectedDBState,
) -> Result<(), String> {
    let start = Instant::now();

    while start.elapsed() < timeout {
        let db_state =
            get_database_state(mongo_db_server, l2_block_for_testing.clone(), expected_db_state.job_type.clone())
                .await
                .unwrap();

        if db_state.is_some() && db_state.unwrap() == expected_db_state {
            return Ok(());
        }
        tokio::time::sleep(Duration::from_millis(100)).await;
    }

    Err(format!("Timed out waiting for expected state: {:?}", expected_db_state))
}

/// Fetch the job from database
async fn get_database_state(
    mongo_db_server: &MongoDbServer,
    l2_block_for_testing: String,
    job_type: JobType,
) -> color_eyre::Result<Option<ExpectedDBState>> {
    let mongo_db_client = get_mongo_db_client(mongo_db_server).await;
    let collection = mongo_db_client.database("orchestrator").collection::<JobItem>("jobs");
    let filter = doc! { "internal_id": l2_block_for_testing, "job_type" : mongodb::bson::to_bson(&job_type)? };
    let job = collection.find_one(filter, None).await.unwrap();
    match job {
        Some(job) => Ok(Some(ExpectedDBState {
            internal_id: job.internal_id,
            job_type: job.job_type,
            job_status: job.status,
            version: job.version,
        })),
        None => Ok(None),
    }
}

// ======================================
// Util functions
// ======================================

/// Puts after SNOS job state into the database
pub async fn put_job_data_in_db_snos(mongo_db: &MongoDbServer, l2_block_number: String) -> Uuid {
    // Create the SNOS-specific metadata
    let snos_metadata = SnosMetadata {
        block_number: l2_block_number.parse().expect("Invalid block number"),
        full_output: false,
        cairo_pie_path: Some(format!("{}/{}", l2_block_number.clone(), CAIRO_PIE_FILE_NAME)),
        snos_output_path: Some(format!("{}/{}", l2_block_number.clone(), SNOS_OUTPUT_FILE_NAME)),
        program_output_path: Some(format!("{}/{}", l2_block_number.clone(), PROGRAM_OUTPUT_FILE_NAME)),
        snos_fact: None,
<<<<<<< HEAD
        snos_n_steps: None,
=======
>>>>>>> a99088a9
    };

    // Create the common metadata with default values
    let common_metadata = CommonMetadata::default();

    // Combine into JobMetadata
    let metadata = JobMetadata { common: common_metadata, specific: JobSpecificMetadata::Snos(snos_metadata) };

    let job_item = JobItem {
        id: Uuid::new_v4(),
        internal_id: l2_block_number.clone(),
        job_type: JobType::SnosRun,
        status: JobStatus::Created,
        external_id: ExternalId::Number(0),
        metadata,
        version: 0,
        created_at: Utc::now().round_subsecs(0),
        updated_at: Utc::now().round_subsecs(0),
    };

    let mongo_db_client = get_mongo_db_client(mongo_db).await;
    mongo_db_client.database("orchestrator").drop(None).await.unwrap();
    mongo_db_client.database("orchestrator").collection("jobs").insert_one(job_item.clone(), None).await.unwrap();

    job_item.id
}

/// Adding SNOS job in JOB_PROCESSING_QUEUE so that the job is triggered
/// as soon as it is picked up by orchestrator
pub async fn put_snos_job_in_processing_queue(id: Uuid, queue_params: AWSSQSValidatedArgs) -> color_eyre::Result<()> {
    let message = JobQueueMessage { id };
    put_message_in_queue(
        message,
        format!(
            "{}/{}_{}_{}",
            queue_params.queue_base_url,
            queue_params.sqs_prefix,
            QueueType::SnosJobProcessing,
            queue_params.sqs_suffix
        ),
    )
    .await?;
    Ok(())
}

pub async fn put_message_in_queue(message: JobQueueMessage, queue_url: String) -> color_eyre::Result<()> {
    let region_provider = RegionProviderChain::default_provider().or_else("us-east-1");
    let config = aws_config::from_env().region(region_provider).load().await;
    let client = aws_sdk_sqs::Client::new(&config);

    let rsp = client.send_message().queue_url(queue_url).message_body(serde_json::to_string(&message)?).send().await?;

    println!("✅ Successfully sent message with ID: {:?}", rsp.message_id());

    Ok(())
}

/// Mocks the endpoint for sharp client
pub async fn mock_proving_job_endpoint_output(sharp_client: &mut SharpClient) {
    // Add job response,
    let add_job_response = json!(
        {
            "code" : "JOB_RECEIVED_SUCCESSFULLY"
        }
    );
    sharp_client.add_mock_on_endpoint(
        "/add_job",
        vec!["".to_string()],
        Some(200),
        MockResponseBodyType::Json(add_job_response),
    );

    // Getting job response
    let get_job_response = json!(
        {
                "status": "ONCHAIN",
                "validation_done": true
        }
    );
    sharp_client.add_mock_on_endpoint(
        "/get_status",
        vec!["".to_string()],
        Some(200),
        MockResponseBodyType::Json(get_job_response),
    );
}

/// Puts after SNOS job state into the database
pub async fn put_job_data_in_db_da(mongo_db: &MongoDbServer, l2_block_number: String) {
    // Create the DA-specific metadata
    let da_metadata = DaMetadata {
        block_number: l2_block_number.parse::<u64>().unwrap() - 1,
        blob_data_path: Some(format!("{}/{}", l2_block_number.clone(), BLOB_DATA_FILE_NAME)),
        tx_hash: None,
    };

    // Create the common metadata with default values
    let common_metadata = CommonMetadata::default();

    // Combine into JobMetadata
    let metadata = JobMetadata { common: common_metadata, specific: JobSpecificMetadata::Da(da_metadata) };

    let job_item = JobItem {
        id: Uuid::new_v4(),
        internal_id: (l2_block_number.parse::<u32>().unwrap() - 1).to_string(),
        job_type: JobType::DataSubmission,
        status: JobStatus::Completed,
        external_id: ExternalId::Number(0),
        metadata,
        version: 0,
        created_at: Utc::now().round_subsecs(0),
        updated_at: Utc::now().round_subsecs(0),
    };

    let mongo_db_client = get_mongo_db_client(mongo_db).await;
    mongo_db_client.database("orchestrator").collection("jobs").insert_one(job_item, None).await.unwrap();
}

/// Mocks the starknet get nonce call (happens in da client for ethereum)
pub async fn mock_starknet_get_nonce(starknet_client: &mut StarknetClient, l2_block_number: String) {
    let mut file = File::open(format!("artifacts/nonces_{}.json", l2_block_number)).unwrap();
    let mut contents = String::new();
    file.read_to_string(&mut contents).unwrap();

    #[derive(Deserialize, Debug, Serialize)]
    struct NonceAddress {
        nonce: String,
        address: String,
    }

    // Parse the JSON string into a HashMap
    let vec: Vec<NonceAddress> = serde_json::from_str(&contents).unwrap();

    for ele in vec {
        let address = Felt::from_dec_str(&ele.address).expect("Failed to convert to felt");
        let hex_field_element = vec_u8_to_hex_string(&address.to_bytes_be());

        let response = json!({ "id": 640641,"jsonrpc":"2.0","result": ele.nonce });
        starknet_client.add_mock_on_endpoint(
            "/",
            vec!["starknet_getNonce".to_string(), hex_field_element],
            Some(200),
            MockResponseBodyType::Json(response),
        );
    }
}

/// Mocks the starknet get state update call (happens in da client for ethereum)
pub async fn mock_starknet_get_state_update(starknet_client: &mut StarknetClient, l2_block_number: String) {
    let state_update = read_state_update_from_file(&format!("artifacts/get_state_update_{}.json", l2_block_number))
        .expect("issue while reading");

    let state_update = MaybePendingStateUpdate::Update(state_update);
    let state_update = serde_json::to_value(state_update).unwrap();
    let response = json!({ "id": 640641,"jsonrpc":"2.0","result": state_update });

    starknet_client.add_mock_on_endpoint(
        "/",
        vec!["starknet_getStateUpdate".to_string()],
        Some(200),
        MockResponseBodyType::Json(response),
    );
}

/// Mocks the starknet get state update call (happens in da client for ethereum)
pub async fn mock_starknet_get_latest_block(starknet_client: &mut StarknetClient, l2_block_number: String) {
    starknet_client.add_mock_on_endpoint(
        "/",
        vec!["starknet_blockNumber".to_string()],
        Some(200),
        MockResponseBodyType::Json(json!({
                "id": 640641,"jsonrpc":"2.0","result": l2_block_number.parse::<u64>().unwrap()
        })),
    );
}

/// Puts after SNOS job state into the database
pub async fn put_job_data_in_db_update_state(mongo_db: &MongoDbServer, l2_block_number: String) {
    let block_number = l2_block_number.parse::<u64>().unwrap() - 1;

    // Create the StateUpdate-specific metadata
    let state_update_metadata = StateUpdateMetadata {
        blocks_to_settle: vec![block_number],
        snos_output_paths: vec![format!("{}/{}", block_number, SNOS_OUTPUT_FILE_NAME)],
        program_output_paths: vec![format!("{}/{}", block_number, PROGRAM_OUTPUT_FILE_NAME)],
        blob_data_paths: vec![format!("{}/{}", block_number, BLOB_DATA_FILE_NAME)],
        last_failed_block_no: None,
        tx_hashes: Vec::new(),
    };

    // Create the common metadata with default values
    let common_metadata = CommonMetadata::default();

    // Combine into JobMetadata
    let metadata =
        JobMetadata { common: common_metadata, specific: JobSpecificMetadata::StateUpdate(state_update_metadata) };

    let job_item = JobItem {
        id: Uuid::new_v4(),
        internal_id: block_number.to_string(),
        job_type: JobType::StateTransition,
        status: JobStatus::Completed,
        external_id: ExternalId::Number(0),
        metadata,
        version: 0,
        created_at: Utc::now().round_subsecs(0),
        updated_at: Utc::now().round_subsecs(0),
    };

    let mongo_db_client = get_mongo_db_client(mongo_db).await;
    mongo_db_client.database("orchestrator").collection("jobs").insert_one(job_item, None).await.unwrap();
}

/// Puts after SNOS job state into the database
pub async fn put_job_data_in_db_proving(mongo_db: &MongoDbServer, l2_block_number: String) {
    let block_number = l2_block_number.parse::<u64>().unwrap() - 1;

    // Create the Proving-specific metadata
<<<<<<< HEAD
    let proving_metadata = ProvingMetadata { block_number, ..Default::default() };
=======
    let proving_metadata =
        ProvingMetadata { block_number, input_path: None, ensure_on_chain_registration: None, download_proof: None };
>>>>>>> a99088a9

    // Create the common metadata with default values
    let common_metadata = CommonMetadata::default();

    // Combine into JobMetadata
    let metadata = JobMetadata { common: common_metadata, specific: JobSpecificMetadata::Proving(proving_metadata) };

    let job_item = JobItem {
        id: Uuid::new_v4(),
        internal_id: block_number.to_string(),
        job_type: JobType::ProofCreation,
        status: JobStatus::Completed,
        external_id: ExternalId::Number(0),
        metadata,
        version: 0,
        created_at: Utc::now().round_subsecs(0),
        updated_at: Utc::now().round_subsecs(0),
    };

    let mongo_db_client = get_mongo_db_client(mongo_db).await;
    mongo_db_client.database("orchestrator").collection("jobs").insert_one(job_item, None).await.unwrap();
}

// ======================================
// Tests specific functions
// ======================================

/// To set up s3 files needed for e2e test (test_orchestrator_workflow)
#[allow(clippy::borrowed_box)]
pub async fn setup_s3(s3_client: &Box<dyn DataStorage + Send + Sync>) -> color_eyre::Result<()> {
    s3_client.create_bucket(&get_env_var_or_panic("MADARA_ORCHESTRATOR_AWS_S3_BUCKET_NAME")).await.unwrap();
    Ok(())
}<|MERGE_RESOLUTION|>--- conflicted
+++ resolved
@@ -289,10 +289,7 @@
         snos_output_path: Some(format!("{}/{}", l2_block_number.clone(), SNOS_OUTPUT_FILE_NAME)),
         program_output_path: Some(format!("{}/{}", l2_block_number.clone(), PROGRAM_OUTPUT_FILE_NAME)),
         snos_fact: None,
-<<<<<<< HEAD
         snos_n_steps: None,
-=======
->>>>>>> a99088a9
     };
 
     // Create the common metadata with default values
@@ -511,15 +508,8 @@
     let block_number = l2_block_number.parse::<u64>().unwrap() - 1;
 
     // Create the Proving-specific metadata
-<<<<<<< HEAD
     let proving_metadata = ProvingMetadata { block_number, ..Default::default() };
-=======
-    let proving_metadata =
-        ProvingMetadata { block_number, input_path: None, ensure_on_chain_registration: None, download_proof: None };
->>>>>>> a99088a9
-
-    // Create the common metadata with default values
-    let common_metadata = CommonMetadata::default();
+    ProvingMetadata { block_number, input_path: None, ensure_on_chain_registration: None, download_proof: None };
 
     // Combine into JobMetadata
     let metadata = JobMetadata { common: common_metadata, specific: JobSpecificMetadata::Proving(proving_metadata) };
