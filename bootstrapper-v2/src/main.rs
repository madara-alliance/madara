use anyhow::Context;
use bootstrapper_v2::cli::{CliArgs, Commands};
use bootstrapper_v2::config::{BaseConfigOuter, MadaraConfigOuter};
use bootstrapper_v2::setup::madara::MadaraSetup;
use bootstrapper_v2::BootstrapperResult;
use clap::Parser;
use env_logger::Env;
use std::fs::File;

#[tokio::main]
async fn main() -> BootstrapperResult<()> {
    dotenvy::from_filename_override(".env")?;
    env_logger::Builder::from_env(Env::default().default_filter_or("info")).init();

    let args = CliArgs::parse();

    match args.command {
        Commands::SetupBase(setup_base) => {
            let config: BaseConfigOuter = serde_json::from_reader(File::open(setup_base.config_path)?)?;

            let mut base_layer_setup =
                config.get_base_layer_setup(setup_base.private_key, &setup_base.addresses_output_path);

            base_layer_setup.init().await.context("Failed to initialise the base layer setup")?;
            base_layer_setup.setup().await.context("Failed to setup base layer setup")?;
        }

        Commands::SetupMadara(setup_madara) => {
            let madara_config: MadaraConfigOuter = serde_json::from_reader(File::open(&setup_madara.config_path)?)?;
            let base_layer_config: BaseConfigOuter = serde_json::from_reader(File::open(setup_madara.config_path)?)?;

<<<<<<< HEAD
            let mut madara_setup = MadaraSetup::new(madara_config.madara).context("Failed to create MadaraSetup")?;
=======
            let mut madara_setup = MadaraSetup::new(madara_config.madara);
>>>>>>> a017b125
            let mut base_layer_setup = base_layer_config
                .get_base_layer_setup(setup_madara.base_layer_private_key.clone(), &setup_madara.base_addresses_path);

            madara_setup
                .init(&setup_madara.private_key, &setup_madara.output_path)
                .await
                .context("Failed to initialise the madara setup")?;
            madara_setup
                .setup(&setup_madara.base_addresses_path, &setup_madara.output_path)
                .await
                .context("Failed to setup madara setup")?;

            base_layer_setup
                .post_madara_setup(&setup_madara.output_path)
                .await
                .context("Failed to complete post madara setup")?;
        }
    }

    Ok(())
}<|MERGE_RESOLUTION|>--- conflicted
+++ resolved
@@ -29,11 +29,7 @@
             let madara_config: MadaraConfigOuter = serde_json::from_reader(File::open(&setup_madara.config_path)?)?;
             let base_layer_config: BaseConfigOuter = serde_json::from_reader(File::open(setup_madara.config_path)?)?;
 
-<<<<<<< HEAD
-            let mut madara_setup = MadaraSetup::new(madara_config.madara).context("Failed to create MadaraSetup")?;
-=======
             let mut madara_setup = MadaraSetup::new(madara_config.madara);
->>>>>>> a017b125
             let mut base_layer_setup = base_layer_config
                 .get_base_layer_setup(setup_madara.base_layer_private_key.clone(), &setup_madara.base_addresses_path);
 
