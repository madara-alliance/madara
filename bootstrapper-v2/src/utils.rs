use std::{future::Future, sync::Arc};

use starknet::{
    accounts::{Account, ConnectedAccount, SingleOwnerAccount},
    core::types::{
        contract::{CompiledClass, SierraClass},
        BlockId, BlockTag, Call, InvokeTransactionResult,
    },
    signers::LocalWallet,
};

use starknet::{
    core::types::{ExecutionResult, Felt, TransactionReceipt, TransactionReceiptWithBlockInfo},
    core::utils::get_selector_from_name,
    providers::{jsonrpc::HttpTransport, JsonRpcClient, Provider, ProviderError},
};

use std::io::Error as IoError;

use crate::error::madara::MadaraError;

#[derive(thiserror::Error, Debug)]
pub enum FileError {
    #[error("Failed to create parent directories with path: {0} due to: {1}")]
    FailedCreatingParentDirectory(String, #[source] IoError),

    #[error("Failed to write to file: {0}")]
    FailedToWriteFile(#[source] IoError),
}

pub fn save_addresses_to_file(addresses_json: String, file_path: &str) -> Result<(), FileError> {
    // Ensure parent directories exist before writing the file
    if let Some(parent_dir) = std::path::Path::new(&file_path).parent() {
        std::fs::create_dir_all(parent_dir)
            .map_err(|e| FileError::FailedCreatingParentDirectory(file_path.to_string(), e))?;
    }

    std::fs::write(file_path, &addresses_json).map_err(|e| FileError::FailedToWriteFile(e))?;

    Ok(())
}

pub async fn assert_poll<F, Fut>(f: F, polling_time_ms: u64, max_poll_count: u32)
where
    F: Fn() -> Fut,
    Fut: Future<Output = bool>,
{
    for _poll_count in 0..max_poll_count {
        if f().await {
            return; // The provided function returned true, exit safely.
        }

        tokio::time::sleep(tokio::time::Duration::from_millis(polling_time_ms)).await;
    }

    panic!("Max poll count exceeded.");
}

pub async fn get_transaction_receipt(
    rpc: &JsonRpcClient<HttpTransport>,
    transaction_hash: Felt,
) -> TransactionReceiptResult {
    // there is a delay between the transaction being available at the client
    // and the sealing of the block, hence sleeping for 500ms
    assert_poll(|| async { rpc.get_transaction_receipt(transaction_hash).await.is_ok() }, 500, 20).await;

    rpc.get_transaction_receipt(transaction_hash).await
}

// Creating this type for better readability
type TransactionReceiptResult = Result<TransactionReceiptWithBlockInfo, ProviderError>;

pub async fn wait_for_transaction(
    provider_l2: &JsonRpcClient<HttpTransport>,
    transaction_hash: Felt,
    tag: &str,
) -> Result<(), MadaraError> {
    let transaction_receipt = get_transaction_receipt(provider_l2, transaction_hash).await;

    let transaction_status = transaction_receipt?;

    log::trace!("txn : {:?} : {:?}", tag, transaction_status);
    let exec_result: ExecutionResult = match transaction_status.receipt {
        TransactionReceipt::Invoke(receipt) => receipt.execution_result,
        TransactionReceipt::DeployAccount(receipt) => {
            let contract_address = receipt.contract_address;
            log::info!("Account deployed at {:?}", contract_address);
            receipt.execution_result
        }
        TransactionReceipt::Declare(receipt) => receipt.execution_result,
        TransactionReceipt::Deploy(receipt) => {
            log::info!("Tag: {:?}, Contract deployed at address {:?}", tag, receipt.contract_address);
            receipt.execution_result
        }
        TransactionReceipt::L1Handler(receipt) => receipt.execution_result,
    };

    match exec_result {
        ExecutionResult::Succeeded => Ok(()),
        ExecutionResult::Reverted { reason } => {
            return Err(MadaraError::FailedToWaitForTransaction(reason, tag.to_string()));
        }
    }
}

pub async fn declare_contract(
    sierra_path: &str,
    casm_path: &str,
    account: &SingleOwnerAccount<JsonRpcClient<HttpTransport>, LocalWallet>,
) -> Result<Felt, MadaraError> {
    log::info!("Declaring contract from sierra file: {:?}", sierra_path);
    log::info!("Declaring contract from casm file: {:?}", casm_path);
    let contract_artifact: SierraClass = serde_json::from_reader(
        std::fs::File::open(sierra_path).map_err(|e| MadaraError::FailedToOpenFile(e, sierra_path.to_string()))?,
    )
    .map_err(|e| MadaraError::FailedToParseFile(e, sierra_path.to_string()))?;

    let contract_artifact_casm: CompiledClass = serde_json::from_reader(
        std::fs::File::open(casm_path).map_err(|e| MadaraError::FailedToOpenFile(e, casm_path.to_string()))?,
    )
    .map_err(|e| MadaraError::FailedToParseFile(e, casm_path.to_string()))?;

    let class_hash = contract_artifact.class_hash()?;
    let compiled_class_hash = contract_artifact_casm.class_hash()?;

    if account.provider().get_class(BlockId::Tag(BlockTag::PreConfirmed), class_hash).await.is_ok() {
        log::info!("Class already declared, skipping declaration.");
        return Ok(class_hash);
    }

    let flattened_class = contract_artifact.flatten()?;

<<<<<<< HEAD
    let txn = account
        .declare_v3(Arc::new(flattened_class), compiled_class_hash)
        .l1_gas(0)
        .l2_gas(0)
        .l1_data_gas(0)
        .send()
        .await?;
    wait_for_transaction(account.provider(), txn.transaction_hash, "declare_contract")
        .await
        .context("Failed to wait for contract declaration transaction")?;
=======
    let txn = account.declare_v3(Arc::new(flattened_class), compiled_class_hash).gas(0).send().await?;

    wait_for_transaction(account.provider(), txn.transaction_hash, "declare_contract").await?;

>>>>>>> 1ce5ce49
    Ok(class_hash)
}

pub async fn execute_v3(
    account: &SingleOwnerAccount<JsonRpcClient<HttpTransport>, LocalWallet>,
    calls: &Vec<Call>,
) -> Result<InvokeTransactionResult, MadaraError> {
    let txn_res = account.execute_v3(calls.clone()).l1_gas(0).l2_gas(0).l1_data_gas(0).send().await?;

    wait_for_transaction(
        account.provider(),
        txn_res.transaction_hash,
        &format!("invoking_contract for calls {:?}", calls),
    )
    .await?;

    Ok(txn_res)
}

/// Represents the addresses from the ContractsDeployed event
#[derive(Debug, Clone)]
pub struct ContractsDeployedAddresses {
    pub l2_eth_token: Felt,
    pub l2_eth_bridge: Felt,
    pub l2_token_bridge: Felt,
}

pub async fn get_contract_address_from_deploy_tx(
    rpc: &JsonRpcClient<HttpTransport>,
    tx: &InvokeTransactionResult,
) -> Result<Felt, MadaraError> {
    let deploy_tx_hash = tx.transaction_hash;

    wait_for_transaction(rpc, deploy_tx_hash, "get_contract_address_from_deploy_tx").await?;

    let deploy_tx_receipt = get_transaction_receipt(rpc, deploy_tx_hash).await?;

    let contract_address = match deploy_tx_receipt {
        TransactionReceiptWithBlockInfo { receipt: TransactionReceipt::Invoke(receipt), .. } => {
            receipt
                .events
                .iter()
                .find(|e| e.keys[0] == get_selector_from_name("ContractDeployed").unwrap())
                .ok_or(MadaraError::FailedToGetEventFromTransactionReceipt("ContractDeployed".to_string()))?
                .data[0]
        }
        _ => return Err(MadaraError::ExpectedInvokeTransactionReceipt),
    };
    Ok(contract_address)
}

/// Extracts the addresses from the ContractsDeployed event from MadaraFactory
pub async fn get_contracts_deployed_addresses(
    rpc: &JsonRpcClient<HttpTransport>,
    tx: &InvokeTransactionResult,
) -> Result<ContractsDeployedAddresses, MadaraError> {
    let tx_hash = tx.transaction_hash;

    wait_for_transaction(rpc, tx_hash, "get_contracts_deployed_addresses").await?;

    let tx_receipt = get_transaction_receipt(rpc, tx_hash).await?;

    let contracts_deployed_event = match tx_receipt {
        TransactionReceiptWithBlockInfo { receipt: TransactionReceipt::Invoke(receipt), .. } => receipt
            .events
            .iter()
            .find(|e| e.keys[0] == get_selector_from_name("ContractsDeployed").unwrap())
            .ok_or_else(|| MadaraError::FailedToGetEventFromTransactionReceipt("ContractsDeployed".to_string()))?
            .clone(),
        _ => return Err(MadaraError::ExpectedInvokeTransactionReceipt),
    };

    // The event data contains 3 addresses in order: l2_eth_token, l2_eth_bridge, l2_token_bridge
    if contracts_deployed_event.data.len() < 3 {
        return Err(MadaraError::ContractsDeployedEventDataTooShort);
    }

    let addresses = ContractsDeployedAddresses {
        l2_eth_token: contracts_deployed_event.data[0],
        l2_eth_bridge: contracts_deployed_event.data[1],
        l2_token_bridge: contracts_deployed_event.data[2],
    };

    Ok(addresses)
}<|MERGE_RESOLUTION|>--- conflicted
+++ resolved
@@ -130,7 +130,6 @@
 
     let flattened_class = contract_artifact.flatten()?;
 
-<<<<<<< HEAD
     let txn = account
         .declare_v3(Arc::new(flattened_class), compiled_class_hash)
         .l1_gas(0)
@@ -138,15 +137,8 @@
         .l1_data_gas(0)
         .send()
         .await?;
-    wait_for_transaction(account.provider(), txn.transaction_hash, "declare_contract")
-        .await
-        .context("Failed to wait for contract declaration transaction")?;
-=======
-    let txn = account.declare_v3(Arc::new(flattened_class), compiled_class_hash).gas(0).send().await?;
-
     wait_for_transaction(account.provider(), txn.transaction_hash, "declare_contract").await?;
 
->>>>>>> 1ce5ce49
     Ok(class_hash)
 }
 
