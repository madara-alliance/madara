use crate::{
    error::madara::MadaraError,
    setup::madara::constants::{BOOTSTRAP_ACCOUNT_CASM, BOOTSTRAP_ACCOUNT_SIERRA},
};
use starknet::{
    accounts::{Account, AccountFactory, ExecutionEncoding, OpenZeppelinAccountFactory, SingleOwnerAccount},
    core::types::{
        contract::{CompiledClass, SierraClass},
        BlockId, BlockTag, Felt,
    },
    providers::{jsonrpc::HttpTransport, JsonRpcClient, Provider},
    signers::{LocalWallet, SigningKey},
};
use std::sync::Arc;

use crate::utils::wait_for_transaction;

pub struct BootstrapAccount<'a> {
    // Bootstrap account used to make the first declaration
    account: SingleOwnerAccount<JsonRpcClient<HttpTransport>, LocalWallet>,
    provider: &'a JsonRpcClient<HttpTransport>,
}

impl<'a> BootstrapAccount<'a> {
    pub fn new(provider: &'a JsonRpcClient<HttpTransport>, chain_id: Felt) -> Self {
        let signer = LocalWallet::from(SigningKey::from_secret_scalar(
            Felt::from_hex("0x424f4f545354524150").expect("Invalid bootstrap private key hex"),
        ));

        let account = SingleOwnerAccount::new(
            provider.clone(),
            signer,
            BootstrapAccount::bootstrap_address(),
            chain_id,
            ExecutionEncoding::New,
        );

        Self { account, provider }
    }

    pub fn bootstrap_address() -> Felt {
        // Hex value of `BOOTSTRAP`
        Felt::from_hex("0x424f4f545354524150").unwrap()
    }

    // A felt representation of the string 'BOOTSTRAP'.
    pub async fn bootstrap_declare(&self) -> Result<(), MadaraError> {
        let contract_artifact: SierraClass = serde_json::from_reader(
            std::fs::File::open(BOOTSTRAP_ACCOUNT_SIERRA)
                .map_err(|e| MadaraError::FailedToOpenFile(e, BOOTSTRAP_ACCOUNT_SIERRA.to_string()))?,
        )
        .map_err(|e| MadaraError::FailedToParseFile(e, BOOTSTRAP_ACCOUNT_SIERRA.to_string()))?;

        let contract_casm_artifact: CompiledClass = serde_json::from_reader(
            std::fs::File::open(BOOTSTRAP_ACCOUNT_CASM)
                .map_err(|e| MadaraError::FailedToOpenFile(e, BOOTSTRAP_ACCOUNT_CASM.to_string()))?,
        )
        .map_err(|e| MadaraError::FailedToParseFile(e, BOOTSTRAP_ACCOUNT_CASM.to_string()))?;

        // Check if already declared
        if self
            .provider
            .get_class(BlockId::Tag(starknet::core::types::BlockTag::PreConfirmed), contract_artifact.class_hash()?)
            .await
            .is_ok()
        {
            log::info!("OpenZeppelin Account contract already declared, skipping declaration.");
            return Ok(());
        }

        // Class hash of the compiled CASM class
        let compiled_class_hash = contract_casm_artifact.class_hash()?;

        // We need to flatten the ABI into a string first
        let flattened_class = contract_artifact.clone().flatten()?;

        let declaration =
            self.account.declare_v3(Arc::new(flattened_class), compiled_class_hash).l1_gas(0)
            .l2_gas(0)
            .l1_data_gas(0).nonce(Felt::ZERO);

        let result = declaration.send().await?;

        log::info!("Transaction hash: {:#064x}", result.transaction_hash);
        log::info!(
            "OpenZeppelin Account class hash: {:#064x} {:?} {:?}",
            result.class_hash,
            compiled_class_hash,
            contract_artifact.class_hash()?
        );

        wait_for_transaction(self.provider, result.transaction_hash, "OpenZeppelin Account Declaration").await?;
        log::info!("OpenZeppelin Account contract declared successfully !!");

        Ok(())
    }

    pub async fn deploy_account(
        &self,
        private_key: &str,
    ) -> Result<SingleOwnerAccount<JsonRpcClient<HttpTransport>, LocalWallet>, MadaraError> {
        // Read the OpenZeppelin Account contract artifacts to get the class hash
        let contract_artifact: SierraClass = serde_json::from_reader(
            std::fs::File::open(BOOTSTRAP_ACCOUNT_SIERRA)
                .map_err(|e| MadaraError::FailedToOpenFile(e, BOOTSTRAP_ACCOUNT_SIERRA.to_string()))?,
        )
        .map_err(|e| MadaraError::FailedToParseFile(e, BOOTSTRAP_ACCOUNT_SIERRA.to_string()))?;

        // Get the class hash
        let class_hash = contract_artifact.class_hash()?;

        // Create a signer from the private key
        let signer = LocalWallet::from(SigningKey::from_secret_scalar(
            Felt::from_hex(private_key)?,
        ));

        // String representation of `bootstrap_salt`
        // Safe to have unwrap() here
        let salt = Felt::from_hex("0x626f6f7473747261705f73616c74").unwrap(); // Salt for deployment

        // Create an OpenZeppelin account factory for deployment
        let account_factory =
            OpenZeppelinAccountFactory::new(class_hash, self.account.chain_id(), &signer, self.provider).await?;

        // Deploy the account using the factory
<<<<<<< HEAD
        let deploy_result = account_factory
            .deploy_v3(salt)
            .l1_gas(0)
            .l2_gas(0)
            .l1_data_gas(0)
            .send()
            .await
            .context("Failed deploying OpenZeppelin account")?;
=======
        let deploy_result =
            account_factory.deploy_v3(salt).gas(0).send().await?;
>>>>>>> 8b0902d6

        wait_for_transaction(self.provider, deploy_result.transaction_hash, "OpenZeppelin Account Deployment").await?;
        log::info!("OpenZeppelin Account deployment successful!");
        log::info!("Transaction hash: {:#064x}", deploy_result.transaction_hash);
        log::info!("Account address: {:#064x}", deploy_result.contract_address);
        log::info!("Class hash: {:#064x}", class_hash);
        log::info!("Salt: {:#064x}", salt);

        // Create and return the new account instance
        let mut new_account = SingleOwnerAccount::new(
            self.provider.clone(),
            signer,
            deploy_result.contract_address,
            self.account.chain_id(),
            ExecutionEncoding::New,
        );

        new_account.set_block_id(BlockId::Tag(BlockTag::PreConfirmed));

        Ok(new_account)
    }
}<|MERGE_RESOLUTION|>--- conflicted
+++ resolved
@@ -74,10 +74,13 @@
         // We need to flatten the ABI into a string first
         let flattened_class = contract_artifact.clone().flatten()?;
 
-        let declaration =
-            self.account.declare_v3(Arc::new(flattened_class), compiled_class_hash).l1_gas(0)
+        let declaration = self
+            .account
+            .declare_v3(Arc::new(flattened_class), compiled_class_hash)
+            .l1_gas(0)
             .l2_gas(0)
-            .l1_data_gas(0).nonce(Felt::ZERO);
+            .l1_data_gas(0)
+            .nonce(Felt::ZERO);
 
         let result = declaration.send().await?;
 
@@ -110,9 +113,7 @@
         let class_hash = contract_artifact.class_hash()?;
 
         // Create a signer from the private key
-        let signer = LocalWallet::from(SigningKey::from_secret_scalar(
-            Felt::from_hex(private_key)?,
-        ));
+        let signer = LocalWallet::from(SigningKey::from_secret_scalar(Felt::from_hex(private_key)?));
 
         // String representation of `bootstrap_salt`
         // Safe to have unwrap() here
@@ -123,19 +124,7 @@
             OpenZeppelinAccountFactory::new(class_hash, self.account.chain_id(), &signer, self.provider).await?;
 
         // Deploy the account using the factory
-<<<<<<< HEAD
-        let deploy_result = account_factory
-            .deploy_v3(salt)
-            .l1_gas(0)
-            .l2_gas(0)
-            .l1_data_gas(0)
-            .send()
-            .await
-            .context("Failed deploying OpenZeppelin account")?;
-=======
-        let deploy_result =
-            account_factory.deploy_v3(salt).gas(0).send().await?;
->>>>>>> 8b0902d6
+        let deploy_result = account_factory.deploy_v3(salt).l1_gas(0).l2_gas(0).l1_data_gas(0).send().await?;
 
         wait_for_transaction(self.provider, deploy_result.transaction_hash, "OpenZeppelin Account Deployment").await?;
         log::info!("OpenZeppelin Account deployment successful!");
