--- conflicted
+++ resolved
@@ -44,26 +44,12 @@
     // A felt representation of the string 'BOOTSTRAP'.
     pub async fn bootstrap_declare(&self) -> anyhow::Result<()> {
         let contract_artifact: SierraClass = serde_json::from_reader(
-<<<<<<< HEAD
-            std::fs::File::open(
-                "contracts/madara/target/dev/madara_factory_contracts_AccountUpgradeable.contract_class.json",
-            )
-            .context("Failed to open OpenZeppelin Account sierra file")?,
-=======
             std::fs::File::open(BOOTSTRAP_ACCOUNT_SIERRA).context("Failed to open OpenZeppelin Account sierra file")?,
->>>>>>> a017b125
         )
         .context("Failed to read OpenZeppelin Account sierra file")?;
 
         let contract_casm_artifact: CompiledClass = serde_json::from_reader(
-<<<<<<< HEAD
-            std::fs::File::open(
-                "contracts/madara/target/dev/madara_factory_contracts_AccountUpgradeable.compiled_contract_class.json",
-            )
-            .context("Failed to open OpenZeppelin Account casm file")?,
-=======
             std::fs::File::open(BOOTSTRAP_ACCOUNT_CASM).context("Failed to open OpenZeppelin Account casm file")?,
->>>>>>> a017b125
         )
         .context("Failed to read OpenZeppelin Account casm file")?;
 
@@ -84,18 +70,10 @@
         // We need to flatten the ABI into a string first
         let flattened_class = contract_artifact.clone().flatten().context("Failed to flatten contract artifact")?;
 
-<<<<<<< HEAD
-        let declaration = self
-            .account
-            .declare_v3(Arc::new(flattened_class), compiled_class_hash)
-            .l1_gas(0)
+        let declaration =
+            self.account.declare_v3(Arc::new(flattened_class), compiled_class_hash).l1_gas(0)
             .l2_gas(0)
-            .l1_data_gas(0)
-            .nonce(Felt::ZERO);
-=======
-        let declaration =
-            self.account.declare_v3(Arc::new(flattened_class), compiled_class_hash).gas(0).nonce(Felt::ZERO);
->>>>>>> a017b125
+            .l1_data_gas(0).nonce(Felt::ZERO);
 
         let result = declaration.send().await?;
 
@@ -119,14 +97,7 @@
     ) -> anyhow::Result<SingleOwnerAccount<JsonRpcClient<HttpTransport>, LocalWallet>> {
         // Read the OpenZeppelin Account contract artifacts to get the class hash
         let contract_artifact: SierraClass = serde_json::from_reader(
-<<<<<<< HEAD
-            std::fs::File::open(
-                "contracts/madara/target/dev/madara_factory_contracts_AccountUpgradeable.contract_class.json",
-            )
-            .context("Failed to open OpenZeppelin Account sierra file")?,
-=======
             std::fs::File::open(BOOTSTRAP_ACCOUNT_SIERRA).context("Failed to open OpenZeppelin Account sierra file")?,
->>>>>>> a017b125
         )
         .context("Failed to read OpenZeppelin Account sierra file")?;
 
@@ -138,13 +109,9 @@
             Felt::from_hex(private_key).context("Invalid private key format")?,
         ));
 
-<<<<<<< HEAD
-        let salt = Felt::from(0u64); // Salt for deployment
-=======
         // String representation of `bootstrap_salt`
         // Safe to have unwrap() here
         let salt = Felt::from_hex("0x626f6f7473747261705f73616c74").unwrap(); // Salt for deployment
->>>>>>> a017b125
 
         // Create an OpenZeppelin account factory for deployment
         let account_factory =
@@ -153,7 +120,6 @@
                 .context("Failed to create OpenZeppelin account factory")?;
 
         // Deploy the account using the factory
-<<<<<<< HEAD
         let deploy_result = account_factory
             .deploy_v3(salt)
             .l1_gas(0)
@@ -162,10 +128,6 @@
             .send()
             .await
             .context("Failed deploying OpenZeppelin account")?;
-=======
-        let deploy_result =
-            account_factory.deploy_v3(salt).gas(0).send().await.context("Failed deploying OpenZeppelin account")?;
->>>>>>> a017b125
 
         wait_for_transaction(self.provider, deploy_result.transaction_hash, "OpenZeppelin Account Deployment").await?;
         log::info!("OpenZeppelin Account deployment successful!");
