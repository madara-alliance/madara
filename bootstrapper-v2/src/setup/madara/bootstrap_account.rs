use crate::{
    error::madara::MadaraError,
    setup::madara::constants::{BOOTSTRAP_ACCOUNT_CASM, BOOTSTRAP_ACCOUNT_SIERRA, BOOTSTRAP_PRIVATE_KEY},
};
use starknet::{
    accounts::{Account, AccountFactory, ExecutionEncoding, OpenZeppelinAccountFactory, SingleOwnerAccount},
    core::types::{
        contract::{CompiledClass, SierraClass},
        BlockId, BlockTag, Felt,
    },
    providers::{jsonrpc::HttpTransport, JsonRpcClient, Provider},
    signers::{LocalWallet, SigningKey},
};
use std::sync::Arc;

use crate::utils::wait_for_transaction;

pub struct BootstrapAccount<'a> {
    // Bootstrap account used to make the first declaration
    account: SingleOwnerAccount<JsonRpcClient<HttpTransport>, LocalWallet>,
    provider: &'a JsonRpcClient<HttpTransport>,
}

impl<'a> BootstrapAccount<'a> {
    pub fn new(provider: &'a JsonRpcClient<HttpTransport>, chain_id: Felt) -> Self {
        let signer = LocalWallet::from(SigningKey::from_secret_scalar(
            Felt::from_hex(BOOTSTRAP_PRIVATE_KEY).expect("Invalid bootstrap private key hex"),
        ));

        let account = SingleOwnerAccount::new(
            provider.clone(),
            signer,
            BootstrapAccount::bootstrap_address(),
            chain_id,
            ExecutionEncoding::New,
        );

        Self { account, provider }
    }

    pub fn bootstrap_address() -> Felt {
        // Hex value of `BOOTSTRAP`
        Felt::from_hex("0x424f4f545354524150").unwrap()
    }

    // A felt representation of the string 'BOOTSTRAP'.
    pub async fn bootstrap_declare(&self) -> Result<(), MadaraError> {
        let contract_artifact: SierraClass = serde_json::from_reader(
            std::fs::File::open(BOOTSTRAP_ACCOUNT_SIERRA)
                .map_err(|e| MadaraError::FailedToOpenFile(e, BOOTSTRAP_ACCOUNT_SIERRA.to_string()))?,
        )
        .map_err(|e| MadaraError::FailedToParseFile(e, BOOTSTRAP_ACCOUNT_SIERRA.to_string()))?;

        let contract_casm_artifact: CompiledClass = serde_json::from_reader(
            std::fs::File::open(BOOTSTRAP_ACCOUNT_CASM)
                .map_err(|e| MadaraError::FailedToOpenFile(e, BOOTSTRAP_ACCOUNT_CASM.to_string()))?,
        )
        .map_err(|e| MadaraError::FailedToParseFile(e, BOOTSTRAP_ACCOUNT_CASM.to_string()))?;

        // Check if already declared
        if self
            .provider
            .get_class(BlockId::Tag(starknet::core::types::BlockTag::PreConfirmed), contract_artifact.class_hash()?)
            .await
            .is_ok()
        {
            log::info!("OpenZeppelin Account contract already declared, skipping declaration.");
            return Ok(());
        }

        // Class hash of the compiled CASM class
        let compiled_class_hash = contract_casm_artifact.class_hash()?;

        // We need to flatten the ABI into a string first
        let flattened_class = contract_artifact.clone().flatten()?;

        let declaration = self
            .account
            .declare_v3(Arc::new(flattened_class), compiled_class_hash)
            .l1_gas(0)
            .l2_gas(0)
            .l1_data_gas(0)
            .nonce(Felt::ZERO);

        let result = declaration.send().await?;

        log::info!("Transaction hash: {:#064x}", result.transaction_hash);
        log::info!(
            "OpenZeppelin Account class hash: {:#064x} {:?} {:?}",
            result.class_hash,
            compiled_class_hash,
            contract_artifact.class_hash()?
        );

        wait_for_transaction(self.provider, result.transaction_hash, "OpenZeppelin Account Declaration").await?;
        log::info!("OpenZeppelin Account contract declared successfully !!");

        Ok(())
    }

    pub async fn deploy_account(
        &self,
        private_key: &str,
    ) -> Result<SingleOwnerAccount<JsonRpcClient<HttpTransport>, LocalWallet>, MadaraError> {
        // Read the OpenZeppelin Account contract artifacts to get the class hash
        let contract_artifact: SierraClass = serde_json::from_reader(
            std::fs::File::open(BOOTSTRAP_ACCOUNT_SIERRA)
                .map_err(|e| MadaraError::FailedToOpenFile(e, BOOTSTRAP_ACCOUNT_SIERRA.to_string()))?,
        )
        .map_err(|e| MadaraError::FailedToParseFile(e, BOOTSTRAP_ACCOUNT_SIERRA.to_string()))?;

        // Get the class hash
        let class_hash = contract_artifact.class_hash()?;

        // Create a signer from the private key
        let signer = LocalWallet::from(SigningKey::from_secret_scalar(Felt::from_hex(private_key)?));

        // String representation of `bootstrap_salt`
        // Safe to have unwrap() here
        let salt = Felt::from_hex("0x626f6f7473747261705f73616c74").unwrap(); // Salt for deployment

        // Create an OpenZeppelin account factory for deployment
        let account_factory =
            OpenZeppelinAccountFactory::new(class_hash, self.account.chain_id(), &signer, self.provider).await?;

        // Deploy the account using the factory
<<<<<<< HEAD
        let deploy_result = account_factory.deploy_v3(salt).l1_gas(0).l2_gas(0).l1_data_gas(0).send().await?;
=======
        let deploy_result = account_factory.deploy_v3(salt).gas(0).send().await?;
>>>>>>> 8af2316f

        wait_for_transaction(self.provider, deploy_result.transaction_hash, "OpenZeppelin Account Deployment").await?;
        log::info!("OpenZeppelin Account deployment successful!");
        log::info!("Transaction hash: {:#064x}", deploy_result.transaction_hash);
        log::info!("Account address: {:#064x}", deploy_result.contract_address);
        log::info!("Class hash: {:#064x}", class_hash);
        log::info!("Salt: {:#064x}", salt);

        // Create and return the new account instance
        let mut new_account = SingleOwnerAccount::new(
            self.provider.clone(),
            signer,
            deploy_result.contract_address,
            self.account.chain_id(),
            ExecutionEncoding::New,
        );

        new_account.set_block_id(BlockId::Tag(BlockTag::PreConfirmed));

        Ok(new_account)
    }
}<|MERGE_RESOLUTION|>--- conflicted
+++ resolved
@@ -124,11 +124,7 @@
             OpenZeppelinAccountFactory::new(class_hash, self.account.chain_id(), &signer, self.provider).await?;
 
         // Deploy the account using the factory
-<<<<<<< HEAD
         let deploy_result = account_factory.deploy_v3(salt).l1_gas(0).l2_gas(0).l1_data_gas(0).send().await?;
-=======
-        let deploy_result = account_factory.deploy_v3(salt).gas(0).send().await?;
->>>>>>> 8af2316f
 
         wait_for_transaction(self.provider, deploy_result.transaction_hash, "OpenZeppelin Account Deployment").await?;
         log::info!("OpenZeppelin Account deployment successful!");
