--- conflicted
+++ resolved
@@ -17,37 +17,7 @@
 use factory::BaseLayerContracts;
 use factory::{Factory, FactoryDeploy};
 use implementation_contracts::{ImplementationContract, IMPLEMENTATION_CONTRACTS_DATA};
-use log;
-use serde_json;
-use std::collections::HashMap;
-<<<<<<< HEAD
-use thiserror::Error;
-
-// Custom error types using thiserror - grouped into broader categories
-#[derive(Error, Debug)]
-pub enum EthereumSetupError {
-    // Network and provider errors
-    #[error("Network error: {0}")]
-    Network(String),
-
-    // Contract deployment errors
-    #[error("Contract deployment error: {0}")]
-    ContractDeployment(String),
-
-    // Contract execution errors
-    #[error("Contract execution error: {0}")]
-    ContractExecution(String),
-
-    // Configuration and data errors
-    #[error("Configuration error: {0}")]
-    Configuration(String),
-
-    // File I/O and serialization errors
-    #[error("File I/O error: {0}")]
-    FileIo(String),
-}
-=======
->>>>>>> a017b125
+
 
 #[allow(dead_code)]
 pub struct EthereumSetup {
@@ -81,17 +51,10 @@
         }
     }
 
-<<<<<<< HEAD
-    async fn deploy_contract_from_artifact(&self, artifact_path: &str) -> Result<Address, EthereumSetupError> {
-        let provider = ProviderBuilder::new().wallet(self.signer.clone()).connect_http(
-            self.rpc_url.parse().map_err(|e| EthereumSetupError::Network(format!("Invalid RPC URL: {}", e)))?,
-        );
-=======
     async fn deploy_contract_from_artifact(&self, artifact_path: &str) -> Result<Address, EthereumError> {
         let provider = ProviderBuilder::new()
             .wallet(self.signer.clone())
             .connect_http(self.rpc_url.parse().map_err(|_| EthereumError::RpcUrlParseError(self.rpc_url.to_string()))?);
->>>>>>> a017b125
 
         // Read the artifact file
         let artifact_content = std::fs::read_to_string(artifact_path)?;
@@ -108,28 +71,10 @@
 
         let deploy_tx = TransactionRequest::default().with_deploy_code(deploy_code);
         let pending_transaction_builder = provider.send_transaction(deploy_tx).await;
-<<<<<<< HEAD
-        let transaction_receipt = pending_transaction_builder
-            .map_err(|e| {
-                EthereumSetupError::ContractDeployment(format!(
-                    "Failed to send deployment transaction for {}: {}",
-                    artifact_path, e
-                ))
-            })?
-            .get_receipt()
-            .await;
-        let receipt = transaction_receipt
-            .map_err(|e| EthereumSetupError::ContractDeployment(format!("Failed to get transaction receipt: {}", e)))?;
-
-        let address = receipt
-            .contract_address
-            .ok_or(EthereumSetupError::ContractDeployment("No contract address in receipt".to_string()))?;
-=======
         let transaction_receipt = pending_transaction_builder?;
         let receipt = transaction_receipt.get_receipt().await?;
 
         let address = receipt.contract_address.ok_or(EthereumError::MissingContractInReceipt)?;
->>>>>>> a017b125
         Ok(address)
     }
 
@@ -150,18 +95,9 @@
             }).unwrap_or(serde_json::Value::Null)
         });
 
-<<<<<<< HEAD
-        let json_string = serde_json::to_string_pretty(&base_layer_addresses)
-            .map_err(|e| EthereumSetupError::FileIo(format!("JSON serialization error: {}", e)))?;
-
-        crate::utils::save_addresses_to_file(json_string, &self.addresses_output_path).map_err(|e| {
-            EthereumSetupError::FileIo(format!("Failed to save addresses to {}: {}", self.addresses_output_path, e))
-        })?;
-=======
         let json_string = serde_json::to_string_pretty(&base_layer_addresses)?;
 
         crate::utils::save_addresses_to_file(json_string, &self.addresses_output_path)?;
->>>>>>> a017b125
 
         log::info!("Ethereum base layer addresses saved to: {}", self.addresses_output_path);
 
@@ -217,14 +153,6 @@
 impl BaseLayerSetupTrait for EthereumSetup {
     async fn init(&mut self) -> Result<(), BaseLayerError> {
         for contract_info in IMPLEMENTATION_CONTRACTS_DATA {
-<<<<<<< HEAD
-            let address = self.deploy_contract_from_artifact(contract_info.artifact_path).await.map_err(|e| {
-                EthereumSetupError::ContractDeployment(format!(
-                    "Failed to deploy {:?}: {}",
-                    contract_info.implementation_contract, e
-                ))
-            })?;
-=======
             if self.implementation_address.contains_key(&contract_info.implementation_contract) {
                 log::info!(
                     "Skipping deployment of {:?} as it already exists with address: {}",
@@ -237,7 +165,6 @@
             }
 
             let address = self.deploy_contract_from_artifact(contract_info.artifact_path).await?;
->>>>>>> a017b125
 
             log::info!("Deployed {:?} at address: {:?}", contract_info.implementation_contract, address);
             self.implementation_address.insert(contract_info.implementation_contract, address.to_string());
@@ -250,33 +177,18 @@
         Ok(())
     }
 
-<<<<<<< HEAD
-    async fn setup(&mut self) -> Result<()> {
-        let provider = ProviderBuilder::new().wallet(self.signer.clone()).connect_http(
-            self.rpc_url.parse().map_err(|e| EthereumSetupError::Network(format!("Invalid RPC URL: {}", e)))?,
-        );
-=======
     async fn setup(&mut self) -> Result<(), BaseLayerError> {
         let provider = ProviderBuilder::new()
             .wallet(self.signer.clone())
             .connect_http(self.rpc_url.parse().map_err(|_| EthereumError::RpcUrlParseError(self.rpc_url.to_string()))?);
->>>>>>> a017b125
 
         log::info!("Implementation addresses before serializing: {:?}", self.implementation_address);
         // Convert implementation addresses to the required format
         // (to be passed to the factory constructor)
-<<<<<<< HEAD
-        let implementation_contracts = serde_json::from_str(
-            &serde_json::to_string_pretty(&self.implementation_address)
-                .map_err(|e| EthereumSetupError::FileIo(format!("JSON serialization error: {}", e)))?,
-        )
-        .map_err(|e| EthereumSetupError::Configuration(format!("Failed to parse implementation addresses: {}", e)))?;
-=======
         let implementation_contracts =
             serde_json::from_str(&serde_json::to_string_pretty(&self.implementation_address)?)?;
 
         log::info!("Implementation contracts: {:?}", implementation_contracts);
->>>>>>> a017b125
 
         // Deploy the factory contract
         let factory_deploy = FactoryDeploy::new(provider, self.signer.address(), implementation_contracts)
@@ -294,14 +206,7 @@
 
         let base_layer_contracts = factory_deploy
             .setup(self.core_contract_init_data.clone(), self.signer.address(), self.signer.address())
-<<<<<<< HEAD
-            .await
-            .map_err(|e| {
-                EthereumSetupError::ContractExecution(format!("Failed to initialize Ethereum Factory: {}", e))
-            })?;
-=======
             .await?;
->>>>>>> a017b125
 
         // Store the base layer contracts for later use
         self.base_layer_contracts = Some(base_layer_contracts);
@@ -315,88 +220,6 @@
     async fn post_madara_setup(&mut self, madara_addresses_path: &str) -> Result<(), BaseLayerError> {
         // Read the base layer factory address from addresses.json
         let addresses_content = std::fs::read_to_string(&self.addresses_output_path)
-<<<<<<< HEAD
-            .map_err(|e| EthereumSetupError::FileIo(format!("Failed to read addresses.json: {}", e)))?;
-        let addresses: serde_json::Value = serde_json::from_str(&addresses_content)
-            .map_err(|e| EthereumSetupError::FileIo(format!("Failed to parse addresses.json: {}", e)))?;
-
-        let base_layer_factory_address = addresses["implementation_addresses"]["base_layer_factory"].as_str().ok_or(
-            EthereumSetupError::Configuration("base_layer_factory address not found in addresses.json".to_string()),
-        )?;
-
-        // Read the L2 bridge addresses from madara_addresses.json
-        let madara_addresses_content = std::fs::read_to_string(madara_addresses_path)
-            .map_err(|e| EthereumSetupError::FileIo(format!("Failed to read madara_addresses.json: {}", e)))?;
-        let madara_addresses: serde_json::Value = serde_json::from_str(&madara_addresses_content)
-            .map_err(|e| EthereumSetupError::FileIo(format!("Failed to parse madara_addresses.json: {}", e)))?;
-
-        let l2_eth_bridge_address = madara_addresses["addresses"]["l2_eth_bridge"].as_str().ok_or(
-            EthereumSetupError::Configuration("ethTokenBridge address not found in madara_addresses.json".to_string()),
-        )?;
-        let l2_erc20_bridge_address = madara_addresses["addresses"]["l2_token_bridge"].as_str().ok_or(
-            EthereumSetupError::Configuration("tokenBridge address not found in madara_addresses.json".to_string()),
-        )?;
-
-        // Read the deployed bridge addresses from addresses.json
-        let eth_token_bridge = addresses["addresses"]["ethTokenBridge"].as_str().ok_or(
-            EthereumSetupError::Configuration("ethTokenBridge address not found in addresses.json".to_string()),
-        )?;
-        let token_bridge = addresses["addresses"]["tokenBridge"]
-            .as_str()
-            .ok_or(EthereumSetupError::Configuration("tokenBridge address not found in addresses.json".to_string()))?;
-
-        // Convert hex addresses to U256 format
-        let l2_eth_bridge_u256 = alloy::primitives::U256::from_str_radix(
-            l2_eth_bridge_address.strip_prefix("0x").unwrap_or(l2_eth_bridge_address),
-            16,
-        )
-        .map_err(|e| {
-            EthereumSetupError::Configuration(format!("Failed to convert l2EthBridgeAddress to U256: {}", e))
-        })?;
-
-        let l2_erc20_bridge_u256 = alloy::primitives::U256::from_str_radix(
-            l2_erc20_bridge_address.strip_prefix("0x").unwrap_or(l2_erc20_bridge_address),
-            16,
-        )
-        .map_err(|e| {
-            EthereumSetupError::Configuration(format!("Failed to convert l2Erc20BridgeAddress to U256: {}", e))
-        })?;
-
-        // Convert string addresses to Address format
-        let eth_token_bridge_address = eth_token_bridge
-            .parse::<alloy::primitives::Address>()
-            .map_err(|e| EthereumSetupError::Configuration(format!("Failed to parse ethTokenBridge address: {}", e)))?;
-        let token_bridge_address = token_bridge
-            .parse::<alloy::primitives::Address>()
-            .map_err(|e| EthereumSetupError::Configuration(format!("Failed to parse tokenBridge address: {}", e)))?;
-
-        // Create a provider and instantiate the factory contract
-        let provider = ProviderBuilder::new().wallet(self.signer.clone()).connect_http(
-            self.rpc_url.parse().map_err(|e| EthereumSetupError::Network(format!("Invalid RPC URL: {}", e)))?,
-        );
-
-        // Create a new factory instance with the deployed address
-        let factory_instance = Factory::new(
-            base_layer_factory_address.parse::<alloy::primitives::Address>().map_err(|e| {
-                EthereumSetupError::Configuration(format!("Failed to parse base_layer_factory address: {}", e))
-            })?,
-            provider,
-        );
-
-        // Call set_l2_bridge on the factory contract
-        factory_instance
-            .setL2Bridge(l2_eth_bridge_u256, l2_erc20_bridge_u256, eth_token_bridge_address, token_bridge_address)
-            .send()
-            .await
-            .map_err(|e| {
-                EthereumSetupError::ContractExecution(format!("Failed to send setL2Bridge transaction: {}", e))
-            })?
-            .watch()
-            .await
-            .map_err(|e| {
-                EthereumSetupError::ContractExecution(format!("Failed to watch setL2Bridge transaction: {}", e))
-            })?;
-=======
             .map_err(|e| BaseLayerError::FailedToReadBaseLayerOutput(e))?;
         let addresses: serde_json::Value = serde_json::from_str(&addresses_content)?;
 
@@ -432,7 +255,6 @@
             base_layer_factory_address,
         )
         .await?;
->>>>>>> a017b125
 
         log::info!("Successfully called set_l2_bridge on factory contract");
 
