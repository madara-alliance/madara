--- conflicted
+++ resolved
@@ -28,17 +28,6 @@
 impl BaseLayerSetupTrait for StarknetSetup {
     #[allow(unused_variables)]
     async fn init(&mut self) -> anyhow::Result<()> {
-<<<<<<< HEAD
-        Ok(())
-    }
-
-    async fn setup(&mut self) -> anyhow::Result<()> {
-        Ok(())
-    }
-
-    async fn post_madara_setup(&mut self, madara_addresses_path: &str) -> anyhow::Result<()> {
-        Ok(())
-=======
         unimplemented!("Starknet base layer is not implemented yet")
     }
 
@@ -48,6 +37,5 @@
 
     async fn post_madara_setup(&mut self, madara_addresses_path: &str) -> anyhow::Result<()> {
         unimplemented!("Starknet base layer is not implemented yet")
->>>>>>> 7d3fc48e
     }
 }