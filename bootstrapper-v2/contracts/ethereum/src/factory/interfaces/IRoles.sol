--- conflicted
+++ resolved
@@ -23,9 +23,6 @@
   function revokeOperator(address account) external;
 
   function renounceRole(bytes32 role, address account) external;
-<<<<<<< HEAD
-=======
 
   function revokeUpgradeGovernor(address account) external;
->>>>>>> 7d3fc48e
 }