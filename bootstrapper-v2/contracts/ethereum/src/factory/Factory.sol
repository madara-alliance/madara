--- conflicted
+++ resolved
@@ -2,6 +2,7 @@
 pragma solidity ^0.8.13;
 
 import {Proxy} from "src/starkware/solidity/upgrade/Proxy.sol";
+import {Pausable} from "@openzeppelin/contracts/utils/Pausable.sol";
 import {Ownable} from "@openzeppelin/contracts/access/Ownable.sol";
 import "./libraries/DataTypes.sol";
 import {Implementations} from "./Implementations.sol";
@@ -13,19 +14,11 @@
 import {IStarknetGovernor} from "./interfaces/IStarknetGovernor.sol";
 import {IProxyRoles} from "./interfaces/IProxyRoles.sol";
 
-<<<<<<< HEAD
-import {console} from "forge-std/console.sol";
-=======
->>>>>>> 7d3fc48e
 // int.from_bytes(Web3.keccak(text="ROLE_APP_ROLE_ADMIN"), "big") & MASK_250 .
 bytes32 constant APP_ROLE_ADMIN = bytes32(
     uint256(0x03e615638e0b79444a70f8c695bf8f2a47033bf1cf95691ec3130f64939cee99)
 );
-<<<<<<< HEAD
-contract Factory is Ownable, Implementations {
-=======
 contract Factory is Ownable, Pausable, Implementations {
->>>>>>> 7d3fc48e
   event BaseLayerContractsDeployed(BaseLayerContracts _baseLayerContracts);
 
   constructor(
@@ -39,24 +32,11 @@
     address proxy,
     address implementation,
     bytes memory initData
-<<<<<<< HEAD
-  ) public {
-    console.log(
-      "Adding implementation: ",
-      implementation,
-      " to proxy: ",
-      proxy
-    );
-    IRoles(proxy).registerUpgradeGovernor(address(this));
-    IProxy(proxy).addImplementation(implementation, initData, false);
-    IProxy(proxy).upgradeTo(implementation, initData, false);
-=======
   ) private {
     IRoles(proxy).registerUpgradeGovernor(address(this));
     IProxy(proxy).addImplementation(implementation, initData, false);
     IProxy(proxy).upgradeTo(implementation, initData, false);
     IRoles(proxy).revokeUpgradeGovernor(address(this));
->>>>>>> 7d3fc48e
   }
 
   function setup(
@@ -64,6 +44,7 @@
     address operator,
     address governor
   ) public returns (BaseLayerContracts memory baseLayerContracts) {
+    _requireNotPaused();
     baseLayerContracts.coreContract = setupCoreContract(
       implementationContracts.coreContract,
       coreContractInitData,
@@ -119,12 +100,8 @@
     CoreContractInitData calldata coreContractInitData,
     address operator,
     address governor
-<<<<<<< HEAD
-  ) public returns (address) {
-=======
   ) public onlyOwner returns (address) {
     _requireNotPaused();
->>>>>>> 7d3fc48e
     // Deploying proxy with 0 upgradeActivationDelay
     Proxy coreContractProxy = new Proxy(0);
     // [sub_contracts_addresses[], eic address, initData].
@@ -169,12 +146,8 @@
     address managerProxy,
     address messagingContract, // coreContract
     address governor
-<<<<<<< HEAD
-  ) public returns (address) {
-=======
   ) public onlyOwner returns (address) {
     _requireNotPaused();
->>>>>>> 7d3fc48e
     Proxy multiBridgeProxy = new Proxy(0);
     bytes memory initData = abi.encode(
       address(0),
@@ -198,12 +171,8 @@
     address messagingContract, // coreContractProxy
     address eicContract,
     address governor
-<<<<<<< HEAD
-  ) public returns (address) {
-=======
   ) public onlyOwner returns (address) {
     _requireNotPaused();
->>>>>>> 7d3fc48e
     Proxy ethBridgePxoxy = new Proxy(0);
     // 'eth' is 0x657468
     bytes memory initData = abi.encode(
@@ -228,12 +197,8 @@
     address registryImplementation,
     address managerProxy,
     address governor
-<<<<<<< HEAD
-  ) public {
-=======
   ) public onlyOwner {
     _requireNotPaused();
->>>>>>> 7d3fc48e
     bytes memory initData = abi.encode(address(0), managerProxy);
     addImplementationAndUpgrade(
       address(registryProxy),
@@ -272,10 +237,7 @@
     address ethTokenBridge,
     address tokenBridge
   ) public onlyOwner {
-<<<<<<< HEAD
-=======
-    _requireNotPaused();
->>>>>>> 7d3fc48e
+    _requireNotPaused();
     IRoles(ethTokenBridge).registerAppRoleAdmin(address(this));
     IRoles(ethTokenBridge).registerAppGovernor(address(this));
     IBridge(ethTokenBridge).setL2TokenBridge(l2EthBridgeAddress);
@@ -299,8 +261,6 @@
     IRoles(proxyContract).registerAppRoleAdmin(governanceAdmin);
     IRoles(proxyContract).registerAppRoleAdmin(address(this));
     IRoles(proxyContract).registerAppGovernor(governanceAdmin);
-<<<<<<< HEAD
-=======
     IRoles(proxyContract).renounceRole(APP_ROLE_ADMIN, address(this)); 
   }
 
@@ -310,6 +270,5 @@
 
   function unpause() external onlyOwner {
     _unpause();
->>>>>>> 7d3fc48e
   }
 }