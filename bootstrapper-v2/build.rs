--- conflicted
+++ resolved
@@ -9,16 +9,10 @@
 
     // Copy build artifacts to the appropriate locations
     let copy_dirs = [
-<<<<<<< HEAD
-        ("../build-artifacts/bootstrapper/solidity/starkware", "./contracts/ethereum/src/starkware"),
-        ("../build-artifacts/bootstrapper/solidity/third_party", "./contracts/ethereum/src/third_party"),
-        ("../build-artifacts/bootstrapper/solidity/out", "./contracts/ethereum/out"),
-        ("../build-artifacts/bootstrapper/cairo/target", "./contracts/madara/target"),
-=======
         (format!("{}/solidity/starkware", BOOTSTRAPPER_DIR), format!("{}/ethereum/src/starkware", CONTRACTS_DIR)),
         (format!("{}/solidity/third_party", BOOTSTRAPPER_DIR), format!("{}/ethereum/src/third_party", CONTRACTS_DIR)),
         (format!("{}/solidity/out", BOOTSTRAPPER_DIR), format!("{}/ethereum/out", CONTRACTS_DIR)),
->>>>>>> ceb3e259
+        (format!("{}/cairo/target", BOOTSTRAPPER_DIR), format!("{}/madara/target", CONTRACTS_DIR)),
     ];
 
     for (src, dst) in copy_dirs.iter() {
