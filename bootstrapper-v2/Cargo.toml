--- conflicted
+++ resolved
@@ -28,14 +28,6 @@
 log = "0.4.27"
 serde = { version = "1.0.210", features = ["derive"] }
 serde_json = "1.0.135"
-<<<<<<< HEAD
-starknet = "0.17.0"
-thiserror = "2.0.10"
-tokio = { version = "1.40.0", features = ["full"] }
-
-# [lints]
-# workspace = true
-=======
 starknet = "=0.13.0"
 thiserror = "2.0.10"
 tokio = { version = "1.40.0", features = ["full"] }
@@ -46,7 +38,6 @@
 [lints.clippy]
 print_stdout = "warn"
 print_stderr = "warn"
->>>>>>> 7d3fc48e
 
 [build-dependencies]
 build-version = { path = "../build-artifacts" }
