--- conflicted
+++ resolved
@@ -18,27 +18,15 @@
 
 
 # Zaun Deps
-<<<<<<< HEAD
-ethereum-instance = { git = "https://github.com/karnotxyz/zaun", tag = "v1.0.7", package = "ethereum-instance" }
-starkgate-manager-client = { git = "https://github.com/karnotxyz/zaun", tag = "v1.0.7", package = "starkgate-manager-client" }
-starkgate-registry-client = { git = "https://github.com/karnotxyz/zaun", tag = "v1.0.7", package = "starkgate-registry-client" }
-starknet-core-contract-client = { git = "https://github.com/karnotxyz/zaun", tag = "v1.0.7", package = "starknet-core-contract-client" }
-starknet-erc20-client = { git = "https://github.com/karnotxyz/zaun", tag = "v1.0.7", package = "starknet-erc20-client" }
-starknet-eth-bridge-client = { git = "https://github.com/karnotxyz/zaun", tag = "v1.0.7", package = "starknet-eth-bridge-client" }
-starknet-proxy-client = { git = "https://github.com/karnotxyz/zaun", tag = "v1.0.7", package = "starknet-proxy-client" }
-starknet-token-bridge-client = { git = "https://github.com/karnotxyz/zaun", tag = "v1.0.7", package = "starknet-token-bridge-client" }
-zaun-utils = { git = "https://github.com/karnotxyz/zaun", tag = "v1.0.7", package = "utils" }
-=======
-ethereum-instance = { git = "https://github.com/karnotxyz/zaun", package = "ethereum-instance", tag = "v1.0.2" }
-starkgate-manager-client = { git = "https://github.com/karnotxyz/zaun", package = "starkgate-manager-client", tag = "v1.0.2" }
-starkgate-registry-client = { git = "https://github.com/karnotxyz/zaun", package = "starkgate-registry-client", tag = "v1.0.2" }
-starknet-core-contract-client = { git = "https://github.com/karnotxyz/zaun", package = "starknet-core-contract-client", tag = "v1.0.2" }
-starknet-erc20-client = { git = "https://github.com/karnotxyz/zaun", package = "starknet-erc20-client", tag = "v1.0.2" }
-starknet-eth-bridge-client = { git = "https://github.com/karnotxyz/zaun", package = "starknet-eth-bridge-client", tag = "v1.0.2" }
-starknet-proxy-client = { git = "https://github.com/karnotxyz/zaun", package = "starknet-proxy-client", tag = "v1.0.2" }
-starknet-token-bridge-client = { git = "https://github.com/karnotxyz/zaun", package = "starknet-token-bridge-client", tag = "v1.0.2" }
-zaun-utils = { git = "https://github.com/karnotxyz/zaun", package = "utils", tag = "v1.0.2" }
->>>>>>> 358b5572
+ethereum-instance = { git = "https://github.com/karnotxyz/zaun", branch = "v3-tx", package = "ethereum-instance" }
+starkgate-manager-client = { git = "https://github.com/karnotxyz/zaun", branch = "v3-tx", package = "starkgate-manager-client" }
+starkgate-registry-client = { git = "https://github.com/karnotxyz/zaun", branch = "v3-tx", package = "starkgate-registry-client" }
+starknet-core-contract-client = { git = "https://github.com/karnotxyz/zaun", branch = "v3-tx", package = "starknet-core-contract-client" }
+starknet-erc20-client = { git = "https://github.com/karnotxyz/zaun", branch = "v3-tx", package = "starknet-erc20-client" }
+starknet-eth-bridge-client = { git = "https://github.com/karnotxyz/zaun", branch = "v3-tx", package = "starknet-eth-bridge-client" }
+starknet-proxy-client = { git = "https://github.com/karnotxyz/zaun", branch = "v3-tx", package = "starknet-proxy-client" }
+starknet-token-bridge-client = { git = "https://github.com/karnotxyz/zaun", branch = "v3-tx", package = "starknet-token-bridge-client" }
+zaun-utils = { git = "https://github.com/karnotxyz/zaun", branch = "v3-tx", package = "utils" }
 
 # Starknet Deps
 starknet = "0.11.0"
