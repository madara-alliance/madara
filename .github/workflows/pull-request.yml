name: Workflow - Pull Request

on:
  workflow_dispatch:
  pull_request:
    branches: [main]
    types: [opened, synchronize, reopened, ready_for_review]

concurrency:
  group: pr-checks-${{ github.workflow }}-${{ github.head_ref || github.run_id }}
  cancel-in-progress: true

permissions:
  contents: write
  pull-requests: write

jobs:
  update_db_version:
    name: Update DB Version
    if: github.event.pull_request.draft == false
    uses: ./.github/workflows/db-version.yml

  changelog_orchestrator:
    name: Update Orchestrator Changelog
    uses: ./.github/workflows/orchestrator-changelog.yml

  linters:
    name: Run linters
    needs: update_db_version
    uses: ./.github/workflows/linters.yml

  rust_check:
    name: Run check
    if: github.event.pull_request.draft == false
    uses: ./.github/workflows/rust-check.yml

  linters_cargo:
    name: Run Cargo linters
    needs: rust_check
    uses: ./.github/workflows/linters-cargo.yml

<<<<<<< HEAD
=======
  madara_coverage:
    name: Run Madara Coverage
    needs: update_db_version
    secrets: inherit
    uses: ./.github/workflows/coverage.yml

  orchestrator_coverage:
    name: Run Orchestrator Coverage
    needs: update_db_version
    secrets: inherit
    uses: ./.github/workflows/orchestrator-coverage.yml

>>>>>>> 00b432d0
  build:
    name: Build Madara
    needs: update_db_version
    uses: ./.github/workflows/build.yml

  coverage:
    name: Run Coverage
    needs: build
    secrets: inherit
    uses: ./.github/workflows/coverage.yml

  js_test:
    name: Run JS Tests
    needs: build
    uses: ./.github/workflows/starknet-js-test.yml

  e2e_test:
    name: Run E2E Tests
    needs: build
    uses: ./.github/workflows/e2e-test.yml
    secrets: inherit<|MERGE_RESOLUTION|>--- conflicted
+++ resolved
@@ -39,8 +39,6 @@
     needs: rust_check
     uses: ./.github/workflows/linters-cargo.yml
 
-<<<<<<< HEAD
-=======
   madara_coverage:
     name: Run Madara Coverage
     needs: update_db_version
@@ -53,17 +51,10 @@
     secrets: inherit
     uses: ./.github/workflows/orchestrator-coverage.yml
 
->>>>>>> 00b432d0
   build:
     name: Build Madara
     needs: update_db_version
     uses: ./.github/workflows/build.yml
-
-  coverage:
-    name: Run Coverage
-    needs: build
-    secrets: inherit
-    uses: ./.github/workflows/coverage.yml
 
   js_test:
     name: Run JS Tests
