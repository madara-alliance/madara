--- conflicted
+++ resolved
@@ -172,10 +172,7 @@
 
   # Deprecating bootstrapper V1
   test-bootstrapper:
-<<<<<<< HEAD
-=======
     if: github.event.pull_request.draft == false
->>>>>>> 973787d2
     uses: ./.github/workflows/task-do-nothing-test-bootstrapper.yml
 
   # ========================================================================= #
