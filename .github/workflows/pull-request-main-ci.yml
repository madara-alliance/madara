---
# yaml-language-server: $schema=https://raw.githubusercontent.com/SchemaStore/schemastore/refs/heads/master/src/schemas/json/github-workflow.json
name: Workflow - Pull Request Main

# This workflow orchestrates all checks and tests for pull requests
# It uses reusable workflows to keep the configuration DRY
on:
  workflow_dispatch:
  pull_request:
    branches: [main]
    types: [opened, synchronize, reopened, ready_for_review]

# Use concurrency to prevent multiple workflows running on the same PR
concurrency:
  group: pr-checks-${{ github.workflow }}-${{ github.head_ref || github.run_id }}
  cancel-in-progress: true

permissions:
  contents: write
  pull-requests: write

jobs:
  # ========================================================================= #
  #                                 DATABASE                                  #
  # ========================================================================= #

  # Update database version for schema changes
  update-version-db:
    if: github.event.pull_request.draft == false
    uses: ./.github/workflows/task-ci-version-file.yml
    with:
      label: db-migration
      version-file: .db-versions.yml
    secrets: inherit

  # ========================================================================= #
  #                                 ARTIFACTS                                 #
  # ========================================================================= #

  # Update artifact version for source changes
  update-version-artifacts:
    if: github.event.pull_request.draft == false
    uses: ./.github/workflows/task-ci-version-file.yml
    with:
      label: artifacts-update
      version-file: .artifact-versions.yml
    secrets: inherit

  build-artifacts:
    needs: update-version-artifacts
    uses: ./.github/workflows/task-build-artifacts.yml
    with:
      should_run: ${{ needs.update-version-artifacts.outputs.update }}
    permissions:
      contents: read
      attestations: write
      id-token: write
    secrets: inherit

  publish-artifacts:
    needs: [update-version-artifacts, build-artifacts]
    uses: ./.github/workflows/task-publish-image.yml
    with:
      image-name: artifacts
      tag: ${{ needs.build-artifacts.outputs.artifacts }}
      tag-version: ${{ needs.build-artifacts.outputs.artifacts-pr }}
      should_run: ${{ needs.update-version-artifacts.outputs.update }}
    permissions:
      contents: read
      packages: write
      attestations: write
      id-token: write
    secrets: inherit

  # ========================================================================= #
  #                                   LINTS                                   #
  # ========================================================================= #

  # Run Rust-specific linters
  lint-rust:
    needs: [update-version-db, publish-artifacts]
    uses: ./.github/workflows/task-lint-cargo.yml
    secrets: inherit

  # Run linters for code style and quality
  lint-code-style:
    needs: [update-version-db, publish-artifacts]
    uses: ./.github/workflows/task-lint-code-style.yml

  # ========================================================================= #
  #                                   MADARA                                  #
  # ========================================================================= #

  # Build Madara binary
  build-madara:
    needs: [lint-code-style]
    uses: ./.github/workflows/task-build-madara.yml
    secrets: inherit

  # Run coverage tests
  test-madara:
    needs: build-madara
    uses: ./.github/workflows/task-test-madara.yml
    with:
      madara-binary-hash: ${{ needs.build-madara.outputs.madara-binary-hash }}
    secrets: inherit

  # Run JavaScript tests against the built binary
  test-js:
    needs: build-madara
    uses: ./.github/workflows/task-test-js.yml
    with:
      madara-binary-hash: ${{ needs.build-madara.outputs.madara-binary-hash }}
      cairo-artifacts-hash: ${{ needs.build-madara.outputs.cairo-artifacts-hash }}

  # Run CLI tests against the built binary
  test-cli:
    needs: build-madara
    uses: ./.github/workflows/task-test-cli.yml
    secrets: inherit

  # ========================================================================= #
  #                                ORCHESTRATOR                               #
  # ========================================================================= #

  # Check Orchestrator binary
  # (We don't re-use the Orchestrator binary in other tests)
  check-orchestrator:
    needs: lint-code-style
    uses: ./.github/workflows/task-check-orchestrator.yml
    secrets: inherit

  # TODO: maybe we can remove the check, if we are building the binary ourselves ?
  # Build Orchestrator binary
  # build-orchestrator:
  #   needs: lint-code-style
  #   uses: ./.github/workflows/task-build-orchestrator.yml
  #   secrets: inherit

  # Run coverage tests
  test-orchestrator:
    needs: [build-madara, check-orchestrator]
    uses: ./.github/workflows/task-test-orchestrator.yml
    with:
      madara-binary-hash: ${{ needs.build-madara.outputs.madara-binary-hash }}
    secrets: inherit

  # Run e2e tests
  # Disabling for now, will be re-enabled after fixing SNOS multi jobs issue
  # e2e-orchestrator:
  #   needs: [build-madara, check-orchestrator]
  #   uses: ./.github/workflows/task-e2e-orchestrator.yml
  #   with:
  #     madara-binary-hash: ${{ needs.build-madara.outputs.madara-binary-hash }}
  #   secrets: inherit

  # ========================================================================= #
  #                                BOOTSTRAPPER                               #
  # ========================================================================= #

  # Check Bootstrapper binary
  # (We don't re-use the Bootstrapper binary in other tests)
<<<<<<< HEAD
  # Deprecating bootstrapper V1
  #  check-bootstrapper:
  #    needs: lint-code-style
  #    uses: ./.github/workflows/task-check-bootstrapper.yml
  #    secrets: inherit

  # Deprecating bootstrapper V1
  #  build-bootstrapper:
  #    needs: lint-code-style
  #    uses: ./.github/workflows/task-build-bootstrapper.yml
  #    secrets: inherit

  # Deprecating bootstrapper V1
=======
  check-bootstrapper:
    needs: lint-code-style
    uses: ./.github/workflows/task-check-bootstrapper.yml
    secrets: inherit

  # Build Bootstrapper binary
  # build-bootstrapper:
  #   needs: lint-code-style
  #   uses: ./.github/workflows/task-build-bootstrapper.yml
  #   secrets: inherit

  # Run coverage tests
>>>>>>> c08fc7d3
  test-bootstrapper:
    uses: ./.github/workflows/task-do-nothing-test-bootstrapper.yml

  # ========================================================================= #
  #                                MERGE QUEUE                                #
  # ========================================================================= #

  build-nightly-and-publish-madara:
    uses: ./.github/workflows/task-do-nothing-build-nightly-and-publish.yml

  # test-hive:
  #   uses: ./.github/workflows/task-do-nothing-test-hive.yml

  build-nightly-and-publish-orchestrator:
    uses: ./.github/workflows/task-do-nothing-build-nightly-and-publish.yml

  build-nightly-and-publish-bootstrapper:
    uses: ./.github/workflows/task-do-nothing-build-nightly-and-publish.yml

  test-end-to-end:
    uses: ./.github/workflows/task-do-nothing-test-end-to-end.yml<|MERGE_RESOLUTION|>--- conflicted
+++ resolved
@@ -160,12 +160,10 @@
 
   # Check Bootstrapper binary
   # (We don't re-use the Bootstrapper binary in other tests)
-<<<<<<< HEAD
-  # Deprecating bootstrapper V1
-  #  check-bootstrapper:
-  #    needs: lint-code-style
-  #    uses: ./.github/workflows/task-check-bootstrapper.yml
-  #    secrets: inherit
+  check-bootstrapper:
+    needs: lint-code-style
+    uses: ./.github/workflows/task-check-bootstrapper.yml
+    secrets: inherit
 
   # Deprecating bootstrapper V1
   #  build-bootstrapper:
@@ -174,20 +172,6 @@
   #    secrets: inherit
 
   # Deprecating bootstrapper V1
-=======
-  check-bootstrapper:
-    needs: lint-code-style
-    uses: ./.github/workflows/task-check-bootstrapper.yml
-    secrets: inherit
-
-  # Build Bootstrapper binary
-  # build-bootstrapper:
-  #   needs: lint-code-style
-  #   uses: ./.github/workflows/task-build-bootstrapper.yml
-  #   secrets: inherit
-
-  # Run coverage tests
->>>>>>> c08fc7d3
   test-bootstrapper:
     uses: ./.github/workflows/task-do-nothing-test-bootstrapper.yml
 
