<<<<<<< HEAD
=======
use anyhow::Context;
use blockifier::bouncer::BouncerWeights;
>>>>>>> c9da9e95
use mc_db::{MadaraBackend, MadaraStorageRead};
use mp_block::{
    commitments::{compute_event_commitment, compute_receipt_commitment, compute_transaction_commitment},
    BlockHeaderWithSignatures, Header, TransactionWithReceipt,
};
use mp_chain_config::StarknetVersion;
use mp_class::{
    class_hash::ComputeClassHashError, compile::ClassCompilationError, ClassInfo, ClassInfoWithHash, ClassType,
    ConvertedClass, LegacyClassInfo, LegacyConvertedClass, SierraClassInfo, SierraConvertedClass,
};
use mp_convert::ToFelt;
use mp_receipt::EventWithTransactionHash;
use mp_state_update::{DeclaredClassCompiledClass, StateDiff};
use mp_utils::rayon::{global_spawn_rayon_task, RayonPool};
use rayon::iter::{IndexedParallelIterator, IntoParallelIterator, IntoParallelRefIterator, ParallelIterator};
use starknet_api::core::ChainId;
use starknet_core::types::Felt;
use std::{borrow::Cow, collections::HashMap, ops::Range, sync::Arc};
use anyhow::Context;

#[derive(Clone, Debug, Eq, PartialEq, Default)]
pub struct BlockValidationConfig {
    /// Trust class hashes.
    pub trust_class_hashes: bool,
    /// Ignore the order of the blocks to allow starting at some height.
    pub trust_parent_hash: bool,
    /// Ignore state root errors to allow starting at some height.
    pub trust_state_root: bool,

    /// For testing purposes, do not check anything.
    pub no_check: bool,

    /// Save pre-v0.13.2 commitments.
    pub pre_v0_13_2_commitments: bool,
}

impl BlockValidationConfig {
    pub fn trust_parent_hash(self, trust_parent_hash: bool) -> Self {
        Self { trust_parent_hash, ..self }
    }
    pub fn trust_state_root(self, trust_state_root: bool) -> Self {
        Self { trust_state_root, ..self }
    }
    pub fn all_verifications_disabled(self, no_check: bool) -> Self {
        Self { no_check, ..self }
    }
    pub fn pre_v0_13_2_commitments(self, pre_v0_13_2_commitments: bool) -> Self {
        Self { pre_v0_13_2_commitments, ..self }
    }
}

#[derive(Debug, thiserror::Error)]
pub enum BlockImportError {
    #[error("Transaction count mismatch: expected {expected}, got {got}")]
    TransactionCount { got: u64, expected: u64 },
    #[error("Transaction commitment mismatch: expected {expected:#x}, got {got:#x}")]
    TransactionCommitment { got: Felt, expected: Felt },
    #[error("Transaction hash mismatch: index={index} expected {expected:#x}, got {got:#x}")]
    TransactionHash { index: usize, got: Felt, expected: Felt },

    #[error("Event count mismatch: expected {expected}, got {got}")]
    EventCount { got: u64, expected: u64 },
    #[error("Event commitment mismatch: expected {expected:#x}, got {got:#x}")]
    EventCommitment { got: Felt, expected: Felt },

    #[error("State diff length mismatch: expected {expected}, got {got}")]
    StateDiffLength { got: u64, expected: u64 },
    #[error("State diff commitment mismatch: expected {expected:#x}, got {got:#x}")]
    StateDiffCommitment { got: Felt, expected: Felt },

    #[error("Receipt commitment mismatch: expected {expected:#x}, got {got:#x}")]
    ReceiptCommitment { got: Felt, expected: Felt },

    #[error("Unexpected class: {class_hash:#x}")]
    UnexpectedClass { class_hash: Felt },
    #[error("Class type mismatch for class hash {class_hash:#x}: expected {expected}, got {got}")]
    ClassType { class_hash: Felt, got: ClassType, expected: ClassType },
    #[error("Class hash mismatch: expected {expected:#x}, got {got:#x}")]
    ClassHash { got: Felt, expected: Felt },
    #[error("Class count mismatch: expected {expected}, got {got}")]
    ClassCount { got: u64, expected: u64 },
    #[error("Compiled class hash mismatch for class hash {class_hash:#x}: expected {expected:#x}, got {got:#x}")]
    CompiledClassHash { class_hash: Felt, got: Felt, expected: Felt },
    #[error("Class with hash {class_hash:#x} failed to compile: {error}")]
    CompilationClassError { class_hash: Felt, error: ClassCompilationError },
    #[error("Failed to compute class hash {class_hash:#x}: {error}")]
    ComputeClassHash { class_hash: Felt, error: ComputeClassHashError },

    #[error("Block number mismatch: expected {expected}, got {got}")]
    BlockNumber { got: u64, expected: u64 },
    #[error("Block hash mismatch: expected {expected:#x}, got {got:#x}")]
    BlockHash { got: Felt, expected: Felt },

    #[error("Global state root mismatch: expected {expected:#x}, got {got:#x}")]
    GlobalStateRoot { got: Felt, expected: Felt },
    /// Internal error, see [`BlockImportError::is_internal`].
    #[error("Internal database error while {context}: {error:#}")]
    InternalDb { context: Cow<'static, str>, error: anyhow::Error },
    /// Internal error, see [`BlockImportError::is_internal`].
    #[error("Internal error: {0}")]
    Internal(#[from] anyhow::Error),
}
impl BlockImportError {
    /// Unrecoverable errors.
    pub fn is_internal(&self) -> bool {
        matches!(self, BlockImportError::InternalDb { .. } | BlockImportError::Internal(_))
    }
}

/// Shared verification & saving logic between gateway and (yet-to-be-merged) p2p.
#[derive(Clone)]
pub struct BlockImporter {
    db: Arc<MadaraBackend>,
    config: BlockValidationConfig,
    rayon_pool: Arc<RayonPool>,
}

impl BlockImporter {
    pub fn new(db: Arc<MadaraBackend>, config: BlockValidationConfig) -> BlockImporter {
        Self { db, config, rayon_pool: Arc::new(RayonPool::new()) }
    }

    pub async fn run_in_rayon_pool<F, R>(&self, func: F) -> R
    where
        F: FnOnce(BlockImporterCtx) -> R + Send + 'static,
        R: Send + 'static,
    {
        let ctx = self.ctx();
        self.rayon_pool.spawn_rayon_task(move || func(ctx)).await
    }

    /// This is only used for apply global trie. It is applied from a sequential step,
    /// and thus we want to avoid taking up a permit, to avoid deadlocks.
    pub async fn run_in_rayon_pool_global<F, R>(&self, func: F) -> R
    where
        F: FnOnce(BlockImporterCtx) -> R + Send + 'static,
        R: Send + 'static,
    {
        let ctx = self.ctx();
        global_spawn_rayon_task(move || func(ctx)).await
    }

    fn ctx(&self) -> BlockImporterCtx {
        BlockImporterCtx { backend: self.db.clone(), config: self.config.clone() }
    }
}

pub struct BlockImporterCtx {
    backend: Arc<MadaraBackend>,
    config: BlockValidationConfig,
}
impl BlockImporterCtx {
    // HEADERS

    pub fn verify_header(
        &self,
        block_n: u64,
        signed_header: &BlockHeaderWithSignatures,
    ) -> Result<(), BlockImportError> {
        // TODO: verify signatures

        // verify block_number
        if !self.config.no_check && block_n != signed_header.header.block_number {
            return Err(BlockImportError::BlockNumber { expected: block_n, got: signed_header.header.block_number });
        }

        // TODO(cchudant): for pre-v0.13.2 blocks, we currently do not check their integrity. Checking them is cumbersome, as it requires us
        // to implement a very big lookup table of all the existing block hashes for pre-v0.13.2 mainnet and sepolia blocks.
        // This is because we cannot check the integrity of receipts and state diffs and a ton of other fields for these older blocks, since
        // back in the day, these fields were not hashed as part of the block hashes.
        // This lookup table will be mandatory for peer-to-peer block sync, as we can't trust the origin of the blocks and thus cannot
        // check the integrity of any pre-v0.13.2 blocks.
        //
        // For gateway sync, this should be fine unless we're syncing from a malicious gateway, (we're not syncing from the official SW-run
        // gateways), or we suffer from a MITM attack, which would be difficult to perform as we're connecting to the gateway over HTTPS anyway.
        // This is only a problem if you are running Madara in a setup where it is syncing from a gateway run by juno or pathfinder (although I
        // don't recall they have a gateway implementation), or syncing from another Madara, relaying blocks from sepolia and mainnet.
        // Gateway signatures also don't help here since they also have the same problems with the missing fields.
        // Although, that work has started and it is nearly done (ask cchudant), as of now, it is not on any track to be merged anytime soon.
        // We just trust the pre-v0.13.2 blocks that the gateway gives us for now - while we could still compute and check the old block hashes,
        // because they don't guarantee the integrity of all of the block and in particular, because state diffs and receipts can't be checked,
        // (they arguably contain the most important data of a block), we skip integrity checking all-together.
        //
        // This does not affect app-chains, as we require the chain_id to be either Sepolia and Mainnet to import pre-v0.13.2 blocks. We further
        // restrict the heights of pre-v0.13.2 blocks to be less than the known first v0.13.2 blocks on those chains just in case.

        // First v0.13.2 sepolia block: https://sepolia.voyager.online/block/86311.
        const SEPOLIA_FIRST_V0_13_2: u64 = 86311;
        // First v0.13.2 mainnet block: https://voyager.online/block/671813.
        const MAINNET_FIRST_V0_13_2: u64 = 671813;

        if signed_header.header.protocol_version < StarknetVersion::V0_13_2
            && ((self.backend.chain_config().chain_id == ChainId::Sepolia && block_n < SEPOLIA_FIRST_V0_13_2)
                || (self.backend.chain_config().chain_id == ChainId::Mainnet && block_n < MAINNET_FIRST_V0_13_2))
        {
            // Skip integrity check.
            return Ok(());
        }

        // verify block_hash
        let block_hash = signed_header
            .header
            .compute_hash(self.backend.chain_config().chain_id.to_felt(), /* pre_v0_13_2_override */ true);
        if !self.config.no_check && signed_header.block_hash != block_hash {
            return Err(BlockImportError::BlockHash { got: signed_header.block_hash, expected: block_hash });
        }

        Ok(())
    }

    pub fn save_header(&self, block_n: u64, signed_header: BlockHeaderWithSignatures) -> Result<(), BlockImportError> {
        self.backend.write_access().write_header(signed_header).map_err(|error| BlockImportError::InternalDb {
            error,
            context: format!("Storing block header for {block_n}").into(),
        })?;
        Ok(())
    }

    // TRANSACTIONS & RECEIPTS

    /// Called in a rayon-pool context.
    /// Returns the transactions and receipt commitment.
    pub fn verify_transactions(
        &self,
        _block_n: u64,
        transactions: &[TransactionWithReceipt],
        check_against: &Header,
        allow_pre_v0_13_2: bool,
    ) -> Result<(Felt, Felt), BlockImportError> {
        // Override pre-v0.13.2 transaction hash computation
        let starknet_version = StarknetVersion::max(check_against.protocol_version, StarknetVersion::V0_13_2);
        let is_pre_v0_13_2_special_case =
            allow_pre_v0_13_2 && check_against.protocol_version < StarknetVersion::V0_13_2;

        // Verify transaction hashes. Also compute the (hash with signature, receipt hash).
        let tx_hashes_with_signature_and_receipt_hashes: Vec<_> = transactions
            .par_iter()
            .enumerate()
            .map(|(index, tx)| {
                let got = tx.transaction.compute_hash(
                    self.backend.chain_config().chain_id.to_felt(),
                    starknet_version,
                    /* is_query */ false,
                );
                if !self.config.no_check && !is_pre_v0_13_2_special_case && got != *tx.receipt.transaction_hash() {
                    return Err(BlockImportError::TransactionHash {
                        index,
                        got,
                        expected: *tx.receipt.transaction_hash(),
                    });
                }
                Ok((tx.transaction.compute_hash_with_signature(got, starknet_version), tx.receipt.compute_hash()))
            })
            .collect::<Result<_, BlockImportError>>()?;

        // Verify transaction count (we want to check it when the block does not come from p2p).
        let expected = check_against.transaction_count;
        let got = transactions.len() as _;
        if !self.config.no_check && expected != got {
            return Err(BlockImportError::TransactionCount { got, expected });
        }

        // Verify transaction commitment.
        let expected = check_against.transaction_commitment;
        let transaction_commitment = compute_transaction_commitment(
            tx_hashes_with_signature_and_receipt_hashes.iter().map(|(fst, _)| *fst),
            starknet_version,
        );
        if !self.config.no_check && !is_pre_v0_13_2_special_case && expected != transaction_commitment {
            return Err(BlockImportError::TransactionCommitment { got: transaction_commitment, expected });
        }

        // Verify receipt commitment.
        let expected = check_against.receipt_commitment.unwrap_or_default();
        let receipt_commitment = compute_receipt_commitment(
            tx_hashes_with_signature_and_receipt_hashes.iter().map(|(_, snd)| *snd),
            starknet_version,
        );
        if !self.config.no_check && !is_pre_v0_13_2_special_case && expected != receipt_commitment {
            return Err(BlockImportError::ReceiptCommitment { got: receipt_commitment, expected });
        }

        Ok((transaction_commitment, receipt_commitment))
    }

    /// Called in a rayon-pool context.
    pub fn save_transactions(
        &self,
        block_n: u64,
        transactions: Vec<TransactionWithReceipt>,
    ) -> Result<(), BlockImportError> {
        tracing::debug!("Storing transactions for {block_n:?}");
        self.backend.write_access().write_transactions(block_n, &transactions).map_err(|error| {
            BlockImportError::InternalDb { error, context: format!("Storing transactions for {block_n}").into() }
        })?;
        Ok(())
    }

    // CLASSES

    /// Called in a rayon-pool context.
    pub fn verify_compile_classes(
        &self,
        block_n: Option<u64>,
        declared_classes: Vec<ClassInfoWithHash>,
        check_against: &HashMap<Felt, DeclaredClassCompiledClass>,
    ) -> Result<Vec<ConvertedClass>, BlockImportError> {
        if check_against.len() != declared_classes.len() {
            return Err(BlockImportError::ClassCount {
                got: declared_classes.len() as _,
                expected: check_against.len() as _,
            });
        }
        let classes = declared_classes
            .into_par_iter()
            .map(|class| self.verify_compile_class(block_n, class, check_against))
            .collect::<Result<_, _>>()?;
        Ok(classes)
    }

    /// Called in a rayon-pool context.
    fn verify_compile_class(
        &self,
        block_n: Option<u64>,
        class: ClassInfoWithHash,
        check_against: &HashMap<Felt, DeclaredClassCompiledClass>,
    ) -> Result<ConvertedClass, BlockImportError> {
        let class_hash = class.class_hash;

        let check_against = *check_against.get(&class_hash).ok_or(BlockImportError::UnexpectedClass { class_hash })?;

        match class.class_info {
            ClassInfo::Sierra(sierra) => {
                tracing::trace!("Converting class with hash {:#x}", class_hash);

                let DeclaredClassCompiledClass::Sierra(expected) = check_against else {
                    return Err(BlockImportError::ClassType {
                        class_hash,
                        got: ClassType::Legacy,
                        expected: ClassType::Sierra,
                    });
                };
                if !self.config.no_check && sierra.compiled_class_hash != expected {
                    return Err(BlockImportError::CompiledClassHash {
                        class_hash,
                        got: sierra.compiled_class_hash,
                        expected,
                    });
                }

                // Verify class hash
                if !self.config.no_check && !self.config.trust_class_hashes {
                    let expected = sierra
                        .contract_class
                        .compute_class_hash()
                        .map_err(|error| BlockImportError::ComputeClassHash { class_hash, error })?;
                    if !self.config.no_check && class_hash != expected {
                        return Err(BlockImportError::ClassHash { got: class_hash, expected });
                    }
                }

                // Compile
                let (compiled_class_hash, compiled_class) = sierra
                    .contract_class
                    .compile_to_casm()
                    .map_err(|e| BlockImportError::CompilationClassError { class_hash, error: e })?;

                // Verify compiled class hash
                if !self.config.no_check && compiled_class_hash != sierra.compiled_class_hash {
                    return Err(BlockImportError::CompiledClassHash {
                        class_hash,
                        got: sierra.compiled_class_hash,
                        expected: compiled_class_hash,
                    });
                }
                Ok(ConvertedClass::Sierra(SierraConvertedClass {
                    class_hash,
                    info: SierraClassInfo { contract_class: sierra.contract_class, compiled_class_hash },
                    compiled: Arc::new((&compiled_class).try_into().map_err(|e| {
                        BlockImportError::CompilationClassError {
                            class_hash,
                            error: ClassCompilationError::ParsingProgramJsonFailed(e),
                        }
                    })?),
                }))
            }
            ClassInfo::Legacy(legacy) => {
                tracing::trace!("Converting legacy class with hash {:#x}", class_hash);

                if !self.config.no_check && check_against != DeclaredClassCompiledClass::Legacy {
                    return Err(BlockImportError::ClassType {
                        class_hash,
                        got: ClassType::Sierra,
                        expected: ClassType::Legacy,
                    });
                }

                // Verify class hash
                if !self.config.trust_class_hashes {
                    let mut expected = legacy
                        .contract_class
                        .compute_class_hash()
                        .map_err(|e| BlockImportError::ComputeClassHash { class_hash, error: e })?;

                    if let Some(block_n) = block_n {
                        if self.backend.chain_config().chain_id == ChainId::Mainnet {
                            // We do not actually implement class hash verification for some cairo 0 classes.
                            // See [`mp_class::mainnet_legacy_class_hashes`] for more information about this; but this
                            // only applies to a few classes on mainnet in total. We have decided to just hardcode them.
                            expected = mp_class::mainnet_legacy_class_hashes::get_real_class_hash(block_n, expected)
                        }
                    }

                    if !self.config.no_check && class_hash != expected {
                        return Err(BlockImportError::ClassHash { got: class_hash, expected });
                    }
                }

                Ok(ConvertedClass::Legacy(LegacyConvertedClass {
                    class_hash,
                    info: LegacyClassInfo { contract_class: legacy.contract_class },
                }))
            }
        }
    }

    /// Called in a rayon-pool context.
    pub fn save_classes(&self, block_n: u64, classes: Vec<ConvertedClass>) -> Result<(), BlockImportError> {
        self.backend.write_access().write_classes(block_n, &classes).map_err(|error| BlockImportError::InternalDb {
            error,
            context: format!("Storing classes for {block_n}").into(),
        })?;
        Ok(())
    }

    // STATE DIFF

    /// Called in a rayon-pool context.
    /// Returns the state diff commitment.
    pub fn verify_state_diff(
        &self,
        _block_n: u64,
        state_diff: &StateDiff,
        check_against: &Header,
        allow_pre_v0_13_2: bool,
    ) -> Result<Felt, BlockImportError> {
        let is_pre_v0_13_2_special_case =
            allow_pre_v0_13_2 && check_against.protocol_version < StarknetVersion::V0_13_2;

        // Verify state diff length (we want to check it when the block does not come from p2p).
        let expected = check_against.state_diff_length.unwrap_or_default();
        let got = state_diff.len() as _;
        if !self.config.no_check && expected != got {
            return Err(BlockImportError::StateDiffLength { got, expected });
        }

        // Verify state diff commitment.
        let expected = check_against.state_diff_commitment.unwrap_or_default();
        let got = state_diff.compute_hash();
        if !self.config.no_check && !is_pre_v0_13_2_special_case && expected != got {
            return Err(BlockImportError::StateDiffCommitment { got, expected });
        }
        Ok(got)
    }

    /// Called in a rayon-pool context.
    pub fn save_state_diff(&self, block_n: u64, state_diff: StateDiff) -> Result<(), BlockImportError> {
        self.backend.write_access().write_state_diff(block_n, &state_diff).map_err(|error| {
            BlockImportError::InternalDb { error, context: format!("Storing state_diff for {block_n}").into() }
        })?;
        Ok(())
    }

    /// Called in a rayon-pool context.
    pub fn save_bouncer_weights(&self, block_n: u64, bouncer_weights: BouncerWeights) -> Result<(), BlockImportError> {
        self.backend.write_access().write_bouncer_weights(block_n, &bouncer_weights).map_err(|error| {
            BlockImportError::InternalDb { error, context: format!("Storing bouncer weights for {block_n}").into() }
        })?;
        Ok(())
    }

    // EVENTS

    /// Called in a rayon-pool context.
    /// Returns the event commitment.
    pub fn verify_events(
        &self,
        _block_n: u64,
        events: &[EventWithTransactionHash],
        check_against: &Header,
        allow_pre_v0_13_2: bool,
    ) -> Result<Felt, BlockImportError> {
        // Override pre-v0.13.2 transaction hash computation
        let starknet_version = StarknetVersion::max(check_against.protocol_version, StarknetVersion::V0_13_2);
        let is_pre_v0_13_2_special_case =
            allow_pre_v0_13_2 && check_against.protocol_version < StarknetVersion::V0_13_2;

        let event_hashes: Vec<_> =
            events.par_iter().map(|ev| ev.event.compute_hash(ev.transaction_hash, starknet_version)).collect();

        // Verify event count (we want to check it when the block does not come from p2p).
        let expected = check_against.event_count;
        let got = events.len() as _;
        if !self.config.no_check && expected != got {
            return Err(BlockImportError::EventCount { got, expected });
        }

        // Verify events commitment.
        let expected = check_against.event_commitment;
        let got = compute_event_commitment(event_hashes, starknet_version);
        if !self.config.no_check && !is_pre_v0_13_2_special_case && expected != got {
            return Err(BlockImportError::EventCommitment { got, expected });
        }

        Ok(got)
    }

    /// Called in a rayon-pool context.
    pub fn save_events(&self, block_n: u64, events: Vec<EventWithTransactionHash>) -> Result<(), BlockImportError> {
        self.backend.write_access().write_events(block_n, &events).map_err(|error| BlockImportError::InternalDb {
            error,
            context: format!("Storing events for {block_n}").into(),
        })?;

        Ok(())
    }

    // GLOBAL TRIE

    /// Called in a rayon-pool context.
    /// This function also changes the global trie head status.
    pub fn apply_to_global_trie(
        &self,
        mut block_range: Range<u64>,
        state_diffs: Vec<StateDiff>,
    ) -> Result<(), BlockImportError> {
        let next_to_import = self.backend.get_latest_applied_trie_update()?.map(|n| n + 1).unwrap_or(0);

        if next_to_import >= block_range.end {
            tracing::warn!(
                "⚠️ Aborting apply_to_global_trie for block_range={:?}: already imported up to {}, indicating reorg occurred. Skipping stale work.",
                block_range,
                next_to_import - 1
            );
            // Return Ok to avoid propagating error - this is expected behavior after reorg
            return Ok(());
        }
        let already_imported_count = next_to_import.saturating_sub(block_range.start);
        let state_diffs = state_diffs.iter().skip(already_imported_count as _);
        block_range.start += already_imported_count;

        let Some(last_block_n) = block_range.clone().last() else {
            return Ok(()); // range is empty
        };

        tracing::debug!("🔄 Applying state diff for blocks {:?} to global trie", block_range);

        let got =
            self.backend.write_access().apply_to_global_trie(block_range.start, state_diffs).map_err(|error| {
                BlockImportError::InternalDb { error, context: "Applying state diff to global trie".into() }
            })?;

        self.backend.write_latest_applied_trie_update(&block_range.end.checked_sub(1))?;

<<<<<<< HEAD
        tracing::debug!("Global State Root till block {:?} is {:?}", block_range.end.checked_sub(1), got);
=======
        tracing::debug!(
            "✅ State diff applied successfully for blocks {:?}, latest_applied_trie_update set to {}",
            block_range,
            last_block_n
        );
>>>>>>> c9da9e95

        // Sanity check: verify state root.
        if !self.config.no_check && !self.config.trust_state_root {
            let expected = self
                .backend
                .db
                .get_block_info(last_block_n)? // Raw get
                .context("Block header can't be found")?
                .header
                .global_state_root;

            if expected != got {
                return Err(BlockImportError::GlobalStateRoot { got, expected });
            }
        }

        Ok(())
    }
}

#[cfg(test)]
mod tests {
    use super::{BlockImportError, BlockImporter, BlockImporterCtx, BlockValidationConfig};
    use assert_matches::assert_matches;
    use mc_db::MadaraBackend;
    use mp_block::{BlockHeaderWithSignatures, FullBlock, Header};
    use mp_chain_config::ChainConfig;
    use mp_gateway::state_update::ProviderStateUpdateWithBlock;
    use mp_receipt::{ExecutionResult, TransactionReceipt};
    use mp_state_update::{ContractStorageDiffItem, DeployedContractItem, StateDiff, StorageEntry};
    use mp_transactions::{InvokeTransaction, Transaction};
    use rstest::*;
    use starknet_api::felt;
    use starknet_core::types::Felt;
    use std::sync::Arc;

    /// Test cases for the `update_tries` function.
    ///
    /// This test uses `rstest` to parameterize different scenarios for updating the tries.
    /// It verifies that the function correctly handles various input combinations and
    /// produces the expected results or errors.
    #[rstest]
    #[case::success(
            // A non-zero global state root
            felt!("0x738e796f750b21ddb3ce528ca88f7e35fad580768bd58571995b19a6809bb4a"),
            // A non-empty state diff with deployed contracts and storage changes
            StateDiff {
                deployed_contracts: vec![(DeployedContractItem { address: felt!("0x1"), class_hash: felt!("0x1") })],
                storage_diffs: vec![
                    (ContractStorageDiffItem {
                        address: felt!("0x1"),
                        storage_entries: vec![(StorageEntry { key: felt!("0x1"), value: felt!("0x1") })],
                    }),
                ],
                ..Default::default()
            },
            Ok(())
        )]
    #[case::mismatch_global_state_root(
            felt!("0xb"), // A non-zero global state root
            StateDiff::default(), // Empty state diff
            // Expected result: a GlobalStateRoot error due to mismatch
            Err(BlockImportError::GlobalStateRoot { expected: felt!("0xb"), got: felt!("0x0") })
        )]
    #[case::empty_state_diff(
            felt!("0x0"), // Zero global state root
            StateDiff::default(), // Empty state diff
            Ok(())
        )]
    #[tokio::test]
    async fn test_update_tries(
        #[case] unverified_global_state_root: Felt,
        #[case] state_diff: StateDiff,
        #[case] expected_result: Result<(), BlockImportError>,
    ) {
        // GIVEN: We have a test backend and a block with specified parameters
        let backend = MadaraBackend::open_for_testing(Arc::new(ChainConfig::madara_test()));
        backend
            .write_access()
            .write_header(BlockHeaderWithSignatures {
                block_hash: felt!("0x123123"),
                consensus_signatures: vec![],
                header: Header {
                    global_state_root: unverified_global_state_root,
                    block_number: 0,
                    ..Default::default()
                },
            })
            .unwrap();

        // AND: We have a validation context with specified trust_global_tries
        let validation = BlockValidationConfig::default();
        let importer = BlockImporter::new(backend, validation);

        // WHEN: We call update_tries with these parameters
        let result = importer.ctx().apply_to_global_trie(0..1, vec![state_diff]);

        assert_eq!(expected_result.map_err(|e| format!("{e:#}")), result.map_err(|e| format!("{e:#}")),)
    }

    struct Ctx {
        importer: BlockImporterCtx,
        block_n: u64,
        block: FullBlock,
        allow_pre_v0_13_2: bool,
    }

    #[fixture]
    fn ctx() -> Ctx {
        // version of this block is v0.13.2. https://sepolia.voyager.online/block/100000
        let block = serde_json::from_str::<ProviderStateUpdateWithBlock>(include_str!(
            "../../../resources/sepolia.block_100000.json"
        ))
        .unwrap();

        let backend = MadaraBackend::open_for_testing(Arc::new(ChainConfig::starknet_sepolia()));
        let validation = BlockValidationConfig::default();
        let importer = BlockImporter::new(backend.clone(), validation).ctx();

        let block: FullBlock = block.into_full_block().unwrap();

        let block_n = 100000;
        let allow_pre_v0_13_2 = false;
        Ctx { block, importer, block_n, allow_pre_v0_13_2 }
    }

    #[rstest]
    fn full_block_import_works(ctx: Ctx) {
        ctx.importer
            .verify_state_diff(ctx.block_n, &ctx.block.state_diff, &ctx.block.header, ctx.allow_pre_v0_13_2)
            .unwrap();
        ctx.importer
            .verify_transactions(ctx.block_n, &ctx.block.transactions, &ctx.block.header, ctx.allow_pre_v0_13_2)
            .unwrap();
        ctx.importer.verify_events(ctx.block_n, &ctx.block.events, &ctx.block.header, ctx.allow_pre_v0_13_2).unwrap();
        ctx.importer
            .verify_header(
                ctx.block_n,
                &BlockHeaderWithSignatures::new_unsigned(ctx.block.header, ctx.block.block_hash),
            )
            .unwrap();
    }

    // Negative tests: we insert some errors and see if we correctly catch them.

    #[rstest]
    fn test_error_transaction_count(mut ctx: Ctx) {
        ctx.block.header.transaction_count = 123123;
        assert_matches!(
            ctx.importer.verify_transactions(
                ctx.block_n,
                &ctx.block.transactions,
                &ctx.block.header,
                ctx.allow_pre_v0_13_2
            ),
            Err(BlockImportError::TransactionCount { got: 2, expected: 123123 })
        );
    }
    #[rstest]
    fn test_error_transaction_commitment1(mut ctx: Ctx) {
        ctx.block.header.transaction_commitment = Felt::ONE;
        assert_matches!(
            ctx.importer.verify_transactions(
                ctx.block_n,
                &ctx.block.transactions,
                &ctx.block.header,
                ctx.allow_pre_v0_13_2
            ),
            Err(BlockImportError::TransactionCommitment { got, expected }) => {
                assert_eq!((got, expected), (felt!("0x7ec7010a4e1f8e531b138be74cce89b52e6de35aea6514ccf951fb021dd00e0"), Felt::ONE))
            }
        );
    }
    #[rstest]
    #[ignore] // Err(TransactionHash
    fn test_error_transaction_commitment2(mut ctx: Ctx) {
        let Transaction::Invoke(InvokeTransaction::V3(tx)) = &mut ctx.block.transactions[0].transaction else {
            unreachable!()
        };
        tx.nonce += Felt::ONE;
        assert_matches!(
            ctx.importer.verify_transactions(
                ctx.block_n,
                &ctx.block.transactions,
                &ctx.block.header,
                ctx.allow_pre_v0_13_2
            ),
            Err(BlockImportError::TransactionCommitment { .. })
        );
    }
    #[rstest]
    fn test_error_event_count(mut ctx: Ctx) {
        ctx.block.header.event_count = 123123;
        assert_matches!(
            ctx.importer.verify_events(ctx.block_n, &ctx.block.events, &ctx.block.header, ctx.allow_pre_v0_13_2),
            Err(BlockImportError::EventCount { got: 8, expected: 123123 })
        );
    }
    #[rstest]
    fn test_error_event_commitment1(mut ctx: Ctx) {
        ctx.block.header.event_commitment = Felt::ONE;
        assert_matches!(
            ctx.importer.verify_events(
                ctx.block_n,
                &ctx.block.events,
                &ctx.block.header,
                ctx.allow_pre_v0_13_2
            ),
            Err(BlockImportError::EventCommitment { got, expected }) => {
                assert_eq!((got, expected), (felt!("0x6b957a9475bd6b6702b2cb59a63fc52880671a15327b6a1e0a5d0652f77edd6"), Felt::ONE))
            }
        );
    }
    #[rstest]
    fn test_error_event_commitment2(mut ctx: Ctx) {
        ctx.block.events[0].event.data = vec![Felt::ZERO];
        assert_matches!(
            ctx.importer.verify_events(ctx.block_n, &ctx.block.events, &ctx.block.header, ctx.allow_pre_v0_13_2),
            Err(BlockImportError::EventCommitment { .. })
        );
    }
    #[rstest]
    fn test_error_state_diff_length(mut ctx: Ctx) {
        ctx.block.header.state_diff_length = Some(123123);
        assert_matches!(
            ctx.importer.verify_state_diff(
                ctx.block_n,
                &ctx.block.state_diff,
                &ctx.block.header,
                ctx.allow_pre_v0_13_2
            ),
            Err(BlockImportError::StateDiffLength { got: 17, expected: 123123 })
        );
    }
    #[rstest]
    fn test_error_state_diff_commitment1(mut ctx: Ctx) {
        ctx.block.header.state_diff_commitment = Some(Felt::ONE);
        assert_matches!(
            ctx.importer.verify_state_diff(
                ctx.block_n,
                &ctx.block.state_diff,
                &ctx.block.header,
                ctx.allow_pre_v0_13_2
            ),
            Err(BlockImportError::StateDiffCommitment { got, expected }) => {
                assert_eq!((got, expected), (felt!("0x706b16bf086a55cefb50ec974c310d4cfa3b954a4fe08e895f0a2220df73eae"), Felt::ONE))
            }
        );
    }
    #[rstest]
    fn test_error_state_diff_commitment2(mut ctx: Ctx) {
        ctx.block.state_diff.storage_diffs.remove(1);
        assert_matches!(
            ctx.importer.verify_state_diff(
                ctx.block_n,
                &ctx.block.state_diff,
                &ctx.block.header,
                ctx.allow_pre_v0_13_2
            ),
            Err(BlockImportError::StateDiffLength { .. })
        );
    }
    #[rstest]
    fn test_error_state_diff_commitment3(mut ctx: Ctx) {
        ctx.block.state_diff.storage_diffs[0].address += Felt::ONE;
        assert_matches!(
            ctx.importer.verify_state_diff(
                ctx.block_n,
                &ctx.block.state_diff,
                &ctx.block.header,
                ctx.allow_pre_v0_13_2
            ),
            Err(BlockImportError::StateDiffCommitment { .. })
        );
    }
    #[rstest]
    fn test_error_receipt_commitment1(mut ctx: Ctx) {
        ctx.block.header.receipt_commitment = Some(Felt::ONE);
        assert_matches!(
            ctx.importer.verify_transactions(
                ctx.block_n,
                &ctx.block.transactions,
                &ctx.block.header,
                ctx.allow_pre_v0_13_2
            ),
            Err(BlockImportError::ReceiptCommitment { got, expected }) => {
                assert_eq!((got, expected), (felt!("0x114c26f2049e6c74d8608f0a6d3bd85b522518add669b1c6ae40e7d0384c3ee"), Felt::ONE))
            }
        );
    }
    #[rstest]
    fn test_error_receipt_commitment2(mut ctx: Ctx) {
        let TransactionReceipt::Invoke(r) = &mut ctx.block.transactions[0].receipt else { unreachable!() };
        r.execution_result = ExecutionResult::Reverted { reason: "dfdf".into() };
        assert_matches!(
            ctx.importer.verify_transactions(
                ctx.block_n,
                &ctx.block.transactions,
                &ctx.block.header,
                ctx.allow_pre_v0_13_2
            ),
            Err(BlockImportError::ReceiptCommitment { .. })
        );
    }

    // TODO: do those checks for classes and block hashes too.
}<|MERGE_RESOLUTION|>--- conflicted
+++ resolved
@@ -1,8 +1,5 @@
-<<<<<<< HEAD
-=======
 use anyhow::Context;
 use blockifier::bouncer::BouncerWeights;
->>>>>>> c9da9e95
 use mc_db::{MadaraBackend, MadaraStorageRead};
 use mp_block::{
     commitments::{compute_event_commitment, compute_receipt_commitment, compute_transaction_commitment},
@@ -567,15 +564,7 @@
 
         self.backend.write_latest_applied_trie_update(&block_range.end.checked_sub(1))?;
 
-<<<<<<< HEAD
         tracing::debug!("Global State Root till block {:?} is {:?}", block_range.end.checked_sub(1), got);
-=======
-        tracing::debug!(
-            "✅ State diff applied successfully for blocks {:?}, latest_applied_trie_update set to {}",
-            block_range,
-            last_block_n
-        );
->>>>>>> c9da9e95
 
         // Sanity check: verify state root.
         if !self.config.no_check && !self.config.trust_state_root {
