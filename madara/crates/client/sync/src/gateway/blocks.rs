--- conflicted
+++ resolved
@@ -43,8 +43,6 @@
     client: Arc<GatewayProvider>,
     keep_pre_v0_13_2_hashes: bool,
     sync_bouncer_config: bool,
-<<<<<<< HEAD
-=======
 }
 
 impl GatewaySyncSteps {
@@ -213,7 +211,6 @@
 
         Ok(())
     }
->>>>>>> 973787d2
 }
 impl PipelineSteps for GatewaySyncSteps {
     type InputItem = ();
