--- conflicted
+++ resolved
@@ -61,15 +61,12 @@
                     .await
                     .with_context(|| format!("Getting state update with block_n={block_n}"))?;
 
-<<<<<<< HEAD
                 let bouncer_weights = self
                     .client
                     .get_block_bouncer_weights(block_n)
                     .await
                     .with_context(|| format!("Getting bouncer weights with block_n={block_n}"))?;
 
-=======
->>>>>>> cb9a0d1f
                 let gateway_block: FullBlock = block.into_full_block().context("Parsing gateway block")?;
 
                 let keep_pre_v0_13_2_hashes = self.keep_pre_v0_13_2_hashes;
@@ -274,10 +271,6 @@
                 Ok(Some(()))
             }
         },
-<<<<<<< HEAD
-        Duration::from_millis(200),
-=======
         Duration::from_millis(500),
->>>>>>> cb9a0d1f
     )
 }