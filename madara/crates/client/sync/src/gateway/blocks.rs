--- conflicted
+++ resolved
@@ -29,16 +29,7 @@
     sync_bouncer_config: bool,
 ) -> GatewayBlockSync {
     PipelineController::new(
-<<<<<<< HEAD
         GatewaySyncSteps { _backend: backend, importer, client, keep_pre_v0_13_2_hashes, sync_bouncer_config },
-=======
-        GatewaySyncSteps {
-            _backend: backend,
-            importer,
-            client,
-            keep_pre_v0_13_2_hashes,
-        },
->>>>>>> 342c7a0e
         parallelization,
         batch_size,
         starting_block_n,
