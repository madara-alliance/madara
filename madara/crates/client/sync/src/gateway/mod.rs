--- conflicted
+++ resolved
@@ -53,13 +53,12 @@
     pub fn keep_pre_v0_13_2_hashes(self, val: bool) -> Self {
         Self { keep_pre_v0_13_2_hashes: val, ..self }
     }
-<<<<<<< HEAD
     pub fn snap_sync(self, val: bool) -> Self {
         Self { snap_sync: val, ..self }
-=======
+    }
+
     pub fn enable_bouncer_config_sync(self, val: bool) -> Self {
         Self { enable_bouncer_config_sync: val, ..self }
->>>>>>> dfb94461
     }
 }
 
@@ -117,7 +116,15 @@
             config.classes_parallelization,
             config.classes_batch_size,
         );
-        let apply_state_pipeline = super::apply_state::apply_state_pipeline(backend.clone(), importer.clone(), starting_block_n, config.apply_state_parallelization, config.apply_state_batch_size, config.disable_tries, config.snap_sync);
+        let apply_state_pipeline = super::apply_state::apply_state_pipeline(
+            backend.clone(),
+            importer.clone(),
+            starting_block_n,
+            config.apply_state_parallelization,
+            config.apply_state_batch_size,
+            config.disable_tries,
+            config.snap_sync,
+        );
         Self { blocks_pipeline, classes_pipeline, apply_state_pipeline, backend }
     }
 
