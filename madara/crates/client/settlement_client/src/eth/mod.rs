--- conflicted
+++ resolved
@@ -671,23 +671,7 @@
 
         let handler_tx = db.backend().get_pending_message_to_l2(0).unwrap().unwrap();
 
-<<<<<<< HEAD
         assert_eq!(handler_tx.tx.nonce, 0);
-=======
-        let current_nonce = db.backend().get_l1_messaging_nonce_latest().unwrap().unwrap();
-        assert_eq!(current_nonce, expected_nonce);
-
-        // Check that the L1 message correctly trigger an L1 handler tx, which is accepted in Mempool
-        // As it has the first nonce (and no other L1 message was received before) we can take it from Mempool
-        // TODO: we can add a test case on which a message with Nonce = 1 is being received before this one
-        // and check we cant take it until the first on is processed
-        let (handler_tx, _handler_tx_hash) = match mempool.get_consumer().await.next().unwrap().tx {
-            Transaction::L1Handler(handler_tx) => (handler_tx.tx, handler_tx.tx_hash.0),
-            Transaction::Account(_) => panic!("Expecting L1 handler transaction"),
-        };
-
-        assert_eq!(handler_tx.nonce, expected_nonce);
->>>>>>> 7123f843
         assert_eq!(
             handler_tx.tx.contract_address,
             Felt::from_dec_str("3256441166037631918262930812410838598500200462657642943867372734773841898370").unwrap()
@@ -761,7 +745,7 @@
                             .expect("Should parse valid payload[0] hex"),
                         Felt::from_hex("0x2c68af0bb140000").expect("Should parse valid payload[1] hex"),
                         Felt::from_hex("0x0").expect("Should parse valid payload[2] hex"),
-                    ],
+                    ].into(),
                 },
             })
             .expect("Should successfully compute L1 to L2 message hash");
