--- conflicted
+++ resolved
@@ -843,14 +843,9 @@
         let listen_handle = {
             let db = backend.clone();
             tokio::spawn(async move {
-<<<<<<< HEAD
-                state_update_worker::<EthereumClientConfig, EthereumEventStream>(
-=======
                 state_update_worker(
                     db,
->>>>>>> 0e68a601
                     Arc::new(eth_client),
-                    db,
                     ServiceContext::new_for_testing(),
                     snd,
                     Arc::new(l1_block_metrics),
