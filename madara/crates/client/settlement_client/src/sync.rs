--- conflicted
+++ resolved
@@ -1,35 +1,14 @@
-<<<<<<< HEAD
-use crate::client::SettlementClientTrait;
-use crate::error::SettlementClientError;
+use std::sync::Arc;
+
 use crate::gas_price::{gas_price_worker, GasPriceProviderConfig, L1BlockMetrics};
-use crate::messaging::{sync, L1toL2MessagingEventData};
-use crate::state_update::{state_update_worker, L1HeadSender};
-use futures::Stream;
-use mc_db::MadaraBackend;
-use mc_mempool::Mempool;
-=======
-use crate::gas_price::L1BlockMetrics;
 use crate::messaging::sync;
 use crate::state_update::{state_update_worker, L1HeadSender};
 use crate::L1ClientImpl;
-use mc_mempool::GasPriceProvider;
->>>>>>> 0e68a601
+
 use mp_utils::service::ServiceContext;
-use std::sync::Arc;
 
-<<<<<<< HEAD
-pub struct SyncWorkerConfig<C: 'static, S> {
-    pub backend: Arc<MadaraBackend>,
-    pub settlement_client: Arc<dyn SettlementClientTrait<Config = C, StreamType = S>>,
+pub struct SyncWorkerConfig {
     pub gas_provider_config: Option<GasPriceProviderConfig>,
-    pub mempool: Arc<Mempool>,
-    pub ctx: ServiceContext,
-=======
-pub struct SyncWorkerConfig {
-    pub l1_gas_provider: GasPriceProvider,
-    pub gas_price_sync_disabled: bool,
-    pub gas_price_poll: Duration,
->>>>>>> 0e68a601
     pub l1_block_metrics: Arc<L1BlockMetrics>,
     pub l1_head_sender: L1HeadSender,
 }
@@ -38,30 +17,6 @@
     pub async fn run_sync_worker(self: Arc<Self>, ctx: ServiceContext, config: SyncWorkerConfig) -> anyhow::Result<()> {
         let mut join_set = tokio::task::JoinSet::new();
 
-<<<<<<< HEAD
-    join_set.spawn(state_update_worker(
-        config.settlement_client.clone(),
-        Arc::clone(&config.backend),
-        config.ctx.clone(),
-        config.l1_head_sender,
-        config.l1_block_metrics.clone(),
-    ));
-
-    join_set.spawn(sync(
-        config.settlement_client.clone(),
-        Arc::clone(&config.backend),
-        config.mempool,
-        config.ctx.clone(),
-    ));
-
-    if let Some(gas_provider_config) = config.gas_provider_config {
-        join_set.spawn(gas_price_worker(
-            config.settlement_client.clone(),
-            Arc::clone(&config.backend),
-            config.ctx.clone(),
-            gas_provider_config,
-            config.l1_block_metrics,
-=======
         join_set.spawn(state_update_worker(
             Arc::clone(&self.backend),
             self.provider.clone(),
@@ -75,21 +30,16 @@
             Arc::clone(&self.backend),
             self.notify_new_message_to_l2.clone(),
             ctx.clone(),
->>>>>>> 0e68a601
         ));
 
-        if !config.gas_price_sync_disabled {
-            let client_ = self.clone();
-            join_set.spawn(async move {
-                client_
-                    .gas_price_worker(
-                        config.l1_gas_provider,
-                        config.gas_price_poll,
-                        ctx.clone(),
-                        config.l1_block_metrics,
-                    )
-                    .await
-            });
+        if let Some(gas_provider_config) = config.gas_provider_config {
+            join_set.spawn(gas_price_worker(
+                self.provider.clone(),
+                Arc::clone(&self.backend),
+                ctx.clone(),
+                gas_provider_config,
+                config.l1_block_metrics,
+            ));
         }
 
         while let Some(res) = join_set.join_next().await {
