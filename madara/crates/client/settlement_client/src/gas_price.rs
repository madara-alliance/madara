<<<<<<< HEAD
use crate::client::SettlementClientTrait;
use mc_db::MadaraBackend;
use mp_block::L1GasQuote;
use mp_convert::f64_to_u128_fixed;
use mp_oracle::Oracle;
use std::sync::Arc;
use std::time::Duration;

=======
use crate::client::SettlementLayerProvider;
>>>>>>> 0e68a601
use crate::error::SettlementClientError;
use crate::L1ClientImpl;
use bigdecimal::BigDecimal;
use mc_analytics::register_gauge_metric_instrument;
use mc_mempool::{GasPriceProvider, L1DataProvider};
use mp_utils::service::ServiceContext;
use opentelemetry::global::Error as OtelError;
use opentelemetry::metrics::Gauge;
use opentelemetry::{global, KeyValue};
use std::sync::Arc;
use std::time::SystemTime;
use std::time::{Duration, UNIX_EPOCH};

#[derive(Clone, Debug)]
pub struct L1BlockMetrics {
    // L1 network metrics
    pub l1_block_number: Gauge<u64>,
    // gas price is also define in sync/metrics/block_metrics.rs but this would be the price from l1
    pub l1_gas_price_wei: Gauge<u64>,
    pub l1_gas_price_strk: Gauge<f64>,
}

#[derive(Clone)]
pub struct GasPriceProviderConfig {
    pub fix_gas_price: Option<u128>,
    pub fix_data_gas_price: Option<u128>,
    pub fix_strk_per_eth: Option<(u128, u32)>,
    pub oracle_provider: Option<Arc<dyn Oracle>>,
    pub poll_interval: Duration,
}

impl GasPriceProviderConfig {
    pub fn all_is_fixed(&self) -> bool {
        self.fix_gas_price.is_some() && self.fix_data_gas_price.is_some() && self.fix_strk_per_eth.is_some()
    }

    pub fn settlement_and_data_gas_fixed(&self) -> bool {
        self.fix_gas_price.is_some() && self.fix_data_gas_price.is_some()
    }
}

impl From<&GasPriceProviderConfig> for L1GasQuote {
    fn from(value: &GasPriceProviderConfig) -> Self {
        Self {
            l1_gas_price: value.fix_gas_price.unwrap_or_default(),
            l1_data_gas_price: value.fix_data_gas_price.unwrap_or_default(),
            strk_per_eth: value.fix_strk_per_eth.unwrap_or((1, 1)),
        }
    }
}

pub struct GasPriceProviderConfigBuilder {
    fix_gas_price: Option<u128>,
    fix_data_gas_price: Option<u128>,
    fix_strk_per_eth: Option<(u128, u32)>,
    oracle_provider: Option<Arc<dyn Oracle>>,
    poll_interval: Duration,
}

impl Default for GasPriceProviderConfigBuilder {
    fn default() -> Self {
        Self {
            fix_gas_price: None,
            fix_data_gas_price: None,
            fix_strk_per_eth: None,
            oracle_provider: None,
            poll_interval: Duration::from_secs(10),
        }
    }
}

impl GasPriceProviderConfigBuilder {
    pub fn with_fix_gas_price(mut self, value: u128) -> Self {
        self.fix_gas_price = Some(value);
        self
    }

    pub fn set_fix_gas_price(&mut self, value: u128) {
        self.fix_gas_price = Some(value);
    }

    pub fn with_fix_data_gas_price(mut self, value: u128) -> Self {
        self.fix_data_gas_price = Some(value);
        self
    }

    pub fn set_fix_data_gas_price(&mut self, value: u128) {
        self.fix_data_gas_price = Some(value);
    }

    pub fn with_fix_strk_per_eth(mut self, value: f64) -> Self {
        self.fix_strk_per_eth = Some(f64_to_u128_fixed(value));
        self
    }

    pub fn set_fix_strk_per_eth(&mut self, value: f64) {
        self.fix_strk_per_eth = Some(f64_to_u128_fixed(value));
    }

    pub fn with_oracle_provider(mut self, provider: Arc<dyn Oracle>) -> Self {
        self.oracle_provider = Some(provider);
        self
    }

    pub fn set_oracle_provider(&mut self, provider: Arc<dyn Oracle>) {
        self.oracle_provider = Some(provider);
    }

    pub fn with_poll_interval(mut self, interval: Duration) -> Self {
        self.poll_interval = interval;
        self
    }

    pub fn set_poll_interval(&mut self, interval: Duration) {
        self.poll_interval = interval;
    }

    pub fn build(self) -> anyhow::Result<GasPriceProviderConfig> {
        let needs_oracle = self.fix_strk_per_eth.is_none();
        if needs_oracle && self.oracle_provider.is_none() {
            return Err(anyhow::anyhow!("Oracle provider must be set if no fix_strk_per_eth is provided"));
        }

        Ok(GasPriceProviderConfig {
            fix_gas_price: self.fix_gas_price,
            fix_data_gas_price: self.fix_data_gas_price,
            fix_strk_per_eth: self.fix_strk_per_eth,
            oracle_provider: self.oracle_provider,
            poll_interval: self.poll_interval,
        })
    }
}

impl L1BlockMetrics {
    pub fn register() -> Result<Self, OtelError> {
        let common_scope_attributes = vec![KeyValue::new("crate", "L1 Block")];
        let eth_meter = global::meter_with_version(
            "crates.l1block.opentelemetry",
            Some("0.17"),
            Some("https://opentelemetry.io/schemas/1.2.0"),
            Some(common_scope_attributes.clone()),
        );

        let l1_block_number = register_gauge_metric_instrument(
            &eth_meter,
            "l1_block_number".to_string(),
            "Gauge for madara L1 block number".to_string(),
            "".to_string(),
        );

        let l1_gas_price_wei = register_gauge_metric_instrument(
            &eth_meter,
            "l1_gas_price_wei".to_string(),
            "Gauge for madara L1 gas price in wei".to_string(),
            "".to_string(),
        );

        let l1_gas_price_strk = register_gauge_metric_instrument(
            &eth_meter,
            "l1_gas_price_strk".to_string(),
            "Gauge for madara L1 gas price in strk".to_string(),
            "".to_string(),
        );

        Ok(Self { l1_block_number, l1_gas_price_wei, l1_gas_price_strk })
    }
}

<<<<<<< HEAD
pub async fn gas_price_worker<C, S>(
    settlement_client: Arc<dyn SettlementClientTrait<Config = C, StreamType = S>>,
    backend: Arc<MadaraBackend>,
    mut ctx: ServiceContext,
    gas_provider_config: GasPriceProviderConfig,
    _l1_block_metrics: Arc<L1BlockMetrics>,
) -> Result<(), SettlementClientError>
where
    S: Stream<Item = Result<L1toL2MessagingEventData, SettlementClientError>> + Send + 'static,
{
    let mut last_update_timestamp = SystemTime::now();
    let mut interval = tokio::time::interval(gas_provider_config.poll_interval);
    interval.set_missed_tick_behavior(tokio::time::MissedTickBehavior::Delay);

    while ctx.run_until_cancelled(interval.tick()).await.is_some() {
        let res = tokio::time::timeout(
            gas_provider_config.poll_interval * 5,
            update_gas_price(Arc::clone(&settlement_client), &gas_provider_config),
        );

        match res.await {
            Ok(Ok(l1_gas_quote)) => {
                last_update_timestamp = SystemTime::now();
                backend.set_last_l1_gas_quote(l1_gas_quote);
                tracing::trace!("Gas prices updated successfully");
            }
            Ok(Err(e)) => {
                tracing::error!("Failed to update gas prices: {:?}", e);
            }
            Err(_) => {
                tracing::warn!("Gas price worker timed out, retrying...");
            }
        }

        if last_update_timestamp.duration_since(SystemTime::UNIX_EPOCH).expect("SystemTime::now() < Unix epoch")
            > gas_provider_config.poll_interval * 10
        {
            return Err(SettlementClientError::GasPrice(format!(
                "Failed to update gas prices for more than 10x poll interval: {:?}",
                gas_provider_config.poll_interval
            )));
        }
    }
    Ok(())
}

pub async fn update_gas_price<C, S>(
    settlement_client: Arc<dyn SettlementClientTrait<Config = C, StreamType = S>>,
    gas_provider_config: &GasPriceProviderConfig,
) -> Result<L1GasQuote, SettlementClientError>
where
    S: Stream<Item = Result<L1toL2MessagingEventData, SettlementClientError>> + Send + 'static,
{
    let mut l1_gas_quote: L1GasQuote = gas_provider_config.into();
=======
impl L1ClientImpl {
    pub(crate) async fn gas_price_worker(
        &self,
        l1_gas_provider: GasPriceProvider,
        gas_price_poll_ms: Duration,
        mut ctx: ServiceContext,
        l1_block_metrics: Arc<L1BlockMetrics>,
    ) -> Result<(), SettlementClientError> {
        l1_gas_provider.update_last_update_timestamp();
        let mut interval = tokio::time::interval(gas_price_poll_ms);
        interval.set_missed_tick_behavior(tokio::time::MissedTickBehavior::Skip);

        while ctx.run_until_cancelled(interval.tick()).await.is_some() {
            match self.gas_price_worker_once(&l1_gas_provider, gas_price_poll_ms, l1_block_metrics.clone()).await {
                Ok(_) => {}
                Err(e) => return Err(SettlementClientError::GasPrice(format!("Failed to update gas prices: {}", e))),
            }
        }

        Ok(())
    }
    pub async fn gas_price_worker_once(
        &self,
        l1_gas_provider: &GasPriceProvider,
        gas_price_poll_ms: Duration,
        l1_block_metrics: Arc<L1BlockMetrics>,
    ) -> Result<(), SettlementClientError> {
        match update_gas_price(self.provider.clone(), l1_gas_provider, l1_block_metrics).await {
            Ok(_) => tracing::trace!("Updated gas prices"),
            Err(e) => tracing::error!("Failed to update gas prices: {:?}", e),
        }

        let last_update_timestamp = l1_gas_provider.get_gas_prices_last_update();
        let duration_since_last_update = SystemTime::now().duration_since(last_update_timestamp).map_err(|e| {
            SettlementClientError::TimeCalculation(format!("Failed to calculate time since last update: {}", e))
        })?;

        let last_update_timestamp = last_update_timestamp
            .duration_since(UNIX_EPOCH)
            .map_err(|e| {
                SettlementClientError::TimeCalculation(format!("Failed to calculate timestamp since epoch: {}", e))
            })?
            .as_micros();

        if duration_since_last_update > 10 * gas_price_poll_ms {
            return Err(SettlementClientError::GasPrice(format!(
                "Gas prices have not been updated for {} ms. Last update was at {}",
                duration_since_last_update.as_micros(),
                last_update_timestamp
            )));
        }

        Ok(())
    }
}

pub async fn update_gas_price(
    settlement_client: Arc<dyn SettlementLayerProvider>,
    l1_gas_provider: &GasPriceProvider,
    l1_block_metrics: Arc<L1BlockMetrics>,
) -> Result<(), SettlementClientError> {
    let (eth_gas_price, avg_blob_base_fee) = settlement_client.get_gas_prices().await.map_err(|e| {
        SettlementClientError::GasPrice(format!("Failed to get gas prices from settlement client: {}", e))
    })?;
>>>>>>> 0e68a601

    if !gas_provider_config.settlement_and_data_gas_fixed() {
        let (eth_gas_price, avg_blob_base_fee) = settlement_client.get_gas_prices().await.map_err(|e| {
            SettlementClientError::GasPrice(format!("Failed to get gas prices from settlement client: {}", e))
        })?;
        if gas_provider_config.fix_gas_price.is_none() {
            l1_gas_quote.l1_gas_price = eth_gas_price;
        };
        if gas_provider_config.fix_data_gas_price.is_none() {
            l1_gas_quote.l1_data_gas_price = avg_blob_base_fee;
        };
    }

    let (strk_eth_price, decimals) = gas_provider_config
        .oracle_provider
        .as_ref()
        .expect("Oracle is needed if no fix_strk_per_eth is set") // checked in config builder
        .fetch_strk_per_eth()
        .await
        .map_err(|e| {
            SettlementClientError::PriceOracle(format!("Failed to fetch STRK/ETH price from oracle: {}", e))
        })?;
    l1_gas_quote.strk_per_eth = (strk_eth_price, decimals);

    Ok(l1_gas_quote)
}

#[cfg(test)]
mod eth_client_gas_price_worker_test {
    use super::*;
    use crate::eth::eth_client_getter_test::{create_ethereum_client, get_anvil_url};
<<<<<<< HEAD
    use tokio::time::Duration;
=======
    use httpmock::{MockServer, Regex};
    use mc_db::MadaraBackend;
    use mc_mempool::GasPriceProvider;
    use mp_chain_config::ChainConfig;
    use std::time::SystemTime;
    use tokio::task::JoinHandle;
    use tokio::time::{timeout, Duration};

    #[tokio::test]
    async fn gas_price_worker_when_infinite_loop_true_works() {
        let eth_client = create_ethereum_client(get_anvil_url());
        let l1_gas_provider = GasPriceProvider::new();

        let l1_block_metrics = L1BlockMetrics::register().expect("Failed to register L1 block metrics");

        // Spawn the gas_price_worker in a separate task
        let worker_handle: JoinHandle<Result<(), SettlementClientError>> = tokio::spawn({
            let l1_client = Arc::new(L1ClientImpl::new(
                MadaraBackend::open_for_testing(ChainConfig::madara_test().into()),
                Arc::new(eth_client),
            ));
            let l1_gas_provider = l1_gas_provider.clone();
            async move {
                l1_client
                    .gas_price_worker(
                        l1_gas_provider,
                        Duration::from_millis(200),
                        ServiceContext::new_for_testing(),
                        Arc::new(l1_block_metrics),
                    )
                    .await
            }
        });

        // Wait for a short duration to allow the worker to run
        tokio::time::sleep(Duration::from_secs(10)).await;

        // Abort the worker task
        worker_handle.abort();

        // Wait for the worker to finish (it should be aborted quickly)
        let timeout_duration = Duration::from_secs(2);
        let result = timeout(timeout_duration, worker_handle).await;

        match result {
            Ok(Ok(_)) => println!("Gas price worker completed successfully"),
            Ok(Err(e)) => println!("Gas price worker encountered an error: {:?}", e),
            Err(_) => println!("Gas price worker timed out"),
        }

        // Check if the gas price was updated
        let updated_price = l1_gas_provider.get_gas_prices();
        assert_eq!(updated_price.eth_l1_gas_price, 948082986);
        assert_eq!(updated_price.eth_l1_data_gas_price, 1);
    }

    #[tokio::test]
    async fn gas_price_worker_when_infinite_loop_false_works() {
        let eth_client = create_ethereum_client(get_anvil_url());
        let l1_gas_provider = GasPriceProvider::new();

        let l1_block_metrics = L1BlockMetrics::register().expect("Failed to register L1 block metrics");
        let l1_client = Arc::new(L1ClientImpl::new(
            MadaraBackend::open_for_testing(ChainConfig::madara_test().into()),
            Arc::new(eth_client),
        ));

        // Run the worker for a short time
        let worker_handle =
            l1_client.gas_price_worker_once(&l1_gas_provider, Duration::from_millis(200), Arc::new(l1_block_metrics));

        // Wait for the worker to complete
        worker_handle.await.expect("issue with the gas worker");

        // Check if the gas price was updated
        let updated_price = l1_gas_provider.get_gas_prices();
        assert_eq!(updated_price.eth_l1_gas_price, 948082986);
        assert_eq!(updated_price.eth_l1_data_gas_price, 1);
    }
>>>>>>> 0e68a601

    #[tokio::test]
    async fn gas_price_update_works() {
        let eth_client = create_ethereum_client(get_anvil_url());
<<<<<<< HEAD
        let gas_price_provider_config = GasPriceProviderConfigBuilder::default()
            .with_fix_strk_per_eth(1.0)
            .with_poll_interval(Duration::from_millis(500))
            .build()
            .expect("Failed to build GasPriceProviderConfig");
=======
        let l1_gas_provider = GasPriceProvider::new();
        l1_gas_provider.update_eth_l1_gas_price(20);
        l1_gas_provider.set_gas_price_sync_enabled(false);

        let l1_block_metrics = L1BlockMetrics::register().expect("Failed to register L1 block metrics");
        let l1_client = Arc::new(L1ClientImpl::new(
            MadaraBackend::open_for_testing(ChainConfig::madara_test().into()),
            Arc::new(eth_client),
        ));

        // Run the worker for a short time
        let worker_handle =
            l1_client.gas_price_worker_once(&l1_gas_provider, Duration::from_millis(200), Arc::new(l1_block_metrics));
>>>>>>> 0e68a601

        let l1_gas_quote = update_gas_price(Arc::new(eth_client), &gas_price_provider_config)
            .await
            .expect("Failed to update gas prices");

        assert_eq!(l1_gas_quote.l1_gas_price, 948082986);
        assert_eq!(l1_gas_quote.l1_data_gas_price, 1);
    }

    #[tokio::test]
    async fn gas_price_update_when_gas_price_fix_works() {
        let eth_client = create_ethereum_client(get_anvil_url());
<<<<<<< HEAD
        let gas_price_provider_config = GasPriceProviderConfigBuilder::default()
            .with_fix_gas_price(20)
            .with_fix_strk_per_eth(1.0)
            .with_poll_interval(Duration::from_millis(500))
            .build()
            .expect("Failed to build GasPriceProviderConfig");

        let l1_gas_quote = update_gas_price(Arc::new(eth_client), &gas_price_provider_config)
            .await
            .expect("Failed to update gas prices");
=======
        let l1_gas_provider = GasPriceProvider::new();
        l1_gas_provider.update_eth_l1_data_gas_price(20);
        l1_gas_provider.set_data_gas_price_sync_enabled(false);

        let l1_block_metrics = L1BlockMetrics::register().expect("Failed to register L1 block metrics");
        let l1_client = Arc::new(L1ClientImpl::new(
            MadaraBackend::open_for_testing(ChainConfig::madara_test().into()),
            Arc::new(eth_client),
        ));

        // Run the worker for a short time
        let worker_handle =
            l1_client.gas_price_worker_once(&l1_gas_provider, Duration::from_millis(200), Arc::new(l1_block_metrics));

        // Wait for the worker to complete
        worker_handle.await.expect("issue with the gas worker");

        // Check if the gas price was updated
        let updated_price = l1_gas_provider.get_gas_prices();
        assert_eq!(updated_price.eth_l1_gas_price, 948082986);
        assert_eq!(updated_price.eth_l1_data_gas_price, 20);
    }

    #[tokio::test]
    async fn gas_price_worker_when_eth_fee_history_fails_should_fails() {
        let mock_server = MockServer::start();
        let addr = format!("http://{}", mock_server.address());
        let eth_client = create_ethereum_client(addr);
        let l1_block_metrics = L1BlockMetrics::register().expect("Failed to register L1 block metrics");
        let l1_client = Arc::new(L1ClientImpl::new(
            MadaraBackend::open_for_testing(ChainConfig::madara_test().into()),
            Arc::new(eth_client),
        ));

        let mock = mock_server.mock(|when, then| {
            when.method("POST").path("/").json_body_obj(&serde_json::json!({
                "jsonrpc": "2.0",
                "method": "eth_feeHistory",
                "params": ["0x12c", "0x137368e", []],
                "id": 1
            }));
            then.status(500).json_body_obj(&serde_json::json!({
                "jsonrpc": "2.0",
                "error": {
                    "code": -32000,
                    "message": "Internal Server Error"
                },
                "id": 1
            }));
        });

        mock_server.mock(|when, then| {
            when.method("POST")
                .path("/")
                .json_body_obj(&serde_json::json!({"id":0,"jsonrpc":"2.0","method":"eth_blockNumber"}));
            then.status(200).json_body_obj(&serde_json::json!({"jsonrpc":"2.0","id":1,"result":"0x0137368e"}));
        });

        let l1_gas_provider = GasPriceProvider::new();

        l1_gas_provider.update_last_update_timestamp();

        let timeout_duration = Duration::from_secs(10);

        let result = timeout(
            timeout_duration,
            l1_client.gas_price_worker(
                l1_gas_provider.clone(),
                Duration::from_millis(200),
                ServiceContext::new_for_testing(),
                Arc::new(l1_block_metrics),
            ),
        )
        .await;

        match result {
            Ok(Ok(_)) => panic!("Expected gas_price_worker to fail, but it succeeded"),
            Ok(Err(err)) => match err {
                SettlementClientError::GasPrice(e) => {
                    let error_msg = e.to_string();
                    let re =
                        Regex::new(r"Gas prices have not been updated for \d+ ms\. Last update was at \d+").unwrap();
                    assert!(re.is_match(&error_msg), "Error message did not match expected format. Got: {}", error_msg);
                }
                other => panic!("Expected Other error variant, got: {:?}", other),
            },
            Err(err) => panic!("gas_price_worker timed out: {err}"),
        }
>>>>>>> 0e68a601

        assert_eq!(l1_gas_quote.l1_gas_price, 20);
        assert_eq!(l1_gas_quote.l1_data_gas_price, 1);
    }

    #[tokio::test]
    async fn gas_price_update_when_data_gas_price_fix_works() {
        let eth_client = create_ethereum_client(get_anvil_url());
<<<<<<< HEAD
        let gas_price_provider_config = GasPriceProviderConfigBuilder::default()
            .with_fix_data_gas_price(20)
            .with_fix_strk_per_eth(1.0)
            .with_poll_interval(Duration::from_millis(500))
            .build()
            .expect("Failed to build GasPriceProviderConfig");

        let l1_gas_quote = update_gas_price(Arc::new(eth_client), &gas_price_provider_config)
            .await
            .expect("Failed to update gas prices");
=======
        let l1_gas_provider = GasPriceProvider::new();

        l1_gas_provider.update_last_update_timestamp();
        let l1_block_metrics = L1BlockMetrics::register().expect("Failed to register L1 block metrics");

        // Update gas prices
        update_gas_price(Arc::new(eth_client), &l1_gas_provider, Arc::new(l1_block_metrics))
            .await
            .expect("Failed to update gas prices");

        // Access the updated gas prices
        let updated_prices = l1_gas_provider.get_gas_prices();

        assert_eq!(
            updated_prices.eth_l1_gas_price, 948082986,
            "ETH L1 gas price should be 948082986 in test environment"
        );

        assert_eq!(updated_prices.eth_l1_data_gas_price, 1, "ETH L1 data gas price should be 1 in test environment");

        // Verify that the last update timestamp is recent

        let last_update_timestamp = l1_gas_provider.get_gas_prices_last_update();

        let time_since_last_update =
            SystemTime::now().duration_since(last_update_timestamp).expect("issue while getting the time");
>>>>>>> 0e68a601

        assert_eq!(l1_gas_quote.l1_gas_price, 948082986);
        assert_eq!(l1_gas_quote.l1_data_gas_price, 20);
    }
}<|MERGE_RESOLUTION|>--- conflicted
+++ resolved
@@ -1,27 +1,19 @@
-<<<<<<< HEAD
-use crate::client::SettlementClientTrait;
+use std::sync::Arc;
+use std::time::Duration;
+use std::time::SystemTime;
+
+use crate::error::SettlementClientError;
+use crate::SettlementLayerProvider;
+
+use mc_analytics::register_gauge_metric_instrument;
 use mc_db::MadaraBackend;
 use mp_block::L1GasQuote;
 use mp_convert::f64_to_u128_fixed;
 use mp_oracle::Oracle;
-use std::sync::Arc;
-use std::time::Duration;
-
-=======
-use crate::client::SettlementLayerProvider;
->>>>>>> 0e68a601
-use crate::error::SettlementClientError;
-use crate::L1ClientImpl;
-use bigdecimal::BigDecimal;
-use mc_analytics::register_gauge_metric_instrument;
-use mc_mempool::{GasPriceProvider, L1DataProvider};
 use mp_utils::service::ServiceContext;
 use opentelemetry::global::Error as OtelError;
 use opentelemetry::metrics::Gauge;
 use opentelemetry::{global, KeyValue};
-use std::sync::Arc;
-use std::time::SystemTime;
-use std::time::{Duration, UNIX_EPOCH};
 
 #[derive(Clone, Debug)]
 pub struct L1BlockMetrics {
@@ -178,17 +170,13 @@
     }
 }
 
-<<<<<<< HEAD
-pub async fn gas_price_worker<C, S>(
-    settlement_client: Arc<dyn SettlementClientTrait<Config = C, StreamType = S>>,
+pub async fn gas_price_worker(
+    settlement_client: Arc<dyn SettlementLayerProvider>,
     backend: Arc<MadaraBackend>,
     mut ctx: ServiceContext,
     gas_provider_config: GasPriceProviderConfig,
     _l1_block_metrics: Arc<L1BlockMetrics>,
-) -> Result<(), SettlementClientError>
-where
-    S: Stream<Item = Result<L1toL2MessagingEventData, SettlementClientError>> + Send + 'static,
-{
+) -> Result<(), SettlementClientError> {
     let mut last_update_timestamp = SystemTime::now();
     let mut interval = tokio::time::interval(gas_provider_config.poll_interval);
     interval.set_missed_tick_behavior(tokio::time::MissedTickBehavior::Delay);
@@ -225,80 +213,13 @@
     Ok(())
 }
 
-pub async fn update_gas_price<C, S>(
-    settlement_client: Arc<dyn SettlementClientTrait<Config = C, StreamType = S>>,
+pub async fn update_gas_price(
+    settlement_client: Arc<dyn SettlementLayerProvider>,
     gas_provider_config: &GasPriceProviderConfig,
 ) -> Result<L1GasQuote, SettlementClientError>
 where
-    S: Stream<Item = Result<L1toL2MessagingEventData, SettlementClientError>> + Send + 'static,
 {
     let mut l1_gas_quote: L1GasQuote = gas_provider_config.into();
-=======
-impl L1ClientImpl {
-    pub(crate) async fn gas_price_worker(
-        &self,
-        l1_gas_provider: GasPriceProvider,
-        gas_price_poll_ms: Duration,
-        mut ctx: ServiceContext,
-        l1_block_metrics: Arc<L1BlockMetrics>,
-    ) -> Result<(), SettlementClientError> {
-        l1_gas_provider.update_last_update_timestamp();
-        let mut interval = tokio::time::interval(gas_price_poll_ms);
-        interval.set_missed_tick_behavior(tokio::time::MissedTickBehavior::Skip);
-
-        while ctx.run_until_cancelled(interval.tick()).await.is_some() {
-            match self.gas_price_worker_once(&l1_gas_provider, gas_price_poll_ms, l1_block_metrics.clone()).await {
-                Ok(_) => {}
-                Err(e) => return Err(SettlementClientError::GasPrice(format!("Failed to update gas prices: {}", e))),
-            }
-        }
-
-        Ok(())
-    }
-    pub async fn gas_price_worker_once(
-        &self,
-        l1_gas_provider: &GasPriceProvider,
-        gas_price_poll_ms: Duration,
-        l1_block_metrics: Arc<L1BlockMetrics>,
-    ) -> Result<(), SettlementClientError> {
-        match update_gas_price(self.provider.clone(), l1_gas_provider, l1_block_metrics).await {
-            Ok(_) => tracing::trace!("Updated gas prices"),
-            Err(e) => tracing::error!("Failed to update gas prices: {:?}", e),
-        }
-
-        let last_update_timestamp = l1_gas_provider.get_gas_prices_last_update();
-        let duration_since_last_update = SystemTime::now().duration_since(last_update_timestamp).map_err(|e| {
-            SettlementClientError::TimeCalculation(format!("Failed to calculate time since last update: {}", e))
-        })?;
-
-        let last_update_timestamp = last_update_timestamp
-            .duration_since(UNIX_EPOCH)
-            .map_err(|e| {
-                SettlementClientError::TimeCalculation(format!("Failed to calculate timestamp since epoch: {}", e))
-            })?
-            .as_micros();
-
-        if duration_since_last_update > 10 * gas_price_poll_ms {
-            return Err(SettlementClientError::GasPrice(format!(
-                "Gas prices have not been updated for {} ms. Last update was at {}",
-                duration_since_last_update.as_micros(),
-                last_update_timestamp
-            )));
-        }
-
-        Ok(())
-    }
-}
-
-pub async fn update_gas_price(
-    settlement_client: Arc<dyn SettlementLayerProvider>,
-    l1_gas_provider: &GasPriceProvider,
-    l1_block_metrics: Arc<L1BlockMetrics>,
-) -> Result<(), SettlementClientError> {
-    let (eth_gas_price, avg_blob_base_fee) = settlement_client.get_gas_prices().await.map_err(|e| {
-        SettlementClientError::GasPrice(format!("Failed to get gas prices from settlement client: {}", e))
-    })?;
->>>>>>> 0e68a601
 
     if !gas_provider_config.settlement_and_data_gas_fixed() {
         let (eth_gas_price, avg_blob_base_fee) = settlement_client.get_gas_prices().await.map_err(|e| {
@@ -330,114 +251,16 @@
 mod eth_client_gas_price_worker_test {
     use super::*;
     use crate::eth::eth_client_getter_test::{create_ethereum_client, get_anvil_url};
-<<<<<<< HEAD
     use tokio::time::Duration;
-=======
-    use httpmock::{MockServer, Regex};
-    use mc_db::MadaraBackend;
-    use mc_mempool::GasPriceProvider;
-    use mp_chain_config::ChainConfig;
-    use std::time::SystemTime;
-    use tokio::task::JoinHandle;
-    use tokio::time::{timeout, Duration};
-
-    #[tokio::test]
-    async fn gas_price_worker_when_infinite_loop_true_works() {
-        let eth_client = create_ethereum_client(get_anvil_url());
-        let l1_gas_provider = GasPriceProvider::new();
-
-        let l1_block_metrics = L1BlockMetrics::register().expect("Failed to register L1 block metrics");
-
-        // Spawn the gas_price_worker in a separate task
-        let worker_handle: JoinHandle<Result<(), SettlementClientError>> = tokio::spawn({
-            let l1_client = Arc::new(L1ClientImpl::new(
-                MadaraBackend::open_for_testing(ChainConfig::madara_test().into()),
-                Arc::new(eth_client),
-            ));
-            let l1_gas_provider = l1_gas_provider.clone();
-            async move {
-                l1_client
-                    .gas_price_worker(
-                        l1_gas_provider,
-                        Duration::from_millis(200),
-                        ServiceContext::new_for_testing(),
-                        Arc::new(l1_block_metrics),
-                    )
-                    .await
-            }
-        });
-
-        // Wait for a short duration to allow the worker to run
-        tokio::time::sleep(Duration::from_secs(10)).await;
-
-        // Abort the worker task
-        worker_handle.abort();
-
-        // Wait for the worker to finish (it should be aborted quickly)
-        let timeout_duration = Duration::from_secs(2);
-        let result = timeout(timeout_duration, worker_handle).await;
-
-        match result {
-            Ok(Ok(_)) => println!("Gas price worker completed successfully"),
-            Ok(Err(e)) => println!("Gas price worker encountered an error: {:?}", e),
-            Err(_) => println!("Gas price worker timed out"),
-        }
-
-        // Check if the gas price was updated
-        let updated_price = l1_gas_provider.get_gas_prices();
-        assert_eq!(updated_price.eth_l1_gas_price, 948082986);
-        assert_eq!(updated_price.eth_l1_data_gas_price, 1);
-    }
-
-    #[tokio::test]
-    async fn gas_price_worker_when_infinite_loop_false_works() {
-        let eth_client = create_ethereum_client(get_anvil_url());
-        let l1_gas_provider = GasPriceProvider::new();
-
-        let l1_block_metrics = L1BlockMetrics::register().expect("Failed to register L1 block metrics");
-        let l1_client = Arc::new(L1ClientImpl::new(
-            MadaraBackend::open_for_testing(ChainConfig::madara_test().into()),
-            Arc::new(eth_client),
-        ));
-
-        // Run the worker for a short time
-        let worker_handle =
-            l1_client.gas_price_worker_once(&l1_gas_provider, Duration::from_millis(200), Arc::new(l1_block_metrics));
-
-        // Wait for the worker to complete
-        worker_handle.await.expect("issue with the gas worker");
-
-        // Check if the gas price was updated
-        let updated_price = l1_gas_provider.get_gas_prices();
-        assert_eq!(updated_price.eth_l1_gas_price, 948082986);
-        assert_eq!(updated_price.eth_l1_data_gas_price, 1);
-    }
->>>>>>> 0e68a601
 
     #[tokio::test]
     async fn gas_price_update_works() {
         let eth_client = create_ethereum_client(get_anvil_url());
-<<<<<<< HEAD
         let gas_price_provider_config = GasPriceProviderConfigBuilder::default()
             .with_fix_strk_per_eth(1.0)
             .with_poll_interval(Duration::from_millis(500))
             .build()
             .expect("Failed to build GasPriceProviderConfig");
-=======
-        let l1_gas_provider = GasPriceProvider::new();
-        l1_gas_provider.update_eth_l1_gas_price(20);
-        l1_gas_provider.set_gas_price_sync_enabled(false);
-
-        let l1_block_metrics = L1BlockMetrics::register().expect("Failed to register L1 block metrics");
-        let l1_client = Arc::new(L1ClientImpl::new(
-            MadaraBackend::open_for_testing(ChainConfig::madara_test().into()),
-            Arc::new(eth_client),
-        ));
-
-        // Run the worker for a short time
-        let worker_handle =
-            l1_client.gas_price_worker_once(&l1_gas_provider, Duration::from_millis(200), Arc::new(l1_block_metrics));
->>>>>>> 0e68a601
 
         let l1_gas_quote = update_gas_price(Arc::new(eth_client), &gas_price_provider_config)
             .await
@@ -450,7 +273,6 @@
     #[tokio::test]
     async fn gas_price_update_when_gas_price_fix_works() {
         let eth_client = create_ethereum_client(get_anvil_url());
-<<<<<<< HEAD
         let gas_price_provider_config = GasPriceProviderConfigBuilder::default()
             .with_fix_gas_price(20)
             .with_fix_strk_per_eth(1.0)
@@ -461,96 +283,6 @@
         let l1_gas_quote = update_gas_price(Arc::new(eth_client), &gas_price_provider_config)
             .await
             .expect("Failed to update gas prices");
-=======
-        let l1_gas_provider = GasPriceProvider::new();
-        l1_gas_provider.update_eth_l1_data_gas_price(20);
-        l1_gas_provider.set_data_gas_price_sync_enabled(false);
-
-        let l1_block_metrics = L1BlockMetrics::register().expect("Failed to register L1 block metrics");
-        let l1_client = Arc::new(L1ClientImpl::new(
-            MadaraBackend::open_for_testing(ChainConfig::madara_test().into()),
-            Arc::new(eth_client),
-        ));
-
-        // Run the worker for a short time
-        let worker_handle =
-            l1_client.gas_price_worker_once(&l1_gas_provider, Duration::from_millis(200), Arc::new(l1_block_metrics));
-
-        // Wait for the worker to complete
-        worker_handle.await.expect("issue with the gas worker");
-
-        // Check if the gas price was updated
-        let updated_price = l1_gas_provider.get_gas_prices();
-        assert_eq!(updated_price.eth_l1_gas_price, 948082986);
-        assert_eq!(updated_price.eth_l1_data_gas_price, 20);
-    }
-
-    #[tokio::test]
-    async fn gas_price_worker_when_eth_fee_history_fails_should_fails() {
-        let mock_server = MockServer::start();
-        let addr = format!("http://{}", mock_server.address());
-        let eth_client = create_ethereum_client(addr);
-        let l1_block_metrics = L1BlockMetrics::register().expect("Failed to register L1 block metrics");
-        let l1_client = Arc::new(L1ClientImpl::new(
-            MadaraBackend::open_for_testing(ChainConfig::madara_test().into()),
-            Arc::new(eth_client),
-        ));
-
-        let mock = mock_server.mock(|when, then| {
-            when.method("POST").path("/").json_body_obj(&serde_json::json!({
-                "jsonrpc": "2.0",
-                "method": "eth_feeHistory",
-                "params": ["0x12c", "0x137368e", []],
-                "id": 1
-            }));
-            then.status(500).json_body_obj(&serde_json::json!({
-                "jsonrpc": "2.0",
-                "error": {
-                    "code": -32000,
-                    "message": "Internal Server Error"
-                },
-                "id": 1
-            }));
-        });
-
-        mock_server.mock(|when, then| {
-            when.method("POST")
-                .path("/")
-                .json_body_obj(&serde_json::json!({"id":0,"jsonrpc":"2.0","method":"eth_blockNumber"}));
-            then.status(200).json_body_obj(&serde_json::json!({"jsonrpc":"2.0","id":1,"result":"0x0137368e"}));
-        });
-
-        let l1_gas_provider = GasPriceProvider::new();
-
-        l1_gas_provider.update_last_update_timestamp();
-
-        let timeout_duration = Duration::from_secs(10);
-
-        let result = timeout(
-            timeout_duration,
-            l1_client.gas_price_worker(
-                l1_gas_provider.clone(),
-                Duration::from_millis(200),
-                ServiceContext::new_for_testing(),
-                Arc::new(l1_block_metrics),
-            ),
-        )
-        .await;
-
-        match result {
-            Ok(Ok(_)) => panic!("Expected gas_price_worker to fail, but it succeeded"),
-            Ok(Err(err)) => match err {
-                SettlementClientError::GasPrice(e) => {
-                    let error_msg = e.to_string();
-                    let re =
-                        Regex::new(r"Gas prices have not been updated for \d+ ms\. Last update was at \d+").unwrap();
-                    assert!(re.is_match(&error_msg), "Error message did not match expected format. Got: {}", error_msg);
-                }
-                other => panic!("Expected Other error variant, got: {:?}", other),
-            },
-            Err(err) => panic!("gas_price_worker timed out: {err}"),
-        }
->>>>>>> 0e68a601
 
         assert_eq!(l1_gas_quote.l1_gas_price, 20);
         assert_eq!(l1_gas_quote.l1_data_gas_price, 1);
@@ -559,7 +291,6 @@
     #[tokio::test]
     async fn gas_price_update_when_data_gas_price_fix_works() {
         let eth_client = create_ethereum_client(get_anvil_url());
-<<<<<<< HEAD
         let gas_price_provider_config = GasPriceProviderConfigBuilder::default()
             .with_fix_data_gas_price(20)
             .with_fix_strk_per_eth(1.0)
@@ -570,34 +301,6 @@
         let l1_gas_quote = update_gas_price(Arc::new(eth_client), &gas_price_provider_config)
             .await
             .expect("Failed to update gas prices");
-=======
-        let l1_gas_provider = GasPriceProvider::new();
-
-        l1_gas_provider.update_last_update_timestamp();
-        let l1_block_metrics = L1BlockMetrics::register().expect("Failed to register L1 block metrics");
-
-        // Update gas prices
-        update_gas_price(Arc::new(eth_client), &l1_gas_provider, Arc::new(l1_block_metrics))
-            .await
-            .expect("Failed to update gas prices");
-
-        // Access the updated gas prices
-        let updated_prices = l1_gas_provider.get_gas_prices();
-
-        assert_eq!(
-            updated_prices.eth_l1_gas_price, 948082986,
-            "ETH L1 gas price should be 948082986 in test environment"
-        );
-
-        assert_eq!(updated_prices.eth_l1_data_gas_price, 1, "ETH L1 data gas price should be 1 in test environment");
-
-        // Verify that the last update timestamp is recent
-
-        let last_update_timestamp = l1_gas_provider.get_gas_prices_last_update();
-
-        let time_since_last_update =
-            SystemTime::now().duration_since(last_update_timestamp).expect("issue while getting the time");
->>>>>>> 0e68a601
 
         assert_eq!(l1_gas_quote.l1_gas_price, 948082986);
         assert_eq!(l1_gas_quote.l1_data_gas_price, 20);
