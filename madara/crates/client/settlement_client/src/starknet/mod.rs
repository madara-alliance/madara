--- conflicted
+++ resolved
@@ -835,14 +835,9 @@
         let listen_handle = {
             let db = Arc::clone(&db);
             tokio::spawn(async move {
-<<<<<<< HEAD
-                state_update_worker::<StarknetClientConfig, StarknetEventStream>(
-=======
                 state_update_worker(
                     Arc::clone(db.backend()),
->>>>>>> 0e68a601
                     Arc::new(starknet_client),
-                    Arc::clone(db.backend()),
                     ServiceContext::new_for_testing(),
                     snd,
                     Arc::new(l1_block_metrics),
