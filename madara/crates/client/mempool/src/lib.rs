use anyhow::Context;
use blockifier::blockifier::stateful_validator::StatefulValidatorError;
use blockifier::transaction::account_transaction::AccountTransaction;
use blockifier::transaction::transaction_execution::Transaction;
use blockifier::transaction::transactions::{
    DeclareTransaction, DeployAccountTransaction, InvokeTransaction, L1HandlerTransaction as BL1HandlerTransaction,
};
use header::make_pending_header;
use mc_db::db_block_id::DbBlockId;
use mc_db::mempool_db::{DbMempoolTxInfoDecoder, NonceInfo};
use mc_db::{MadaraBackend, MadaraStorageError};
use mc_exec::ExecutionContext;
use metrics::MempoolMetrics;
use mp_block::{BlockId, BlockTag, MadaraPendingBlockInfo};
use mp_class::ConvertedClass;
use mp_convert::ToFelt;
use mp_rpc::admin::BroadcastedDeclareTxnV0;
use mp_rpc::{
    AddInvokeTransactionResult, BroadcastedDeclareTxn, BroadcastedDeployAccountTxn, BroadcastedInvokeTxn,
    BroadcastedTxn, ClassAndTxnHash, ContractAndTxnHash,
};
use mp_transactions::BroadcastedTransactionExt;
use mp_transactions::L1HandlerTransaction;
use mp_transactions::L1HandlerTransactionResult;
use mp_transactions::ToBlockifierError;
use starknet_api::core::{ContractAddress, Nonce};
use starknet_api::transaction::TransactionHash;
use starknet_api::StarknetApiError;
use starknet_types_core::felt::Felt;
use std::collections::{BTreeMap, VecDeque};
use std::sync::{Arc, RwLock};
use std::time::SystemTime;
use tx::blockifier_to_saved_tx;
use tx::saved_to_blockifier_tx;

#[cfg(any(test, feature = "testing"))]
pub use l1::MockL1DataProvider;
pub use l1::{GasPriceProvider, L1DataProvider};

pub mod header;
mod inner;
mod l1;
pub mod metrics;
mod tx;

pub use inner::*;

#[derive(thiserror::Error, Debug)]
pub enum MempoolError {
    #[error("Storage error: {0:#}")]
    StorageError(#[from] MadaraStorageError),
    #[error("Validation error: {0:#}")]
    Validation(#[from] StatefulValidatorError),
    #[error(transparent)]
    InnerMempool(#[from] TxInsertionError),
    #[error(transparent)]
    Exec(#[from] mc_exec::Error),
    #[error(transparent)]
    StarknetApi(#[from] StarknetApiError),
    #[error("Preprocessing transaction: {0:#}")]
    BroadcastedToBlockifier(#[from] ToBlockifierError),
}
impl MempoolError {
    pub fn is_internal(&self) -> bool {
        matches!(self, MempoolError::StorageError(_) | MempoolError::BroadcastedToBlockifier(_))
    }
}

#[cfg(any(test, feature = "testing"))]
#[allow(unused)]
pub(crate) trait CheckInvariants {
    /// Validates the invariants of this struct.
    ///
    /// This method should cause a panic if these invariants are not met.
    fn check_invariants(&self);
}

#[cfg_attr(test, mockall::automock)]
pub trait MempoolProvider: Send + Sync {
    fn tx_accept_invoke(&self, tx: BroadcastedInvokeTxn) -> Result<AddInvokeTransactionResult, MempoolError>;
    fn tx_accept_declare_v0(&self, tx: BroadcastedDeclareTxnV0) -> Result<ClassAndTxnHash, MempoolError>;
    fn tx_accept_declare(&self, tx: BroadcastedDeclareTxn) -> Result<ClassAndTxnHash, MempoolError>;
    fn tx_accept_deploy_account(&self, tx: BroadcastedDeployAccountTxn) -> Result<ContractAndTxnHash, MempoolError>;
    fn tx_accept_l1_handler(
        &self,
        tx: L1HandlerTransaction,
        paid_fees_on_l1: u128,
    ) -> Result<L1HandlerTransactionResult, MempoolError>;
    fn txs_take_chunk(&self, dest: &mut VecDeque<MempoolTransaction>, n: usize);
    fn tx_take(&self) -> Option<MempoolTransaction>;
    fn tx_mark_included(&self, contract_address: &Felt);
    fn txs_re_add(
        &self,
        txs: VecDeque<MempoolTransaction>,
        consumed_txs: Vec<MempoolTransaction>,
    ) -> Result<(), MempoolError>;
    fn chain_id(&self) -> Felt;
}

pub struct Mempool {
    pub backend: Arc<MadaraBackend>,
    l1_data_provider: Arc<dyn L1DataProvider>,
    inner: RwLock<MempoolInner>,
    metrics: MempoolMetrics,
    nonce_cache: RwLock<BTreeMap<Felt, Nonce>>,
}

impl Mempool {
    pub fn new(backend: Arc<MadaraBackend>, l1_data_provider: Arc<dyn L1DataProvider>, limits: MempoolLimits) -> Self {
        Mempool {
            backend,
            l1_data_provider,
            inner: RwLock::new(MempoolInner::new(limits)),
            metrics: MempoolMetrics::register(),
            nonce_cache: RwLock::new(BTreeMap::new()),
        }
    }

    pub fn load_txs_from_db(&mut self) -> Result<(), anyhow::Error> {
        for res in self.backend.get_mempool_transactions() {
            let (tx_hash, DbMempoolTxInfoDecoder { saved_tx, converted_class, nonce_readiness }) =
                res.context("Getting mempool transactions")?;
            let (tx, arrived_at) = saved_to_blockifier_tx(saved_tx, tx_hash, &converted_class)
                .context("Converting saved tx to blockifier")?;

            if let Err(err) = self.accept_tx(tx, converted_class, arrived_at, nonce_readiness) {
                match err {
                    MempoolError::InnerMempool(TxInsertionError::Limit(MempoolLimitReached::Age { .. })) => {} // do nothing
                    err => tracing::warn!("Could not re-add mempool transaction from db: {err:#}"),
                }
            }
        }
        Ok(())
    }

    #[tracing::instrument(skip(self), fields(module = "Mempool"))]
    fn accept_tx(
        &self,
        tx: Transaction,
        converted_class: Option<ConvertedClass>,
        arrived_at: SystemTime,
        nonce_info: NonceInfo,
    ) -> Result<(), MempoolError> {
        // Get pending block.
        let pending_block_info = if let Some(block) = self.backend.get_block_info(&DbBlockId::Pending)? {
            block
        } else {
            // No current pending block, we'll make an unsaved empty one for
            // the sake of validating this tx.
            let parent_block_hash = self
                .backend
                .get_block_hash(&BlockId::Tag(BlockTag::Latest))?
                .unwrap_or(/* genesis block's parent hash */ Felt::ZERO);
            MadaraPendingBlockInfo::new(
                make_pending_header(parent_block_hash, self.backend.chain_config(), self.l1_data_provider.as_ref()),
                vec![],
            )
            .into()
        };

        // If the contract has been deployed for the same block is is invoked, we need to skip validations.
        // NB: the lock is NOT taken the entire time the tx is being validated. As such, the deploy tx
        //  may appear during that time - but it is not a problem.
        let deploy_account_tx_hash = if let Transaction::AccountTransaction(AccountTransaction::Invoke(tx)) = &tx {
            let mempool = self.inner.read().expect("Poisoned lock");
            if mempool.has_deployed_contract(&tx.tx.sender_address()) {
                Some(tx.tx_hash) // we return the wrong tx hash here but it's ok because the actual hash is unused by blockifier
            } else {
                None
            }
        } else {
            None
        };

        let tx_hash = tx_hash(&tx).to_felt();
        tracing::debug!("Mempool verify tx_hash={:#x}", tx_hash);

        // Perform validations
        let exec_context = ExecutionContext::new_at_block_end(Arc::clone(&self.backend), &pending_block_info)?;
        let mut validator = exec_context.tx_validator();

        if let Transaction::AccountTransaction(account_tx) = clone_transaction(&tx) {
            validator.perform_validations(account_tx, deploy_account_tx_hash.is_some())?
        }

        if !is_only_query(&tx) {
            tracing::debug!("Adding to inner mempool tx_hash={:#x}", tx_hash);
            // Add to db
            let saved_tx = blockifier_to_saved_tx(&tx, arrived_at);

            // TODO: should we update this to store only if the mempool accepts
            // this transaction?
            self.backend.save_mempool_transaction(&saved_tx, tx_hash, &converted_class, &nonce_info)?;

            // Add it to the inner mempool
            let force = false;
            let nonce = nonce_info.nonce;
            let nonce_next = nonce_info.nonce_next;
            self.inner.write().expect("Poisoned lock").insert_tx(
                MempoolTransaction { tx, arrived_at, converted_class, nonce, nonce_next },
                force,
                true,
                nonce_info,
            )?;

            self.metrics.accepted_transaction_counter.add(1, &[]);
        }

        Ok(())
    }

    #[cfg(any(test, feature = "testing"))]
    pub fn is_empty(&self) -> bool {
        self.inner.read().expect("Poisoned lock").is_empty()
    }

    /// Determines the status of a transaction based on the address of the
    /// contract sending it and its nonce.
    ///
    /// Several mechanisms are used to keep the latest nonce for a contract in
    /// sync with the state of the node, even if the db is not being updated
    /// fast enough. These include keeping a mapping of the latest nonce for
    /// contracts to be included in the upcoming block as well as checking the
    /// state of the mempool to see if previous transactions are marked as
    /// ready.
    fn retrieve_nonce_info(&self, sender_address: Felt, nonce: Felt) -> Result<NonceInfo, MempoolError> {
        let nonce = Nonce(nonce);
        let nonce_next = nonce.try_increment()?;

        let nonce_prev_check = || {
            // We don't need an underflow check here as nonces are incremental
            // and non negative, so there is no nonce s.t nonce != nonce_target,
            // nonce < nonce_target & nonce = 0
            let nonce_prev = Nonce(nonce.0 - Felt::ONE);
            let nonce_prev_ready = self.inner.read().expect("Poisoned lock").nonce_is_ready(sender_address, nonce_prev);

            // If the mempool has the transaction before this one ready, then
            // this transaction is ready too. Even if the db has not been
            // updated yet, this transaction will always be polled and executed
            // afterwards.
            if nonce_prev_ready {
                Ok::<_, MempoolError>(NonceInfo::ready(nonce, nonce_next))
            } else {
                Ok::<_, MempoolError>(NonceInfo::pending(nonce, nonce_next))
            }
        };

        // It is possible for a transaction to be polled, and the
        // transaction right after it to be added into the mempoool, before
        // the db is updated. For this reason, nonce_cache keeps track of
        // the nonces of contracts which have not yet been included in the
        // block but are scheduled to.
        let nonce_cached = self.nonce_cache.read().expect("Poisoned lock").get(&sender_address).cloned();

        if let Some(nonce_cached) = nonce_cached {
            match nonce.cmp(&nonce_cached) {
                std::cmp::Ordering::Less => Err(MempoolError::StorageError(MadaraStorageError::InvalidNonce)),
                std::cmp::Ordering::Equal => Ok(NonceInfo::ready(nonce, nonce_next)),
                std::cmp::Ordering::Greater => nonce_prev_check(),
            }
        } else {
            // The nonce cache avoids us a db lookup if the previous transaction
            // is already scheduled for inclusion in this block.
            let nonce_target = self
                .backend
                .get_contract_nonce_at(&BlockId::Tag(BlockTag::Latest), &sender_address)?
                .map(Nonce)
                .unwrap_or_default(); // Defaults to Felt::ZERO if no nonce in db

            match nonce.cmp(&nonce_target) {
                std::cmp::Ordering::Less => Err(MempoolError::StorageError(MadaraStorageError::InvalidNonce)),
                std::cmp::Ordering::Equal => Ok(NonceInfo::ready(nonce, nonce_next)),
                std::cmp::Ordering::Greater => nonce_prev_check(),
            }
        }
    }

    /// This function determines the Nonce status (NonceInfo) for incoming L1 transactions
    /// based on the last processed nonce (current_nonce) in the system.
    ///
    /// L1 Handler nonces represent the ordering of L1 transactions sent by the
    /// core L1 contract. In principle this is a bit strange, as there currently
    /// is only 1 core L1 contract, so all transactions should be ordered by
    /// default. Moreover, these transaction are infrequent, so the risk that
    /// two transactions are emitted at very short intervals seems unlikely.
    /// Still, who knows?
    pub fn resolve_nonce_info_l1_handler(&self, nonce: Felt) -> Result<NonceInfo, MempoolError> {
        let nonce = Nonce(nonce);
        let nonce_next = nonce.try_increment()?;

        // TODO: This would break if the txs are not ordered --> l1 nonce latest should be updated only after execution
        // Currently is updated after inclusion in mempool
        let current_nonce = self.backend.get_l1_messaging_nonce_latest()?;
        // first l1 handler tx, where get_l1_messaging_nonce_latest returns None
        let target_nonce = match current_nonce {
            Some(nonce) => nonce.try_increment()?,
            None => Nonce(Felt::ZERO),
        };

        match nonce.cmp(&target_nonce) {
            std::cmp::Ordering::Less => Err(MempoolError::StorageError(MadaraStorageError::InvalidNonce)),
            std::cmp::Ordering::Equal => Ok(NonceInfo::ready(nonce, nonce_next)),
            std::cmp::Ordering::Greater => Ok(NonceInfo::pending(nonce, nonce_next)),
        }
    }
}

pub fn transaction_hash(tx: &Transaction) -> Felt {
    match tx {
        Transaction::AccountTransaction(tx) => match tx {
            AccountTransaction::Declare(tx) => *tx.tx_hash,
            AccountTransaction::DeployAccount(tx) => *tx.tx_hash,
            AccountTransaction::Invoke(tx) => *tx.tx_hash,
        },
        Transaction::L1HandlerTransaction(tx) => *tx.tx_hash,
    }
}

fn declare_class_hash(tx: &Transaction) -> Option<Felt> {
    match tx {
        Transaction::AccountTransaction(AccountTransaction::Declare(tx)) => Some(*tx.class_hash()),
        _ => None,
    }
}

fn deployed_contract_address(tx: &Transaction) -> Option<Felt> {
    match tx {
        Transaction::AccountTransaction(AccountTransaction::DeployAccount(tx)) => Some(**tx.contract_address),
        _ => None,
    }
}

impl MempoolProvider for Mempool {
    #[tracing::instrument(skip(self), fields(module = "Mempool"))]
    fn tx_accept_invoke(&self, tx: BroadcastedInvokeTxn) -> Result<AddInvokeTransactionResult, MempoolError> {
        let nonce_info = match &tx {
            BroadcastedInvokeTxn::V1(ref tx) => self.retrieve_nonce_info(tx.sender_address, tx.nonce)?,
            BroadcastedInvokeTxn::V3(ref tx) => self.retrieve_nonce_info(tx.sender_address, tx.nonce)?,
            BroadcastedInvokeTxn::QueryV1(ref tx) => self.retrieve_nonce_info(tx.sender_address, tx.nonce)?,
            BroadcastedInvokeTxn::QueryV3(ref tx) => self.retrieve_nonce_info(tx.sender_address, tx.nonce)?,
            BroadcastedInvokeTxn::V0(_) | &BroadcastedInvokeTxn::QueryV0(_) => NonceInfo::default(),
        };

        let tx = BroadcastedTxn::Invoke(tx);
        let (btx, class) = tx.into_blockifier(self.chain_id(), self.backend.chain_config().latest_protocol_version)?;

        let res = AddInvokeTransactionResult { transaction_hash: transaction_hash(&btx) };
        self.accept_tx(btx, class, ArrivedAtTimestamp::now(), nonce_info)?;
        Ok(res)
    }

    #[tracing::instrument(skip(self), fields(module = "Mempool"))]
    fn tx_accept_declare_v0(&self, tx: BroadcastedDeclareTxnV0) -> Result<ClassAndTxnHash, MempoolError> {
        let (btx, class) = tx.into_blockifier(self.chain_id(), self.backend.chain_config().latest_protocol_version)?;

        let res = ClassAndTxnHash {
            transaction_hash: transaction_hash(&btx),
            class_hash: declare_class_hash(&btx).expect("Created transaction should be declare"),
        };

        self.accept_tx(btx, class, ArrivedAtTimestamp::now(), NonceInfo::default())?;
        Ok(res)
    }

    #[tracing::instrument(skip(self), fields(module = "Mempool"))]
    fn tx_accept_l1_handler(
        &self,
        tx: L1HandlerTransaction,
        paid_fees_on_l1: u128,
    ) -> Result<L1HandlerTransactionResult, MempoolError> {
        let nonce = Felt::from(tx.nonce);
        let (btx, class) =
            tx.into_blockifier(self.chain_id(), self.backend.chain_config().latest_protocol_version, paid_fees_on_l1)?;

        // INFO: L1 nonce are stored differently in the db because of this, which is
        // why we do not use `retrieve_nonce_readiness`.
        let nonce_info = self.resolve_nonce_info_l1_handler(nonce)?;

        let res = L1HandlerTransactionResult { transaction_hash: transaction_hash(&btx) };
        self.accept_tx(btx, class, ArrivedAtTimestamp::now(), nonce_info)?;
        Ok(res)
    }

    #[tracing::instrument(skip(self), fields(module = "Mempool"))]
    fn tx_accept_declare(&self, tx: BroadcastedDeclareTxn) -> Result<ClassAndTxnHash, MempoolError> {
        let nonce_info = match &tx {
            BroadcastedDeclareTxn::V1(ref tx) => self.retrieve_nonce_info(tx.sender_address, tx.nonce)?,
            BroadcastedDeclareTxn::V2(ref tx) => self.retrieve_nonce_info(tx.sender_address, tx.nonce)?,
            BroadcastedDeclareTxn::V3(ref tx) => self.retrieve_nonce_info(tx.sender_address, tx.nonce)?,
            BroadcastedDeclareTxn::QueryV1(ref tx) => self.retrieve_nonce_info(tx.sender_address, tx.nonce)?,
            BroadcastedDeclareTxn::QueryV2(ref tx) => self.retrieve_nonce_info(tx.sender_address, tx.nonce)?,
            BroadcastedDeclareTxn::QueryV3(ref tx) => self.retrieve_nonce_info(tx.sender_address, tx.nonce)?,
        };

        let tx = BroadcastedTxn::Declare(tx);
        let (btx, class) = tx.into_blockifier(self.chain_id(), self.backend.chain_config().latest_protocol_version)?;

        let res = ClassAndTxnHash {
            transaction_hash: transaction_hash(&btx),
            class_hash: declare_class_hash(&btx).expect("Created transaction should be declare"),
        };
        self.accept_tx(btx, class, ArrivedAtTimestamp::now(), nonce_info)?;
        Ok(res)
    }

    #[tracing::instrument(skip(self), fields(module = "Mempool"))]
    fn tx_accept_deploy_account(&self, tx: BroadcastedDeployAccountTxn) -> Result<ContractAndTxnHash, MempoolError> {
        let tx = BroadcastedTxn::DeployAccount(tx);
        let (btx, class) = tx.into_blockifier(self.chain_id(), self.backend.chain_config().latest_protocol_version)?;

        let res = ContractAndTxnHash {
            transaction_hash: transaction_hash(&btx),
            contract_address: deployed_contract_address(&btx).expect("Created transaction should be deploy account"),
        };
        self.accept_tx(btx, class, ArrivedAtTimestamp::now(), NonceInfo::default())?;
        Ok(res)
    }

    /// Warning: A lock is held while a user-supplied function (extend) is run - Callers should be careful
    #[tracing::instrument(skip(self, dest, n), fields(module = "Mempool"))]
    fn txs_take_chunk(&self, dest: &mut VecDeque<MempoolTransaction>, n: usize) {
        let mut inner = self.inner.write().expect("Poisoned lock");
        let mut nonce_cache = self.nonce_cache.write().expect("Poisoned lock");

        let from = dest.len();
        inner.pop_next_chunk(dest, n);

        for mempool_tx in dest.iter().skip(from) {
            let contract_address = mempool_tx.contract_address().to_felt();
            let nonce_next = mempool_tx.nonce_next;
            nonce_cache.insert(contract_address, nonce_next);
        }
    }

    #[tracing::instrument(skip(self), fields(module = "Mempool"))]
    fn tx_take(&self) -> Option<MempoolTransaction> {
        if let Some(mempool_tx) = self.inner.write().expect("Poisoned lock").pop_next() {
            let contract_address = mempool_tx.contract_address().to_felt();
            let nonce_next = mempool_tx.nonce_next;
            self.nonce_cache.write().expect("Poisoned lock").insert(contract_address, nonce_next);

            Some(mempool_tx)
        } else {
            None
        }
    }

    #[tracing::instrument(skip(self, contract_address), fields(module = "Mempool"))]
    fn tx_mark_included(&self, contract_address: &Felt) {
        let removed = self.nonce_cache.write().expect("Poisoned lock").remove(contract_address);
        debug_assert!(removed.is_some());
    }

    /// Warning: A lock is taken while a user-supplied function (iterator stuff)
    /// is run - Callers should be careful This is called by the block
    /// production after a batch of transaction is executed. Mark the consumed
    /// txs as consumed, and re-add the transactions that are not consumed in
    /// the mempool.
    #[tracing::instrument(skip(self, txs, consumed_txs), fields(module = "Mempool"))]
    fn txs_re_add(
        &self,
        txs: VecDeque<MempoolTransaction>,
        consumed_txs: Vec<MempoolTransaction>,
    ) -> Result<(), MempoolError> {
        let mut inner = self.inner.write().expect("Poisoned lock");
        let mut nonce_cache = self.nonce_cache.write().expect("Poisoned lock");

        for tx in txs.iter() {
            // Nonce cache is invalidated upon re-insertion into the mempool
            // as it is currently possible for these transactions to be
            // removed if their age exceeds the limit. In the future, we
            // might want to update this if we make it so only pending
            // transactions can be removed this way.
            let contract_address = **tx.contract_address();
            let removed = nonce_cache.remove(&contract_address);
            debug_assert!(removed.is_some());
        }

        let hashes = consumed_txs.iter().map(|tx| tx.tx_hash()).collect::<Vec<_>>();
        inner.re_add_txs(txs, consumed_txs);
        drop(inner);

        for tx_hash in hashes {
            self.backend.remove_mempool_transaction(&tx_hash.to_felt())?;
        }

        Ok(())
    }

    fn chain_id(&self) -> Felt {
        Felt::from_bytes_be_slice(format!("{}", self.backend.chain_config().chain_id).as_bytes())
    }
}

pub(crate) fn is_only_query(tx: &Transaction) -> bool {
    match tx {
        Transaction::AccountTransaction(account_tx) => match account_tx {
            AccountTransaction::Declare(tx) => tx.only_query(),
            AccountTransaction::DeployAccount(tx) => tx.only_query,
            AccountTransaction::Invoke(tx) => tx.only_query,
        },
        Transaction::L1HandlerTransaction(_) => false,
    }
}

pub(crate) fn contract_addr(tx: &Transaction) -> ContractAddress {
    match tx {
        Transaction::AccountTransaction(account_tx) => match account_tx {
            AccountTransaction::Declare(tx) => tx.tx.sender_address(),
            AccountTransaction::DeployAccount(tx) => tx.contract_address,
            AccountTransaction::Invoke(tx) => tx.tx.sender_address(),
        },
        Transaction::L1HandlerTransaction(tx) => tx.tx.contract_address,
    }
}

pub(crate) fn nonce(tx: &Transaction) -> Nonce {
    match tx {
        Transaction::AccountTransaction(account_tx) => match account_tx {
            AccountTransaction::Declare(tx) => tx.tx.nonce(),
            AccountTransaction::DeployAccount(tx) => tx.tx.nonce(),
            AccountTransaction::Invoke(tx) => tx.tx.nonce(),
        },
        Transaction::L1HandlerTransaction(tx) => tx.tx.nonce,
    }
}

pub(crate) fn tx_hash(tx: &Transaction) -> TransactionHash {
    match tx {
        Transaction::AccountTransaction(account_tx) => match account_tx {
            AccountTransaction::Declare(tx) => tx.tx_hash,
            AccountTransaction::DeployAccount(tx) => tx.tx_hash,
            AccountTransaction::Invoke(tx) => tx.tx_hash,
        },
        Transaction::L1HandlerTransaction(tx) => tx.tx_hash,
    }
}

// AccountTransaction does not implement Clone :(
pub(crate) fn clone_transaction(tx: &Transaction) -> Transaction {
    match tx {
        Transaction::AccountTransaction(account_tx) => Transaction::AccountTransaction(match account_tx {
            AccountTransaction::Declare(tx) => AccountTransaction::Declare(match tx.only_query() {
                true => DeclareTransaction::new_for_query(tx.tx.clone(), tx.tx_hash, tx.class_info.clone())
                    .expect("Making blockifier transaction for query"),
                false => DeclareTransaction::new(tx.tx.clone(), tx.tx_hash, tx.class_info.clone())
                    .expect("Making blockifier transaction"),
            }),
            AccountTransaction::DeployAccount(tx) => AccountTransaction::DeployAccount(DeployAccountTransaction {
                tx: tx.tx.clone(),
                tx_hash: tx.tx_hash,
                contract_address: tx.contract_address,
                only_query: tx.only_query,
            }),
            AccountTransaction::Invoke(tx) => AccountTransaction::Invoke(InvokeTransaction {
                tx: tx.tx.clone(),
                tx_hash: tx.tx_hash,
                only_query: tx.only_query,
            }),
        }),
        Transaction::L1HandlerTransaction(tx) => Transaction::L1HandlerTransaction(BL1HandlerTransaction {
            tx: tx.tx.clone(),
            tx_hash: tx.tx_hash,
            paid_fee_on_l1: tx.paid_fee_on_l1,
        }),
    }
}

#[cfg(test)]
mod test {
    use std::time::Duration;

    use mc_db::mempool_db::NonceStatus;
    use mp_block::{MadaraBlockInfo, MadaraBlockInner, MadaraMaybePendingBlock, MadaraMaybePendingBlockInfo};
    use mp_state_update::{NonceUpdate, StateDiff};

    use super::*;

    #[rstest::fixture]
    fn backend() -> Arc<mc_db::MadaraBackend> {
        mc_db::MadaraBackend::open_for_testing(Arc::new(mp_chain_config::ChainConfig::madara_test()))
    }

    #[rstest::fixture]
    fn l1_data_provider() -> Arc<MockL1DataProvider> {
        let mut mock = MockL1DataProvider::new();
        mock.expect_get_gas_prices().return_const(mp_block::header::GasPrices {
            eth_l1_gas_price: 0,
            strk_l1_gas_price: 0,
            eth_l1_data_gas_price: 0,
            strk_l1_data_gas_price: 0,
        });
        mock.expect_get_gas_prices_last_update().return_const(std::time::SystemTime::now());
        mock.expect_get_da_mode().return_const(mp_block::header::L1DataAvailabilityMode::Calldata);
        Arc::new(mock)
    }

    #[rstest::fixture]
    fn tx_account_v0_valid(
        #[default(Felt::ZERO)] contract_address: Felt,
    ) -> blockifier::transaction::transaction_execution::Transaction {
        blockifier::transaction::transaction_execution::Transaction::AccountTransaction(
            blockifier::transaction::account_transaction::AccountTransaction::Invoke(
                blockifier::transaction::transactions::InvokeTransaction {
                    tx: starknet_api::transaction::InvokeTransaction::V0(
                        starknet_api::transaction::InvokeTransactionV0 {
                            contract_address: ContractAddress::try_from(contract_address).unwrap(),
                            ..Default::default()
                        },
                    ),
                    tx_hash: starknet_api::transaction::TransactionHash::default(),
                    only_query: false,
                },
            ),
        )
    }

    #[rstest::fixture]
    fn tx_account_v1_invalid() -> blockifier::transaction::transaction_execution::Transaction {
        blockifier::transaction::transaction_execution::Transaction::AccountTransaction(
            blockifier::transaction::account_transaction::AccountTransaction::Invoke(
                blockifier::transaction::transactions::InvokeTransaction {
                    tx: starknet_api::transaction::InvokeTransaction::V1(
                        starknet_api::transaction::InvokeTransactionV1::default(),
                    ),
                    tx_hash: starknet_api::transaction::TransactionHash::default(),
                    only_query: true,
                },
            ),
        )
    }

    #[rstest::fixture]
    fn tx_deploy_v1_valid(
        #[default(Felt::ZERO)] contract_address: Felt,
    ) -> blockifier::transaction::transaction_execution::Transaction {
        blockifier::transaction::transaction_execution::Transaction::AccountTransaction(
            blockifier::transaction::account_transaction::AccountTransaction::DeployAccount(
                blockifier::transaction::transactions::DeployAccountTransaction {
                    tx: starknet_api::transaction::DeployAccountTransaction::V1(
                        starknet_api::transaction::DeployAccountTransactionV1::default(),
                    ),
                    tx_hash: starknet_api::transaction::TransactionHash::default(),
                    contract_address: ContractAddress::try_from(contract_address).unwrap(),
                    only_query: false,
                },
            ),
        )
    }

    #[rstest::fixture]
    fn tx_l1_handler_valid(
        #[default(Felt::ZERO)] contract_address: Felt,
    ) -> blockifier::transaction::transaction_execution::Transaction {
        blockifier::transaction::transaction_execution::Transaction::L1HandlerTransaction(
            blockifier::transaction::transactions::L1HandlerTransaction {
                tx: starknet_api::transaction::L1HandlerTransaction {
                    contract_address: ContractAddress::try_from(contract_address).unwrap(),
                    ..Default::default()
                },
                tx_hash: starknet_api::transaction::TransactionHash::default(),
                paid_fee_on_l1: starknet_api::transaction::Fee::default(),
            },
        )
    }

    #[rstest::rstest]
    #[timeout(Duration::from_millis(1_000))]
    fn mempool_accept_tx_pass(
        backend: Arc<mc_db::MadaraBackend>,
        l1_data_provider: Arc<MockL1DataProvider>,
        tx_account_v0_valid: blockifier::transaction::transaction_execution::Transaction,
    ) {
        let mempool = Mempool::new(backend, l1_data_provider, MempoolLimits::for_testing());
        let result = mempool.accept_tx(tx_account_v0_valid, None, ArrivedAtTimestamp::now(), NonceInfo::default());
        assert_matches::assert_matches!(result, Ok(()));

        mempool.inner.read().expect("Poisoned lock").check_invariants();
    }

    /// This test checks if a ready transaction is indeed inserted into the
    /// ready queue.
    #[rstest::rstest]
    #[timeout(Duration::from_millis(1_000))]
    fn mempool_accept_tx_ready(
        backend: Arc<mc_db::MadaraBackend>,
        l1_data_provider: Arc<MockL1DataProvider>,
        tx_account_v0_valid: blockifier::transaction::transaction_execution::Transaction,
    ) {
        let sender_address = Felt::ZERO;
        let nonce = Nonce(Felt::ZERO);

        let mempool = Mempool::new(backend, l1_data_provider, MempoolLimits::for_testing());
        let arrived_at = ArrivedAtTimestamp::now();
        let result = mempool.accept_tx(tx_account_v0_valid, None, arrived_at, NonceInfo::default());
        assert_matches::assert_matches!(result, Ok(()));

        let inner = mempool.inner.read().expect("Poisoned lock");
        inner.check_invariants();

        assert!(inner.tx_intent_queue_ready.contains(&TransactionIntentReady {
            contract_address: Felt::ZERO,
            timestamp: arrived_at,
            nonce: Nonce(Felt::ZERO),
            nonce_next: Nonce(Felt::ONE),
            phantom: std::marker::PhantomData,
        }));

        assert!(inner.nonce_is_ready(sender_address, nonce));
    }

    #[rstest::rstest]
    #[timeout(Duration::from_millis(1_000))]
    fn mempool_accept_tx_fail_validate(
        backend: Arc<mc_db::MadaraBackend>,
        l1_data_provider: Arc<MockL1DataProvider>,
        tx_account_v1_invalid: blockifier::transaction::transaction_execution::Transaction,
    ) {
        let mempool = Mempool::new(backend, l1_data_provider, MempoolLimits::for_testing());
        let result = mempool.accept_tx(tx_account_v1_invalid, None, ArrivedAtTimestamp::now(), NonceInfo::default());
        assert_matches::assert_matches!(result, Err(crate::MempoolError::Validation(_)));

        mempool.inner.read().expect("Poisoned lock").check_invariants();
    }

    /// This test makes sure that taking a transaction from the mempool works as
    /// intended.
    #[rstest::rstest]
    #[timeout(Duration::from_millis(1_000))]
    fn mempool_take_tx_pass(
        backend: Arc<mc_db::MadaraBackend>,
        l1_data_provider: Arc<MockL1DataProvider>,
        tx_account_v0_valid: blockifier::transaction::transaction_execution::Transaction,
    ) {
        let mempool = Mempool::new(backend, l1_data_provider, MempoolLimits::for_testing());
        let timestamp = ArrivedAtTimestamp::now();
        let result = mempool.accept_tx(tx_account_v0_valid, None, timestamp, NonceInfo::default());
        assert_matches::assert_matches!(result, Ok(()));

        let mempool_tx = mempool.tx_take().expect("Mempool should contain a transaction");
        assert_eq!(mempool_tx.arrived_at, timestamp);

        assert!(mempool.tx_take().is_none(), "It should not be possible to take a transaction from an empty mempool");

        mempool.inner.read().expect("Poisoned lock").check_invariants();
    }

    /// This test makes sure that all deploy account transactions inserted into
    /// [MempoolInner] are accounted for. Replacements are not taken into
    /// account.
    #[rstest::rstest]
    #[timeout(Duration::from_millis(1_000))]
    fn mempool_deploy_count(
        backend: Arc<mc_db::MadaraBackend>,
        l1_data_provider: Arc<MockL1DataProvider>,
        tx_deploy_v1_valid: blockifier::transaction::transaction_execution::Transaction,
    ) {
        let mempool = Mempool::new(backend, l1_data_provider, MempoolLimits::for_testing());

        let nonce_info = NonceInfo::ready(Nonce(Felt::ZERO), Nonce(Felt::ONE));
        let mempool_tx = MempoolTransaction {
            tx: tx_deploy_v1_valid,
            arrived_at: ArrivedAtTimestamp::now(),
            converted_class: None,
            nonce: nonce_info.nonce,
            nonce_next: nonce_info.nonce_next,
        };
        let contract_address = mempool_tx.contract_address();

        let force = true;
        let update_limits = true;
        let result =
            mempool.inner.write().expect("Poisoned lock").insert_tx(mempool_tx, force, update_limits, nonce_info);
        assert_matches::assert_matches!(result, Ok(()));

        let inner = mempool.inner.read().expect("Poisoned lock");
        assert!(inner.deployed_contracts.contains(&contract_address));
        inner.check_invariants();
    }

    /// This test makes sure that all deploy account transactions inserted into
    /// [MempoolInner] are accounted for, even after a non-deploy transaction
    /// has been replaced.
    ///
    /// > This bug was originally detected through proptesting.
    #[rstest::rstest]
    #[timeout(Duration::from_millis(1_000))]
    fn mempool_deploy_replace(
        backend: Arc<mc_db::MadaraBackend>,
        l1_data_provider: Arc<MockL1DataProvider>,
        tx_account_v0_valid: blockifier::transaction::transaction_execution::Transaction,
        tx_deploy_v1_valid: blockifier::transaction::transaction_execution::Transaction,
    ) {
        let mempool = Mempool::new(backend, l1_data_provider, MempoolLimits::for_testing());

        let nonce_info = NonceInfo::ready(Nonce(Felt::ZERO), Nonce(Felt::ONE));
        let mempool_tx = MempoolTransaction {
            tx: tx_account_v0_valid,
            arrived_at: ArrivedAtTimestamp::now(),
            converted_class: None,
            nonce: nonce_info.nonce,
            nonce_next: nonce_info.nonce_next,
        };
        let contract_address = mempool_tx.contract_address();

        // We hack our way into the inner mempool to avoid having to generate a
        // valid deploy transaction since the outer mempool checks this
        let force = false;
        let update_limits = true;
        let result =
            mempool.inner.write().expect("Poisoned lock").insert_tx(mempool_tx, force, update_limits, nonce_info);
        assert_matches::assert_matches!(result, Ok(()));

        // We insert a first non-deploy tx. This should not update the count of
        // deploy transactions.
        let inner = mempool.inner.read().expect("Poisoned lock");
        assert!(!inner.deployed_contracts.contains(&contract_address));
        inner.check_invariants();
        drop(inner);

        let nonce_info = NonceInfo::ready(Nonce(Felt::ZERO), Nonce(Felt::ONE));
        let mempool_tx = MempoolTransaction {
            tx: tx_deploy_v1_valid,
            arrived_at: ArrivedAtTimestamp::now(),
            converted_class: None,
            nonce: nonce_info.nonce,
            nonce_next: nonce_info.nonce_next,
        };
        let contract_address = mempool_tx.contract_address();

        // Now we replace the previous transaction with a deploy account tx
        let force = true;
        let update_limits = true;
        let result =
            mempool.inner.write().expect("Poisoned lock").insert_tx(mempool_tx, force, update_limits, nonce_info);
        assert_matches::assert_matches!(result, Ok(()));

        // This should have updated the count of deploy transactions.
        let inner = mempool.inner.read().expect("Poisoned lock");
        assert!(inner.deployed_contracts.contains(&contract_address));
        inner.check_invariants();
    }

    /// This test makes sure that replacing a deploy account transaction with a
    /// non-deploy account transaction reduces the deploy transaction count.
    ///
    /// > This bug was originally detected through proptesting
    #[rstest::rstest]
    #[timeout(Duration::from_millis(1_000))]
    fn mempool_deploy_replace2(
        backend: Arc<mc_db::MadaraBackend>,
        l1_data_provider: Arc<MockL1DataProvider>,
        tx_deploy_v1_valid: blockifier::transaction::transaction_execution::Transaction,
        tx_account_v0_valid: blockifier::transaction::transaction_execution::Transaction,
    ) {
        let mempool = Mempool::new(backend, l1_data_provider, MempoolLimits::for_testing());

        // First, we insert the deploy account transaction
        let nonce_info = NonceInfo::ready(Nonce(Felt::ZERO), Nonce(Felt::ONE));
        let mempool_tx = MempoolTransaction {
            tx: tx_deploy_v1_valid,
            arrived_at: ArrivedAtTimestamp::now(),
            converted_class: None,
            nonce: nonce_info.nonce,
            nonce_next: nonce_info.nonce_next,
        };
        let contract_address = mempool_tx.contract_address();

        let force = true;
        let update_limits = true;
        let result =
            mempool.inner.write().expect("Poisoned lock").insert_tx(mempool_tx, force, update_limits, nonce_info);
        assert_matches::assert_matches!(result, Ok(()));

        let inner = mempool.inner.read().expect("Poisoned lock");
        assert!(inner.deployed_contracts.contains(&contract_address));
        inner.check_invariants();
        drop(inner);

        // Now we replace the previous transaction with a non-deploy account tx
        let nonce_info = NonceInfo::ready(Nonce(Felt::ZERO), Nonce(Felt::ONE));
        let mempool_tx = MempoolTransaction {
            tx: tx_account_v0_valid,
            arrived_at: ArrivedAtTimestamp::now(),
            converted_class: None,
            nonce: nonce_info.nonce,
            nonce_next: nonce_info.nonce_next,
        };
        let contract_address = mempool_tx.contract_address();

        let force = true;
        let update_limits = true;
        let result =
            mempool.inner.write().expect("Poisoned lock").insert_tx(mempool_tx, force, update_limits, nonce_info);
        assert_matches::assert_matches!(result, Ok(()));

        // The deploy transaction count at that address should be 0
        let inner = mempool.inner.read().expect("Poisoned lock");
        assert!(!inner.deployed_contracts.contains(&contract_address));
        inner.check_invariants();
    }

    /// This tests makes sure that when deploy account transactions are removed
    /// because their age exceeds the allowed limit, then the deploy transaction
    /// count is also updated.
    ///
    /// > This bug was originally detected through proptesting
    #[rstest::rstest]
    #[timeout(Duration::from_millis(1_000))]
    fn mempool_deploy_remove_age_exceeded(
        backend: Arc<mc_db::MadaraBackend>,
        l1_data_provider: Arc<MockL1DataProvider>,
        tx_deploy_v1_valid: blockifier::transaction::transaction_execution::Transaction,
    ) {
        let mempool = Mempool::new(
            backend,
            l1_data_provider,
            MempoolLimits { max_age: Some(Duration::from_secs(3_600)), ..MempoolLimits::for_testing() },
        );

        // First, we insert the deploy account transaction
        let nonce_info = NonceInfo::ready(Nonce(Felt::ZERO), Nonce(Felt::ONE));
        let mempool_tx = MempoolTransaction {
            tx: tx_deploy_v1_valid,
            arrived_at: ArrivedAtTimestamp::UNIX_EPOCH,
            converted_class: None,
            nonce: nonce_info.nonce,
            nonce_next: nonce_info.nonce_next,
        };
        let contract_address = mempool_tx.contract_address();

        let force = true;
        let update_limits = true;
        let result =
            mempool.inner.write().expect("Poisoned lock").insert_tx(mempool_tx, force, update_limits, nonce_info);
        assert_matches::assert_matches!(result, Ok(()));

        let inner = mempool.inner.read().expect("Poisoned lock");
        assert!(inner.deployed_contracts.contains(&contract_address));
        inner.check_invariants();
        drop(inner);

        // Next, we manually call `remove_age_exceeded_txs`
        mempool.inner.write().expect("Poisoned lock").remove_age_exceeded_txs();

        // This should have removed the deploy contract transaction and updated
        // the count at that address
        let inner = mempool.inner.read().expect("Poisoned lock");
        assert!(!inner.deployed_contracts.contains(&contract_address));
        inner.check_invariants();
    }

    /// This test makes sure that old transactions are removed from the
    /// [mempool], whether they be represented by ready or pending intents.
    ///
    /// # Setup:
    ///
    /// - We assume `tx_*_n `are from the same contract but with increasing
    ///   nonces.
    ///
    /// - `tx_new` are transactions which _should not_ be removed from the
    ///   mempool, `tx_old` are transactions which _should_ be removed from the
    ///   mempool
    ///
    /// - `tx_new_3`, `tx_old_3` and `tx_new_2_bis` and `tx_old_4` are in the
    ///   pending queue, all other transactions are in the ready queue.
    ///
    /// [mempool]: inner::MempoolInner
    #[rstest::rstest]
    #[timeout(Duration::from_millis(1_000))]
    #[allow(clippy::too_many_arguments)]
    fn mempool_remove_aged_tx_pass(
        backend: Arc<mc_db::MadaraBackend>,
        l1_data_provider: Arc<MockL1DataProvider>,
        #[from(tx_account_v0_valid)] // We are reusing the tx_account_v0_valid fixture...
        #[with(Felt::ZERO)] // ...with different arguments
        tx_new_1: blockifier::transaction::transaction_execution::Transaction,
        #[from(tx_account_v0_valid)]
        #[with(Felt::ONE)]
        tx_new_2: blockifier::transaction::transaction_execution::Transaction,
        #[from(tx_account_v0_valid)]
        #[with(Felt::TWO)]
        tx_new_3: blockifier::transaction::transaction_execution::Transaction,
        #[from(tx_account_v0_valid)]
        #[with(Felt::ZERO)]
        tx_old_1: blockifier::transaction::transaction_execution::Transaction,
        #[from(tx_account_v0_valid)]
        #[with(Felt::ONE)]
        tx_old_2: blockifier::transaction::transaction_execution::Transaction,
        #[from(tx_account_v0_valid)]
        #[with(Felt::TWO)]
        tx_old_3: blockifier::transaction::transaction_execution::Transaction,
        #[from(tx_account_v0_valid)]
        #[with(Felt::THREE)]
        tx_old_4: blockifier::transaction::transaction_execution::Transaction,
    ) {
        let mempool = Mempool::new(
            backend,
            l1_data_provider,
            MempoolLimits { max_age: Some(Duration::from_secs(3600)), ..MempoolLimits::for_testing() },
        );

        // ================================================================== //
        //                                STEP 1                              //
        // ================================================================== //

        // First, we begin by inserting all our transactions and making sure
        // they are in the ready as well as the pending intent queues.
        let arrived_at = ArrivedAtTimestamp::now();
        let tx_new_1_mempool = MempoolTransaction {
            tx: tx_new_1,
            arrived_at,
            converted_class: None,
            nonce: Nonce(Felt::ZERO),
            nonce_next: Nonce(Felt::ONE),
        };
        let res = mempool.inner.write().expect("Poisoned lock").insert_tx(
            tx_new_1_mempool.clone(),
            true,
            false,
            NonceInfo::ready(Nonce(Felt::ZERO), Nonce(Felt::ONE)),
        );
        assert!(res.is_ok());
        assert!(
            mempool.inner.read().expect("Poisoned lock").tx_intent_queue_ready.contains(&TransactionIntentReady {
                contract_address: **tx_new_1_mempool.contract_address(),
                timestamp: tx_new_1_mempool.arrived_at,
                nonce: tx_new_1_mempool.nonce,
                nonce_next: tx_new_1_mempool.nonce_next,
                phantom: std::marker::PhantomData
            }),
            "ready transaction intents are: {:#?}\npending transaction intents are: {:#?}",
            mempool.inner.read().expect("Poisoned lock").tx_intent_queue_ready,
            mempool.inner.read().expect("Poisoned lock").tx_intent_queue_pending_by_nonce
        );

        let arrived_at = ArrivedAtTimestamp::now();
        let tx_new_2_mempool = MempoolTransaction {
            tx: tx_new_2,
            arrived_at,
            converted_class: None,
            nonce: Nonce(Felt::ZERO),
            nonce_next: Nonce(Felt::ONE),
        };
        let res = mempool.inner.write().expect("Poisoned lock").insert_tx(
            tx_new_2_mempool.clone(),
            true,
            false,
            NonceInfo::ready(Nonce(Felt::ZERO), Nonce(Felt::ONE)),
        );
        assert!(res.is_ok());
        assert!(
            mempool.inner.read().expect("Poisoned lock").tx_intent_queue_ready.contains(&TransactionIntentReady {
                contract_address: **tx_new_2_mempool.contract_address(),
                timestamp: tx_new_2_mempool.arrived_at,
                nonce: tx_new_2_mempool.nonce,
                nonce_next: tx_new_2_mempool.nonce_next,
                phantom: std::marker::PhantomData
            }),
            "ready transaction intents are: {:#?}\npending transaction intents are: {:#?}",
            mempool.inner.read().expect("Poisoned lock").tx_intent_queue_ready,
            mempool.inner.read().expect("Poisoned lock").tx_intent_queue_pending_by_nonce
        );

        let arrived_at = ArrivedAtTimestamp::now();
        let tx_new_3_mempool = MempoolTransaction {
            tx: tx_new_3,
            arrived_at,
            converted_class: None,
            nonce: Nonce(Felt::ONE),
            nonce_next: Nonce(Felt::TWO),
        };
        let res = mempool.inner.write().expect("Poisoned lock").insert_tx(
            tx_new_3_mempool.clone(),
            true,
            false,
            NonceInfo::pending(Nonce(Felt::ONE), Nonce(Felt::TWO)),
        );
        assert!(res.is_ok());
        assert!(
            mempool
                .inner
                .read()
                .expect("Poisoned lock")
                .tx_intent_queue_pending_by_nonce
                .get(&**tx_new_3_mempool.contract_address())
                .expect("Missing nonce mapping for tx_new_3")
                .contains_key(&TransactionIntentPendingByNonce {
                    contract_address: **tx_new_3_mempool.contract_address(),
                    timestamp: tx_new_3_mempool.arrived_at,
                    nonce: tx_new_3_mempool.nonce,
                    nonce_next: tx_new_3_mempool.nonce_next,
                    phantom: std::marker::PhantomData
                }),
            "ready transaction intents are: {:#?}\npending transaction intents are: {:#?}",
            mempool.inner.read().expect("Poisoned lock").tx_intent_queue_ready,
            mempool.inner.read().expect("Poisoned lock").tx_intent_queue_pending_by_nonce
        );

        let arrived_at = ArrivedAtTimestamp::UNIX_EPOCH;
        let tx_old_1_mempool = MempoolTransaction {
            tx: tx_old_1,
            arrived_at,
            converted_class: None,
            nonce: Nonce(Felt::ONE),
            nonce_next: Nonce(Felt::TWO),
        };
        let res = mempool.inner.write().expect("Poisoned lock").insert_tx(
            tx_old_1_mempool.clone(),
            true,
            false,
            NonceInfo::ready(Nonce(Felt::ONE), Nonce(Felt::TWO)),
        );
        assert!(res.is_ok());
        assert!(
            mempool.inner.read().expect("Poisoned lock").tx_intent_queue_ready.contains(&TransactionIntentReady {
                contract_address: **tx_old_1_mempool.contract_address(),
                timestamp: tx_old_1_mempool.arrived_at,
                nonce: tx_old_1_mempool.nonce,
                nonce_next: tx_old_1_mempool.nonce_next,
                phantom: std::marker::PhantomData
            }),
            "ready transaction intents are: {:#?}\npending transaction intents are: {:#?}",
            mempool.inner.read().expect("Poisoned lock").tx_intent_queue_ready,
            mempool.inner.read().expect("Poisoned lock").tx_intent_queue_pending_by_nonce
        );

        let arrived_at = ArrivedAtTimestamp::UNIX_EPOCH;
        let tx_old_2_mempool = MempoolTransaction {
            tx: tx_old_2,
            arrived_at,
            converted_class: None,
            nonce: Nonce(Felt::ONE),
            nonce_next: Nonce(Felt::TWO),
        };
        let res = mempool.inner.write().expect("Poisoned lock").insert_tx(
            tx_old_2_mempool.clone(),
            true,
            false,
            NonceInfo::ready(Nonce(Felt::ONE), Nonce(Felt::TWO)),
        );
        assert!(res.is_ok());
        assert!(
            mempool.inner.read().expect("Poisoned lock").tx_intent_queue_ready.contains(&TransactionIntentReady {
                contract_address: **tx_old_2_mempool.contract_address(),
                timestamp: tx_old_2_mempool.arrived_at,
                nonce: tx_old_2_mempool.nonce,
                nonce_next: tx_old_2_mempool.nonce_next,
                phantom: std::marker::PhantomData
            }),
            "ready transaction intents are: {:#?}\npending transaction intents are: {:#?}",
            mempool.inner.read().expect("Poisoned lock").tx_intent_queue_ready,
            mempool.inner.read().expect("Poisoned lock").tx_intent_queue_pending_by_nonce
        );

        let arrived_at = ArrivedAtTimestamp::UNIX_EPOCH;
        let tx_old_3_mempool = MempoolTransaction {
            tx: tx_old_3,
            arrived_at,
            converted_class: None,
            nonce: Nonce(Felt::TWO),
            nonce_next: Nonce(Felt::THREE),
        };
        let res = mempool.inner.write().expect("Poisoned lock").insert_tx(
            tx_old_3_mempool.clone(),
            true,
            false,
            NonceInfo::pending(Nonce(Felt::TWO), Nonce(Felt::THREE)),
        );
        assert!(res.is_ok());
        assert!(
            mempool
                .inner
                .read()
                .expect("Poisoned lock")
                .tx_intent_queue_pending_by_nonce
                .get(&**tx_old_3_mempool.contract_address())
                .expect("Missing nonce mapping for tx_old_3")
                .contains_key(&TransactionIntentPendingByNonce {
                    contract_address: **tx_old_3_mempool.contract_address(),
                    timestamp: tx_old_3_mempool.arrived_at,
                    nonce: tx_old_3_mempool.nonce,
                    nonce_next: tx_old_3_mempool.nonce_next,
                    phantom: std::marker::PhantomData
                }),
            "ready transaction intents are: {:#?}\npending transaction intents are: {:#?}",
            mempool.inner.read().expect("Poisoned lock").tx_intent_queue_ready,
            mempool.inner.read().expect("Poisoned lock").tx_intent_queue_pending_by_nonce
        );

        let arrived_at = ArrivedAtTimestamp::UNIX_EPOCH;
        let tx_old_4_mempool = MempoolTransaction {
            tx: tx_old_4,
            arrived_at,
            converted_class: None,
            nonce: Nonce(Felt::ONE),
            nonce_next: Nonce(Felt::TWO),
        };
        let res = mempool.inner.write().expect("Poisoned lock").insert_tx(
            tx_old_4_mempool.clone(),
            true,
            false,
            NonceInfo::pending(Nonce(Felt::ONE), Nonce(Felt::TWO)),
        );
        assert!(res.is_ok());
        assert!(
            mempool
                .inner
                .read()
                .expect("Poisoned lock")
                .tx_intent_queue_pending_by_nonce
                .get(&**tx_old_4_mempool.contract_address())
                .expect("Missing nonce_mapping for tx_old_4")
                .contains_key(&TransactionIntentPendingByNonce {
                    contract_address: **tx_old_4_mempool.contract_address(),
                    timestamp: tx_old_4_mempool.arrived_at,
                    nonce: tx_old_4_mempool.nonce,
                    nonce_next: tx_old_4_mempool.nonce_next,
                    phantom: std::marker::PhantomData
                }),
            "ready transaction intents are: {:#?}\npending transaction intents are: {:#?}",
            mempool.inner.read().expect("Poisoned lock").tx_intent_queue_ready,
            mempool.inner.read().expect("Poisoned lock").tx_intent_queue_pending_by_nonce
        );

        // Make sure we have not entered an invalid state.
        mempool.inner.read().expect("Poisoned lock").check_invariants();

        // ================================================================== //
        //                                STEP 2                              //
        // ================================================================== //

        // Now we actually remove the transactions. All the old transactions
        // should be removed.
        mempool.inner.write().expect("Poisoned lock").remove_age_exceeded_txs();

        // tx_new_1 and tx_new_2 should still be in the mempool
        assert!(
            mempool.inner.read().expect("Poisoned lock").tx_intent_queue_ready.contains(&TransactionIntentReady {
                contract_address: **tx_new_1_mempool.contract_address(),
                timestamp: tx_new_1_mempool.arrived_at,
                nonce: tx_new_1_mempool.nonce,
                nonce_next: tx_new_1_mempool.nonce_next,
                phantom: std::marker::PhantomData
            }),
            "ready transaction intents are: {:#?}\npending transaction intents are: {:#?}",
            mempool.inner.read().expect("Poisoned lock").tx_intent_queue_ready,
            mempool.inner.read().expect("Poisoned lock").tx_intent_queue_pending_by_nonce
        );
        assert!(
            mempool.inner.read().expect("Poisoned lock").tx_intent_queue_ready.contains(&TransactionIntentReady {
                contract_address: **tx_new_2_mempool.contract_address(),
                timestamp: tx_new_2_mempool.arrived_at,
                nonce: tx_new_2_mempool.nonce,
                nonce_next: tx_new_2_mempool.nonce_next,
                phantom: std::marker::PhantomData
            }),
            "ready transaction intents are: {:#?}\npending transaction intents are: {:#?}",
            mempool.inner.read().expect("Poisoned lock").tx_intent_queue_ready,
            mempool.inner.read().expect("Poisoned lock").tx_intent_queue_pending_by_nonce
        );

        // tx_old_1 and tx_old_2 should no longer be in the ready queue
        assert!(
            !mempool.inner.read().expect("Poisoned lock").tx_intent_queue_ready.contains(&TransactionIntentReady {
                contract_address: **tx_old_1_mempool.contract_address(),
                timestamp: tx_old_1_mempool.arrived_at,
                nonce: tx_old_1_mempool.nonce,
                nonce_next: tx_old_1_mempool.nonce_next,
                phantom: std::marker::PhantomData
            }),
            "ready transaction intents are: {:#?}\npending transaction intents are: {:#?}",
            mempool.inner.read().expect("Poisoned lock").tx_intent_queue_ready,
            mempool.inner.read().expect("Poisoned lock").tx_intent_queue_pending_by_nonce
        );
        assert!(
            !mempool.inner.read().expect("Poisoned lock").tx_intent_queue_ready.contains(&TransactionIntentReady {
                contract_address: **tx_old_2_mempool.contract_address(),
                timestamp: tx_old_2_mempool.arrived_at,
                nonce: tx_old_2_mempool.nonce,
                nonce_next: tx_old_2_mempool.nonce_next,
                phantom: std::marker::PhantomData
            }),
            "ready transaction intents are: {:#?}\npending transaction intents are: {:#?}",
            mempool.inner.read().expect("Poisoned lock").tx_intent_queue_ready,
            mempool.inner.read().expect("Poisoned lock").tx_intent_queue_pending_by_nonce
        );

        // tx_new_3 should still be in the pending queue but tx_old_3 should not
        assert!(
            mempool
                .inner
                .read()
                .expect("Poisoned lock")
                .tx_intent_queue_pending_by_nonce
                .get(&**tx_new_3_mempool.contract_address())
                .expect("Missing nonce mapping for tx_new_3")
                .contains_key(&TransactionIntentPendingByNonce {
                    contract_address: **tx_new_3_mempool.contract_address(),
                    timestamp: tx_new_3_mempool.arrived_at,
                    nonce: tx_new_3_mempool.nonce,
                    nonce_next: tx_new_3_mempool.nonce_next,
                    phantom: std::marker::PhantomData
                }),
            "ready transaction intents are: {:#?}\npending transaction intents are: {:#?}",
            mempool.inner.read().expect("Poisoned lock").tx_intent_queue_ready,
            mempool.inner.read().expect("Poisoned lock").tx_intent_queue_pending_by_nonce
        );
        assert!(
            !mempool
                .inner
                .read()
                .expect("Poisoned lock")
                .tx_intent_queue_pending_by_nonce
                .get(&**tx_old_3_mempool.contract_address())
                .expect("Missing nonce mapping for tx_old_3")
                .contains_key(&TransactionIntentPendingByNonce {
                    contract_address: **tx_old_3_mempool.contract_address(),
                    timestamp: tx_old_3_mempool.arrived_at,
                    nonce: tx_old_3_mempool.nonce,
                    nonce_next: tx_old_3_mempool.nonce_next,
                    phantom: std::marker::PhantomData
                }),
            "ready transaction intents are: {:#?}\npending transaction intents are: {:#?}",
            mempool.inner.read().expect("Poisoned lock").tx_intent_queue_ready,
            mempool.inner.read().expect("Poisoned lock").tx_intent_queue_pending_by_nonce
        );

        // tx_old_4 should no longer be in the pending queue and since it was
        // the only transaction for that contract address, that pending queue
        // should have been emptied
        assert!(
            !mempool
                .inner
                .read()
                .expect("Poisoned lock")
                .tx_intent_queue_pending_by_nonce
                .contains_key(&**tx_old_4_mempool.contract_address()),
            "ready transaction intents are: {:#?}\npending transaction intents are: {:#?}",
            mempool.inner.read().expect("Poisoned lock").tx_intent_queue_ready,
            mempool.inner.read().expect("Poisoned lock").tx_intent_queue_pending_by_nonce
        );

        // Make sure we have not entered an invalid state.
        mempool.inner.read().expect("Poisoned lock").check_invariants();
    }

    /// This test makes sure that adding an l1 handler to [MempoolInner] does
    /// not cause an infinite loop when trying to remove age exceeded
    /// transactions.
    ///
    /// This is important as age is not checked on l1 handlers, and so if they
    /// are not handled properly they cam cause an infinite loop.
    ///
    /// > This bug was originally detected through proptesting.
    #[rstest::rstest]
    #[timeout(Duration::from_millis(1_000))]
    fn mempool_remove_aged_tx_pass_l1_handler(
        backend: Arc<mc_db::MadaraBackend>,
        l1_data_provider: Arc<MockL1DataProvider>,
        tx_l1_handler_valid: blockifier::transaction::transaction_execution::Transaction,
    ) {
        let mempool = Mempool::new(backend, l1_data_provider, MempoolLimits::for_testing());

        let nonce_info = NonceInfo::ready(Nonce(Felt::ZERO), Nonce(Felt::ONE));
        let mempool_tx = MempoolTransaction {
            tx: tx_l1_handler_valid,
            arrived_at: ArrivedAtTimestamp::now(),
            converted_class: None,
            nonce: nonce_info.nonce,
            nonce_next: nonce_info.nonce_next,
        };

        let force = false;
        let update_limits = true;
        let result =
            mempool.inner.write().expect("Poisoned lock").insert_tx(mempool_tx, force, update_limits, nonce_info);
        assert_matches::assert_matches!(result, Ok(()));

        let inner = mempool.inner.read().expect("Poisoned lock");
        assert!(inner.nonce_is_ready(Felt::ZERO, Nonce(Felt::ZERO)));
        inner.check_invariants();
        drop(inner);

        // This should not loop!
        mempool.inner.write().expect("Poisoned lock").remove_age_exceeded_txs();
        let inner = mempool.inner.read().expect("Poisoned lock");
        assert!(inner.nonce_is_ready(Felt::ZERO, Nonce(Felt::ZERO)));
        inner.check_invariants();
    }

    /// This tests makes sure that if a transaction is inserted as [pending],
    /// and the transaction before it is polled, then that transaction becomes
    /// [ready].
    ///
    /// # Setup:
    ///
    /// - We assume `tx_ready` and `tx_pending` are from the same contract.
    ///
    /// - `tx_ready` has the correct nonce while `tx_pending` has the nonce
    ///   right after that.
    ///
    /// [ready]: inner::TransactionIntentReady;
    /// [pending]: inner::TransactionInentPending;
    #[rstest::rstest]
    #[timeout(Duration::from_millis(1_000))]
    fn mempool_readiness_check(
        backend: Arc<mc_db::MadaraBackend>,
        l1_data_provider: Arc<MockL1DataProvider>,
        #[from(tx_account_v0_valid)] tx_ready: blockifier::transaction::transaction_execution::Transaction,
        #[from(tx_account_v0_valid)] tx_pending: blockifier::transaction::transaction_execution::Transaction,
    ) {
        let mempool = Mempool::new(backend, l1_data_provider, MempoolLimits::for_testing());

        // Insert pending transaction

        let nonce_info = NonceInfo::pending(Nonce(Felt::ONE), Nonce(Felt::TWO));
        let timestamp_pending = ArrivedAtTimestamp::now();
        let result = mempool.accept_tx(tx_pending, None, timestamp_pending, nonce_info);
        assert_matches::assert_matches!(result, Ok(()));

        let inner = mempool.inner.read().expect("Poisoned lock");
        inner.check_invariants();
        inner
            .tx_intent_queue_pending_by_nonce
            .get(&Felt::ZERO)
            .expect("Mempool should have a pending queue for contract address ZERO")
            .get(&TransactionIntentPendingByNonce {
                contract_address: Felt::ZERO,
                timestamp: timestamp_pending,
                nonce: Nonce(Felt::ONE),
                nonce_next: Nonce(Felt::TWO),
                phantom: Default::default(),
            })
            .expect("Mempool should contain pending transaction");

        assert_eq!(inner.tx_intent_queue_pending_by_nonce.len(), 1);

        drop(inner);

        // Insert ready transaction

        let nonce_info = NonceInfo::ready(Nonce(Felt::ZERO), Nonce(Felt::ONE));
        let timestamp_ready = ArrivedAtTimestamp::now();
        let result = mempool.accept_tx(tx_ready, None, timestamp_ready, nonce_info);
        assert_matches::assert_matches!(result, Ok(()));

        let inner = mempool.inner.read().expect("Poisoned lock");
        inner.check_invariants();
        inner
            .tx_intent_queue_ready
            .get(&TransactionIntentReady {
                contract_address: Felt::ZERO,
                timestamp: timestamp_ready,
                nonce: Nonce(Felt::ZERO),
                nonce_next: Nonce(Felt::ONE),
                phantom: Default::default(),
            })
            .expect("Mempool should receive ready transaction");

        assert_eq!(inner.tx_intent_queue_ready.len(), 1);

        drop(inner);

        // Take the next transaction. The pending transaction was received first
        // but this should return the ready transaction instead.

        let mempool_tx = mempool.tx_take().expect("Mempool contains a ready transaction!");

        let inner = mempool.inner.read().expect("Poisoned lock");
        inner.check_invariants();
        inner
            .tx_intent_queue_ready
            .get(&TransactionIntentReady {
                contract_address: Felt::ZERO,
                timestamp: timestamp_pending,
                nonce: Nonce(Felt::ONE),
                nonce_next: Nonce(Felt::TWO),
                phantom: Default::default(),
            })
            .expect("Mempool should have converted pending transaction to ready");

        // Taking the ready transaction should mark the pending transaction as
        // ready

        assert_eq!(mempool_tx.arrived_at, timestamp_ready);
        assert_eq!(inner.tx_intent_queue_ready.len(), 1);
        assert!(inner.tx_intent_queue_pending_by_nonce.is_empty());

        drop(inner);

        // Take the next transaction. The pending transaction has been marked as
        // ready and should be returned here

        let mempool_tx = mempool.tx_take().expect("Mempool contains a ready transaction!");

        let inner = mempool.inner.read().expect("Poisoned lock");
        inner.check_invariants();

        // No more transactions left

        assert_eq!(mempool_tx.arrived_at, timestamp_pending);
        assert!(inner.tx_intent_queue_ready.is_empty());
        assert!(inner.tx_intent_queue_pending_by_nonce.is_empty());
    }

    /// This tests makes sure that if a transaction is inserted into the
    /// [mempool], and its nonce does not match what is expected by the db BUT
    /// the transaction with the nonce preceding it is already marked as
    /// [ready], then it is marked as ready as well.
    ///
    /// This handles the case where the database has not yet been updated to
    /// reflect the state of the mempool, which should happen often since nonces
    /// are not updated until transaction execution. This way we limit the
    /// number of transactions we have in the [pending] queue.
    ///
    /// # Setup:
    ///
    /// - We assume `tx_1` and `tx_2` are from the same contract.
    ///
    /// - `tx_1` has the correct nonce while `tx_2` has the nonce right after
    ///   that.
    ///
    /// [mempool]: inner::MempoolInner
    /// [ready]: inner::TransactionIntentReady;
    /// [pending]: inner::TransactionInentPending;
    #[rstest::rstest]
    #[timeout(Duration::from_millis(1_000))]
    fn mempool_readiness_check_against_db(
        backend: Arc<mc_db::MadaraBackend>,
        l1_data_provider: Arc<MockL1DataProvider>,
        #[from(tx_account_v0_valid)] tx_1: blockifier::transaction::transaction_execution::Transaction,
        #[from(tx_account_v0_valid)] tx_2: blockifier::transaction::transaction_execution::Transaction,
    ) {
        let mempool = Mempool::new(backend, l1_data_provider, MempoolLimits::for_testing());

        // Insert the first transaction

        let nonce_info = mempool.retrieve_nonce_info(Felt::ZERO, Felt::ZERO).expect("Failed to retrieve nonce info");
        let timestamp_1 = ArrivedAtTimestamp::now();
        let result = mempool.accept_tx(tx_1, None, timestamp_1, nonce_info);
        assert_matches::assert_matches!(result, Ok(()));

        let inner = mempool.inner.read().expect("Poisoned lock");
        inner.check_invariants();
        let contains = inner.tx_intent_queue_ready.contains(&TransactionIntentReady {
            contract_address: Felt::ZERO,
            timestamp: timestamp_1,
            nonce: Nonce(Felt::ZERO),
            nonce_next: Nonce(Felt::ONE),
            phantom: Default::default(),
        });
        assert!(
            contains,
            "Mempool should contain transaction 1, ready transaction intents are: {:#?}\npending transaction intents are: {:#?}",
            mempool.inner.read().expect("Poisoned lock").tx_intent_queue_ready,
            mempool.inner.read().expect("Poisoned lock").tx_intent_queue_pending_by_nonce
        );

        assert_eq!(inner.tx_intent_queue_ready.len(), 1);

        drop(inner);

        // Insert the next transaction. It should be marked as ready even if it
        // does not have the correct nonce compared to the db (the test db
        // defaults to nonce 0 for all contracts) since the transaction before
        // it has already been marked as ready in the mempool.

        let nonce_info = mempool.retrieve_nonce_info(Felt::ZERO, Felt::ONE).expect("Failed to retrieve nonce info");
        let timestamp_2 = ArrivedAtTimestamp::now();
        let result = mempool.accept_tx(tx_2, None, timestamp_2, nonce_info);
        assert_matches::assert_matches!(result, Ok(()));

        let inner = mempool.inner.read().expect("Poisoned lock");
        inner.check_invariants();
        let contains = inner.tx_intent_queue_ready.contains(&TransactionIntentReady {
            contract_address: Felt::ZERO,
            timestamp: timestamp_2,
            nonce: Nonce(Felt::ONE),
            nonce_next: Nonce(Felt::TWO),
            phantom: Default::default(),
        });
        assert!(
            contains,
            "Mempool should contain transaction 2, ready transaction intents are: {:#?}\npending transaction intents are: {:#?}",
            mempool.inner.read().expect("Poisoned lock").tx_intent_queue_ready,
            mempool.inner.read().expect("Poisoned lock").tx_intent_queue_pending_by_nonce
        );

        assert_eq!(inner.tx_intent_queue_ready.len(), 2);
    }

    /// This tests makes sure that a transaction is marked as [ready] if its
    /// [Nonce] is in the nonce cache for that contract address.
    ///
    /// This is used to check the readiness of transactions before committing
    /// the changes to db.
    ///
    /// # Setup:
    ///
    /// - We assume `tx_ready` and `tx_pending` are from the same contract.
    ///
    /// - `tx_ready` has the correct nonce while `tx_pending` has the nonce
    ///   right after that.
    ///
    /// [ready]: inner::TransactionIntentReady;
    #[rstest::rstest]
    #[timeout(Duration::from_millis(1_000))]
    fn mempool_readiness_check_agains_nonce_cache(
        backend: Arc<mc_db::MadaraBackend>,
        l1_data_provider: Arc<MockL1DataProvider>,
    ) {
        let mempool = Mempool::new(backend, l1_data_provider, MempoolLimits::for_testing());

        let contract_address = Felt::ZERO;
        let nonce = Nonce(Felt::ONE);
        let nonce_next = nonce.try_increment().unwrap();
        mempool.nonce_cache.write().expect("Poisoned lock").insert(contract_address, nonce);

        // Despite the tx nonce being Felt::ONE, it should be marked as ready
        // since it is present in the nonce cache
        assert_eq!(mempool.retrieve_nonce_info(contract_address, *nonce).unwrap(), NonceInfo::ready(nonce, nonce_next));

        // We remove the nonce cache at that address
        mempool.tx_mark_included(&contract_address);

        // Now the nonce should be marked as pending
        assert_eq!(
            mempool.retrieve_nonce_info(contract_address, *nonce).unwrap(),
            NonceInfo::pending(nonce, nonce_next)
        );
    }

    /// This test makes sure that retrieve_nonce_info has proper error handling
    /// and returns correct values based on the state of the db.
    #[rstest::rstest]
    #[timeout(Duration::from_millis(1_000))]
    fn mempool_retrieve_nonce_info(backend: Arc<mc_db::MadaraBackend>, l1_data_provider: Arc<MockL1DataProvider>) {
        let mempool = Mempool::new(Arc::clone(&backend), l1_data_provider, MempoolLimits::for_testing());

        backend
            .store_block(
                MadaraMaybePendingBlock {
                    info: MadaraMaybePendingBlockInfo::NotPending(MadaraBlockInfo::default()),
                    inner: MadaraBlockInner::default(),
                },
                StateDiff {
                    nonces: vec![NonceUpdate { contract_address: Felt::ZERO, nonce: Felt::ZERO }],
                    ..Default::default()
                },
                vec![],
<<<<<<< HEAD
                None,
                None,
                None,
=======
>>>>>>> ed52002e
            )
            .expect("Failed to store block");

        // Transactions which meet the nonce in db should be marked as ready...

        assert_eq!(
            mempool.retrieve_nonce_info(Felt::ZERO, Felt::ZERO).unwrap(),
            NonceInfo { readiness: NonceStatus::Ready, nonce: Nonce(Felt::ZERO), nonce_next: Nonce(Felt::ONE) }
        );

        // ...otherwise they should be marked as pending

        assert_eq!(
            mempool.retrieve_nonce_info(Felt::ZERO, Felt::ONE).unwrap(),
            NonceInfo { readiness: NonceStatus::Pending, nonce: Nonce(Felt::ONE), nonce_next: Nonce(Felt::TWO) }
        );

        // Contract addresses which do not yet have a nonce store in db should
        // should not fail during nonce info retrieval

        assert_eq!(
            mempool.retrieve_nonce_info(Felt::ONE, Felt::ZERO).unwrap(),
            NonceInfo { readiness: NonceStatus::Ready, nonce: Nonce(Felt::ZERO), nonce_next: Nonce(Felt::ONE) }
        );

        // Transactions with a nonce less than that in db should fail during
        // nonce info retrieval

        backend
            .store_block(
                MadaraMaybePendingBlock {
                    info: MadaraMaybePendingBlockInfo::NotPending(MadaraBlockInfo::default()),
                    inner: MadaraBlockInner::default(),
                },
                StateDiff {
                    nonces: vec![NonceUpdate { contract_address: Felt::ZERO, nonce: Felt::ONE }],
                    ..Default::default()
                },
                vec![],
<<<<<<< HEAD
                None,
                None,
                None,
=======
>>>>>>> ed52002e
            )
            .expect("Failed to store block");

        assert_matches::assert_matches!(
            mempool.retrieve_nonce_info(Felt::ZERO, Felt::ZERO),
            Err(MempoolError::StorageError(MadaraStorageError::InvalidNonce))
        );

        // We need to compute the next nonce inside retrieve nonce_info, so
        // passing Felt::MAX is not allowed.
        assert_matches::assert_matches!(
            mempool.retrieve_nonce_info(Felt::ZERO, Felt::MAX),
            Err(MempoolError::StarknetApi(StarknetApiError::OutOfRange { .. }))
        );
    }

    /// This test makes sure that resolve_nonce_info_l1_handler has proper
    /// error handling and returns correct values based on the state of the db.
    #[rstest::rstest]
    #[timeout(Duration::from_millis(1_000))]
    fn mempool_resolve_nonce_info_l1_handler(
        backend: Arc<mc_db::MadaraBackend>,
        l1_data_provider: Arc<MockL1DataProvider>,
    ) {
        let mempool = Mempool::new(Arc::clone(&backend), l1_data_provider, MempoolLimits::for_testing());

        // First l1 handler tx (nonce == 0) is ready if there are nothing in db yet
        assert_eq!(
            mempool.resolve_nonce_info_l1_handler(Felt::ZERO).unwrap(),
            NonceInfo::ready(Nonce(Felt::ZERO), Nonce(Felt::ONE))
        );

        // Non-zero l1 handler txs is accepted in pending state if older ones are still not processed
        assert_eq!(
            mempool.resolve_nonce_info_l1_handler(Felt::ONE).unwrap(),
            NonceInfo::pending(Nonce(Felt::ONE), Nonce(Felt::TWO))
        );

        // Updates the latest l1 nonce in db
        backend.set_l1_messaging_nonce(Nonce(Felt::ZERO)).expect("Failed to update l1 messaging nonce in db");

        // First l1 transaction has been stored in db. If we receive anything less than the next Nonce
        // We get an error

        assert_matches::assert_matches!(
            mempool.resolve_nonce_info_l1_handler(Felt::ZERO),
            Err(MempoolError::StorageError(MadaraStorageError::InvalidNonce))
        );

        // Following nonces should be marked as ready...

        assert_eq!(
            mempool.resolve_nonce_info_l1_handler(Felt::ONE).unwrap(),
            NonceInfo::ready(Nonce(Felt::ONE), Nonce(Felt::TWO))
        );

        // ...otherwise they should be marked as pending

        assert_eq!(
            mempool.resolve_nonce_info_l1_handler(Felt::TWO).unwrap(),
            NonceInfo::pending(Nonce(Felt::TWO), Nonce(Felt::THREE))
        );

        // We need to compute the next nonce inside retrieve nonce_info, so
        // passing Felt::MAX is not allowed.
        assert_matches::assert_matches!(
            mempool.resolve_nonce_info_l1_handler(Felt::MAX),
            Err(MempoolError::StarknetApi(StarknetApiError::OutOfRange { .. }))
        );
    }

    /// This test check the replacement logic for the [mempool] in case of force
    /// inserts.
    ///
    /// # Setup:
    ///
    /// - `tx_1` and `tx_2` are from the same account, `tx_3` is not.
    ///
    /// - `tx_1` and `tx_2` share the same nonce but a different timestamp.
    ///
    /// [mempool]: inner::MempoolInner
    #[rstest::rstest]
    #[timeout(Duration::from_millis(1_000))]
    fn mempool_replace_pass(
        backend: Arc<mc_db::MadaraBackend>,
        l1_data_provider: Arc<MockL1DataProvider>,
        #[from(tx_account_v0_valid)] tx_1: blockifier::transaction::transaction_execution::Transaction,
        #[from(tx_account_v0_valid)] tx_2: blockifier::transaction::transaction_execution::Transaction,
        #[from(tx_account_v0_valid)]
        #[with(Felt::ONE)]
        tx_3: blockifier::transaction::transaction_execution::Transaction,
    ) {
        let mempool = Mempool::new(backend, l1_data_provider, MempoolLimits::for_testing());

        // Insert the first transaction

        let force = true;
        let update_tx_limits = true;

        let arrived_at = ArrivedAtTimestamp::now();
        let nonce_info = NonceInfo::ready(Nonce(Felt::ZERO), Nonce(Felt::ONE));
        let tx_1_mempool = MempoolTransaction {
            tx: tx_1,
            arrived_at,
            converted_class: None,
            nonce: nonce_info.nonce,
            nonce_next: nonce_info.nonce_next,
        };
        let result = mempool.inner.write().expect("Poisoned lock").insert_tx(
            tx_1_mempool.clone(),
            force,
            update_tx_limits,
            nonce_info,
        );
        assert_matches::assert_matches!(result, Ok(()));

        let inner = mempool.inner.read().expect("Poisoned lock");
        let contains = inner.tx_intent_queue_ready.contains(&TransactionIntentReady {
            contract_address: **tx_1_mempool.contract_address(),
            timestamp: tx_1_mempool.arrived_at,
            nonce: tx_1_mempool.nonce,
            nonce_next: tx_1_mempool.nonce_next,
            phantom: std::marker::PhantomData,
        });
        assert!(
            contains,
            "Mempool should contain transaction 1, ready transaction intents are: {:#?}\npending transaction intents are: {:#?}",
            mempool.inner.read().expect("Poisoned lock").tx_intent_queue_ready,
            mempool.inner.read().expect("Poisoned lock").tx_intent_queue_pending_by_nonce
        );

        assert_eq!(inner.tx_intent_queue_ready.len(), 1);

        inner.check_invariants();

        drop(inner);

        // Inserts the second transaction with the same nonce as the first once.
        // This should replace the first transaction.

        let force = true;
        let update_tx_limits = true;

        let arrived_at = ArrivedAtTimestamp::now();
        let nonce_info = NonceInfo::ready(Nonce(Felt::ZERO), Nonce(Felt::ONE));
        let tx_2_mempool = MempoolTransaction {
            tx: tx_2,
            arrived_at,
            converted_class: None,
            nonce: nonce_info.nonce,
            nonce_next: nonce_info.nonce_next,
        };
        let result = mempool.inner.write().expect("Poisoned lock").insert_tx(
            tx_2_mempool.clone(),
            force,
            update_tx_limits,
            nonce_info,
        );
        assert_matches::assert_matches!(result, Ok(()));

        let inner = mempool.inner.read().expect("Poisoned lock");
        let contains = inner.tx_intent_queue_ready.contains(&TransactionIntentReady {
            contract_address: **tx_2_mempool.contract_address(),
            timestamp: tx_2_mempool.arrived_at,
            nonce: tx_2_mempool.nonce,
            nonce_next: tx_2_mempool.nonce_next,
            phantom: std::marker::PhantomData,
        });
        assert!(
            contains,
            "mempool should contain transaction 2, ready transaction intents are: {:#?}\npending transaction intents are: {:#?}",
            mempool.inner.read().expect("poisoned lock").tx_intent_queue_ready,
            mempool.inner.read().expect("poisoned lock").tx_intent_queue_pending_by_nonce
        );
        let contains = inner.tx_intent_queue_ready.contains(&TransactionIntentReady {
            contract_address: **tx_1_mempool.contract_address(),
            timestamp: tx_1_mempool.arrived_at,
            nonce: tx_1_mempool.nonce,
            nonce_next: tx_1_mempool.nonce_next,
            phantom: std::marker::PhantomData,
        });
        assert!(
            !contains,
            "Mempool should not contain transaction 1 after it has been replaced, ready transaction intents are: {:#?}\npending transaction intents are: {:#?}",
            mempool.inner.read().expect("Poisoned lock").tx_intent_queue_ready,
            mempool.inner.read().expect("Poisoned lock").tx_intent_queue_pending_by_nonce
        );

        assert_eq!(inner.tx_intent_queue_ready.len(), 1);

        inner.check_invariants();

        drop(inner);

        // Inserts the third transaction. This should not trigger a replacement
        // since it has a different contract address

        let force = true;
        let update_tx_limits = true;

        let arrived_at = ArrivedAtTimestamp::now();
        let nonce_info = NonceInfo::ready(Nonce(Felt::ZERO), Nonce(Felt::ONE));
        let tx_3_mempool = MempoolTransaction {
            tx: tx_3,
            arrived_at,
            converted_class: None,
            nonce: nonce_info.nonce,
            nonce_next: nonce_info.nonce_next,
        };
        let result = mempool.inner.write().expect("Poisoned lock").insert_tx(
            tx_3_mempool.clone(),
            force,
            update_tx_limits,
            nonce_info.clone(),
        );
        assert_matches::assert_matches!(result, Ok(()));

        let inner = mempool.inner.read().expect("Poisoned lock");
        let contains = inner.tx_intent_queue_ready.contains(&TransactionIntentReady {
            contract_address: **tx_3_mempool.contract_address(),
            timestamp: tx_3_mempool.arrived_at,
            nonce: tx_3_mempool.nonce,
            nonce_next: tx_3_mempool.nonce_next,
            phantom: std::marker::PhantomData,
        });
        assert!(
            contains,
            "Mempool should contain transaction 3, ready transaction intents are: {:#?}\npending transaction intents are: {:#?}",
            mempool.inner.read().expect("Poisoned lock").tx_intent_queue_ready,
            mempool.inner.read().expect("Poisoned lock").tx_intent_queue_pending_by_nonce
        );
        let contains = inner.tx_intent_queue_ready.contains(&TransactionIntentReady {
            contract_address: **tx_2_mempool.contract_address(),
            timestamp: tx_2_mempool.arrived_at,
            nonce: tx_2_mempool.nonce,
            nonce_next: tx_2_mempool.nonce_next,
            phantom: std::marker::PhantomData,
        });
        assert!(
            contains,
            "mempool should contain transaction 2, ready transaction intents are: {:#?}\npending transaction intents are: {:#?}",
            mempool.inner.read().expect("poisoned lock").tx_intent_queue_ready,
            mempool.inner.read().expect("poisoned lock").tx_intent_queue_pending_by_nonce
        );

        assert_eq!(inner.tx_intent_queue_ready.len(), 2);

        inner.check_invariants();

        drop(inner);

        // Inserting a transaction again should fail if force if false. This
        // should not change the state of the mempool whatsoever!

        let force = false;
        let update_tx_limits = true;

        let result = mempool.inner.write().expect("Poisoned lock").insert_tx(
            tx_3_mempool.clone(),
            force,
            update_tx_limits,
            nonce_info,
        );
        assert_eq!(result, Err(TxInsertionError::DuplicateTxn));

        let inner = mempool.inner.read().expect("Poisoned lock");
        let contains = inner.tx_intent_queue_ready.contains(&TransactionIntentReady {
            contract_address: **tx_3_mempool.contract_address(),
            timestamp: tx_3_mempool.arrived_at,
            nonce: tx_3_mempool.nonce,
            nonce_next: tx_3_mempool.nonce_next,
            phantom: std::marker::PhantomData,
        });
        assert!(
            contains,
            "Mempool should contain transaction 3, ready transaction intents are: {:#?}\npending transaction intents are: {:#?}",
            mempool.inner.read().expect("Poisoned lock").tx_intent_queue_ready,
            mempool.inner.read().expect("Poisoned lock").tx_intent_queue_pending_by_nonce
        );
        let contains = inner.tx_intent_queue_ready.contains(&TransactionIntentReady {
            contract_address: **tx_2_mempool.contract_address(),
            timestamp: tx_2_mempool.arrived_at,
            nonce: tx_2_mempool.nonce,
            nonce_next: tx_2_mempool.nonce_next,
            phantom: std::marker::PhantomData,
        });
        assert!(
            contains,
            "mempool should contain transaction 2, ready transaction intents are: {:#?}\npending transaction intents are: {:#?}",
            mempool.inner.read().expect("poisoned lock").tx_intent_queue_ready,
            mempool.inner.read().expect("poisoned lock").tx_intent_queue_pending_by_nonce
        );

        assert_eq!(inner.tx_intent_queue_ready.len(), 2);

        inner.check_invariants();
    }
}<|MERGE_RESOLUTION|>--- conflicted
+++ resolved
@@ -1649,12 +1649,6 @@
                     ..Default::default()
                 },
                 vec![],
-<<<<<<< HEAD
-                None,
-                None,
-                None,
-=======
->>>>>>> ed52002e
             )
             .expect("Failed to store block");
 
@@ -1694,12 +1688,6 @@
                     ..Default::default()
                 },
                 vec![],
-<<<<<<< HEAD
-                None,
-                None,
-                None,
-=======
->>>>>>> ed52002e
             )
             .expect("Failed to store block");
 
