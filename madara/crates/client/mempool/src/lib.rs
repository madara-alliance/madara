use anyhow::Context;
use dashmap::DashMap;
use mc_db::{rocksdb::RocksDBStorage, MadaraBackend, MadaraStorageRead, MadaraStorageWrite};
use metrics::MempoolMetrics;
use mp_transactions::validated::{TxTimestamp, ValidatedToBlockifierTxError, ValidatedTransaction};
use mp_utils::service::ServiceContext;
use notify::MempoolInnerWithNotify;
use starknet_api::core::Nonce;
use starknet_types_core::felt::Felt;
use std::sync::Arc;
use std::time::Duration;
use topic_pubsub::TopicWatchPubsub;
use transaction_status::{PreConfirmationStatus, TransactionStatus};

mod chain_watcher_task;
mod inner;
mod notify;
mod topic_pubsub;
mod transaction_status;

pub use inner::*;
pub use notify::MempoolWriteAccess;

pub mod metrics;

#[derive(thiserror::Error, Debug)]
pub enum MempoolInsertionError {
    #[error(transparent)]
    Internal(#[from] anyhow::Error),
    #[error(transparent)]
    InnerMempool(#[from] TxInsertionError),
    #[error("Converting validated transaction: {0:#}")]
    ValidatedToBlockifier(#[from] ValidatedToBlockifierTxError),
    #[error("Invalid nonce")]
    InvalidNonce,
}

#[derive(Debug, Clone)]
pub struct MempoolConfig {
    pub save_to_db: bool,
}

impl Default for MempoolConfig {
    fn default() -> Self {
        Self { save_to_db: true }
    }
}

impl MempoolConfig {
    pub fn with_save_to_db(mut self, save_to_db: bool) -> Self {
        self.save_to_db = save_to_db;
        self
    }
}

/// Mempool also holds all of the transaction statuses.
pub struct Mempool<D: MadaraStorageRead = RocksDBStorage> {
    backend: Arc<MadaraBackend<D>>,
    inner: MempoolInnerWithNotify,
    metrics: MempoolMetrics,
    config: MempoolConfig,
    ttl: Option<Duration>,
    /// Pubsub for transaction statuses.
    watch_transaction_status: TopicWatchPubsub<Felt, Option<TransactionStatus>>,
    /// All current transaction statuses for mempool & preconfirmed block.
    preconfirmed_transactions_statuses: DashMap<Felt, PreConfirmationStatus>,
}

<<<<<<< HEAD
impl<D: MadaraStorageRead> Mempool<D> {
    pub fn new(backend: Arc<MadaraBackend<D>>, config: MempoolConfig) -> Self {
=======
impl From<MempoolError> for SubmitTransactionError {
    fn from(value: MempoolError) -> Self {
        use MempoolError as E;
        use RejectedTransactionErrorKind::*;
        use SubmitTransactionError::*;

        fn rejected(
            kind: RejectedTransactionErrorKind,
            message: impl Into<Cow<'static, str>>,
        ) -> SubmitTransactionError {
            SubmitTransactionError::Rejected(RejectedTransactionError::new(kind, message))
        }

        match value {
            err @ (E::StorageError(_) | E::ValidatedToBlockifier(_) | E::Internal(_)) => Internal(anyhow::anyhow!(err)),
            err @ E::InnerMempool(TxInsertionError::TooOld { .. }) => Internal(anyhow::anyhow!(err)),
            E::InnerMempool(TxInsertionError::DuplicateTxn) => {
                rejected(DuplicatedTransaction, "A transaction with this hash already exists in the transaction pool")
            }
            E::InnerMempool(TxInsertionError::Limit(limit)) => rejected(TransactionLimitExceeded, format!("{limit:#}")),
            E::InnerMempool(TxInsertionError::NonceConflict) => rejected(
                InvalidTransactionNonce,
                "A transaction with this nonce already exists in the transaction pool",
            ),
            E::InnerMempool(TxInsertionError::PendingDeclare) => {
                rejected(InvalidTransactionNonce, "Cannot add a declare transaction with a future nonce")
            }
            E::InnerMempool(TxInsertionError::MinTipBump { min_tip_bump }) => rejected(
                ValidateFailure,
                format!("Replacing a transaction requires increasing the tip by at least {}%", min_tip_bump * 100.0),
            ),
            E::InnerMempool(TxInsertionError::InvalidContractAddress) => {
                rejected(ValidateFailure, "Invalid contract address")
            }
            E::InnerMempool(TxInsertionError::NonceTooLow { account_nonce }) => rejected(
                InvalidTransactionNonce,
                format!("Nonce needs to be greater than the account nonce {:#x}", account_nonce.to_felt()),
            ),
            E::InvalidNonce => rejected(InvalidTransactionNonce, "Invalid transaction nonce"),
        }
    }
}

#[async_trait]
impl SubmitValidatedTransaction for Mempool {
    async fn submit_validated_transaction(&self, tx: ValidatedMempoolTx) -> Result<(), SubmitTransactionError> {
        self.accept_tx(tx).await?;
        Ok(())
    }

    async fn received_transaction(&self, hash: Felt) -> Option<bool> {
        Some(self.received_txs.read().expect("Poisoned lock").contains(&hash))
    }

    async fn subscribe_new_transactions(&self) -> Option<tokio::sync::broadcast::Receiver<Felt>> {
        Some(self.tx_sender.subscribe())
    }
}

impl Mempool {
    pub fn new(backend: Arc<MadaraBackend>, config: MempoolConfig) -> Self {
>>>>>>> e399c418
        Mempool {
            inner: MempoolInnerWithNotify::new(backend.chain_config()),
            ttl: backend.chain_config().mempool_ttl,
            backend,
            config,
            metrics: MempoolMetrics::register(),
            watch_transaction_status: Default::default(),
            preconfirmed_transactions_statuses: Default::default(),
        }
    }
}

impl<D: MadaraStorageRead + MadaraStorageWrite> Mempool<D> {
    pub async fn load_txs_from_db(&self) -> Result<(), anyhow::Error> {
        if !self.config.save_to_db {
            // If saving is disabled, we don't want to read from db. Otherwise, if there are txs in the database, they will be re-inserted
            // everytime we restart the node, but will never be removed from db once they're consumed.
            return Ok(());
        }
        for res in self.backend.get_saved_mempool_transactions() {
            let tx = res.context("Getting mempool transactions")?;
            let is_new_tx = false; // do not trigger metrics update and db update.
            if let Err(err) = self.add_tx(tx, is_new_tx).await {
                match err {
                    MempoolInsertionError::InnerMempool(TxInsertionError::TooOld { .. }) => {} // do nothing
                    err => tracing::warn!("Could not re-add mempool transaction from db: {err:#}"),
                }
            }
        }
        Ok(())
    }

    /// Accept a new validated transaction.
    pub async fn accept_tx(&self, tx: ValidatedTransaction) -> Result<(), MempoolInsertionError> {
        self.add_tx(tx, /* is_new_tx */ true).await
    }

    /// Use `is_new_tx: false` when loading transactions from db, so that we skip saving in db and updating metrics.
    async fn add_tx(&self, tx: ValidatedTransaction, is_new_tx: bool) -> Result<(), MempoolInsertionError> {
        tracing::debug!("Accepting transaction tx_hash={:#x} is_new_tx={is_new_tx}", tx.hash);

        let now = TxTimestamp::now();
        let account_nonce =
            self.backend.view_on_latest().get_contract_nonce(&tx.contract_address)?.unwrap_or(Felt::ZERO);
        let mut removed_txs = smallvec::SmallVec::<[ValidatedTransaction; 1]>::new();
        // Guard is immediately dropped.
        let ret = self.inner.write().await.insert_tx(now, tx.clone(), Nonce(account_nonce), &mut removed_txs);
        self.on_txs_removed(&removed_txs);
        if ret.is_ok() {
            self.on_tx_added(&tx, is_new_tx);
        }
        ret.map_err(Into::into)
    }

    /// Update secondary state when a new transaction has been successfully added to the mempool.
    /// Use `is_new_tx: false` when loading transactions from db, so that we skip saving in db and updating metrics.
    fn on_tx_added(&self, tx: &ValidatedTransaction, is_new_tx: bool) {
        tracing::debug!("Accepted transaction tx_hash={:#x}", tx.hash);
        if is_new_tx {
            self.metrics.accepted_transaction_counter.add(1, &[]);
            if self.config.save_to_db {
                if let Err(err) = self.backend.write_saved_mempool_transaction(tx) {
                    tracing::error!("Could not add mempool transaction to database: {err:#}");
                }
            }
        }

        if let dashmap::Entry::Vacant(entry) = self.preconfirmed_transactions_statuses.entry(tx.hash) {
            let status = PreConfirmationStatus::Received(Arc::new(tx.clone()));
            entry.insert(status.clone());
            self.watch_transaction_status.publish(&tx.hash, Some(TransactionStatus::Preconfirmed(status)));
        }
    }

    /// Update secondary state when a new transaction has been successfully removed from the mempool.
    fn on_txs_removed(&self, removed: &[ValidatedTransaction]) {
        if self.config.save_to_db {
            if let Err(err) = self.backend.remove_saved_mempool_transactions(removed.iter().map(|tx| tx.hash)) {
                tracing::error!("Could not remove mempool transactions from database: {err:#}");
            }
        }

        for tx in removed {
            if let dashmap::Entry::Occupied(entry) = self.preconfirmed_transactions_statuses.entry(tx.hash) {
                if matches!(entry.get(), PreConfirmationStatus::Received(_)) {
                    entry.remove();
                    self.watch_transaction_status.publish(&tx.hash, None);
                }
            }
        }
    }

    async fn remove_ttl_exceeded_txs(&self) -> anyhow::Result<()> {
        let mut removed_txs = smallvec::SmallVec::<[ValidatedTransaction; 1]>::new();
        let now = TxTimestamp::now();
        {
            let mut lock = self.inner.write().await;
            lock.remove_all_ttl_exceeded_txs(now, &mut removed_txs);
        }
        self.on_txs_removed(&removed_txs);
        Ok(())
    }

    pub async fn run_mempool_task(&self, ctx: ServiceContext) -> anyhow::Result<()> {
        self.load_txs_from_db().await.context("Loading transactions from db on mempool startup.")?;

        tokio::try_join!(self.run_ttl_task(ctx.clone()), self.run_chain_watcher_task(ctx))?;
        Ok(())
    }

    pub async fn run_ttl_task(&self, mut ctx: ServiceContext) -> anyhow::Result<()> {
        if self.ttl.is_none() {
            // no need to do anything more
            ctx.cancelled().await;
            return Ok(());
        }

        let mut interval = tokio::time::interval(Duration::from_secs(5));
        interval.set_missed_tick_behavior(tokio::time::MissedTickBehavior::Delay);
        loop {
            tokio::select! {
                _ = ctx.cancelled() => return Ok(()),
                _ = interval.tick() => self.remove_ttl_exceeded_txs().await.context("Removing TTL-exceeded txs.")?,
            }
        }
    }

    pub async fn is_empty(&self) -> bool {
        self.inner.read().await.is_empty()
    }

    pub async fn get_transaction<R>(
        &self,
        contract_address: Felt,
        nonce: Felt,
        f: impl FnOnce(&ValidatedTransaction) -> R,
    ) -> Option<R> {
        let lock = self.inner.read().await;
        lock.get_transaction(&contract_address.try_into().ok()?, &Nonce(nonce)).map(f)
    }

    #[tracing::instrument(skip(self), fields(module = "Mempool"))]
    /// Returns a view of the mempool intended for consuming transactions from the mempool.
    /// If the mempool has no mempool that can be consumed, this function will wait until there is at least 1 transaction to consume.
    /// This holds the lock to the inner mempool - use with care.
    pub async fn get_consumer(&self) -> MempoolConsumer {
        MempoolConsumer { lock: self.inner.get_write_access_wait_for_ready().await }
    }
}

/// A view into the mempool, intended for consuming transactions. This is expected to be used by block production to
/// pop transactions from the mempool and execute them.
///
/// This struct implements [`Iterator`] by popping the next transaction to execute from the mempool.
///
/// This holds the lock to the inner mempool - use with care.
pub struct MempoolConsumer {
    lock: MempoolWriteAccess,
}
impl Iterator for MempoolConsumer {
    type Item = ValidatedTransaction;
    fn next(&mut self) -> Option<Self::Item> {
        self.lock.pop_next_ready()
    }
    fn size_hint(&self) -> (usize, Option<usize>) {
        let n_ready = self.lock.ready_transactions();
        (n_ready, Some(n_ready))
    }
}

#[cfg(test)]
pub(crate) mod tests {
    use super::*;
    use starknet_api::{core::ContractAddress, transaction::TransactionHash};
    use std::time::Duration;

    #[rstest::fixture]
    async fn backend() -> Arc<mc_db::MadaraBackend> {
        let backend = mc_db::MadaraBackend::open_for_testing(Arc::new(mp_chain_config::ChainConfig::madara_test()));
        let mut genesis = mc_devnet::ChainGenesisDescription::base_config().unwrap();
        genesis.add_devnet_contracts(10).unwrap();
        genesis.build_and_store(&backend).await.unwrap();
        backend
    }

    const CONTRACT_ADDRESS: Felt =
        Felt::from_hex_unchecked("0x055be462e718c4166d656d11f89e341115b8bc82389c3762a10eade04fcb225d");

    #[rstest::fixture]
    pub fn tx_account(#[default(CONTRACT_ADDRESS)] contract_address: Felt) -> ValidatedTransaction {
        use std::sync::atomic::{AtomicU64, Ordering::Relaxed};
        static HASH: AtomicU64 = AtomicU64::new(0);
        let tx_hash = TransactionHash(HASH.fetch_add(1, Relaxed).into());

        ValidatedTransaction::from_starknet_api(
            starknet_api::executable_transaction::AccountTransaction::Invoke(
                starknet_api::executable_transaction::InvokeTransaction {
                    tx: starknet_api::transaction::InvokeTransaction::V3(
                        starknet_api::transaction::InvokeTransactionV3 {
                            sender_address: ContractAddress::try_from(contract_address).unwrap(),
                            resource_bounds: Default::default(),
                            tip: Default::default(),
                            signature: Default::default(),
                            nonce: Default::default(),
                            calldata: Default::default(),
                            nonce_data_availability_mode: Default::default(),
                            fee_data_availability_mode: Default::default(),
                            paymaster_data: Default::default(),
                            account_deployment_data: Default::default(),
                        },
                    ),
                    tx_hash,
                },
            ),
            TxTimestamp::now(),
            None,
        )
    }

    #[rstest::rstest]
    #[timeout(Duration::from_millis(1_000))]
    #[tokio::test]
    async fn mempool_accept_tx_pass(#[future] backend: Arc<mc_db::MadaraBackend>, tx_account: ValidatedTransaction) {
        let backend = backend.await;
        let mempool = Mempool::new(backend, MempoolConfig::default());
        let result = mempool.accept_tx(tx_account).await;
        assert_matches::assert_matches!(result, Ok(()));

        mempool.inner.read().await.check_invariants();
    }

    /// This test makes sure that taking a transaction from the mempool works as
    /// intended.
    #[rstest::rstest]
    #[timeout(Duration::from_millis(1_000))]
    #[tokio::test]
    async fn mempool_take_tx_pass(#[future] backend: Arc<mc_db::MadaraBackend>, mut tx_account: ValidatedTransaction) {
        let backend = backend.await;
        let mempool = Mempool::new(backend, MempoolConfig::default());
        let timestamp = TxTimestamp::now();
        tx_account.arrived_at = timestamp;
        let result = mempool.accept_tx(tx_account).await;
        assert_matches::assert_matches!(result, Ok(()));

        let mempool_tx = mempool.get_consumer().await.next().expect("Mempool should contain a transaction");
        assert_eq!(mempool_tx.arrived_at, timestamp);

        assert!(mempool.is_empty().await, "Mempool should be empty");

        mempool.inner.read().await.check_invariants();
    }
}<|MERGE_RESOLUTION|>--- conflicted
+++ resolved
@@ -66,72 +66,8 @@
     preconfirmed_transactions_statuses: DashMap<Felt, PreConfirmationStatus>,
 }
 
-<<<<<<< HEAD
 impl<D: MadaraStorageRead> Mempool<D> {
     pub fn new(backend: Arc<MadaraBackend<D>>, config: MempoolConfig) -> Self {
-=======
-impl From<MempoolError> for SubmitTransactionError {
-    fn from(value: MempoolError) -> Self {
-        use MempoolError as E;
-        use RejectedTransactionErrorKind::*;
-        use SubmitTransactionError::*;
-
-        fn rejected(
-            kind: RejectedTransactionErrorKind,
-            message: impl Into<Cow<'static, str>>,
-        ) -> SubmitTransactionError {
-            SubmitTransactionError::Rejected(RejectedTransactionError::new(kind, message))
-        }
-
-        match value {
-            err @ (E::StorageError(_) | E::ValidatedToBlockifier(_) | E::Internal(_)) => Internal(anyhow::anyhow!(err)),
-            err @ E::InnerMempool(TxInsertionError::TooOld { .. }) => Internal(anyhow::anyhow!(err)),
-            E::InnerMempool(TxInsertionError::DuplicateTxn) => {
-                rejected(DuplicatedTransaction, "A transaction with this hash already exists in the transaction pool")
-            }
-            E::InnerMempool(TxInsertionError::Limit(limit)) => rejected(TransactionLimitExceeded, format!("{limit:#}")),
-            E::InnerMempool(TxInsertionError::NonceConflict) => rejected(
-                InvalidTransactionNonce,
-                "A transaction with this nonce already exists in the transaction pool",
-            ),
-            E::InnerMempool(TxInsertionError::PendingDeclare) => {
-                rejected(InvalidTransactionNonce, "Cannot add a declare transaction with a future nonce")
-            }
-            E::InnerMempool(TxInsertionError::MinTipBump { min_tip_bump }) => rejected(
-                ValidateFailure,
-                format!("Replacing a transaction requires increasing the tip by at least {}%", min_tip_bump * 100.0),
-            ),
-            E::InnerMempool(TxInsertionError::InvalidContractAddress) => {
-                rejected(ValidateFailure, "Invalid contract address")
-            }
-            E::InnerMempool(TxInsertionError::NonceTooLow { account_nonce }) => rejected(
-                InvalidTransactionNonce,
-                format!("Nonce needs to be greater than the account nonce {:#x}", account_nonce.to_felt()),
-            ),
-            E::InvalidNonce => rejected(InvalidTransactionNonce, "Invalid transaction nonce"),
-        }
-    }
-}
-
-#[async_trait]
-impl SubmitValidatedTransaction for Mempool {
-    async fn submit_validated_transaction(&self, tx: ValidatedMempoolTx) -> Result<(), SubmitTransactionError> {
-        self.accept_tx(tx).await?;
-        Ok(())
-    }
-
-    async fn received_transaction(&self, hash: Felt) -> Option<bool> {
-        Some(self.received_txs.read().expect("Poisoned lock").contains(&hash))
-    }
-
-    async fn subscribe_new_transactions(&self) -> Option<tokio::sync::broadcast::Receiver<Felt>> {
-        Some(self.tx_sender.subscribe())
-    }
-}
-
-impl Mempool {
-    pub fn new(backend: Arc<MadaraBackend>, config: MempoolConfig) -> Self {
->>>>>>> e399c418
         Mempool {
             inner: MempoolInnerWithNotify::new(backend.chain_config()),
             ttl: backend.chain_config().mempool_ttl,
