//! The inner mempool does not perform validation, and is expected to be stored into a RwLock or Mutex.
//! This is the chokepoint for all insertions and popping, as such, we want to make it as fast as possible.
//! Insertion and popping should be O(log n).
//! We also really don't want to poison the lock by panicking.

use deployed_contracts::DeployedContracts;
use mc_db::mempool_db::{NonceInfo, NonceStatus};
use mc_exec::execution::TxInfo;
use mp_convert::ToFelt;
<<<<<<< HEAD
use starknet_api::{
    core::{ContractAddress, Nonce},
    executable_transaction::TransactionType,
};
=======
use starknet_api::core::{ContractAddress, Nonce};
use starknet_api::transaction::TransactionHash;
>>>>>>> b657f166
use starknet_types_core::felt::Felt;
use std::collections::{btree_map, hash_map, BTreeMap, BTreeSet, HashMap, HashSet};

mod deployed_contracts;
mod intent;
mod limits;
mod nonce_mapping;
mod property_testing;
mod tx;

pub(crate) use intent::*;
pub use limits::*;
pub use nonce_mapping::*;
pub use tx::*;

#[cfg(any(test, feature = "testing"))]
use crate::CheckInvariants;

/// A struct responsible for the rapid ordering and disposal of transactions by
/// their [readiness] and time of arrival.
///
/// # Intent Queues:
///
/// These do not actually store transactions but the *intent* and the *order* of
/// these transaction being added to the [Mempool]. We *intend* to execute a
/// transaction from a given contract address, based on its readiness and order
/// of arrival. A transaction is deemed ready if its [Nonce] directly follows
/// the previous [Nonce] used by that contract. This is retrieved from the
/// database before the transaction is added to the inner mempool. This means
/// that transactions which are not ready (these are [pending] transactions)
/// will remain waiting for the required transactions to be processed before
/// they are marked as [ready] themselves.
///
/// ## [Ready]
///
/// FIFO queue. We use a [BTreeSet] to maintain logarithmic complexity and high
/// performance with low reordering of the memory even in the case of very high
/// transaction throughput.
///
/// ## [Pending]
///
/// FIFO queue. The queue has an entry per contract address in the mempool, with
/// each contract address having a [BTreeMap] queue of its transactions mapped
/// to it. We do this to have access to [BTreeMap::entry] which avoids a double
/// lookup in [pop_next] when moving pending intents to the ready queue. Intents
/// in this queue are ordered by their [Nonce].
///
/// While this is handy to retrieve the tx with the next nonce for a particular
/// contract, it is a performance bottleneck when removing age exceeded pending
/// transaction. For this reason, we keep a [separate ordering] of all pending
/// transactions, sorted by their time of arrival.
///
/// # Updating Transaction Intent
///
/// Transaction intents in each queue are updated as follows:
///
/// - When [pop_next] is called, the next [ready] intent (if any are available)
///   is popped from its queue.
///
/// - The information contained in that intent is used to retrieve the
///   [MempoolTransaction] associated with it, which is stored inside a
///   [NonceTxMapping], inside [nonce_mapping].
///
/// - Once this is done, we retrieve the pending queue for that contract address
///   in [tx_intent_queue_pending_by_nonce] and check if the next [pending]
///   intent has the right nonce. If so, we pop it, convert it to [ready] and
///   add it to [tx_intent_queue_ready]. If this was the last element in that
///   queue, we remove the mapping for that contract address in
///   [tx_intent_queue_pending_by_nonce].
///
/// - Finally, we update [tx_intent_queue_pending_by_timestamp] to reflect the
///   changes in [tx_intent_queue_pending_by_nonce]
///
/// # Emptying the [Mempool]
///
/// Currently, the mempool is emptied on each call to [insert_tx] based on the
/// age of a transaction. There are several issues with that.
///
/// 1. First of all, we might want to limit this check to once every few seconds
///    for performance reasons.
///
/// 2. We currently do not empty the mempool in case of congestion. This is
///    complicated because we would need to be able to differentiate between
///    declare and non-declare transactions in the mempool (declare txs have
///    their own congestion limit). This can be done by adding another readiness
///    and pending queue which are both reserved to declare transactions, but I
///    am done with refactoring for the moment and I don't even know if this
///    would be a good idea. FIXME
///
/// # Invariants
///
/// The inner mempool adheres to the following invariants:
///
/// - every [MempoolTransaction] mapping in [nonce_mapping] should have a
///   one-to-one match with an entry in either [tx_intent_queue_ready] or
///   [tx_intent_queue_pending_by_nonce].
///
/// - every [Felt] key in [nonce_mapping] should have a one-to-one match with
///   the contract address of an entry in either [tx_intent_queue_ready] or
///   [tx_intent_queue_pending_by_nonce].
///
/// - Every [`AccountTransaction::DeployAccount`] transaction should have a one
///   to one match with [deployed_contracts].
///
/// - Every intent in [tx_intent_queue_pending_by_nonce] should have a one-to-one
///   mapping with [tx_intent_queue_pending_by_timestamp].
///
/// - The invariants of [TransactionIntentReady], [TransactionIntentPendingByNonce]
///   and [TransactionIntentPendingByTimestamp] must be respected.
///
/// These invariants can be checked by calling [check_invariants] in a test
/// environment.
///
/// [Nonce]: starknet_api::core::Nonce
/// [BTreeMap]: std::collections::BTreeMap
/// [BTreeMap::entry]: std::collections::BTreeMap::entry
/// [readiness]: intent
/// [Ready]: Self::tx_intent_queue_ready
/// [Pending]: Self::tx_intent_queue_pending_by_nonce
/// [Mempool]: super::Mempool
/// [pending]: TransactionIntentPending
/// [ready]: TransactionIntentReady
/// [pop_next]: Self::pop_next
/// [nonce_mapping]: Self::nonce_mapping
/// [insert_tx]: Self::insert_tx
/// [tx_intent_queue_ready]: Self::tx_intent_queue_ready
/// [tx_intent_queue_pending_by_nonce]: Self::tx_intent_queue_pending_by_nonce
/// [tx_intent_queue_pending_by_timestamp]: Self::tx_intent_queue_pending_by_timestamp
/// [deployed_contracts]: Self::deployed_contracts
/// [check_invariants]: Self::check_invariants
/// [separate ordering]: Self::tx_intent_queue_pending_by_timestamp
#[derive(Debug)]
#[cfg_attr(any(test, feature = "testing"), derive(Clone))]
pub struct MempoolInner {
    /// We have one [Nonce] to [MempoolTransaction] mapping per contract
    /// address.
    ///
    /// [Nonce]: starknet_api::core::Nonce
    // TODO: this can be replace with a hasmap with a tupple key
    pub nonce_mapping: HashMap<Felt, NonceTxMapping>,
    /// FIFO queue of all [ready] intents.
    ///
    /// [ready]: TransactionIntentReady
    pub(crate) tx_intent_queue_ready: BTreeSet<TransactionIntentReady>,
    /// FIFO queue of all [pending] intents, sorted by their [Nonce].
    ///
    /// [pending]: TransactionIntentPendingByNonce
    // TODO: can remove contract_address from TransactionIntentPendingByNonce
    pub(crate) tx_intent_queue_pending_by_nonce: HashMap<Felt, BTreeMap<TransactionIntentPendingByNonce, ()>>,
    /// FIFO queue of all [pending] intents, sorted by their time of arrival.
    ///
    /// This is required for the rapid removal of age-exceeded txs in
    /// [remove_age_exceeded_txs] and must be kept in sync with
    /// [tx_intent_queue_pending_by_nonce].
    ///
    /// [pending]: TransactionIntentPendingByTimestamp
    /// [remove_age_exceeded_txs]: Self::remove_age_exceeded_txs
    /// [tx_intent_queue_pending_by_nonce]: Self::tx_intent_queue_pending_by_nonce
    // TODO: can remove nonce_next from TransactionIntentPendingByTimestamp
    pub(crate) tx_intent_queue_pending_by_timestamp: BTreeSet<TransactionIntentPendingByTimestamp>,
    /// List of all new deployed contracts currently in the mempool.
    pub(crate) deployed_contracts: DeployedContracts,
    /// Constraints on the number of transactions allowed in the [Mempool]
    ///
    /// [Mempool]: super::Mempool
    limiter: MempoolLimiter,

    /// Keeps track of transaction which are currently in the inner mempool by their hash
    tx_received: HashSet<TransactionHash>,

    /// This is just a helper field to use during tests to get the current nonce
    /// of a contract as known by the [MempoolInner].
    #[cfg(any(test, feature = "testing"))]
    nonce_cache_inner: HashMap<ContractAddress, Nonce>,
}

#[derive(thiserror::Error, Debug, PartialEq)]
pub enum TxInsertionError {
    #[error("A transaction with this nonce already exists in the transaction pool")]
    NonceConflict,
    #[error("A transaction with this hash already exists in the transaction pool")]
    DuplicateTxn,
    #[error(transparent)]
    Limit(#[from] MempoolLimitReached),
}

#[cfg(any(test, feature = "testing"))]
impl CheckInvariants for MempoolInner {
    fn check_invariants(&self) {
        // tx_intent_queue_ready can only contain one tx of every contract
        let mut tx_counts = HashMap::<Felt, usize>::default();
        let mut deployed_count = 0;
        for intent in self.tx_intent_queue_ready.iter() {
            intent.check_invariants();

            let nonce_mapping = self
                .nonce_mapping
                .get(&intent.contract_address)
                .unwrap_or_else(|| panic!("Missing nonce mapping for contract address {}", &intent.contract_address));

            let mempool_tx =
                nonce_mapping.transactions.get(&intent.nonce).expect("Missing nonce mapping for ready intent");

            assert_eq!(mempool_tx.nonce, intent.nonce);
            assert_eq!(mempool_tx.nonce_next, intent.nonce_next);
            assert_eq!(mempool_tx.arrived_at, intent.timestamp);

            // DeployAccount
            if let Some(contract_address) = &mempool_tx.tx.deployed_contract_address() {
                assert!(
                    self.has_deployed_contract(contract_address),
                    "Ready deploy account tx from sender {contract_address:x?} is not part of deployed contacts"
                );
                deployed_count += 1;
            }

            *tx_counts.entry(intent.contract_address).or_insert(0) += 1;
        }

        let mut count = 0;
        for (contract_address, queue) in self.tx_intent_queue_pending_by_nonce.iter() {
            assert!(!queue.is_empty());

            for intent in queue.keys() {
                let intent_pending_by_timestamp = intent.by_timestamp();
                self.tx_intent_queue_pending_by_timestamp.get(&intent_pending_by_timestamp).unwrap_or_else(|| {
                    panic!(
                        "Missing pending intent by timestamp: {intent_pending_by_timestamp:#?}, available: {:#?}",
                        self.tx_intent_queue_pending_by_timestamp
                    )
                });
                count += 1;

                intent.check_invariants();
                assert_eq!(&intent.contract_address, contract_address);

                let nonce_mapping = self.nonce_mapping.get(&intent.contract_address).unwrap_or_else(|| {
                    panic!("Missing nonce mapping for contract address {}", &intent.contract_address)
                });

                let mempool_tx = nonce_mapping.transactions.get(&intent.nonce).unwrap_or_else(|| {
                    panic!(
                        "Missing nonce mapping for pending intent: required {:?}, available {:?}",
                        intent.nonce,
                        nonce_mapping.transactions.keys()
                    )
                });

                assert_eq!(mempool_tx.nonce, intent.nonce);
                assert_eq!(mempool_tx.nonce_next, intent.nonce_next);
                assert_eq!(mempool_tx.arrived_at, intent.timestamp);

                // DeployAccount
                if let Some(contract_address) = &mempool_tx.tx.deployed_contract_address() {
                    assert!(
                        self.has_deployed_contract(contract_address),
                        "Pending deploy account tx from sender {contract_address:x?} is not part of deployed contacts",
                    );
                    deployed_count += 1;
                }

                *tx_counts.entry(intent.contract_address).or_insert(0) += 1;
            }
        }

        assert_eq!(
            self.tx_intent_queue_pending_by_timestamp.len(),
            count,
            "Excess transactions by timetamp, remaining: {:#?}",
            self.tx_intent_queue_pending_by_timestamp
        );

        for (contract_address, nonce_mapping) in self.nonce_mapping.iter() {
            let count = tx_counts.get(contract_address).unwrap_or_else(|| {
                panic!(
                    "Extra nonce mapping at contract address {contract_address}, remaining nonces are: {:?}",
                    nonce_mapping.transactions.keys()
                )
            });

            assert_eq!(
                &nonce_mapping.transactions.len(),
                count,
                "Extra transactions in nonce mapping at contract address {contract_address}, remaining nonces are: {:?}",
                nonce_mapping.transactions.keys()
            );
        }

        assert_eq!(
            deployed_count,
            self.deployed_contracts.count(),
            "{} extra deployed contract mappings, remaining contract mappings are: {:?}, counted {}.\nready intents are {:#?}\npending intents are {:#?}",
            self.deployed_contracts.count().saturating_sub(deployed_count),
            self.deployed_contracts,
            deployed_count,
            self.tx_intent_queue_ready,
            self.tx_intent_queue_pending_by_nonce
        );
    }
}

impl MempoolInner {
    pub fn new(limits_config: MempoolLimits) -> Self {
        Self {
            nonce_mapping: Default::default(),
            tx_intent_queue_ready: Default::default(),
            tx_intent_queue_pending_by_nonce: Default::default(),
            tx_intent_queue_pending_by_timestamp: Default::default(),
            deployed_contracts: Default::default(),
            limiter: MempoolLimiter::new(limits_config),
            tx_received: Default::default(),
            #[cfg(any(test, feature = "testing"))]
            nonce_cache_inner: Default::default(),
        }
    }

    /// Returns true if at least one transaction can be consumed from the mempool.
    pub fn has_ready_transactions(&self) -> bool {
        !self.tx_intent_queue_ready.is_empty()
    }

    pub fn has_transaction(&self, tx_hash: &TransactionHash) -> bool {
        self.tx_received.contains(tx_hash)
    }

    pub fn n_total(&self) -> usize {
        self.limiter.current_transactions
    }

    /// When `force` is `true`, this function should never return any error.
    /// `update_limits` is `false` when the transaction has been removed from
    /// the mempool in the past without updating the limits.
    pub fn insert_tx(
        &mut self,
        mempool_tx: MempoolTransaction,
        force: bool,
        update_limits: bool,
        nonce_info: NonceInfo,
    ) -> Result<(), TxInsertionError> {
        // delete age-exceeded txs from the mempool
        // todo(perf): this may want to limit this check once every few seconds
        // to avoid it being in the hot path?
        let limits_for_tx = TransactionCheckedLimits::limits_for(&mempool_tx);
        if !force {
            self.remove_age_exceeded_txs();
            self.limiter.check_insert_limits(&limits_for_tx)?;
        }

        let contract_address = mempool_tx.contract_address().to_felt();
        let arrived_at = mempool_tx.arrived_at;
<<<<<<< HEAD
        // DeployAccount
        let deployed_contract_address = mempool_tx.tx.deployed_contract_address();
=======
        let tx_hash = mempool_tx.tx_hash();
        let deployed_contract_address =
            if let Transaction::AccountTransaction(AccountTransaction::DeployAccount(tx)) = &mempool_tx.tx {
                Some(tx.contract_address)
            } else {
                None
            };
>>>>>>> b657f166

        // Inserts the transaction into the nonce tx mapping for the current
        // contract
        match self.nonce_mapping.entry(contract_address) {
            hash_map::Entry::Occupied(mut entry) => {
                // Handle nonce collision.
                let nonce_tx_mapping = entry.get_mut();
                let replaced = match nonce_tx_mapping.insert(mempool_tx, nonce_info.nonce, force) {
                    Ok(replaced) => replaced,
                    Err(nonce_collision_or_duplicate_hash) => {
                        debug_assert!(!force); // Force add should never error
                        return Err(nonce_collision_or_duplicate_hash);
                    }
                };

                // Update the tx queues.
                match nonce_info.readiness {
                    NonceStatus::Ready => {
                        // Remove old value (if collision and force == true)
                        if let ReplacedState::Replaced { previous } = replaced {
                            let removed = self.tx_intent_queue_ready.remove(&TransactionIntentReady {
                                contract_address,
                                timestamp: previous.arrived_at,
                                nonce: nonce_info.nonce,
                                nonce_next: nonce_info.nonce_next,
                                phantom: std::marker::PhantomData,
                            });
                            debug_assert!(removed);
                            self.limiter.mark_removed(&TransactionCheckedLimits::limits_for(&previous));

                            // So! This is a pretty nasty edge case. If we
                            // replace a transaction, and the previous tx was
                            // a deploy account, we must DECREMENT the count for
                            // that address. If the NEW transactions is a deploy
                            // but not the old one, we must INCREMENT the count.
                            // Otherwise, we have replaced a deploy account with
                            // another deploy account and we do nothing.
                            if let Some(contract_address) = &deployed_contract_address {
                                if previous.tx.tx_type() != TransactionType::DeployAccount {
                                    self.deployed_contracts.increment(*contract_address);
                                }
                            } else if previous.tx.tx_type() == TransactionType::DeployAccount {
                                self.deployed_contracts.decrement(previous.contract_address());
                            }
                        } else if let Some(contract_address) = &deployed_contract_address {
                            self.deployed_contracts.increment(*contract_address)
                        }

                        // Insert new value
                        let insert = self.tx_intent_queue_ready.insert(TransactionIntentReady {
                            contract_address,
                            timestamp: arrived_at,
                            nonce: nonce_info.nonce,
                            nonce_next: nonce_info.nonce_next,
                            phantom: Default::default(),
                        });
                        debug_assert!(insert);
                    }
                    NonceStatus::Pending => {
                        // The pending queue works a little bit differently as
                        // it is split into individual sub-queues for each
                        // contract address
                        let queue = self.tx_intent_queue_pending_by_nonce.entry(contract_address).or_default();

                        // Remove old value (if collision and force == true)
                        if let ReplacedState::Replaced { previous } = replaced {
                            let removed = queue.remove(&TransactionIntentPendingByNonce {
                                contract_address,
                                timestamp: previous.arrived_at,
                                nonce: nonce_info.nonce,
                                nonce_next: nonce_info.nonce_next,
                                phantom: std::marker::PhantomData,
                            });
                            debug_assert!(removed.is_some());

                            let removed = self.tx_intent_queue_pending_by_timestamp.remove(
                                &TransactionIntentPendingByTimestamp {
                                    contract_address,
                                    timestamp: previous.arrived_at,
                                    nonce: nonce_info.nonce,
                                    nonce_next: nonce_info.nonce_next,
                                    phantom: std::marker::PhantomData,
                                },
                            );
                            debug_assert!(removed);

                            self.limiter.mark_removed(&TransactionCheckedLimits::limits_for(&previous));

                            if let Some(contract_address) = &deployed_contract_address {
                                if previous.tx.tx_type() != TransactionType::DeployAccount {
                                    self.deployed_contracts.increment(*contract_address);
                                }
                            } else if previous.tx.tx_type() == TransactionType::DeployAccount {
                                self.deployed_contracts.decrement(previous.contract_address())
                            }
                        } else if let Some(contract_address) = &deployed_contract_address {
                            self.deployed_contracts.increment(*contract_address);
                        }

                        // Insert new value
                        let inserted = queue.insert(
                            TransactionIntentPendingByNonce {
                                contract_address,
                                timestamp: arrived_at,
                                nonce: nonce_info.nonce,
                                nonce_next: nonce_info.nonce_next,
                                phantom: std::marker::PhantomData,
                            },
                            (),
                        );
                        debug_assert!(inserted.is_none());

                        let inserted =
                            self.tx_intent_queue_pending_by_timestamp.insert(TransactionIntentPendingByTimestamp {
                                contract_address,
                                timestamp: arrived_at,
                                nonce: nonce_info.nonce,
                                nonce_next: nonce_info.nonce_next,
                                phantom: std::marker::PhantomData,
                            });
                        debug_assert!(inserted);
                    }
                };
            }
            hash_map::Entry::Vacant(entry) => {
                // Insert the new nonce tx mapping
                let nonce_tx_mapping = NonceTxMapping::new_with_first_tx(mempool_tx, nonce_info.nonce);
                entry.insert(nonce_tx_mapping);

                // Update the tx queues.
                let inserted = match nonce_info.readiness {
                    NonceStatus::Ready => self.tx_intent_queue_ready.insert(TransactionIntentReady {
                        contract_address,
                        timestamp: arrived_at,
                        nonce: nonce_info.nonce,
                        nonce_next: nonce_info.nonce_next,
                        phantom: std::marker::PhantomData,
                    }),
                    NonceStatus::Pending => {
                        let insert_1 =
                            self.tx_intent_queue_pending_by_timestamp.insert(TransactionIntentPendingByTimestamp {
                                contract_address,
                                timestamp: arrived_at,
                                nonce: nonce_info.nonce,
                                nonce_next: nonce_info.nonce_next,
                                phantom: std::marker::PhantomData,
                            });

                        let insert_2 = self
                            .tx_intent_queue_pending_by_nonce
                            .entry(contract_address)
                            .or_default()
                            .insert(
                                TransactionIntentPendingByNonce {
                                    contract_address,
                                    timestamp: arrived_at,
                                    nonce: nonce_info.nonce,
                                    nonce_next: nonce_info.nonce_next,
                                    phantom: std::marker::PhantomData,
                                },
                                (),
                            )
                            .is_none();

                        insert_1 && insert_2
                    }
                };
                debug_assert!(inserted);

                if let Some(contract_address) = &deployed_contract_address {
                    self.deployed_contracts.increment(*contract_address)
                }
            }
        }

        // Update transaction limits
        if update_limits {
            self.limiter.update_tx_limits(&limits_for_tx);
        }

        self.tx_received.insert(tx_hash);
        Ok(())
    }

    pub fn has_deployed_contract(&self, addr: &ContractAddress) -> bool {
        self.deployed_contracts.contains(addr)
    }

    pub fn remove_age_exceeded_txs(&mut self) {
        let mut ready_no_age_check = vec![];

        // We take advantage of the fact that TransactionIntentReady is
        // ordered by timestamp, so as soon as we find a transaction which has
        // not exceeded its max age (and that transaction supports age limits)
        // we know no more transactions can be removed.
        while let Some(intent) = self.tx_intent_queue_ready.first() {
            let hash_map::Entry::Occupied(mut entry) = self.nonce_mapping.entry(intent.contract_address) else {
                unreachable!("Nonce chain does not match tx queue");
            };

            let nonce_mapping = entry.get_mut();
            let btree_map::Entry::Occupied(nonce_mapping_entry) = nonce_mapping.transactions.entry(intent.nonce) else {
                unreachable!("Nonce chain without a tx");
            };

            let limits = TransactionCheckedLimits::limits_for(nonce_mapping_entry.get());
            if self.limiter.tx_age_exceeded(&limits) {
                let mempool_tx = nonce_mapping_entry.remove();
                debug_assert!(
                    self.tx_received.remove(&mempool_tx.tx_hash()),
                    "Tried to remove a ready transaction which had not already been marked as received"
                );

                // We must remember to update the deploy contract count on removal!
                if let Some(contract_address) = mempool_tx.tx.deployed_contract_address() {
                    self.deployed_contracts.decrement(contract_address);
                }

                if nonce_mapping.transactions.is_empty() {
                    entry.remove();
                }

                self.tx_intent_queue_ready.pop_first();
            } else if limits.checks_age() {
                break;
            } else {
                // Some intents are not checked for age. Right now this is only
                // the case for l1 handler intents. If we run into one of those,
                // we still need to check if the intents after it have timed
                // out, so we pop it to get the next. We will then add back the
                // intents which were popped in a separate loop outside this
                // one.
                //
                // In practice this is ok as l1 handler transactions are few and
                // far between. Note that removing this check will result in an
                // infinite loop if ever an l1 transaction is encountered.
                ready_no_age_check.push(self.tx_intent_queue_ready.pop_first().expect("Already inside loop"));
            }
        }

        // Adding back ready transactions with no age check to them
        for intent in ready_no_age_check {
            self.tx_intent_queue_ready.insert(intent);
        }

        let mut pending_no_age_check = vec![];

        // The code for removing age-exceeded pending transactions is similar,
        // but with the added complexity that we need to keep
        // tx_intent_queue_pending and tx_intent_queue_pending_by_timestamp in
        // sync. This means removals need to take place across both queues.
        while let Some(intent) = self.tx_intent_queue_pending_by_timestamp.first() {
            // Set 1: look for a pending transaction which is too old
            let hash_map::Entry::Occupied(mut entry) = self.nonce_mapping.entry(intent.contract_address) else {
                unreachable!("Nonce chain does not match tx queue");
            };

            let nonce_mapping = entry.get_mut();
            let btree_map::Entry::Occupied(nonce_mapping_entry) = nonce_mapping.transactions.entry(intent.nonce) else {
                unreachable!("Nonce chain without a tx");
            };

            let limits = TransactionCheckedLimits::limits_for(nonce_mapping_entry.get());
            if self.limiter.tx_age_exceeded(&limits) {
                // Step 2: we found it! Now we remove the entry in tx_intent_queue_pending_by_timestamp

                let mempool_tx = nonce_mapping_entry.remove(); // *- snip -*
<<<<<<< HEAD
                                                               // DeployAccount
                if let Some(contract_address) = mempool_tx.tx.deployed_contract_address() {
                    // Remember to update the deployed contract count along the way!
                    self.deployed_contracts.decrement(contract_address);
=======
                debug_assert!(
                    self.tx_received.remove(&mempool_tx.tx_hash()),
                    "Tried to remove a pending transaction which had not already been marked as received"
                );

                if let Transaction::AccountTransaction(AccountTransaction::DeployAccount(tx)) = mempool_tx.tx {
                    // Remember to update the deployed contract count along the
                    // way!
                    self.deployed_contracts.decrement(tx.contract_address);
>>>>>>> b657f166
                }

                if nonce_mapping.transactions.is_empty() {
                    entry.remove(); // *- snip -*
                }

                let intent = self
                    .tx_intent_queue_pending_by_timestamp
                    .pop_first() // *- snip -*
                    .expect("Already in loop, first entry must exist");

                // Step 3: we remove the TransactionIntentPendingByNonce
                // associated to the TransactionIntentPendingByTimestamp we just
                // removed.

                let hash_map::Entry::Occupied(mut entry) =
                    self.tx_intent_queue_pending_by_nonce.entry(intent.contract_address)
                else {
                    unreachable!("Missing pending intent mapping for {:?}", intent.contract_address);
                };

                let queue = entry.get_mut();
                let remove = queue.remove(&intent.by_nonce()); // *- snip -*
                debug_assert!(remove.is_some());

                // Step 4: tx_intent_queue_pending is essentially a tree of
                // trees. We cannot leave empty sub-trees or else the memory
                // will fill up! So if the queue of pending intents by nonce is
                // empty, we remove it as well.

                if queue.is_empty() {
                    entry.remove(); // *- snip -*
                }
            } else if limits.checks_age() {
                break;
            } else {
                pending_no_age_check
                    .push(self.tx_intent_queue_pending_by_timestamp.pop_first().expect("Already inside loop"));
            }
        }

        for intent in pending_no_age_check {
            self.tx_intent_queue_pending_by_timestamp.insert(intent);
        }
    }

    pub fn pop_next(&mut self) -> Option<MempoolTransaction> {
        // Pop tx queue.
        let (tx_mempool, contract_address, nonce_next) = loop {
            // Bubble up None if the mempool is empty.
            let tx_intent = self.tx_intent_queue_ready.pop_first()?;
            let tx_mempool = self.pop_tx_from_intent(&tx_intent);

            let limits = TransactionCheckedLimits::limits_for(&tx_mempool);
            if !self.limiter.tx_age_exceeded(&limits) {
                break (tx_mempool, tx_intent.contract_address, tx_intent.nonce_next);
            }

            // transaction age exceeded, remove the tx from mempool.
            self.limiter.mark_removed(&limits);
        };

        // Looks for the next transaction from the same account in the pending
        // queue and marks it as ready if found.
        'pending: {
            if let hash_map::Entry::Occupied(mut entry) = self.tx_intent_queue_pending_by_nonce.entry(contract_address)
            {
                let queue = entry.get_mut();

                let entry_inner = queue.first_entry().expect("Intent queue cannot be empty");
                let nonce = entry_inner.key().nonce;

                if nonce != nonce_next {
                    break 'pending;
                }

                let intent_pending_by_nonce = entry_inner.remove_entry().0;

                // This works like a NonceMapping: if a pending intent queue is
                // empty, we remove the mapping.
                if queue.is_empty() {
                    entry.remove();
                }

                // We need to keep pending intents by timestamp in sync!
                let intent_pending_by_timestamp = intent_pending_by_nonce.by_timestamp();
                let removed = self.tx_intent_queue_pending_by_timestamp.remove(&intent_pending_by_timestamp);
                debug_assert!(removed);

                let intent_ready = intent_pending_by_nonce.ready();
                self.tx_intent_queue_ready.insert(intent_ready);
            }
        }

        #[cfg(any(test, feature = "testing"))]
        self.nonce_cache_inner.insert(tx_mempool.contract_address(), tx_mempool.nonce_next);
        self.limiter.mark_removed(&TransactionCheckedLimits::limits_for(&tx_mempool));
        debug_assert!(
            self.tx_received.remove(&tx_mempool.tx_hash()),
            "Tried to remove a ready transaction which had not already been marked as received"
        );

        Some(tx_mempool)
    }

    fn pop_tx_from_intent(&mut self, tx_queue_account: &TransactionIntentReady) -> MempoolTransaction {
        let nonce_tx_mapping = self
            .nonce_mapping
            .get_mut(&tx_queue_account.contract_address)
            .expect("Nonce chain does not match tx queue");

        // Get the next ready transaction from the nonce chain
        let (mempool_tx, nonce_tx_mapping_new_state) = nonce_tx_mapping.pop();
        if nonce_tx_mapping_new_state == NonceTxMappingNewState::Empty {
            let removed = self.nonce_mapping.remove(&tx_queue_account.contract_address);
            debug_assert!(removed.is_some());
        }

        // Update deployed contracts.
        if let Some(contract_address) = mempool_tx.tx.deployed_contract_address() {
            self.deployed_contracts.decrement(contract_address);
        }

        mempool_tx
    }

    pub fn pop_next_chunk(&mut self, dest: &mut impl Extend<MempoolTransaction>, n: usize) {
        dest.extend((0..n).map_while(|_| self.pop_next()))
    }

    /// Returns true if [MempoolInner] has the transaction at a contract address
    /// and [Nonce] in the ready queue.
    pub fn nonce_is_ready(&self, sender_address: Felt, nonce: Nonce) -> bool {
        let mempool_tx = self.nonce_mapping.get(&sender_address).map(|mapping| mapping.transactions.get(&nonce));
        let Some(Some(mempool_tx)) = mempool_tx else {
            return false;
        };

        self.tx_intent_queue_ready.contains(&TransactionIntentReady {
            contract_address: sender_address,
            timestamp: mempool_tx.arrived_at,
            nonce,
            nonce_next: mempool_tx.nonce_next,
            phantom: std::marker::PhantomData,
        })
    }

    /// Returns true if [MempoolInner] has a transaction from a contract address
    /// with a specific [Nonce] in _both_ pending queues.
    #[cfg(any(test, feature = "testing"))]
    pub fn nonce_is_pending(&self, sender_address: Felt, nonce: Nonce) -> bool {
        let mempool_tx = self.nonce_mapping.get(&sender_address).map(|mapping| mapping.transactions.get(&nonce));
        let Some(Some(mempool_tx)) = mempool_tx else {
            return false;
        };

        let queue = self
            .tx_intent_queue_pending_by_nonce
            .get(&sender_address)
            .unwrap_or_else(|| panic!("Missing mapping for pending contract address {sender_address:x?}"));

        let contains_by_nonce = || {
            queue.contains_key(&TransactionIntentPendingByNonce {
                contract_address: sender_address,
                timestamp: mempool_tx.arrived_at,
                nonce,
                nonce_next: mempool_tx.nonce_next,
                phantom: std::marker::PhantomData,
            })
        };

        let contains_by_timestamp = || {
            self.tx_intent_queue_pending_by_timestamp.contains(&TransactionIntentPendingByTimestamp {
                contract_address: sender_address,
                timestamp: mempool_tx.arrived_at,
                nonce,
                nonce_next: mempool_tx.nonce_next,
                phantom: std::marker::PhantomData,
            })
        };

        contains_by_nonce() && contains_by_timestamp()
    }

    /// Returns true if [MempoolInner] contains a transaction with a specific
    /// [Nonce] from a given contract address.
    #[cfg(any(test, feature = "testing"))]
    pub fn nonce_exists(&self, sender_address: Felt, nonce: Nonce) -> bool {
        self.nonce_mapping
            .get(&sender_address)
            .map(|mapping| mapping.transactions.contains_key(&nonce))
            .unwrap_or(false)
    }

    /// Returns true if [MempoolInner] contains a transaction with a specific
    /// hash which was emitted by a given contract address.
    #[cfg(any(test, feature = "testing"))]
    pub fn tx_hash_exists(&self, sender_address: Felt, nonce: Nonce, tx_hash: TransactionHash) -> bool {
        let mempool_tx = self.nonce_mapping.get(&sender_address).map(|mapping| mapping.transactions.get(&nonce));

        let Some(Some(mempool_tx)) = mempool_tx else {
            return false;
        };

        mempool_tx.tx_hash() == tx_hash
    }

    #[cfg(any(test, feature = "testing"))]
    pub fn is_empty(&self) -> bool {
        self.tx_intent_queue_ready.is_empty()
    }
}<|MERGE_RESOLUTION|>--- conflicted
+++ resolved
@@ -7,15 +7,11 @@
 use mc_db::mempool_db::{NonceInfo, NonceStatus};
 use mc_exec::execution::TxInfo;
 use mp_convert::ToFelt;
-<<<<<<< HEAD
+use starknet_api::transaction::TransactionHash;
 use starknet_api::{
     core::{ContractAddress, Nonce},
     executable_transaction::TransactionType,
 };
-=======
-use starknet_api::core::{ContractAddress, Nonce};
-use starknet_api::transaction::TransactionHash;
->>>>>>> b657f166
 use starknet_types_core::felt::Felt;
 use std::collections::{btree_map, hash_map, BTreeMap, BTreeSet, HashMap, HashSet};
 
@@ -366,18 +362,9 @@
 
         let contract_address = mempool_tx.contract_address().to_felt();
         let arrived_at = mempool_tx.arrived_at;
-<<<<<<< HEAD
         // DeployAccount
+        let tx_hash = mempool_tx.tx_hash();
         let deployed_contract_address = mempool_tx.tx.deployed_contract_address();
-=======
-        let tx_hash = mempool_tx.tx_hash();
-        let deployed_contract_address =
-            if let Transaction::AccountTransaction(AccountTransaction::DeployAccount(tx)) = &mempool_tx.tx {
-                Some(tx.contract_address)
-            } else {
-                None
-            };
->>>>>>> b657f166
 
         // Inserts the transaction into the nonce tx mapping for the current
         // contract
@@ -645,22 +632,14 @@
                 // Step 2: we found it! Now we remove the entry in tx_intent_queue_pending_by_timestamp
 
                 let mempool_tx = nonce_mapping_entry.remove(); // *- snip -*
-<<<<<<< HEAD
-                                                               // DeployAccount
-                if let Some(contract_address) = mempool_tx.tx.deployed_contract_address() {
-                    // Remember to update the deployed contract count along the way!
-                    self.deployed_contracts.decrement(contract_address);
-=======
                 debug_assert!(
                     self.tx_received.remove(&mempool_tx.tx_hash()),
                     "Tried to remove a pending transaction which had not already been marked as received"
                 );
 
-                if let Transaction::AccountTransaction(AccountTransaction::DeployAccount(tx)) = mempool_tx.tx {
-                    // Remember to update the deployed contract count along the
-                    // way!
-                    self.deployed_contracts.decrement(tx.contract_address);
->>>>>>> b657f166
+                if let Some(contract_address) = mempool_tx.tx.deployed_contract_address() {
+                    // Remember to update the deployed contract count along the way!
+                    self.deployed_contracts.decrement(contract_address);
                 }
 
                 if nonce_mapping.transactions.is_empty() {
