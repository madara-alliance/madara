--- conflicted
+++ resolved
@@ -737,10 +737,7 @@
         #[cfg(any(test, feature = "testing"))]
         self.nonce_cache_inner.insert(tx_mempool.contract_address(), tx_mempool.nonce_next);
         self.limiter.mark_removed(&TransactionCheckedLimits::limits_for(&tx_mempool));
-<<<<<<< HEAD
-=======
         self.tx_received.remove(&tx_mempool.tx_hash());
->>>>>>> ddee2ece
 
         Some(tx_mempool)
     }
