--- conflicted
+++ resolved
@@ -74,7 +74,6 @@
         let tx_hash = starknet_api::transaction::TransactionHash(HASH.fetch_add(1, ordering).into());
 
         match self {
-<<<<<<< HEAD
             Self::Declare => blockifier::transaction::transaction_execution::Transaction::Account(
                 blockifier::transaction::account_transaction::AccountTransaction {
                     tx: starknet_api::executable_transaction::AccountTransaction::Declare(
@@ -84,23 +83,8 @@
                                     sender_address: ContractAddress::try_from(contract_address).unwrap(),
                                     ..Default::default()
                                 },
-=======
-            Self::Declare => blockifier::transaction::transaction_execution::Transaction::AccountTransaction(
-                blockifier::transaction::account_transaction::AccountTransaction::Declare(
-                    blockifier::transaction::transactions::DeclareTransaction::new(
-                        starknet_api::transaction::DeclareTransaction::V0(
-                            starknet_api::transaction::DeclareTransactionV0V1 {
-                                sender_address: ContractAddress::try_from(contract_address).unwrap(),
-                                ..Default::default()
-                            },
-                        ),
-                        tx_hash,
-                        blockifier::execution::contract_class::ClassInfo::new(
-                            &blockifier::execution::contract_class::ContractClass::V0(
-                                blockifier::execution::contract_class::ContractClassV0::default(),
->>>>>>> b657f166
                             ),
-                            tx_hash: starknet_api::transaction::TransactionHash::default(),
+                            tx_hash,
                             class_info: starknet_api::contract_class::ClassInfo::new(
                                 &starknet_api::contract_class::ContractClass::V0(
                                     starknet_api::deprecated_contract_class::ContractClass::default(),
@@ -115,7 +99,6 @@
                     execution_flags: blockifier::transaction::account_transaction::ExecutionFlags::default(),
                 },
             ),
-<<<<<<< HEAD
             Self::DeployAccount => blockifier::transaction::transaction_execution::Transaction::Account(
                 blockifier::transaction::account_transaction::AccountTransaction {
                     tx: starknet_api::executable_transaction::AccountTransaction::DeployAccount(
@@ -123,7 +106,7 @@
                             tx: starknet_api::transaction::DeployAccountTransaction::V1(
                                 starknet_api::transaction::DeployAccountTransactionV1::default(),
                             ),
-                            tx_hash: starknet_api::transaction::TransactionHash::default(),
+                            tx_hash,
                             contract_address: ContractAddress::try_from(contract_address).unwrap(),
                         },
                     ),
@@ -140,38 +123,11 @@
                                     ..Default::default()
                                 },
                             ),
-                            tx_hash: starknet_api::transaction::TransactionHash::default(),
+                            tx_hash,
                         },
                     ),
                     execution_flags: blockifier::transaction::account_transaction::ExecutionFlags::default(),
                 },
-=======
-            Self::DeployAccount => blockifier::transaction::transaction_execution::Transaction::AccountTransaction(
-                blockifier::transaction::account_transaction::AccountTransaction::DeployAccount(
-                    blockifier::transaction::transactions::DeployAccountTransaction {
-                        tx: starknet_api::transaction::DeployAccountTransaction::V1(
-                            starknet_api::transaction::DeployAccountTransactionV1::default(),
-                        ),
-                        tx_hash,
-                        contract_address: ContractAddress::try_from(contract_address).unwrap(),
-                        only_query: false,
-                    },
-                ),
-            ),
-            Self::Invoke => blockifier::transaction::transaction_execution::Transaction::AccountTransaction(
-                blockifier::transaction::account_transaction::AccountTransaction::Invoke(
-                    blockifier::transaction::transactions::InvokeTransaction {
-                        tx: starknet_api::transaction::InvokeTransaction::V0(
-                            starknet_api::transaction::InvokeTransactionV0 {
-                                contract_address: ContractAddress::try_from(contract_address).unwrap(),
-                                ..Default::default()
-                            },
-                        ),
-                        tx_hash,
-                        only_query: false,
-                    },
-                ),
->>>>>>> b657f166
             ),
             Self::L1Handler => blockifier::transaction::transaction_execution::Transaction::L1Handler(
                 starknet_api::executable_transaction::L1HandlerTransaction {
@@ -179,13 +135,8 @@
                         contract_address: ContractAddress::try_from(contract_address).unwrap(),
                         ..Default::default()
                     },
-<<<<<<< HEAD
                     tx_hash: starknet_api::transaction::TransactionHash::default(),
                     paid_fee_on_l1: starknet_api::transaction::fields::Fee::default(),
-=======
-                    tx_hash,
-                    paid_fee_on_l1: starknet_api::transaction::Fee::default(),
->>>>>>> b657f166
                 },
             ),
         }
