<<<<<<< HEAD
use crate::{InnerMempool, MempoolConfig};
use std::ops::{Deref, DerefMut};
use tokio::sync::{Notify, RwLock, RwLockReadGuard, RwLockWriteGuard};

/// Write access to the mempool. Holds a lock.
/// When dropped, if there are ready transactions in the mempool, this will notify waiters.
pub struct MempoolWriteAccess<'a> {
    notify: &'a Notify,
    inner: RwLockWriteGuard<'a, InnerMempool>,
}
impl<'a> Deref for MempoolWriteAccess<'a> {
    type Target = InnerMempool;
    fn deref(&self) -> &Self::Target {
        &self.inner
    }
}
impl<'a> DerefMut for MempoolWriteAccess<'a> {
    fn deref_mut(&mut self) -> &mut Self::Target {
        &mut self.inner
    }
}

impl Drop for MempoolWriteAccess<'_> {
=======
use crate::{MempoolInner, MempoolLimits, MempoolTransaction, TxInsertionError};
use mc_db::mempool_db::NonceInfo;
use mp_convert::{Felt, ToFelt};
use starknet_api::core::Nonce;
use std::{collections::BTreeMap, sync::Arc};
use tokio::sync::{Notify, OwnedRwLockWriteGuard, RwLock, RwLockReadGuard};

/// A view into the mempool, intended for consuming transactions. This is expected to be used by block production to
/// pop transactions from the mempool and execute them.
///
/// This struct implements [`Iterator`] by popping the next transaction to execute from the mempool.
///
/// This holds the lock to the inner mempool - use with care.
pub struct MempoolConsumerView {
    notify: Arc<Notify>,
    inner: OwnedRwLockWriteGuard<MempoolInner>,
    nonce_cache: OwnedRwLockWriteGuard<BTreeMap<Felt, Nonce>>,
}
impl Iterator for MempoolConsumerView {
    type Item = MempoolTransaction;
    fn next(&mut self) -> Option<Self::Item> {
        self.inner.pop_next().inspect(|tx| {
            let contract_address = tx.contract_address().to_felt();
            let nonce_next = tx.nonce_next;
            self.nonce_cache.insert(contract_address, nonce_next);
        })
    }
}
impl MempoolConsumerView {
    /// Total number of transactions in the mempool. This does not mean they all are currently executable.
    pub fn n_txs_total(&self) -> usize {
        self.inner.n_total()
    }
}

impl Drop for MempoolConsumerView {
>>>>>>> ddee2ece
    fn drop(&mut self) {
        // If there are still ready transactions in the mempool, notify the next waiter.
        if self.inner.has_ready_transactions() {
            tracing::debug!("notify_one (drop)");
            self.notify.notify_one();
        }
    }
}

pub(crate) struct MempoolInnerWithNotify {
<<<<<<< HEAD
    inner: RwLock<InnerMempool>,
=======
    inner: Arc<RwLock<MempoolInner>>,
    // TODO: should this be in inner mempool? I don't understand why it's here.
    nonce_cache: Arc<RwLock<BTreeMap<Felt, Nonce>>>,
>>>>>>> ddee2ece
    // Notify listener when the mempool goes from !has_ready_transactions to has_ready_transactions.
    notify: Arc<Notify>,
}
impl MempoolInnerWithNotify {
    pub fn new(config: MempoolConfig) -> Self {
        Self {
<<<<<<< HEAD
            inner: RwLock::new(InnerMempool::new(crate::InnerMempoolConfig {
                score_function: config.score_function,
                max_transactions: config.max_transactions,
                max_declare_transactions: config.max_declare_transactions,
                ttl: config.ttl,
            })),
=======
            inner: RwLock::new(MempoolInner::new(limits)).into(),
            nonce_cache: Default::default(),
>>>>>>> ddee2ece
            notify: Default::default(),
        }
    }

    /// Returns a reading view of the inner mempool.
    pub async fn read(&self) -> RwLockReadGuard<'_, InnerMempool> {
        self.inner.read().await
    }

<<<<<<< HEAD
    /// Returns a view of the mempool intended for consuming transactions from the mempool.
    /// If the mempool has no transaction that can be consumed, this function will wait until there is at least 1 transaction to consume.
    pub async fn get_write_access_wait_for_ready(&self) -> MempoolWriteAccess<'_> {
=======
    pub async fn nonce_cache_read(&self) -> RwLockReadGuard<'_, BTreeMap<Felt, Nonce>> {
        self.nonce_cache.read().await
    }

    #[cfg(test)]
    pub async fn write(&self) -> tokio::sync::RwLockWriteGuard<'_, MempoolInner> {
        self.inner.write().await
    }
    #[cfg(test)]
    pub async fn nonce_cache_write(&self) -> tokio::sync::RwLockWriteGuard<'_, BTreeMap<Felt, Nonce>> {
        self.nonce_cache.write().await
    }

    /// Returns a view of the mempool intended for consuming transactions from the mempool.
    /// If the mempool has no transaction that can be consumed, this function will wait until there is at least 1 transaction to consume.
    pub async fn get_consumer_wait_for_ready_tx(&self) -> MempoolConsumerView {
>>>>>>> ddee2ece
        let permit = self.notify.notified(); // This doesn't actually register us to be notified yet.
        tokio::pin!(permit);
        loop {
            {
                tracing::debug!("taking lock");
<<<<<<< HEAD
                let inner = self.inner.write().await;

                if inner.has_ready_transactions() {
                    tracing::debug!("consumer ready");
                    return MempoolWriteAccess { inner, notify: &self.notify };
=======
                let nonce_cache = self.nonce_cache.clone().write_owned().await;
                let inner = self.inner.clone().write_owned().await;

                if inner.has_ready_transactions() {
                    tracing::debug!("consumer ready");
                    return MempoolConsumerView { inner, nonce_cache, notify: self.notify.clone() };
>>>>>>> ddee2ece
                }
                // Note: we put ourselves in the notify list BEFORE giving back the lock.
                // Otherwise, some transactions could be missed.
                permit.as_mut().enable(); // Register us to be notified.

                // drop the locks here
            }
            tracing::debug!("waiting");
            permit.as_mut().await; // Wait until we're notified.
            permit.set(self.notify.notified());
        }
    }

    /// Returns a view of the mempool intended for consuming transactions from the mempool.
<<<<<<< HEAD
    pub async fn write(&self) -> MempoolWriteAccess<'_> {
        MempoolWriteAccess { notify: &self.notify, inner: self.inner.write().await }
=======
    pub async fn get_consumer(&self) -> MempoolConsumerView {
        MempoolConsumerView {
            notify: self.notify.clone(),
            nonce_cache: self.nonce_cache.clone().write_owned().await,
            inner: self.inner.clone().write_owned().await,
        }
>>>>>>> ddee2ece
    }
}

#[cfg(test)]
mod tests {
    use super::*;
    use crate::tests::tx_account_v0_valid;
    use futures::FutureExt;
    use mp_convert::Felt;
    use mp_transactions::validated::ValidatedMempoolTx;
    use starknet_api::core::Nonce;
    use std::sync::Arc;

    #[rstest::rstest]
    #[tokio::test]
    async fn test_mempool_notify(tx_account_v0_valid: ValidatedMempoolTx) {
        let _ = tracing_subscriber::fmt()
            .with_env_filter(tracing_subscriber::EnvFilter::from_default_env())
            .with_test_writer()
            .try_init();
        let mempool = Arc::new(MempoolInnerWithNotify::new(MempoolConfig::for_testing()));

        let mut fut = Box::pin(mempool.get_write_access_wait_for_ready());

        // poll once
        assert!(fut.as_mut().now_or_never().is_none());

<<<<<<< HEAD
        mempool
            .write()
            .await
            .insert_tx(tx_account_v0_valid.arrived_at, tx_account_v0_valid.clone(), Nonce(Felt::ZERO), &mut vec![])
            .unwrap();
=======
        let nonce_info = NonceInfo::ready(Nonce(Felt::ZERO), Nonce(Felt::ONE));
        let mempool_tx = MempoolTransaction {
            tx: tx_account_v0_valid.into_blockifier_for_sequencing().unwrap().0,
            arrived_at: TxTimestamp::now(),
            converted_class: None,
            nonce: nonce_info.nonce,
            nonce_next: nonce_info.nonce_next,
        };
        mempool.insert_tx(mempool_tx.clone(), /* force */ false, /* update_limits */ true, nonce_info).await.unwrap();
>>>>>>> ddee2ece

        // poll once
        let mut consumer = fut.as_mut().now_or_never().unwrap();
        let received = consumer.pop_next_ready().unwrap();
        assert_eq!(received.contract_address, tx_account_v0_valid.contract_address);
        assert_eq!(received.tx.nonce(), tx_account_v0_valid.tx.nonce());
        assert_eq!(received.tx_hash, tx_account_v0_valid.tx_hash);
    }

    #[rstest::rstest]
    #[tokio::test]
    /// This is unused as of yet in madara, but the mempool supports having multiple waiters on the notify.
    async fn test_mempool_notify_multiple_listeners(tx_account_v0_valid: ValidatedMempoolTx) {
        let _ = tracing_subscriber::fmt()
            .with_env_filter(tracing_subscriber::EnvFilter::from_default_env())
            .with_test_writer()
            .try_init();
        let mempool = Arc::new(MempoolInnerWithNotify::new(MempoolConfig::for_testing()));

<<<<<<< HEAD
        mempool
            .write()
            .await
            .insert_tx(tx_account_v0_valid.arrived_at, tx_account_v0_valid.clone(), Nonce(Felt::ZERO), &mut vec![])
            .unwrap();
=======
        let nonce_info = NonceInfo::ready(Nonce(Felt::ZERO), Nonce(Felt::ONE));
        let mempool_tx = MempoolTransaction {
            tx: tx_account_v0_valid.into_blockifier_for_sequencing().unwrap().0,
            arrived_at: TxTimestamp::now(),
            converted_class: None,
            nonce: nonce_info.nonce,
            nonce_next: nonce_info.nonce_next,
        };
        mempool.insert_tx(mempool_tx.clone(), /* force */ false, /* update_limits */ true, nonce_info).await.unwrap();
>>>>>>> ddee2ece

        let first_consumer = mempool.get_write_access_wait_for_ready().await;
        // don't consume txs from first consumer

        // keep the first consumer around during this call
        let mut fut = Box::pin(mempool.get_write_access_wait_for_ready());

        // poll once
        assert!(fut.as_mut().now_or_never().is_none());

        drop(first_consumer); // first consumer is dropped while there are still executable txs in the queue, this will wake up second consumer.

        // poll once
        let mut consumer = fut.as_mut().now_or_never().unwrap();
        let received = consumer.pop_next_ready().unwrap();
        assert_eq!(received.contract_address, tx_account_v0_valid.contract_address);
        assert_eq!(received.tx.nonce(), tx_account_v0_valid.tx.nonce());
        assert_eq!(received.tx_hash, tx_account_v0_valid.tx_hash);
    }

    #[rstest::rstest]
    #[tokio::test]
    /// This is unused as of yet in madara, but the mempool supports having multiple waiters on the notify.
    /// Tests that the second consumer is not woken up if there are no more txs in the mempool.
    async fn test_mempool_notify_multiple_listeners_not_woken(tx_account_v0_valid: ValidatedMempoolTx) {
        let mempool = Arc::new(MempoolInnerWithNotify::new(MempoolConfig::for_testing()));

<<<<<<< HEAD
        mempool
            .write()
            .await
            .insert_tx(tx_account_v0_valid.arrived_at, tx_account_v0_valid.clone(), Nonce(Felt::ZERO), &mut vec![])
            .unwrap();
=======
        let nonce_info = NonceInfo::ready(Nonce(Felt::ZERO), Nonce(Felt::ONE));
        let mempool_tx = MempoolTransaction {
            tx: tx_account_v0_valid.into_blockifier_for_sequencing().unwrap().0,
            arrived_at: TxTimestamp::now(),
            converted_class: None,
            nonce: nonce_info.nonce,
            nonce_next: nonce_info.nonce_next,
        };
        mempool.insert_tx(mempool_tx.clone(), /* force */ false, /* update_limits */ true, nonce_info).await.unwrap();
>>>>>>> ddee2ece

        let mut first_consumer = mempool.get_write_access_wait_for_ready().await;
        // consume!
        let received = first_consumer.pop_next_ready().unwrap();
        assert_eq!(received.contract_address, tx_account_v0_valid.contract_address);
        assert_eq!(received.tx.nonce(), tx_account_v0_valid.tx.nonce());
        assert_eq!(received.tx_hash, tx_account_v0_valid.tx_hash);

        // keep the first consumer around for now

        let mut fut = Box::pin(mempool.get_write_access_wait_for_ready());

        // poll once
        assert!(fut.as_mut().now_or_never().is_none());

        drop(first_consumer); // first consumer is dropped while there are still executable txs in the queue, this will wake up second consumer.

        // poll once
        assert!(fut.as_mut().now_or_never().is_none()); // still waiting
    }
}<|MERGE_RESOLUTION|>--- conflicted
+++ resolved
@@ -1,65 +1,29 @@
-<<<<<<< HEAD
 use crate::{InnerMempool, MempoolConfig};
-use std::ops::{Deref, DerefMut};
-use tokio::sync::{Notify, RwLock, RwLockReadGuard, RwLockWriteGuard};
+use std::{
+    ops::{Deref, DerefMut},
+    sync::Arc,
+};
+use tokio::sync::{Notify, OwnedRwLockWriteGuard, RwLock, RwLockReadGuard};
 
 /// Write access to the mempool. Holds a lock.
 /// When dropped, if there are ready transactions in the mempool, this will notify waiters.
-pub struct MempoolWriteAccess<'a> {
-    notify: &'a Notify,
-    inner: RwLockWriteGuard<'a, InnerMempool>,
+pub struct MempoolWriteAccess {
+    notify: Arc<Notify>,
+    inner: OwnedRwLockWriteGuard<InnerMempool>,
 }
-impl<'a> Deref for MempoolWriteAccess<'a> {
+impl Deref for MempoolWriteAccess {
     type Target = InnerMempool;
     fn deref(&self) -> &Self::Target {
         &self.inner
     }
 }
-impl<'a> DerefMut for MempoolWriteAccess<'a> {
+impl DerefMut for MempoolWriteAccess {
     fn deref_mut(&mut self) -> &mut Self::Target {
         &mut self.inner
     }
 }
 
-impl Drop for MempoolWriteAccess<'_> {
-=======
-use crate::{MempoolInner, MempoolLimits, MempoolTransaction, TxInsertionError};
-use mc_db::mempool_db::NonceInfo;
-use mp_convert::{Felt, ToFelt};
-use starknet_api::core::Nonce;
-use std::{collections::BTreeMap, sync::Arc};
-use tokio::sync::{Notify, OwnedRwLockWriteGuard, RwLock, RwLockReadGuard};
-
-/// A view into the mempool, intended for consuming transactions. This is expected to be used by block production to
-/// pop transactions from the mempool and execute them.
-///
-/// This struct implements [`Iterator`] by popping the next transaction to execute from the mempool.
-///
-/// This holds the lock to the inner mempool - use with care.
-pub struct MempoolConsumerView {
-    notify: Arc<Notify>,
-    inner: OwnedRwLockWriteGuard<MempoolInner>,
-    nonce_cache: OwnedRwLockWriteGuard<BTreeMap<Felt, Nonce>>,
-}
-impl Iterator for MempoolConsumerView {
-    type Item = MempoolTransaction;
-    fn next(&mut self) -> Option<Self::Item> {
-        self.inner.pop_next().inspect(|tx| {
-            let contract_address = tx.contract_address().to_felt();
-            let nonce_next = tx.nonce_next;
-            self.nonce_cache.insert(contract_address, nonce_next);
-        })
-    }
-}
-impl MempoolConsumerView {
-    /// Total number of transactions in the mempool. This does not mean they all are currently executable.
-    pub fn n_txs_total(&self) -> usize {
-        self.inner.n_total()
-    }
-}
-
-impl Drop for MempoolConsumerView {
->>>>>>> ddee2ece
+impl Drop for MempoolWriteAccess {
     fn drop(&mut self) {
         // If there are still ready transactions in the mempool, notify the next waiter.
         if self.inner.has_ready_transactions() {
@@ -70,30 +34,20 @@
 }
 
 pub(crate) struct MempoolInnerWithNotify {
-<<<<<<< HEAD
-    inner: RwLock<InnerMempool>,
-=======
-    inner: Arc<RwLock<MempoolInner>>,
-    // TODO: should this be in inner mempool? I don't understand why it's here.
-    nonce_cache: Arc<RwLock<BTreeMap<Felt, Nonce>>>,
->>>>>>> ddee2ece
+    inner: Arc<RwLock<InnerMempool>>,
     // Notify listener when the mempool goes from !has_ready_transactions to has_ready_transactions.
     notify: Arc<Notify>,
 }
 impl MempoolInnerWithNotify {
     pub fn new(config: MempoolConfig) -> Self {
         Self {
-<<<<<<< HEAD
             inner: RwLock::new(InnerMempool::new(crate::InnerMempoolConfig {
                 score_function: config.score_function,
                 max_transactions: config.max_transactions,
                 max_declare_transactions: config.max_declare_transactions,
                 ttl: config.ttl,
-            })),
-=======
-            inner: RwLock::new(MempoolInner::new(limits)).into(),
-            nonce_cache: Default::default(),
->>>>>>> ddee2ece
+            }))
+            .into(),
             notify: Default::default(),
         }
     }
@@ -103,47 +57,19 @@
         self.inner.read().await
     }
 
-<<<<<<< HEAD
     /// Returns a view of the mempool intended for consuming transactions from the mempool.
     /// If the mempool has no transaction that can be consumed, this function will wait until there is at least 1 transaction to consume.
-    pub async fn get_write_access_wait_for_ready(&self) -> MempoolWriteAccess<'_> {
-=======
-    pub async fn nonce_cache_read(&self) -> RwLockReadGuard<'_, BTreeMap<Felt, Nonce>> {
-        self.nonce_cache.read().await
-    }
-
-    #[cfg(test)]
-    pub async fn write(&self) -> tokio::sync::RwLockWriteGuard<'_, MempoolInner> {
-        self.inner.write().await
-    }
-    #[cfg(test)]
-    pub async fn nonce_cache_write(&self) -> tokio::sync::RwLockWriteGuard<'_, BTreeMap<Felt, Nonce>> {
-        self.nonce_cache.write().await
-    }
-
-    /// Returns a view of the mempool intended for consuming transactions from the mempool.
-    /// If the mempool has no transaction that can be consumed, this function will wait until there is at least 1 transaction to consume.
-    pub async fn get_consumer_wait_for_ready_tx(&self) -> MempoolConsumerView {
->>>>>>> ddee2ece
+    pub async fn get_write_access_wait_for_ready(&self) -> MempoolWriteAccess {
         let permit = self.notify.notified(); // This doesn't actually register us to be notified yet.
         tokio::pin!(permit);
         loop {
             {
                 tracing::debug!("taking lock");
-<<<<<<< HEAD
-                let inner = self.inner.write().await;
-
-                if inner.has_ready_transactions() {
-                    tracing::debug!("consumer ready");
-                    return MempoolWriteAccess { inner, notify: &self.notify };
-=======
-                let nonce_cache = self.nonce_cache.clone().write_owned().await;
                 let inner = self.inner.clone().write_owned().await;
 
                 if inner.has_ready_transactions() {
                     tracing::debug!("consumer ready");
-                    return MempoolConsumerView { inner, nonce_cache, notify: self.notify.clone() };
->>>>>>> ddee2ece
+                    return MempoolWriteAccess { inner, notify: self.notify.clone() };
                 }
                 // Note: we put ourselves in the notify list BEFORE giving back the lock.
                 // Otherwise, some transactions could be missed.
@@ -158,24 +84,15 @@
     }
 
     /// Returns a view of the mempool intended for consuming transactions from the mempool.
-<<<<<<< HEAD
-    pub async fn write(&self) -> MempoolWriteAccess<'_> {
-        MempoolWriteAccess { notify: &self.notify, inner: self.inner.write().await }
-=======
-    pub async fn get_consumer(&self) -> MempoolConsumerView {
-        MempoolConsumerView {
-            notify: self.notify.clone(),
-            nonce_cache: self.nonce_cache.clone().write_owned().await,
-            inner: self.inner.clone().write_owned().await,
-        }
->>>>>>> ddee2ece
+    pub async fn write(&self) -> MempoolWriteAccess {
+        MempoolWriteAccess { notify: self.notify.clone(), inner: self.inner.clone().write_owned().await }
     }
 }
 
 #[cfg(test)]
 mod tests {
     use super::*;
-    use crate::tests::tx_account_v0_valid;
+    use crate::tests::tx_account;
     use futures::FutureExt;
     use mp_convert::Felt;
     use mp_transactions::validated::ValidatedMempoolTx;
@@ -184,7 +101,7 @@
 
     #[rstest::rstest]
     #[tokio::test]
-    async fn test_mempool_notify(tx_account_v0_valid: ValidatedMempoolTx) {
+    async fn test_mempool_notify(tx_account: ValidatedMempoolTx) {
         let _ = tracing_subscriber::fmt()
             .with_env_filter(tracing_subscriber::EnvFilter::from_default_env())
             .with_test_writer()
@@ -196,59 +113,35 @@
         // poll once
         assert!(fut.as_mut().now_or_never().is_none());
 
-<<<<<<< HEAD
         mempool
             .write()
             .await
-            .insert_tx(tx_account_v0_valid.arrived_at, tx_account_v0_valid.clone(), Nonce(Felt::ZERO), &mut vec![])
+            .insert_tx(tx_account.arrived_at, tx_account.clone(), Nonce(Felt::ZERO), &mut vec![])
             .unwrap();
-=======
-        let nonce_info = NonceInfo::ready(Nonce(Felt::ZERO), Nonce(Felt::ONE));
-        let mempool_tx = MempoolTransaction {
-            tx: tx_account_v0_valid.into_blockifier_for_sequencing().unwrap().0,
-            arrived_at: TxTimestamp::now(),
-            converted_class: None,
-            nonce: nonce_info.nonce,
-            nonce_next: nonce_info.nonce_next,
-        };
-        mempool.insert_tx(mempool_tx.clone(), /* force */ false, /* update_limits */ true, nonce_info).await.unwrap();
->>>>>>> ddee2ece
 
         // poll once
         let mut consumer = fut.as_mut().now_or_never().unwrap();
         let received = consumer.pop_next_ready().unwrap();
-        assert_eq!(received.contract_address, tx_account_v0_valid.contract_address);
-        assert_eq!(received.tx.nonce(), tx_account_v0_valid.tx.nonce());
-        assert_eq!(received.tx_hash, tx_account_v0_valid.tx_hash);
+        assert_eq!(received.contract_address, tx_account.contract_address);
+        assert_eq!(received.tx.nonce(), tx_account.tx.nonce());
+        assert_eq!(received.tx_hash, tx_account.tx_hash);
     }
 
     #[rstest::rstest]
     #[tokio::test]
     /// This is unused as of yet in madara, but the mempool supports having multiple waiters on the notify.
-    async fn test_mempool_notify_multiple_listeners(tx_account_v0_valid: ValidatedMempoolTx) {
+    async fn test_mempool_notify_multiple_listeners(tx_account: ValidatedMempoolTx) {
         let _ = tracing_subscriber::fmt()
             .with_env_filter(tracing_subscriber::EnvFilter::from_default_env())
             .with_test_writer()
             .try_init();
         let mempool = Arc::new(MempoolInnerWithNotify::new(MempoolConfig::for_testing()));
 
-<<<<<<< HEAD
         mempool
             .write()
             .await
-            .insert_tx(tx_account_v0_valid.arrived_at, tx_account_v0_valid.clone(), Nonce(Felt::ZERO), &mut vec![])
+            .insert_tx(tx_account.arrived_at, tx_account.clone(), Nonce(Felt::ZERO), &mut vec![])
             .unwrap();
-=======
-        let nonce_info = NonceInfo::ready(Nonce(Felt::ZERO), Nonce(Felt::ONE));
-        let mempool_tx = MempoolTransaction {
-            tx: tx_account_v0_valid.into_blockifier_for_sequencing().unwrap().0,
-            arrived_at: TxTimestamp::now(),
-            converted_class: None,
-            nonce: nonce_info.nonce,
-            nonce_next: nonce_info.nonce_next,
-        };
-        mempool.insert_tx(mempool_tx.clone(), /* force */ false, /* update_limits */ true, nonce_info).await.unwrap();
->>>>>>> ddee2ece
 
         let first_consumer = mempool.get_write_access_wait_for_ready().await;
         // don't consume txs from first consumer
@@ -264,42 +157,30 @@
         // poll once
         let mut consumer = fut.as_mut().now_or_never().unwrap();
         let received = consumer.pop_next_ready().unwrap();
-        assert_eq!(received.contract_address, tx_account_v0_valid.contract_address);
-        assert_eq!(received.tx.nonce(), tx_account_v0_valid.tx.nonce());
-        assert_eq!(received.tx_hash, tx_account_v0_valid.tx_hash);
+        assert_eq!(received.contract_address, tx_account.contract_address);
+        assert_eq!(received.tx.nonce(), tx_account.tx.nonce());
+        assert_eq!(received.tx_hash, tx_account.tx_hash);
     }
 
     #[rstest::rstest]
     #[tokio::test]
     /// This is unused as of yet in madara, but the mempool supports having multiple waiters on the notify.
     /// Tests that the second consumer is not woken up if there are no more txs in the mempool.
-    async fn test_mempool_notify_multiple_listeners_not_woken(tx_account_v0_valid: ValidatedMempoolTx) {
+    async fn test_mempool_notify_multiple_listeners_not_woken(tx_account: ValidatedMempoolTx) {
         let mempool = Arc::new(MempoolInnerWithNotify::new(MempoolConfig::for_testing()));
 
-<<<<<<< HEAD
         mempool
             .write()
             .await
-            .insert_tx(tx_account_v0_valid.arrived_at, tx_account_v0_valid.clone(), Nonce(Felt::ZERO), &mut vec![])
+            .insert_tx(tx_account.arrived_at, tx_account.clone(), Nonce(Felt::ZERO), &mut vec![])
             .unwrap();
-=======
-        let nonce_info = NonceInfo::ready(Nonce(Felt::ZERO), Nonce(Felt::ONE));
-        let mempool_tx = MempoolTransaction {
-            tx: tx_account_v0_valid.into_blockifier_for_sequencing().unwrap().0,
-            arrived_at: TxTimestamp::now(),
-            converted_class: None,
-            nonce: nonce_info.nonce,
-            nonce_next: nonce_info.nonce_next,
-        };
-        mempool.insert_tx(mempool_tx.clone(), /* force */ false, /* update_limits */ true, nonce_info).await.unwrap();
->>>>>>> ddee2ece
 
         let mut first_consumer = mempool.get_write_access_wait_for_ready().await;
         // consume!
         let received = first_consumer.pop_next_ready().unwrap();
-        assert_eq!(received.contract_address, tx_account_v0_valid.contract_address);
-        assert_eq!(received.tx.nonce(), tx_account_v0_valid.tx.nonce());
-        assert_eq!(received.tx_hash, tx_account_v0_valid.tx_hash);
+        assert_eq!(received.contract_address, tx_account.contract_address);
+        assert_eq!(received.tx.nonce(), tx_account.tx.nonce());
+        assert_eq!(received.tx_hash, tx_account.tx_hash);
 
         // keep the first consumer around for now
 
