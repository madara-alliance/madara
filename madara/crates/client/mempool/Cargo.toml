--- conflicted
+++ resolved
@@ -49,6 +49,7 @@
 mp-oracle.workspace = true
 mp-state-update.workspace = true
 mp-transactions.workspace = true
+mp-utils.workspace = true
 
 # Starknet
 blockifier.workspace = true
@@ -59,13 +60,10 @@
 anyhow.workspace = true
 async-trait.workspace = true
 mockall = { workspace = true, optional = true }
+smallvec.workspace = true
 thiserror.workspace = true
 tokio.workspace = true
-<<<<<<< HEAD
 tokio-util.workspace = true
-smallvec.workspace = true
-=======
->>>>>>> ddee2ece
 
 #Instrumentation
 opentelemetry = { workspace = true, features = ["metrics", "logs"] }
