use crate::{
    preconfirmed::PreconfirmedExecutedTransaction,
    prelude::*,
    rocksdb::{
        backup::BackupManager,
        column::{Column, ALL_COLUMNS},
        meta::StoredChainTipWithoutContent,
        metrics::DbMetrics,
        options::rocksdb_global_options,
        snapshots::Snapshots,
        global_trie::apply_to_global_trie,
        global_trie::get_state_root
    },
    storage::{
        ClassInfoWithBlockN, CompiledSierraWithBlockN, DevnetPredeployedKeys, EventFilter, MadaraStorageRead,
        MadaraStorageWrite, StorageChainTip, StorageTxIndex, StoredChainInfo,
    },
};

use bincode::Options;
use blockifier::bouncer::BouncerWeights;
use bonsai_trie::id::BasicId;

use mp_block::{EventWithInfo, MadaraBlockInfo, TransactionWithReceipt};
use mp_class::ConvertedClass;
use mp_convert::Felt;
use mp_state_update::StateDiff;
use mp_transactions::{validated::ValidatedTransaction, L1HandlerTransactionWithFee};
use rocksdb::{BoundColumnFamily, ColumnFamilyDescriptor, DBWithThreadMode, FlushOptions, MultiThreaded, WriteOptions};
use std::{fmt, path::Path, sync::Arc};

mod backup;
mod blocks;
mod classes;
mod column;
mod events;
mod events_bloom_filter;
mod iter_pinned;
mod l1_to_l2_messages;
mod mempool;
pub mod meta;
mod metrics;
mod options;
mod rocksdb_snapshot;
mod snapshots;
mod state;

// TODO: remove this pub. this is temporary until get_storage_proof is properly abstracted.
pub mod trie;
// TODO: remove this pub. this is temporary until get_storage_proof is properly abstracted.
pub mod global_trie;

type WriteBatchWithTransaction = rocksdb::WriteBatchWithTransaction<false>;
type DB = DBWithThreadMode<MultiThreaded>;

pub use options::{DbWriteMode, RocksDBConfig, StatsLevel};

const DB_UPDATES_BATCH_SIZE: usize = 1024;

fn bincode_opts() -> impl bincode::Options {
    bincode::DefaultOptions::new()
}

fn serialize_to_smallvec<A: smallvec::Array<Item = u8>>(
    value: &impl serde::Serialize,
) -> Result<smallvec::SmallVec<A>, bincode::Error> {
    let mut opt = bincode_opts();
    let mut v = smallvec::SmallVec::with_capacity((&mut opt).serialized_size(value)? as usize);
    // this *doesn't* call serialized_size under the hood - we have to do it ourselves to match this optimisation that `serialize` also benefits.
    opt.serialize_into(&mut v, value)?;
    Ok(v)
}

fn serialize(value: &impl serde::Serialize) -> Result<Vec<u8>, bincode::Error> {
    bincode_opts().serialize(value) // this calls serialized_size under the hood to get the vec capacity beforehand
}

fn deserialize<T: serde::de::DeserializeOwned>(bytes: impl AsRef<[u8]>) -> Result<T, bincode::Error> {
    bincode_opts().deserialize(bytes.as_ref())
}

struct RocksDBStorageInner {
    db: DB,
    writeopts: WriteOptions,
    config: RocksDBConfig,
}

impl Drop for RocksDBStorageInner {
    fn drop(&mut self) {
        tracing::debug!("⏳ Gracefully closing the database...");
        self.flush().expect("Error when flushing the database");
        self.db.cancel_all_background_work(/* wait */ true);
    }
}

impl fmt::Debug for RocksDBStorageInner {
    fn fmt(&self, f: &mut fmt::Formatter<'_>) -> fmt::Result {
        f.debug_struct("DBInner").field("config", &self.config).finish()
    }
}

impl RocksDBStorageInner {
    fn get_column(&self, col: Column) -> Arc<BoundColumnFamily<'_>> {
        let name = col.rocksdb_name;
        match self.db.cf_handle(name) {
            Some(column) => column,
            None => panic!("column {name} not initialized"),
        }
    }

    fn flush(&self) -> anyhow::Result<()> {
        tracing::debug!("doing a db flush");
        let mut opts = FlushOptions::default();
        opts.set_wait(true);
        // we have to collect twice here :/
        let columns = column::ALL_COLUMNS.iter().map(|e| self.get_column(e.clone())).collect::<Vec<_>>();
        let columns = columns.iter().collect::<Vec<_>>();

        self.db.flush_cfs_opt(&columns, &opts).context("Flushing database")?;

        Ok(())
    }

    /// This method also works for partially saved blocks. (that's important for mc-sync, which may create partial blocks past the chain tip.
    /// We also want to remove them!)
    fn remove_all_blocks_starting_from(&self, starting_from_block_n: u64) -> Result<()> {
        // Find the last block. We want to revert blocks in reverse order to make sure we can recover if the node
        // crashes at any point during the call of this function.

        tracing::debug!("Remove blocks starting_from_block_n={starting_from_block_n}");

        let mut last_block_n_exclusive = starting_from_block_n;
        while self.get_block_info(last_block_n_exclusive)?.is_some() {
            last_block_n_exclusive += 1;
        }

        tracing::debug!("Removing blocks range {starting_from_block_n}..{last_block_n_exclusive} in reverse order");

        // Reverse order
        for block_n in (starting_from_block_n..last_block_n_exclusive).rev() {
            let block_info = self.get_block_info(block_n)?.context("Block should be found")?;
            tracing::debug!("Remove block block_n={block_n}");

            let mut batch = WriteBatchWithTransaction::default();
            {
                if let Some(state_diff) = self.get_block_state_diff(block_n)? {
                    // State diff is in db.
                    self.classes_remove(state_diff.all_declared_classes(), &mut batch)?;
                    self.state_remove(block_n, &state_diff, &mut batch)?;
                }

                // This vec is empty if transactions for this block are not yet imported.
                let transactions: Vec<_> = self
                    .get_block_transactions(block_n, /* from_tx_index */ 0)
                    .take(block_info.tx_hashes.len())
                    .collect::<Result<_>>()?;

                self.events_remove_block(block_n, &mut batch)?;
                self.message_to_l2_remove_txns(
                    transactions.iter().filter_map(|v| v.transaction.as_l1_handler()).map(|tx| tx.nonce),
                    &mut batch,
                )?;

                self.blocks_remove_block(&block_info, &mut batch)?;
            }

            self.db
                .write(batch)
                .with_context(|| format!("Committing changes removing block_n={block_n} from database"))?;
        }

        Ok(())
    }
}

/// Implementation of [`MadaraStorageRead`] and [`MadaraStorageWrite`] interface using rocksdb.
#[derive(Debug, Clone)]
pub struct RocksDBStorage {
    inner: Arc<RocksDBStorageInner>,
    backup: BackupManager,
    snapshots: Arc<Snapshots>,
    metrics: DbMetrics,
}

impl RocksDBStorage {
    pub fn open(path: &Path, config: RocksDBConfig) -> Result<Self> {
        let opts = rocksdb_global_options(&config)?;
        tracing::debug!("Opening db at {:?}", path.display());
        let db = DB::open_cf_descriptors(
            &opts,
            path,
            ALL_COLUMNS.iter().map(|col| ColumnFamilyDescriptor::new(col.rocksdb_name, col.rocksdb_options(&config))),
        )?;

        let writeopts = config.write_mode.to_write_options();
        tracing::info!("📝 Database write mode: {}", config.write_mode);
        let inner = Arc::new(RocksDBStorageInner { writeopts, db, config: config.clone() });

        let head_block_n = inner.get_chain_tip_without_content()?.and_then(|c| match c {
            StoredChainTipWithoutContent::Confirmed(block_n) => Some(block_n),
            StoredChainTipWithoutContent::Preconfirmed(header) => header.block_number.checked_sub(1),
        });

        let snapshot = Snapshots::new(inner.clone(), head_block_n, config.max_kept_snapshots, config.snapshot_interval);

        Ok(Self {
            inner,
            snapshots: snapshot.into(),
            metrics: DbMetrics::register().context("Registering database metrics")?,
            backup: BackupManager::start_if_enabled(path, &config).context("Startup backup manager")?,
        })
    }

    /// Flush all pending writes to disk. This is important when WAL is disabled.
    /// Should be called before shutdown to ensure data persistence.
    pub fn flush(&self) -> Result<()> {
        self.inner.flush()
    }
}

impl MadaraStorageRead for RocksDBStorage {
    // Blocks

    fn find_block_hash(&self, block_hash: &Felt) -> Result<Option<u64>> {
        self.inner
            .find_block_hash(block_hash)
            .with_context(|| format!("Finding block number for block_hash={block_hash:#x}"))
    }
    fn find_transaction_hash(&self, tx_hash: &Felt) -> Result<Option<StorageTxIndex>> {
        self.inner
            .find_transaction_hash(tx_hash)
            .with_context(|| format!("Finding transaction index for tx_hash={tx_hash:#x}"))
    }
    fn get_block_info(&self, block_n: u64) -> Result<Option<MadaraBlockInfo>> {
        self.inner.get_block_info(block_n).with_context(|| format!("Getting block info for block_n={block_n}"))
    }
    fn get_block_state_diff(&self, block_n: u64) -> Result<Option<StateDiff>> {
        self.inner
            .get_block_state_diff(block_n)
            .with_context(|| format!("Getting block state diff for block_n={block_n}"))
    }

    fn get_block_bouncer_weights(&self, block_n: u64) -> Result<Option<BouncerWeights>> {
        self.inner
            .get_block_bouncer_weight(block_n)
            .with_context(|| format!("Getting block bouncer weights for block_n={block_n}"))
    }
    fn get_transaction(&self, block_n: u64, tx_index: u64) -> Result<Option<TransactionWithReceipt>> {
        self.inner
            .get_transaction(block_n, tx_index)
            .with_context(|| format!("Getting block transaction for block_n={block_n} tx_index={tx_index}"))
    }
    fn get_block_transactions(
        &self,
        block_n: u64,
        from_tx_index: u64,
    ) -> impl Iterator<Item = Result<TransactionWithReceipt>> + '_ {
        self.inner.get_block_transactions(block_n, from_tx_index).map(move |e| {
            e.with_context(|| format!("Getting block transactions for block_n={block_n} from_tx_index={from_tx_index}"))
        })
    }

    // State

    fn get_storage_at(&self, block_n: u64, contract_address: &Felt, key: &Felt) -> Result<Option<Felt>> {
        self.inner.get_storage_at(block_n, contract_address, key).with_context(|| {
            format!("Getting storage value for block_n={block_n} contract_address={contract_address:#x} key={key:#x}")
        })
    }
    fn get_contract_nonce_at(&self, block_n: u64, contract_address: &Felt) -> Result<Option<Felt>> {
        self.inner
            .get_contract_nonce_at(block_n, contract_address)
            .with_context(|| format!("Getting nonce for block_n={block_n} contract_address={contract_address:#x}"))
    }
    fn get_contract_class_hash_at(&self, block_n: u64, contract_address: &Felt) -> Result<Option<Felt>> {
        self.inner
            .get_contract_class_hash_at(block_n, contract_address)
            .with_context(|| format!("Getting class_hash for block_n={block_n} contract_address={contract_address:#x}"))
    }
    fn is_contract_deployed_at(&self, block_n: u64, contract_address: &Felt) -> Result<bool> {
        self.inner.is_contract_deployed_at(block_n, contract_address).with_context(|| {
            format!("Checking if contract is deployed for block_n={block_n} contract_address={contract_address:#x}")
        })
    }

    // Classes

    fn get_class(&self, class_hash: &Felt) -> Result<Option<ClassInfoWithBlockN>> {
        self.inner.get_class(class_hash).with_context(|| format!("Getting class info for class_hash={class_hash:#x}"))
    }
    fn get_class_compiled(&self, compiled_class_hash: &Felt) -> Result<Option<CompiledSierraWithBlockN>> {
        self.inner
            .get_class_compiled(compiled_class_hash)
            .with_context(|| format!("Getting class compiled for compiled_class_hash={compiled_class_hash:#x}"))
    }

    // Events

    fn get_events(&self, filter: EventFilter) -> Result<Vec<EventWithInfo>> {
        self.inner.get_filtered_events(filter.clone()).with_context(|| format!("Getting events for filter={filter:?}"))
    }

    // Meta

    fn get_devnet_predeployed_keys(&self) -> Result<Option<DevnetPredeployedKeys>> {
        self.inner.get_devnet_predeployed_keys().context("Getting devnet predeployed contracts keys")
    }
    fn get_chain_tip(&self) -> Result<StorageChainTip> {
        self.inner.get_chain_tip().context("Getting chain tip from db")
    }
    fn get_confirmed_on_l1_tip(&self) -> Result<Option<u64>> {
        self.inner.get_confirmed_on_l1_tip().context("Getting confirmed block on l1 tip")
    }
    fn get_l1_messaging_sync_tip(&self) -> Result<Option<u64>> {
        self.inner.get_l1_messaging_sync_tip().context("Getting l1 messaging sync tip")
    }
    fn get_stored_chain_info(&self) -> Result<Option<StoredChainInfo>> {
        self.inner.get_stored_chain_info().context("Getting stored chain info from db")
    }
    fn get_latest_applied_trie_update(&self) -> Result<Option<u64>> {
        self.inner.get_latest_applied_trie_update().context("Getting latest applied trie update info from db")
    }
<<<<<<< HEAD
    fn get_runtime_exec_config(
        &self,
        backend_chain_config: &mp_chain_config::ChainConfig,
    ) -> Result<Option<mp_chain_config::RuntimeExecutionConfig>> {
        self.inner.get_runtime_exec_config(backend_chain_config).context("Getting runtime execution config from db")
=======
    fn get_snap_sync_latest_block(&self) -> Result<Option<u64>> {
        self.inner.get_snap_sync_latest_block().context("Getting snap sync latest block from db")
>>>>>>> dbbfd345
    }

    // L1 to L2 messages

    fn get_pending_message_to_l2(&self, core_contract_nonce: u64) -> Result<Option<L1HandlerTransactionWithFee>> {
        self.inner
            .get_pending_message_to_l2(core_contract_nonce)
            .with_context(|| format!("Getting pending message to l2 with nonce={core_contract_nonce}"))
    }
    fn get_next_pending_message_to_l2(&self, start_nonce: u64) -> Result<Option<L1HandlerTransactionWithFee>> {
        self.inner
            .get_next_pending_message_to_l2(start_nonce)
            .with_context(|| format!("Getting next pending message to l2 with start_nonce={start_nonce}"))
    }
    fn get_l1_handler_txn_hash_by_nonce(&self, core_contract_nonce: u64) -> Result<Option<Felt>> {
        self.inner
            .get_l1_handler_txn_hash_by_nonce(core_contract_nonce)
            .with_context(|| format!("Getting next pending message to l2 with nonce={core_contract_nonce}"))
    }

    // Mempool

    fn get_mempool_transactions(&self) -> impl Iterator<Item = Result<ValidatedTransaction>> + '_ {
        self.inner.get_mempool_transactions().map(|res| res.context("Getting mempool transactions"))
    }
}

impl MadaraStorageWrite for RocksDBStorage {
    fn write_header(&self, header: mp_block::BlockHeaderWithSignatures) -> Result<()> {
        tracing::debug!("Writing header {}", header.header.block_number);
        let block_n = header.header.block_number;
        self.inner
            .blocks_store_block_header(header)
            .with_context(|| format!("Storing block_header for block_n={block_n}"))
    }

    fn write_transactions(&self, block_n: u64, txs: &[TransactionWithReceipt]) -> Result<()> {
        tracing::debug!("Writing transactions {block_n}");
        // Save l1 core contract nonce to tx mapping.
        self.inner
            .messages_to_l2_write_trasactions(
                txs.iter().filter_map(|v| v.transaction.as_l1_handler().zip(v.receipt.as_l1_handler())),
            )
            .with_context(|| format!("Updating L1 state when storing transactions for block_n={block_n}"))?;

        self.inner
            .blocks_store_transactions(block_n, txs)
            .with_context(|| format!("Storing transactions for block_n={block_n}"))
    }

    fn write_state_diff(&self, block_n: u64, value: &StateDiff) -> Result<()> {
        tracing::debug!("Writing state diff {block_n}");
        self.inner
            .blocks_store_state_diff(block_n, value)
            .with_context(|| format!("Storing state diff for block_n={block_n}"))?;
        self.inner
            .state_apply_state_diff(block_n, value)
            .with_context(|| format!("Applying state from state diff for block_n={block_n}"))
    }

    fn write_bouncer_weights(&self, block_n: u64, value: &BouncerWeights) -> Result<()> {
        tracing::debug!("Writing bouncer weights for block_n={block_n}");
        self.inner
            .blocks_store_bouncer_weights(block_n, value)
            .with_context(|| format!("Storing bouncer weights for block_n={block_n}"))
    }

    fn write_events(&self, block_n: u64, events: &[mp_receipt::EventWithTransactionHash]) -> Result<()> {
        tracing::debug!("Writing events {block_n}");
        self.inner
            .blocks_store_events_to_receipts(block_n, events)
            .with_context(|| format!("Storing events to receipts for block_n={block_n}"))?;
        self.inner
            .store_events_bloom(block_n, events)
            .with_context(|| format!("Storing events bloom filter for block_n={block_n}"))
    }

    fn write_classes(&self, block_n: u64, converted_classes: &[ConvertedClass]) -> Result<()> {
        tracing::debug!("Writing classes {block_n}");
        self.inner.store_classes(block_n, converted_classes)
    }

    fn replace_chain_tip(&self, chain_tip: &StorageChainTip) -> Result<()> {
        tracing::debug!("Replace chain tip {chain_tip:?}");
        self.inner.replace_chain_tip(chain_tip).context("Replacing chain tip in db")
    }

    fn append_preconfirmed_content(&self, start_tx_index: u64, txs: &[PreconfirmedExecutedTransaction]) -> Result<()> {
        tracing::debug!("Append preconfirmed content start_tx_index={start_tx_index}, new_txs={}", txs.len());
        self.inner.append_preconfirmed_content(start_tx_index, txs).context("Appending to preconfirmed content to db")
    }

    fn write_l1_handler_txn_hash_by_nonce(&self, core_contract_nonce: u64, txn_hash: &Felt) -> Result<()> {
        tracing::debug!(
            "Write l1 handler tx hash by nonce core_contract_nonce={core_contract_nonce}, txn_hash={txn_hash:#x}"
        );
        self.inner.write_l1_handler_txn_hash_by_nonce(core_contract_nonce, txn_hash).with_context(|| {
            format!("Writing l1 handler txn hash by nonce nonce={core_contract_nonce} txn_hash={txn_hash:#x}")
        })
    }
    fn write_pending_message_to_l2(&self, msg: &L1HandlerTransactionWithFee) -> Result<()> {
        tracing::debug!("Write pending message to l2 nonce={}", msg.tx.nonce);
        let nonce = msg.tx.nonce;
        self.inner
            .write_pending_message_to_l2(msg)
            .with_context(|| format!("Writing pending message to l2 nonce={nonce}"))
    }
    fn remove_pending_message_to_l2(&self, core_contract_nonce: u64) -> Result<()> {
        tracing::debug!("Remove pending message to l2 nonce={core_contract_nonce}");
        self.inner
            .remove_pending_message_to_l2(core_contract_nonce)
            .with_context(|| format!("Removing pending message to l2 nonce={core_contract_nonce}"))
    }

    fn write_chain_info(&self, info: &StoredChainInfo) -> Result<()> {
        tracing::debug!("Write chain info");
        self.inner.write_chain_info(info)
    }
    fn write_devnet_predeployed_keys(&self, devnet_keys: &DevnetPredeployedKeys) -> Result<()> {
        tracing::debug!("Write devnet keys");
        self.inner.write_devnet_predeployed_keys(devnet_keys).context("Writing devnet predeployed keys to db")
    }
    fn write_l1_messaging_sync_tip(&self, block_n: Option<u64>) -> Result<()> {
        tracing::debug!("Write l1 messaging tip block_n={block_n:?}");
        self.inner.write_l1_messaging_sync_tip(block_n).context("Writing l1 messaging sync tip")
    }
    fn write_confirmed_on_l1_tip(&self, block_n: Option<u64>) -> Result<()> {
        tracing::debug!("Write confirmed on l1 tip block_n={block_n:?}");
        self.inner.write_confirmed_on_l1_tip(block_n).context("Writing confirmed on l1 tip")
    }
    fn write_latest_applied_trie_update(&self, block_n: &Option<u64>) -> Result<()> {
        tracing::debug!("Write latest applied trie update block_n={block_n:?}");
        self.inner.write_latest_applied_trie_update(block_n).context("Writing latest applied trie update block_n")
    }
<<<<<<< HEAD
    fn write_runtime_exec_config(&self, config: &mp_chain_config::RuntimeExecutionConfig) -> Result<()> {
        tracing::debug!("Writing runtime execution config");
        self.inner.write_runtime_exec_config(config).context("Writing runtime execution config")
    }
    fn clear_runtime_exec_config(&self) -> Result<()> {
        tracing::debug!("Clearing runtime execution config");
        self.inner.clear_runtime_exec_config().context("Clearing runtime execution config")
=======
    fn write_snap_sync_latest_block(&self, block_n: &Option<u64>) -> Result<()> {
        tracing::debug!("Write snap sync latest block block_n={block_n:?}");
        self.inner.write_snap_sync_latest_block(block_n).context("Writing snap sync latest block")
>>>>>>> dbbfd345
    }

    fn remove_mempool_transactions(&self, tx_hashes: impl IntoIterator<Item = Felt>) -> Result<()> {
        tracing::debug!("Remove mempool transactions");
        self.inner.remove_mempool_transactions(tx_hashes).context("Removing mempool transactions from db")
    }
    fn write_mempool_transaction(&self, tx: &ValidatedTransaction) -> Result<()> {
        let tx_hash = tx.hash;
        tracing::debug!("Writing mempool transaction from db for tx_hash={tx_hash:#x}");
        self.inner
            .write_mempool_transaction(tx)
            .with_context(|| format!("Writing mempool transaction from db for tx_hash={tx_hash:#x}"))
    }

    fn get_state_root_hash(&self) -> Result<Felt> {
        get_state_root(self)
    }

    fn apply_to_global_trie<'a>(
        &self,
        start_block_n: u64,
        state_diffs: impl IntoIterator<Item = &'a StateDiff>,
    ) -> Result<Felt> {
        tracing::debug!("Applying state diff to global trie start_block_n={start_block_n}");
        apply_to_global_trie(self, start_block_n, state_diffs).context("Applying state diff to global trie")
    }

    fn flush(&self) -> Result<()> {
        tracing::debug!("Flushing");
        self.inner.flush().context("Flushing RocksDB database")?;
        self.backup.backup_if_enabled(&self.inner).context("Backing up RocksDB database")
    }

    fn on_new_confirmed_head(&self, block_n: u64) -> Result<()> {
        tracing::debug!("on_new_confirmed_head block_n={block_n}");
        self.snapshots.set_new_head(block_n);
        self.metrics.update(self);
        Ok(())
    }

    fn remove_all_blocks_starting_from(&self, starting_from_block_n: u64) -> Result<()> {
        tracing::debug!("remove_all_blocks_starting_from starting_from_block_n={starting_from_block_n}");
        self.inner
            .remove_all_blocks_starting_from(starting_from_block_n)
            .with_context(|| format!("Removing all blocks in range [{starting_from_block_n}..] from database"))
    }

    /// Reverts the blockchain state to a specific block hash during a chain reorganization.
    ///
    /// This function performs a complete rollback of the blockchain state to a target block,
    /// which is typically the common ancestor between the current chain and a new canonical chain.
    /// It ensures data consistency by reverting all state components including Bonsai tries,
    /// block data, contract state, and class definitions.
    ///
    /// # Arguments
    ///
    /// * `new_tip_block_hash` - The block hash to revert to. This must be an existing block
    ///   that is an ancestor of the current chain tip. The block with this hash will become
    ///   the new chain tip after the revert completes.
    ///
    /// # Returns
    ///
    /// Returns `Ok((block_number, block_hash))` where:
    /// * `block_number` - The block number of the new chain tip
    /// * `block_hash` - The block hash of the new chain tip (same as input `new_tip_block_hash`)
    ///
    /// # Implementation Details
    ///
    /// The revert process performs the following steps in order:
    ///
    /// 1. **Validation**: Finds and validates the target block exists and is finalized
    /// 2. **Range Calculation**: Determines the range of blocks to remove (target_block + 1..=current_tip)
    /// 3. **Bonsai Tries Revert**: Reverts the contract, contract_storage, and class tries to the target block's state
    /// 4. **Trie Commit**: Commits the reverted tries to ensure consistency
    /// 5. **Block Database Revert**: Removes blocks in the calculated range and collects state diffs
    /// 6. **Contract & Class Revert**: Uses collected state diffs to revert contract and class databases
    /// 7. **Chain Tip Update**: Updates the chain tip to the target block
    /// 8. **Snapshot Update**: Updates the head snapshot to the target block
    /// 9. **Applied Update Reset**: Resets the latest_applied_trie_update marker
    /// 10. **Database Flush**: Ensures all changes are persisted to disk
    ///
    /// # Notes
    ///
    /// * After calling this function, the caller MUST refresh the backend's chain_tip cache
    ///   by reading from the database, as this function only updates the database state.
    /// * This is a destructive operation - all blocks after the target block are permanently removed.
    /// * The function is atomic - if any step fails, the database may be in an inconsistent state.
    /// ```
    fn revert_to(&self, new_tip_block_hash: &Felt) -> Result<(u64, Felt)> {
        tracing::info!("Reverting blockchain to block_hash={new_tip_block_hash:#x}");

        let target_block_n = self
            .inner
            .find_block_hash(new_tip_block_hash)
            .context("Finding target block for reorg")?
            .ok_or_else(|| anyhow::anyhow!("Target block hash {new_tip_block_hash:#x} not found"))?;

        let target_block_info = self
            .inner
            .get_block_info(target_block_n)
            .context("Getting target block info")?
            .ok_or_else(|| anyhow::anyhow!("Target block info not found for block_n={target_block_n}"))?;

        let current_tip = match self.inner.get_chain_tip()? {
            StorageChainTip::Empty => anyhow::bail!("Cannot revert when chain is empty"),
            StorageChainTip::Confirmed(block_n) => block_n,
            StorageChainTip::Preconfirmed { header, .. } => {
                header.block_number.checked_sub(1).ok_or_else(|| anyhow::anyhow!("Preconfirmed block is at genesis"))?
            }
        };

        let current_tip_info = self
            .inner
            .get_block_info(current_tip)
            .context("Getting current tip block info")?
            .ok_or_else(|| anyhow::anyhow!("Current tip block info not found"))?;

        if target_block_n == current_tip {
            tracing::info!("🔄 REORG: Already at common ancestor block_n={target_block_n}, no revert needed");
            return Ok((target_block_n, *new_tip_block_hash));
        }

        if target_block_n > current_tip {
            anyhow::bail!("Cannot revert to block_n={target_block_n} which is > current tip={current_tip}");
        }

        tracing::info!(
            "🔄 REORG: Starting blockchain reorganization from block_n={current_tip} to block_n={target_block_n}",
        );
        tracing::info!(
            "🔄 REORG: Target block hash={:#x}, current tip hash={:#x}",
            target_block_info.block_hash,
            current_tip_info.block_hash
        );

        let target_id = BasicId::new(target_block_n);
        let current_id = BasicId::new(current_tip);

        tracing::info!("🌳 REORG: Reverting bonsai tries from current={} to target={}", current_tip, target_block_n);

        tracing::debug!("🌳 REORG: Reverting contract trie...");
        self.contract_trie()
            .revert_to(target_id, current_id)
            .map_err(|e| anyhow::anyhow!("Failed to revert contract trie: {e:?}"))?;
        tracing::info!("✅ REORG: Contract trie reverted successfully");

        tracing::debug!("🌳 REORG: Reverting contract storage trie...");
        self.contract_storage_trie()
            .revert_to(target_id, current_id)
            .map_err(|e| anyhow::anyhow!("Failed to revert contract storage trie: {e:?}"))?;
        tracing::info!("✅ REORG: Contract storage trie reverted successfully");

        tracing::debug!("🌳 REORG: Reverting class trie...");
        self.class_trie()
            .revert_to(target_id, current_id)
            .map_err(|e| anyhow::anyhow!("Failed to revert class trie: {e:?}"))?;
        tracing::info!("✅ REORG: Class trie reverted successfully");

        tracing::info!("💾 REORG: Committing tries after revert...");
        self.contract_trie()
            .commit(target_id)
            .map_err(|e| anyhow::anyhow!("Failed to commit contract trie after revert: {e:?}"))?;
        self.contract_storage_trie()
            .commit(target_id)
            .map_err(|e| anyhow::anyhow!("Failed to commit contract storage trie after revert: {e:?}"))?;
        self.class_trie()
            .commit(target_id)
            .map_err(|e| anyhow::anyhow!("Failed to commit class trie after revert: {e:?}"))?;
        tracing::info!("✅ REORG: All tries committed successfully");

        // Revert database state using the three revert functions
        // First, revert blocks and collect state diffs
        tracing::info!("📦 REORG: Starting block database revert...");
        let state_diffs =
            self.inner.block_db_revert(target_block_n, current_tip).context("Reverting blocks database")?;
        tracing::info!("✅ REORG: Block database reverted, collected {} state diffs", state_diffs.len());

        // Then use those state diffs to revert contract and class state
        tracing::info!("📝 REORG: Starting contract database revert...");
        self.inner.contract_db_revert(&state_diffs).context("Reverting contract database")?;
        tracing::info!("✅ REORG: Contract database reverted successfully");

        tracing::info!("🎓 REORG: Starting class database revert...");
        self.inner.class_db_revert(&state_diffs).context("Reverting class database")?;
        tracing::info!("✅ REORG: Class database reverted successfully");

        tracing::info!("🔗 REORG: Updating chain tip to block_n={}", target_block_n);
        let new_tip = StorageChainTip::Confirmed(target_block_n);
        self.replace_chain_tip(&new_tip).context("Updating chain tip after reorg")?;
        tracing::info!("✅ REORG: Chain tip updated successfully");

        tracing::info!("📸 REORG: Updating snapshots to new head block_n={}", target_block_n);
        self.snapshots.set_new_head(target_block_n);
        tracing::info!("✅ REORG: Snapshots updated successfully");

        tracing::info!("🔄 REORG: Resetting latest_applied_trie_update to block_n={}", target_block_n);
        self.write_latest_applied_trie_update(&Some(target_block_n))
            .context("Resetting latest_applied_trie_update after reorg")?;
        tracing::info!("✅ REORG: latest_applied_trie_update reset successfully");

        tracing::info!("💾 REORG: Flushing database to persist changes...");
        self.flush().context("Flushing database after reorg")?;
        tracing::info!("✅ REORG: Database flushed successfully");

        tracing::info!(
            "🎉 REORG: Blockchain reorganization completed successfully! Reverted to block_n={target_block_n} block_hash={:#x}",
            target_block_info.block_hash
        );

        Ok((target_block_n, target_block_info.block_hash))
    }
}<|MERGE_RESOLUTION|>--- conflicted
+++ resolved
@@ -320,16 +320,13 @@
     fn get_latest_applied_trie_update(&self) -> Result<Option<u64>> {
         self.inner.get_latest_applied_trie_update().context("Getting latest applied trie update info from db")
     }
-<<<<<<< HEAD
     fn get_runtime_exec_config(
         &self,
         backend_chain_config: &mp_chain_config::ChainConfig,
     ) -> Result<Option<mp_chain_config::RuntimeExecutionConfig>> {
         self.inner.get_runtime_exec_config(backend_chain_config).context("Getting runtime execution config from db")
-=======
     fn get_snap_sync_latest_block(&self) -> Result<Option<u64>> {
         self.inner.get_snap_sync_latest_block().context("Getting snap sync latest block from db")
->>>>>>> dbbfd345
     }
 
     // L1 to L2 messages
@@ -464,7 +461,6 @@
         tracing::debug!("Write latest applied trie update block_n={block_n:?}");
         self.inner.write_latest_applied_trie_update(block_n).context("Writing latest applied trie update block_n")
     }
-<<<<<<< HEAD
     fn write_runtime_exec_config(&self, config: &mp_chain_config::RuntimeExecutionConfig) -> Result<()> {
         tracing::debug!("Writing runtime execution config");
         self.inner.write_runtime_exec_config(config).context("Writing runtime execution config")
@@ -472,11 +468,9 @@
     fn clear_runtime_exec_config(&self) -> Result<()> {
         tracing::debug!("Clearing runtime execution config");
         self.inner.clear_runtime_exec_config().context("Clearing runtime execution config")
-=======
     fn write_snap_sync_latest_block(&self, block_n: &Option<u64>) -> Result<()> {
         tracing::debug!("Write snap sync latest block block_n={block_n:?}");
         self.inner.write_snap_sync_latest_block(block_n).context("Writing snap sync latest block")
->>>>>>> dbbfd345
     }
 
     fn remove_mempool_transactions(&self, tx_hashes: impl IntoIterator<Item = Felt>) -> Result<()> {
