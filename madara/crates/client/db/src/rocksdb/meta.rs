--- conflicted
+++ resolved
@@ -17,11 +17,8 @@
 const META_CHAIN_TIP_KEY: &[u8] = b"CHAIN_TIP";
 const META_CHAIN_INFO_KEY: &[u8] = b"CHAIN_INFO";
 const META_LATEST_APPLIED_TRIE_UPDATE: &[u8] = b"LATEST_APPLIED_TRIE_UPDATE";
-<<<<<<< HEAD
 const META_RUNTIME_EXEC_CONFIG_KEY: &[u8] = b"RUNTIME_EXEC_CONFIG";
-=======
 const META_SNAP_SYNC_LATEST_BLOCK: &[u8] = b"SNAP_SYNC_LATEST_BLOCK";
->>>>>>> dbbfd345
 
 #[derive(serde::Deserialize, serde::Serialize)]
 pub enum StoredChainTipWithoutContent {
@@ -238,7 +235,6 @@
         Ok(())
     }
 
-<<<<<<< HEAD
     /// Write the runtime execution configuration to the database.
     #[tracing::instrument(skip(self, config))]
     pub(super) fn write_runtime_exec_config(&self, config: &RuntimeExecutionConfig) -> Result<()> {
@@ -270,7 +266,6 @@
     #[tracing::instrument(skip(self))]
     pub(super) fn clear_runtime_exec_config(&self) -> Result<()> {
         self.db.delete_cf_opt(&self.get_column(META_COLUMN), META_RUNTIME_EXEC_CONFIG_KEY, &self.writeopts)?;
-=======
     /// Get the latest block number where snap sync computed the trie.
     /// Returns None if snap sync was never used.
     #[tracing::instrument(skip(self))]
@@ -303,7 +298,6 @@
                 &self.writeopts,
             )?;
         }
->>>>>>> dbbfd345
         Ok(())
     }
 }