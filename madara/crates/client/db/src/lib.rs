--- conflicted
+++ resolved
@@ -488,58 +488,6 @@
             .with_skip_backup(config.skip_migration_backup);
         let status = migration_runner.check_status().context("Checking migration status")?;
 
-<<<<<<< HEAD
-        match &status {
-            MigrationStatus::FreshDatabase => {
-                tracing::info!("📦 Creating new database at version {}", required_version);
-                // Write the version file for fresh database
-                migration_runner.initialize_fresh_database().context("Initializing fresh database")?;
-            }
-            MigrationStatus::NoMigrationNeeded => {
-                tracing::debug!("✅ Database version {} matches binary, no migration needed", required_version);
-            }
-            MigrationStatus::MigrationRequired { current_version, target_version, migration_count } => {
-                tracing::info!(
-                    "🔄 Database migration required: v{} -> v{} ({} migration(s))",
-                    current_version,
-                    target_version,
-                    migration_count
-                );
-                tracing::info!("⚠️  This is a one-time operation that may take several minutes...");
-
-                // Open the database for migration
-                let db_path = base_path.join("db");
-                let db = RocksDBStorage::open(&db_path, rocksdb_config.clone())
-                    .context("Opening RocksDB storage for migration")?;
-
-                // Run migrations
-                migration_runner.run_migrations_with_storage(&db).context("Running database migrations")?;
-
-                // DB will be dropped here and reopened below
-                drop(db);
-            }
-            MigrationStatus::DatabaseTooOld { current_version, base_version } => {
-                bail!(
-                    "Database version {} is too old (minimum supported: {}). \
-                    Please delete the database directory and resync from scratch.",
-                    current_version,
-                    base_version
-                );
-            }
-            MigrationStatus::DatabaseNewer { db_version, binary_version } => {
-                bail!(
-                    "Database version {} is newer than this binary supports ({}). \
-                    Please upgrade to a newer version of the binary.",
-                    db_version,
-                    binary_version
-                );
-            }
-        }
-
-        // Now open with the proper RocksDBStorage wrapper
-        let db_path = base_path.join("db");
-        let db = RocksDBStorage::open(&db_path, rocksdb_config).context("Opening RocksDB storage")?;
-=======
         // Handle migration status and open the database
         let db_path = base_path.join("db");
         let db = match &status {
@@ -590,7 +538,6 @@
             }
         };
 
->>>>>>> f4b27489
         Ok(Arc::new(Self::new_and_init(db, chain_config, config, cairo_native_config)?))
     }
 }
