--- conflicted
+++ resolved
@@ -35,31 +35,19 @@
 //! service. The block importer service can however bypass this restriction by using [`db_block_id::RawDbBlockId`] instead;
 //! allowing it to see the partial data it has saved beyond the latest block marked as full.
 
-<<<<<<< HEAD
+use crate::gas::L1GasQuoteCell;
 use crate::preconfirmed::PreconfirmedBlock;
 use crate::preconfirmed::PreconfirmedExecutedTransaction;
 use crate::rocksdb::RocksDBConfig;
 use crate::rocksdb::RocksDBStorage;
 use crate::storage::StorageChainTip;
 use crate::storage::StoredChainInfo;
-use crate::sync_status::SyncStatus;
 use crate::sync_status::SyncStatusCell;
 use mp_block::commitments::BlockCommitments;
 use mp_block::commitments::CommitmentComputationContext;
 use mp_block::BlockHeaderWithSignatures;
-use mp_block::PreconfirmedFullBlock;
+use mp_block::FullBlockWithoutCommitments;
 use mp_block::TransactionWithReceipt;
-=======
-use anyhow::Context;
-use bonsai_db::{BonsaiDb, DatabaseKeyMapping};
-use bonsai_trie::{BonsaiStorage, BonsaiStorageConfig};
-use chain_head::ChainHead;
-use db_metrics::DbMetrics;
-use events::EventChannels;
-use mp_block::EventWithInfo;
-use mp_block::L1GasQuote;
-use mp_block::MadaraBlockInfo;
->>>>>>> e399c418
 use mp_chain_config::ChainConfig;
 use mp_class::ConvertedClass;
 use mp_receipt::EventWithTransactionHash;
@@ -74,6 +62,7 @@
 mod prelude;
 pub mod storage;
 
+pub mod gas;
 pub mod preconfirmed;
 pub mod rocksdb;
 pub mod subscription;
@@ -175,18 +164,8 @@
     // TODO: remove this pub. this is temporary until get_storage_proof is properly abstracted.
     pub db: DB,
     chain_config: Arc<ChainConfig>,
-<<<<<<< HEAD
     // db_metrics: DbMetrics,
-=======
-    db_metrics: DbMetrics,
-    snapshots: Arc<Snapshots>,
-    head_status: ChainHead,
-    watch_events: EventChannels,
-    watch_blocks: BlockWatch,
-    watch_gas_quote: tokio::sync::watch::Sender<Option<L1GasQuote>>,
-    /// WriteOptions with wal disabled
-    writeopts_no_wal: WriteOptions,
->>>>>>> e399c418
+    watch_gas_quote: L1GasQuoteCell,
     config: MadaraBackendConfig,
     sync_status: SyncStatusCell,
     starting_block: Option<u64>,
@@ -218,13 +197,7 @@
             starting_block: config.unsafe_starting_block,
             config,
             sync_status: SyncStatusCell::default(),
-<<<<<<< HEAD
-=======
-            head_status: ChainHead::default(),
-            snapshots,
-            watch_blocks: BlockWatch::new(),
-            watch_gas_quote: tokio::sync::watch::channel(None).0,
->>>>>>> e399c418
+            watch_gas_quote: L1GasQuoteCell::default(),
             #[cfg(any(test, feature = "testing"))]
             _temp_dir: None,
             chain_tip: tokio::sync::watch::Sender::new(Default::default()),
@@ -345,12 +318,6 @@
         Ok(())
     }
 
-    pub fn set_sync_status(&self, sync_status: SyncStatus) {
-        self.sync_status.set(sync_status);
-    }
-    pub fn get_sync_status(&self) -> SyncStatus {
-        self.sync_status.get()
-    }
     /// Get the latest block_n that was in the db when this backend instance was initialized.
     pub fn get_starting_block(&self) -> Option<u64> {
         self.starting_block
@@ -450,7 +417,7 @@
     /// Warning: Caller is responsible for ensuring the block_number is the one following the current confirmed block.
     pub fn add_full_block_with_classes(
         &self,
-        block: &PreconfirmedFullBlock,
+        block: &FullBlockWithoutCommitments,
         classes: &[ConvertedClass],
         pre_v0_13_2_hash_override: bool,
     ) -> Result<()> {
@@ -467,10 +434,16 @@
     /// all the block parts. Returns the block hash.
     fn write_new_confirmed_inner(
         &self,
-        block: &PreconfirmedFullBlock,
+        block: &FullBlockWithoutCommitments,
         classes: &[ConvertedClass],
         pre_v0_13_2_hash_override: bool,
     ) -> Result<Felt> {
+        let parent_block_hash = if let Some(last_block) = self.inner.block_view_on_last_confirmed() {
+            last_block.get_block_info()?.block_hash
+        } else {
+            Felt::ZERO // genesis
+        };
+
         let commitments = BlockCommitments::compute(
             &CommitmentComputationContext {
                 protocol_version: self.inner.chain_config.latest_protocol_version,
@@ -484,7 +457,7 @@
         // Global state root and block hash.
         let global_state_root = self.apply_to_global_trie(block.header.block_number, [&block.state_diff])?;
 
-        let header = block.header.clone().into_confirmed_header(commitments, global_state_root);
+        let header = block.header.clone().into_confirmed_header(parent_block_hash, commitments, global_state_root);
         let block_hash = header.compute_hash(self.inner.chain_config.chain_id.to_felt(), pre_v0_13_2_hash_override);
 
         // Save the block.
