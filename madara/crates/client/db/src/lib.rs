--- conflicted
+++ resolved
@@ -398,8 +398,6 @@
         let mut guard = self.custom_header.lock().expect("Poisoned lock");
         *guard = Some(custom_header);
     }
-<<<<<<< HEAD
-=======
 
     /// Flush all pending writes to disk. Critical for databases with WAL disabled.
     /// Must be called before shutdown to ensure data persistence.
@@ -407,7 +405,6 @@
         self.db.flush()
     }
 
->>>>>>> 2afde456
 }
 
 impl MadaraBackend<RocksDBStorage> {
