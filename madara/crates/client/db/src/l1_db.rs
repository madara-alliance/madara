<<<<<<< HEAD
use crate::error::DbError;
use crate::{Column, DatabaseExt, MadaraBackend, MadaraStorageError};
use alloy::primitives::U256;
use bigdecimal::ToPrimitive;
use mp_block::header::GasPrices;
use mp_block::L1GasQuote;
use num_traits::Zero;
use rocksdb::IteratorMode;
use serde::{Deserialize, Serialize};
use starknet_api::core::Nonce;

type Result<T, E = MadaraStorageError> = std::result::Result<T, E>;
=======
use crate::{Column, DatabaseExt, MadaraBackend, MadaraStorageError, WriteBatchWithTransaction};
use mp_convert::Felt;
use mp_receipt::L1HandlerTransactionReceipt;
use mp_transactions::{L1HandlerTransaction, L1HandlerTransactionWithFee};
>>>>>>> 0e68a601

pub const LAST_SYNCED_L1_EVENT_BLOCK: &[u8] = b"LAST_SYNCED_L1_EVENT_BLOCK";

/// We add method in MadaraBackend to be able to handle L1->L2 messaging related data
impl MadaraBackend {
    /// Also removed the given txns from the pending column.
    pub fn l1_db_save_transactions<'a>(
        &self,
        txs: impl IntoIterator<Item = (&'a L1HandlerTransaction, &'a L1HandlerTransactionReceipt)>,
    ) -> Result<(), MadaraStorageError> {
        let mut batch = WriteBatchWithTransaction::default();
        let pending_cf = self.db.get_column(Column::CoreContractNonceToPendingMsg);
        let on_l2_cf = self.db.get_column(Column::CoreContractNonceToTxnHash);

        for (txn, receipt) in txs {
            let key = txn.nonce.to_be_bytes();
            batch.delete_cf(&pending_cf, key);
            batch.put_cf(&on_l2_cf, key, receipt.transaction_hash.to_bytes_be());
        }

        self.db.write_opt(batch, &self.writeopts_no_wal)?;
        Ok(())
    }

    /// If the message is already pending, this will overwrite it.
    pub fn add_pending_message_to_l2(&self, msg: L1HandlerTransactionWithFee) -> Result<(), MadaraStorageError> {
        let pending_cf = self.db.get_column(Column::CoreContractNonceToPendingMsg);
        self.db.put_cf_opt(
            &pending_cf,
            msg.tx.nonce.to_be_bytes(),
            bincode::serialize(&msg)?,
            &self.writeopts_no_wal,
        )?;
        Ok(())
    }

    /// If the message does not exist, this does nothing.
    pub fn remove_pending_message_to_l2(&self, core_contract_nonce: u64) -> Result<(), MadaraStorageError> {
        let pending_cf = self.db.get_column(Column::CoreContractNonceToPendingMsg);
        self.db.delete_cf_opt(&pending_cf, core_contract_nonce.to_be_bytes(), &self.writeopts_no_wal)?;
        Ok(())
    }

    pub fn get_pending_message_to_l2(
        &self,
        core_contract_nonce: u64,
    ) -> Result<Option<L1HandlerTransactionWithFee>, MadaraStorageError> {
        let pending_cf = self.db.get_column(Column::CoreContractNonceToPendingMsg);
        self.db.get_cf(&pending_cf, core_contract_nonce.to_be_bytes())?;
        let Some(res) = self.db.get_pinned_cf(&pending_cf, core_contract_nonce.to_be_bytes())? else { return Ok(None) };
        Ok(Some(bincode::deserialize(&res)?))
    }

    pub fn get_next_pending_message_to_l2(
        &self,
        start_nonce: u64,
    ) -> Result<Option<L1HandlerTransactionWithFee>, MadaraStorageError> {
        let pending_cf = self.db.get_column(Column::CoreContractNonceToPendingMsg);
        let binding = start_nonce.to_be_bytes();
        let mode = rocksdb::IteratorMode::From(&binding, rocksdb::Direction::Forward);
        let mut iter = self.db.iterator_cf(&pending_cf, mode);

        match iter.next() {
            Some(res) => Ok(Some(bincode::deserialize(&res?.1)?)),
            None => Ok(None),
        }
    }

    pub fn get_l1_handler_txn_hash_by_nonce(
        &self,
        core_contract_nonce: u64,
    ) -> Result<Option<Felt>, MadaraStorageError> {
        let on_l2_cf = self.db.get_column(Column::CoreContractNonceToTxnHash);
        let Some(res) = self.db.get_pinned_cf(&on_l2_cf, core_contract_nonce.to_be_bytes())? else { return Ok(None) };
        Ok(Some(Felt::from_bytes_be(
            res[..].try_into().map_err(|_| MadaraStorageError::InconsistentStorage("Malformated felt".into()))?,
        )))
    }

    #[cfg(feature = "testing")]
    pub fn set_l1_handler_txn_hash_by_nonce(
        &self,
        core_contract_nonce: u64,
        txn_hash: Felt,
    ) -> Result<(), MadaraStorageError> {
        let on_l2_cf = self.db.get_column(Column::CoreContractNonceToTxnHash);
        self.db.put_cf_opt(
            &on_l2_cf,
            core_contract_nonce.to_be_bytes(),
            txn_hash.to_bytes_be(),
            &self.writeopts_no_wal,
        )?;
        Ok(())
    }

    /// Set the latest l1_block synced for the messaging worker.
    pub fn set_l1_messaging_sync_tip(&self, l1_block_n: u64) -> Result<(), MadaraStorageError> {
        let meta_cf = self.db.get_column(Column::BlockStorageMeta);
        self.db.put_cf_opt(&meta_cf, LAST_SYNCED_L1_EVENT_BLOCK, l1_block_n.to_be_bytes(), &self.writeopts_no_wal)?;
        Ok(())
    }

    /// Get the latest l1_block synced for the messaging worker.
    pub fn get_l1_messaging_sync_tip(&self) -> Result<Option<u64>, MadaraStorageError> {
        let meta_cf = self.db.get_column(Column::BlockStorageMeta);
        let Some(data) = self.db.get_pinned_cf(&meta_cf, LAST_SYNCED_L1_EVENT_BLOCK)? else { return Ok(None) };
        Ok(Some(u64::from_be_bytes(
            data[..]
                .try_into()
                .map_err(|_| MadaraStorageError::InconsistentStorage("Malformated saved l1_block_n".into()))?,
        )))
    }

    pub fn set_last_l1_gas_quote(&self, l1_gas_quote: L1GasQuote) {
        self.watch_gas_quote.send_replace(Some(l1_gas_quote));
    }

    pub fn get_last_l1_gas_quote(&self) -> Option<L1GasQuote> {
        self.watch_gas_quote.borrow().clone()
    }

    pub fn calculate_gas_prices(
        &self,
        previous_strk_l2_gas_price: u128,
        previous_l2_gas_used: u64,
    ) -> anyhow::Result<GasPrices> {
        let l1_gas_quote = self.get_last_l1_gas_quote().ok_or_else(|| {
            anyhow::anyhow!(
                "No L1 gas quote available. Ensure that the L1 gas quote is set before calculating gas prices."
            )
        })?;
        let eth_l1_gas_price = l1_gas_quote.l1_gas_price;
        let eth_l1_data_gas_price = l1_gas_quote.l1_data_gas_price;
        let strk_per_eth = {
            let (digits, scale) = l1_gas_quote.strk_per_eth;
            bigdecimal::BigDecimal::new(digits.into(), scale.into())
        };
        let strk_l1_gas_price = (&bigdecimal::BigDecimal::from(eth_l1_gas_price) * &strk_per_eth)
            .to_u128()
            .ok_or(anyhow::anyhow!("Failed to convert STRK L1 gas price to u128"))?;
        let strk_l1_data_gas_price = (&bigdecimal::BigDecimal::from(eth_l1_data_gas_price) * &strk_per_eth)
            .to_u128()
            .ok_or(anyhow::anyhow!("Failed to convert STRK L1 data gas price to u128"))?;

        let l2_gas_target = self.chain_config().l2_gas_target;
        let max_change_denominator = self.chain_config().l2_gas_price_max_change_denominator;
        let strk_l2_gas_price = calculate_gas_price(
            previous_strk_l2_gas_price,
            previous_l2_gas_used,
            l2_gas_target,
            max_change_denominator,
        )
        .max(self.chain_config().min_l2_gas_price);
        if (&strk_per_eth).is_zero() {
            return Err(anyhow::anyhow!("STRK per ETH is zero, cannot calculate gas prices"));
        }
        let eth_l2_gas_price = (&bigdecimal::BigDecimal::from(strk_l2_gas_price) / &strk_per_eth)
            .to_u128()
            .ok_or(anyhow::anyhow!("Failed to convert ETH L2 gas price to u128"))?;

        Ok(GasPrices {
            eth_l1_gas_price,
            strk_l1_gas_price,
            eth_l1_data_gas_price,
            strk_l1_data_gas_price,
            eth_l2_gas_price,
            strk_l2_gas_price,
        })
    }
}

fn calculate_gas_price(
    previous_gas_price: u128,
    previous_gas_used: u64,
    target_gas_used: u64,
    max_change_denominator: u64,
) -> u128 {
    assert!(max_change_denominator > 0, "max_change_denominator must be greater than 0");
    assert!(target_gas_used > 0, "target_gas_used must be greater than 0");
    let delta = previous_gas_used.abs_diff(target_gas_used);
    let price_change = ((U256::from(previous_gas_price)).saturating_mul(U256::from(delta)))
        .checked_div(U256::from((target_gas_used as u128).saturating_mul(max_change_denominator as u128)))
        .expect("Failed to calculate price change")
        .try_into()
        .expect("Failed to convert price change to u128");

    if previous_gas_used > target_gas_used {
        previous_gas_price.saturating_add(price_change)
    } else {
        previous_gas_price.saturating_sub(price_change)
    }
}<|MERGE_RESOLUTION|>--- conflicted
+++ resolved
@@ -1,22 +1,12 @@
-<<<<<<< HEAD
-use crate::error::DbError;
-use crate::{Column, DatabaseExt, MadaraBackend, MadaraStorageError};
+use crate::{Column, DatabaseExt, MadaraBackend, MadaraStorageError, WriteBatchWithTransaction};
 use alloy::primitives::U256;
 use bigdecimal::ToPrimitive;
 use mp_block::header::GasPrices;
 use mp_block::L1GasQuote;
-use num_traits::Zero;
-use rocksdb::IteratorMode;
-use serde::{Deserialize, Serialize};
-use starknet_api::core::Nonce;
-
-type Result<T, E = MadaraStorageError> = std::result::Result<T, E>;
-=======
-use crate::{Column, DatabaseExt, MadaraBackend, MadaraStorageError, WriteBatchWithTransaction};
 use mp_convert::Felt;
 use mp_receipt::L1HandlerTransactionReceipt;
 use mp_transactions::{L1HandlerTransaction, L1HandlerTransactionWithFee};
->>>>>>> 0e68a601
+use num_traits::Zero;
 
 pub const LAST_SYNCED_L1_EVENT_BLOCK: &[u8] = b"LAST_SYNCED_L1_EVENT_BLOCK";
 
@@ -170,7 +160,7 @@
             max_change_denominator,
         )
         .max(self.chain_config().min_l2_gas_price);
-        if (&strk_per_eth).is_zero() {
+        if strk_per_eth.is_zero() {
             return Err(anyhow::anyhow!("STRK per ETH is zero, cannot calculate gas prices"));
         }
         let eth_l2_gas_price = (&bigdecimal::BigDecimal::from(strk_l2_gas_price) / &strk_per_eth)
