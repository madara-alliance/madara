use super::{builder::GatewayProvider, request_builder::RequestBuilder};
use blockifier::bouncer::BouncerWeights;
use mp_class::{ContractClass, FlattenedSierraClass, LegacyContractClass};
use mp_gateway::block::ProviderBlockPreConfirmed;
use mp_gateway::error::{SequencerError, StarknetError};
use mp_gateway::user_transaction::{
    AddDeclareTransactionResult, AddDeployAccountTransactionResult, AddInvokeTransactionResult,
};
use mp_gateway::{
    block::{ProviderBlock, ProviderBlockHeader, ProviderBlockSignature},
    state_update::{ProviderStateUpdate, ProviderStateUpdateWithBlock},
    user_transaction::{
        UserDeclareTransaction, UserDeployAccountTransaction, UserInvokeFunctionTransaction, UserTransaction,
    },
};
use mp_rpc::v0_8_1::{BlockId, BlockTag};
use serde::de::DeserializeOwned;
use serde_json::Value;
use starknet_types_core::felt::Felt;
use std::{borrow::Cow, sync::Arc};

// TODO: Should be env driven
const MAX_RETRIES: usize = 30;

impl GatewayProvider {
    /// Generic retry mechanism for GET requests
    async fn retry_get<T, F, Fut>(&self, request_fn: F) -> Result<T, SequencerError>
    where
        T: DeserializeOwned,
        F: Fn() -> Fut,
        Fut: std::future::Future<Output = Result<T, SequencerError>>,
    {
        let mut last_error = None;

        for attempt in 0..MAX_RETRIES {
            match request_fn().await {
                Ok(result) => return Ok(result),
                Err(e) => {
                    if attempt < MAX_RETRIES - 1 {
                        tracing::warn!("Failed to get with {:?}, retrying", e);
                        // Exponential backoff: 100ms * 2^attempt
                        // attempt 0: 100ms, attempt 1: 200ms, attempt 2: 400ms, attempt 3: 800ms, attempt 4: 1600ms
                        let delay_ms = 100u64 * 2u64.pow(attempt as u32);
                        tokio::time::sleep(tokio::time::Duration::from_millis(delay_ms)).await;
                    }
                    last_error = Some(e);
                }
            }
        }
        Err(last_error.unwrap())
    }

    pub async fn get_block(&self, block_id: BlockId) -> Result<ProviderBlock, SequencerError> {
        self.retry_get(|| async {
            let request = RequestBuilder::new(&self.client, self.feeder_gateway_url.clone(), self.headers.clone())
                .add_uri_segment("get_block")
                .expect("Failed to add URI segment. This should not fail in prod.")
                .with_block_id(&block_id);

            request.send_get::<ProviderBlock>().await
        }).await
    }

    pub async fn get_preconfirmed_block(&self, block_number: u64) -> Result<ProviderBlockPreConfirmed, SequencerError> {
        self.retry_get(|| async {
            let request = RequestBuilder::new(&self.client, self.feeder_gateway_url.clone(), self.headers.clone())
                .add_uri_segment("get_preconfirmed_block")
                .expect("Failed to add URI segment. This should not fail in prod.")
                .with_block_id(&BlockId::Number(block_number));

            request.send_get::<ProviderBlockPreConfirmed>().await
        }).await
    }

    pub async fn get_header(&self, block_id: BlockId) -> Result<ProviderBlockHeader, SequencerError> {
        self.retry_get(|| async {
            let request = RequestBuilder::new(&self.client, self.feeder_gateway_url.clone(), self.headers.clone())
                .add_uri_segment("get_block")
                .expect("Failed to add URI segment. This should not fail in prod.")
                .with_block_id(&block_id)
                .add_param("headerOnly", "true");

            request.send_get::<ProviderBlockHeader>().await
        }).await
    }

    pub async fn get_state_update(&self, block_id: BlockId) -> Result<ProviderStateUpdate, SequencerError> {
        self.retry_get(|| async {
            let request = RequestBuilder::new(&self.client, self.feeder_gateway_url.clone(), self.headers.clone())
                .add_uri_segment("get_state_update")
                .expect("Failed to add URI segment. This should not fail in prod")
                .with_block_id(&block_id);

            request.send_get::<ProviderStateUpdate>().await
        }).await
    }

    pub async fn get_block_bouncer_weights(&self, block_number: u64) -> Result<BouncerWeights, SequencerError> {
        let request = RequestBuilder::new(&self.client, self.feeder_gateway_url.clone(), self.headers.clone())
            .add_uri_segment("get_block_bouncer_weights")
            .expect("Failed to add URI segment. This should not fail in prod")
            .with_block_id(&BlockId::Number(block_number));

        request.send_get::<BouncerWeights>().await
    }

    pub async fn get_state_update_with_block(
        &self,
        block_id: BlockId,
    ) -> Result<ProviderStateUpdateWithBlock, SequencerError> {
        self.retry_get(|| async {
            let request = RequestBuilder::new(&self.client, self.feeder_gateway_url.clone(), self.headers.clone())
                .add_uri_segment("get_state_update")
                .expect("Failed to add URI segment. This should not fail in prod")
                .with_block_id(&block_id)
                .add_param(Cow::from("includeBlock"), "true");

            request.send_get::<ProviderStateUpdateWithBlock>().await
        }).await
    }

    pub async fn get_signature(&self, block_id: BlockId) -> Result<ProviderBlockSignature, SequencerError> {
        if matches!(block_id, BlockId::Tag(BlockTag::Pending)) {
            return Err(StarknetError::no_signature_for_pending_block().into());
        }

        self.retry_get(|| async {
            let request = RequestBuilder::new(&self.client, self.feeder_gateway_url.clone(), self.headers.clone())
                .add_uri_segment("get_signature")
                .expect("Failed to add URI segment. This should not fail in prod")
                .with_block_id(&block_id);

            request.send_get::<ProviderBlockSignature>().await
        }).await
    }

    pub async fn get_class_by_hash(
        &self,
        class_hash: Felt,
        block_id: BlockId,
    ) -> Result<ContractClass, SequencerError> {
<<<<<<< HEAD
        self.retry_get(|| async {
            let request = RequestBuilder::new(&self.client, self.feeder_gateway_url.clone(), self.headers.clone())
                .add_uri_segment("get_class_by_hash")
                .expect("Failed to add URI segment. This should not fail in prod.")
                .with_block_id(&block_id)
                .with_class_hash(class_hash);

            let value = request.send_get::<Value>().await?;

            if value.get("sierra_program").is_some() {
                let sierra: FlattenedSierraClass = serde_json::from_value(value)?;
                Ok(ContractClass::Sierra(Arc::new(sierra)))
            } else if value.get("program").is_some() {
                let legacy: LegacyContractClass = serde_json::from_value(value)?;
                Ok(ContractClass::Legacy(Arc::new(legacy.compress()?.into())))
            } else {
                let err = serde::de::Error::custom("Unknown contract type".to_string());
                Err(SequencerError::DeserializeBody { serde_error: err })
            }
        }).await
=======
        let request = RequestBuilder::new(&self.client, self.feeder_gateway_url.clone(), self.headers.clone())
            .add_uri_segment("get_class_by_hash")
            .expect("Failed to add URI segment. This should not fail in prod.")
            .with_block_id(&block_id)
            .with_class_hash(class_hash);

        let value = request.send_get::<Value>().await?;

        if value.get("sierra_program").is_some() {
            let sierra: FlattenedSierraClass = serde_json::from_value(value)?;
            Ok(ContractClass::Sierra(Arc::new(sierra)))
        } else if value.get("program").is_some() {
            let legacy: mp_gateway::class::LegacyContractClass = serde_json::from_value(value)?;
            Ok(ContractClass::Legacy(Arc::new(LegacyContractClass::from(legacy).compress()?.into())))
        } else {
            let err = serde::de::Error::custom("Unknown contract type".to_string());
            Err(SequencerError::DeserializeBody { serde_error: err })
        }
>>>>>>> dfb94461
    }

    async fn add_transaction<T>(&self, transaction: UserTransaction) -> Result<T, SequencerError>
    where
        T: DeserializeOwned,
    {
        let request = RequestBuilder::new(&self.client, self.gateway_url.clone(), self.headers.clone())
            .add_uri_segment("add_transaction")
            .expect("Failed to add URI segment. This should not fail in prod.");

        request.send_post(transaction).await
    }

    pub async fn add_validated_transaction(
        &self,
        transaction: mp_transactions::validated::ValidatedTransaction,
    ) -> Result<(), SequencerError> {
        let url = self.madara_specific_url.as_ref().ok_or(SequencerError::NoUrl)?;

        let request = RequestBuilder::new(&self.client, url.clone(), self.headers.clone())
            .add_uri_segment("trusted_add_validated_transaction")
            .expect("Failed to add URI segment. This should not fail in prod.");

        request.send_post_bincode(transaction).await
    }

    pub async fn add_invoke_transaction(
        &self,
        transaction: UserInvokeFunctionTransaction,
    ) -> Result<AddInvokeTransactionResult, SequencerError> {
        self.add_transaction(UserTransaction::InvokeFunction(transaction)).await
    }

    pub async fn add_declare_transaction(
        &self,
        transaction: UserDeclareTransaction,
    ) -> Result<AddDeclareTransactionResult, SequencerError> {
        self.add_transaction(UserTransaction::Declare(transaction)).await
    }

    pub async fn add_deploy_account_transaction(
        &self,
        transaction: UserDeployAccountTransaction,
    ) -> Result<AddDeployAccountTransactionResult, SequencerError> {
        self.add_transaction(UserTransaction::DeployAccount(transaction)).await
    }
}

#[cfg(test)]
mod tests {
    use anyhow::Context;
    use flate2::{
        bufread::{GzDecoder, GzEncoder},
        Compression,
    };
    use mp_class::CompressedLegacyContractClass;
    use mp_gateway::{
        block::BlockStatus,
        error::{SequencerError, StarknetError, StarknetErrorCode},
    };
    use rstest::*;
    use serde::de::DeserializeOwned;
    use starknet_types_core::felt::Felt;
    use std::fs::{remove_file, File};
    use std::io::{BufReader, BufWriter, Read, Write};
    use std::ops::Drop;
    use std::path::PathBuf;
    use url::Url;

    use super::*;

    const CLASS_BLOCK_0: &str = "0x010455c752b86932ce552f2b0fe81a880746649b9aee7e0d842bf3f52378f9f8";

    const CLASS_NO_ABI: &str = "0x371b5f7c5517d84205365a87f02dcef230efa7b4dd91a9e4ba7e04c5b69d69b";

    const CLASS_ACCOUNT: &str = "0x07595b4f7d50010ceb00230d8b5656e3c3dd201b6df35d805d3f2988c69a1432";
    const CLASS_ACCOUNT_BLOCK: u64 = 1342;

    const CLASS_PROXY: &str = "0x071c3c99f5cf76fc19945d4b8b7d34c7c5528f22730d56192b50c6bbfd338a64";
    const CLASS_PROXY_BLOCK: u64 = 1343;

    const CLASS_ERC20: &str = "0x07543f8eb21f10b1827a495084697a519274ac9c1a1fbf931bac40133a6b9c15";
    const CLASS_ERC20_BLOCK: u64 = 1981;

    const CLASS_ERC721: &str = "0x074a7ed7f1236225600f355efe70812129658c82c295ff0f8307b3fad4bf09a9";
    const CLASS_ERC721_BLOCK: u64 = 3125;

    const CLASS_ERC1155: &str = "0x04be7f1bace6f593abd8e56947c11151f45498030748a950fdaf0b79ac3dc03f";
    const CLASS_ERC1155_BLOCK: u64 = 18507;

    struct JsonGatewayProvider {
        client: reqwest::Client,
        url: Url,
    }

    impl JsonGatewayProvider {
        pub fn new(url: Url) -> Self {
            let client = reqwest::Client::new();
            Self { client, url }
        }

        pub fn mainnet() -> Self {
            let url = Url::parse("https://feeder.alpha-mainnet.starknet.io").expect("Invalid URL");
            Self::new(url)
        }

        pub async fn get_state_update_with_block(&self, block_id: BlockId) -> serde_json::Value {
            let url = self.url.join("feeder_gateway/get_state_update").expect("Invalid URL");

            let response = self
                .client
                .get(url)
                .query(&[Self::block_id_to_param(&block_id), ("includeBlock", "true".to_string())])
                .send()
                .await
                .expect("Failed to send request");
            if !response.status().is_success() {
                panic!("Failed to get block: {}", response.status());
            }
            response.json().await.expect("Failed to parse response")
        }

        fn block_id_to_param(block_id: &BlockId) -> (&str, String) {
            match block_id {
                BlockId::Hash(hash) => ("blockHash", format!("0x{hash:x}")),
                BlockId::Number(number) => ("blockNumber", number.to_string()),
                BlockId::Tag(BlockTag::Latest) => ("blockNumber", "latest".to_string()),
                BlockId::Tag(BlockTag::Pending) => ("blockNumber", "pending".to_string()),
            }
        }
    }

    fn compare_json(a: &serde_json::Value, b: &serde_json::Value) {
        let mut a = a.clone();
        a.sort_all_objects();
        let mut b = b.clone();
        b.sort_all_objects();
        assert_eq!(a, b, "JSON values do not match");
    }

    /// Loads a gz file, deserializing it into the target type.
    ///
    /// This should NOT be used for mocking behavior, but is fine for loading
    /// golden files to validate the output of a function, as long as this
    /// function is deterministic.
    ///
    /// * `path`: path to the file to deserialize
    fn load_from_file_compressed<T>(path: &str) -> T
    where
        T: DeserializeOwned,
    {
        let path_abs = to_absolute_path(path);
        let file = File::open(&path_abs).unwrap_or_else(|e| panic!("Loading test mock from {path_abs:?}: {e}"));
        let reader = BufReader::new(file);
        let gz = GzDecoder::new(reader);

        serde_json::from_reader(gz).unwrap_or_else(|e| panic!("Deserializing test mock from {path_abs:?}: {e}"))
    }

    struct FileCleanupGuard<'a> {
        is_active: bool,
        path: &'a PathBuf,
    }

    impl<'a> FileCleanupGuard<'a> {
        fn new(path: &'a PathBuf) -> Self {
            Self { is_active: false, path }
        }

        fn deactivate(&mut self) {
            self.is_active = false;
        }
    }

    impl Drop for FileCleanupGuard<'_> {
        fn drop(&mut self) {
            if self.is_active {
                let _ = remove_file(self.path);
            }
        }
    }

    #[allow(unused)]
    fn file_compress(path: &str) -> anyhow::Result<()> {
        let path_in = to_absolute_path(path);
        let f_in = File::open(&path_in).with_context(|| format!("Failed to load file at: {path_in:?}"))?;

        let path_out = path_in.with_extension("gz");
        let f_out = File::create_new(&path_out).with_context(|| format!("Failed to write file at: {path_out:?}"))?;

        let b_in = BufReader::new(f_in);
        let mut b_out = BufWriter::with_capacity(16 * 1024, f_out);
        let mut gz = GzEncoder::new(b_in, Compression::best());
        let mut buffer = [0u8; 16 * 1024];

        let mut guard = FileCleanupGuard::new(&path_out);
        loop {
            let bytes_read = gz.read(&mut buffer).with_context(|| "Failed to compress file")?;
            if bytes_read == 0 {
                break;
            } else {
                b_out.write_all(&buffer[..bytes_read]).with_context(|| "Failed to write to file")?;
            }
        }
        guard.deactivate();

        Ok(())
    }

    #[test]
    #[ignore]
    fn compress() {
        // file_compress("src/mocks/.json").unwrap();
    }

    /// Converts a crate-relative path to an absolute system path.
    ///
    /// * `path`: path to the local file, relative to the current crate `Cargo.toml`
    fn to_absolute_path(path: &str) -> PathBuf {
        let mut path_abs = PathBuf::from(env!("CARGO_MANIFEST_DIR"));
        path_abs.push(path);
        path_abs
    }

    #[fixture]
    fn client_mainnet_fixture() -> GatewayProvider {
        GatewayProvider::starknet_alpha_mainnet()
    }

    #[fixture]
    fn client_testnet_fixture() -> GatewayProvider {
        GatewayProvider::starknet_alpha_sepolia()
    }

    #[rstest]
    #[tokio::test]
    async fn get_block(client_mainnet_fixture: GatewayProvider) {
        let block = client_mainnet_fixture.get_block(BlockId::Number(0)).await.unwrap();
        println!("parent_block_hash: 0x{:x}", block.parent_block_hash);
        assert_eq!(block.block_number, 0);
        assert_eq!(block.parent_block_hash, Felt::from_hex_unchecked("0x0"));

        let block = client_mainnet_fixture
            .get_block(BlockId::Hash(Felt::from_hex_unchecked(
                "0x47c3637b57c2b079b93c61539950c17e868a28f46cdef28f88521067f21e943",
            )))
            .await
            .unwrap();
        println!("parent_block_hash: 0x{:x}", block.parent_block_hash);
        let block = client_mainnet_fixture.get_block(BlockId::Tag(BlockTag::Latest)).await.unwrap();
        println!("parent_block_hash: 0x{:x}", block.parent_block_hash);
    }

    #[rstest]
    #[tokio::test]
    async fn get_preconfirmed_block(client_testnet_fixture: GatewayProvider) {
        let latest_block_number =
            client_testnet_fixture.get_header(BlockId::Tag(BlockTag::Latest)).await.unwrap().block_number;
        println!("latest_block_number: {}", latest_block_number);
        let block_number = latest_block_number + 1;
        let block = client_testnet_fixture.get_preconfirmed_block(block_number).await.unwrap();
        assert_eq!(block.status, BlockStatus::PreConfirmed);
    }

    // TODO: Fix this test
    #[rstest]
    #[tokio::test]
    #[ignore = "Ignoring for now because of changes in SN version 0.14.0"]
    async fn get_state_update(client_mainnet_fixture: GatewayProvider) {
        let state_update = client_mainnet_fixture.get_state_update(BlockId::Number(0)).await.unwrap();
        assert_eq!(
            state_update.block_hash,
            Felt::from_hex_unchecked("0x47c3637b57c2b079b93c61539950c17e868a28f46cdef28f88521067f21e943")
        );

        let _block = client_mainnet_fixture
            .get_state_update(BlockId::Hash(Felt::from_hex_unchecked(
                "0x47c3637b57c2b079b93c61539950c17e868a28f46cdef28f88521067f21e943",
            )))
            .await
            .unwrap();
        let _block = client_mainnet_fixture.get_state_update(BlockId::Tag(BlockTag::Latest)).await.unwrap();
    }

    // INFO:
    // These next few tests work by loading a golden file representing the
    // expected output of the feeder gateway. This is then manually
    // deserialized and compared to the result obtained by the fgw provider.
    //
    // Why not write down the expected results in Rust directly? Because this
    // would be error-prone and a pain to manage if the structures were updated.
    // Ideally we would want to perform this as an integration test against a
    // local devnet where we have total control over the testing environment,
    // removing the need for golden files. However, this is not yet possible.

    #[rstest]
    #[tokio::test]
    #[ignore = "Serialization of `to_address` in `l2_to_l1_messages` needs to be fixed"]
    async fn get_state_update_with_block_first_few_blocks(client_mainnet_fixture: GatewayProvider) {
        let res = client_mainnet_fixture
            .get_state_update_with_block(BlockId::Number(0))
            .await
            .expect("Getting state update and block at block number 0");
        let (state_update_0, block_0) = (res.state_update, res.block);
        let state_update_with_block_json =
            JsonGatewayProvider::mainnet().get_state_update_with_block(BlockId::Number(0)).await;
        let state_update_json =
            state_update_with_block_json.get("state_update").expect("State update should be present");
        let block_json = state_update_with_block_json.get("block").expect("Block should be present");
        compare_json(state_update_json, &serde_json::to_value(&state_update_0).unwrap());
        compare_json(block_json, &serde_json::to_value(&block_0).unwrap());

        let res = client_mainnet_fixture
            .get_state_update_with_block(BlockId::Number(1))
            .await
            .expect("Getting state update and block at block number 1");
        let (state_update_1, block_1) = (res.state_update, res.block);
        let state_update_with_block_json =
            JsonGatewayProvider::mainnet().get_state_update_with_block(BlockId::Number(1)).await;
        let state_update_json =
            state_update_with_block_json.get("state_update").expect("State update should be present");
        let block_json = state_update_with_block_json.get("block").expect("Block should be present");
        compare_json(state_update_json, &serde_json::to_value(&state_update_1).unwrap());
        compare_json(block_json, &serde_json::to_value(&block_1).unwrap());

        let res = client_mainnet_fixture
            .get_state_update_with_block(BlockId::Number(2))
            .await
            .expect("Getting state update and block at block number 2");
        let (state_update_2, block_2) = (res.state_update, res.block);
        let state_update_with_block_json =
            JsonGatewayProvider::mainnet().get_state_update_with_block(BlockId::Number(2)).await;
        let state_update_json =
            state_update_with_block_json.get("state_update").expect("State update should be present");
        let block_json = state_update_with_block_json.get("block").expect("Block should be present");
        compare_json(state_update_json, &serde_json::to_value(&state_update_2).unwrap());
        compare_json(block_json, &serde_json::to_value(&block_2).unwrap());
    }

    #[rstest]
    #[tokio::test]
    async fn get_state_update_with_block_latest(client_mainnet_fixture: GatewayProvider) {
        let _res = client_mainnet_fixture
            .get_state_update_with_block(BlockId::Tag(BlockTag::Latest))
            .await
            .expect("Getting state update and block at block latest");
    }

    #[rstest]
    #[tokio::test]
    async fn get_class_by_hash_block_0(client_mainnet_fixture: GatewayProvider) {
        let class = client_mainnet_fixture
            .get_class_by_hash(Felt::from_hex_unchecked(CLASS_BLOCK_0), BlockId::Number(0))
            .await
            .unwrap_or_else(|_| panic!("Getting class {CLASS_BLOCK_0} at block number 0"));
        let class_reference =
            load_from_file_compressed::<LegacyContractClass>(&format!("src/mocks/class_block_0_{CLASS_BLOCK_0}.gz"));
        let class_compressed_reference: CompressedLegacyContractClass =
            class_reference.compress().expect("Compressing legacy contract class").into();

        assert_eq!(class, class_compressed_reference.into());
    }

    #[rstest]
    #[tokio::test]
    async fn get_class_by_hash_legacy_without_abi(client_mainnet_fixture: GatewayProvider) {
        let _ = client_mainnet_fixture
            .get_class_by_hash(Felt::from_hex_unchecked(CLASS_NO_ABI), BlockId::Number(20734))
            .await
            .expect("Getting class CLASS_NO_ABI at block number 0");
    }

    #[rstest]
    #[tokio::test]
    async fn get_class_by_hash_account(client_mainnet_fixture: GatewayProvider) {
        let class_account = client_mainnet_fixture
            .get_class_by_hash(Felt::from_hex_unchecked(CLASS_ACCOUNT), BlockId::Number(CLASS_ACCOUNT_BLOCK))
            .await
            .unwrap_or_else(|_| panic!("Getting account class {CLASS_ACCOUNT} at block number {CLASS_ACCOUNT_BLOCK}"));
        let class_reference = load_from_file_compressed::<LegacyContractClass>(&format!(
            "src/mocks/class_block_{CLASS_ACCOUNT_BLOCK}_account_{CLASS_ACCOUNT}.gz"
        ));
        let class_compressed_reference: CompressedLegacyContractClass =
            class_reference.compress().expect("Compressing legacy contract class").into();

        assert_eq!(class_account, class_compressed_reference.into());
    }

    #[rstest]
    #[tokio::test]
    async fn get_class_by_hash_proxy(client_mainnet_fixture: GatewayProvider) {
        let class_proxy = client_mainnet_fixture
            .get_class_by_hash(Felt::from_hex_unchecked(CLASS_PROXY), BlockId::Number(CLASS_PROXY_BLOCK))
            .await
            .unwrap_or_else(|_| panic!("Getting proxy class {CLASS_PROXY} at block number {CLASS_PROXY_BLOCK}"));
        let class_reference = load_from_file_compressed::<LegacyContractClass>(&format!(
            "src/mocks/class_block_{CLASS_PROXY_BLOCK}_proxy_{CLASS_PROXY}.gz"
        ));
        let class_compressed_reference: CompressedLegacyContractClass =
            class_reference.compress().expect("Compressing legacy contract class").into();

        assert_eq!(class_proxy, class_compressed_reference.into());
    }

    #[rstest]
    #[tokio::test]
    async fn get_class_by_hash_erc20(client_mainnet_fixture: GatewayProvider) {
        let class_erc20 = client_mainnet_fixture
            .get_class_by_hash(Felt::from_hex_unchecked(CLASS_ERC20), BlockId::Number(CLASS_ERC20_BLOCK))
            .await
            .unwrap_or_else(|_| panic!("Getting proxy class {CLASS_ERC20} at block number {CLASS_ERC20_BLOCK}"));
        let class_reference = load_from_file_compressed::<LegacyContractClass>(&format!(
            "src/mocks/class_block_{CLASS_ERC20_BLOCK}_erc20_{CLASS_ERC20}.gz"
        ));
        let class_compressed_reference: CompressedLegacyContractClass =
            class_reference.compress().expect("Compressing legacy contract class").into();

        assert_eq!(class_erc20, class_compressed_reference.into());
    }

    #[rstest]
    #[tokio::test]
    async fn get_class_by_hash_erc721(client_mainnet_fixture: GatewayProvider) {
        let class_erc721 = client_mainnet_fixture
            .get_class_by_hash(Felt::from_hex_unchecked(CLASS_ERC721), BlockId::Number(CLASS_ERC721_BLOCK))
            .await
            .unwrap_or_else(|_| panic!("Getting proxy class {CLASS_ERC721} at block number {CLASS_ERC721_BLOCK}"));
        let class_reference = load_from_file_compressed::<LegacyContractClass>(&format!(
            "src/mocks/class_block_{CLASS_ERC721_BLOCK}_erc721_{CLASS_ERC721}.gz"
        ));
        let class_compressed_reference: CompressedLegacyContractClass =
            class_reference.compress().expect("Compressing legacy contract class").into();

        assert_eq!(class_erc721, class_compressed_reference.into());
    }

    #[rstest]
    #[tokio::test]
    async fn get_class_by_hash_erc1155(client_mainnet_fixture: GatewayProvider) {
        let class_erc1155 = client_mainnet_fixture
            .get_class_by_hash(Felt::from_hex_unchecked(CLASS_ERC1155), BlockId::Number(CLASS_ERC1155_BLOCK))
            .await
            .unwrap_or_else(|_| panic!("Getting proxy class {CLASS_ERC1155} at block number {CLASS_ERC1155_BLOCK}"));
        let class_reference = load_from_file_compressed::<LegacyContractClass>(&format!(
            "src/mocks/class_block_{CLASS_ERC1155_BLOCK}_erc1155_{CLASS_ERC1155}.gz"
        ));
        let class_compressed_reference: CompressedLegacyContractClass =
            class_reference.compress().expect("Compressing legacy contract class").into();

        assert_eq!(class_erc1155, class_compressed_reference.into());
    }

    #[rstest]
    #[tokio::test]
    async fn get_signature_first_few_blocks(client_mainnet_fixture: GatewayProvider) {
        let signature_block_0 = client_mainnet_fixture
            .get_signature(BlockId::Number(0))
            .await
            .expect("Failed to get signature for block number 0");
        let signature_reference = load_from_file_compressed::<ProviderBlockSignature>("src/mocks/signature_block_0.gz");

        assert_eq!(signature_block_0, signature_reference);

        let signature_block_1 = client_mainnet_fixture
            .get_signature(BlockId::Number(1))
            .await
            .expect("Failed to get signature for block number 1");
        let signature_reference = load_from_file_compressed::<ProviderBlockSignature>("src/mocks/signature_block_1.gz");

        assert_eq!(signature_block_1, signature_reference);

        let signature_block_2 = client_mainnet_fixture
            .get_signature(BlockId::Number(2))
            .await
            .expect("Failed to get signature for block number 2");
        let signature_reference = load_from_file_compressed::<ProviderBlockSignature>("src/mocks/signature_block_2.gz");

        assert_eq!(signature_block_2, signature_reference);
    }

    #[rstest]
    #[tokio::test]
    async fn get_signature_latest(client_mainnet_fixture: GatewayProvider) {
        let signature_block_latest = client_mainnet_fixture.get_signature(BlockId::Tag(BlockTag::Latest)).await;

        assert!(matches!(signature_block_latest, Ok(ProviderBlockSignature { .. })))
    }

    #[rstest]
    #[tokio::test]
    async fn get_header(client_mainnet_fixture: GatewayProvider) {
        let signature_block_latest = client_mainnet_fixture.get_header(BlockId::Number(1298)).await.unwrap();

        assert_eq!(
            signature_block_latest,
            ProviderBlockHeader {
                block_number: 1298,
                block_hash: Felt::from_hex_unchecked(
                    "0x6f411368c189f6a4e75805d19c7e3b4d3ee441f243d2f601e49358a3072dd8"
                )
            }
        )
    }

    #[rstest]
    #[tokio::test]
    async fn get_header_pending(client_mainnet_fixture: GatewayProvider) {
        let header_pending = client_mainnet_fixture.get_header(BlockId::Tag(BlockTag::Pending)).await;

        assert!(matches!(
            header_pending,
            Err(SequencerError::StarknetError(StarknetError { code: StarknetErrorCode::NoBlockHeader, .. }))
        ))
    }

    #[rstest]
    #[tokio::test]
    async fn get_signature_pending(client_mainnet_fixture: GatewayProvider) {
        let signature_block_pending = client_mainnet_fixture.get_signature(BlockId::Tag(BlockTag::Pending)).await;

        assert!(matches!(
            signature_block_pending,
            Err(SequencerError::StarknetError(StarknetError {
                code: StarknetErrorCode::NoSignatureForPendingBlock,
                ..
            }))
        ))
    }
}<|MERGE_RESOLUTION|>--- conflicted
+++ resolved
@@ -58,7 +58,8 @@
                 .with_block_id(&block_id);
 
             request.send_get::<ProviderBlock>().await
-        }).await
+        })
+        .await
     }
 
     pub async fn get_preconfirmed_block(&self, block_number: u64) -> Result<ProviderBlockPreConfirmed, SequencerError> {
@@ -69,7 +70,8 @@
                 .with_block_id(&BlockId::Number(block_number));
 
             request.send_get::<ProviderBlockPreConfirmed>().await
-        }).await
+        })
+        .await
     }
 
     pub async fn get_header(&self, block_id: BlockId) -> Result<ProviderBlockHeader, SequencerError> {
@@ -81,7 +83,8 @@
                 .add_param("headerOnly", "true");
 
             request.send_get::<ProviderBlockHeader>().await
-        }).await
+        })
+        .await
     }
 
     pub async fn get_state_update(&self, block_id: BlockId) -> Result<ProviderStateUpdate, SequencerError> {
@@ -92,7 +95,8 @@
                 .with_block_id(&block_id);
 
             request.send_get::<ProviderStateUpdate>().await
-        }).await
+        })
+        .await
     }
 
     pub async fn get_block_bouncer_weights(&self, block_number: u64) -> Result<BouncerWeights, SequencerError> {
@@ -116,7 +120,8 @@
                 .add_param(Cow::from("includeBlock"), "true");
 
             request.send_get::<ProviderStateUpdateWithBlock>().await
-        }).await
+        })
+        .await
     }
 
     pub async fn get_signature(&self, block_id: BlockId) -> Result<ProviderBlockSignature, SequencerError> {
@@ -131,7 +136,8 @@
                 .with_block_id(&block_id);
 
             request.send_get::<ProviderBlockSignature>().await
-        }).await
+        })
+        .await
     }
 
     pub async fn get_class_by_hash(
@@ -139,7 +145,6 @@
         class_hash: Felt,
         block_id: BlockId,
     ) -> Result<ContractClass, SequencerError> {
-<<<<<<< HEAD
         self.retry_get(|| async {
             let request = RequestBuilder::new(&self.client, self.feeder_gateway_url.clone(), self.headers.clone())
                 .add_uri_segment("get_class_by_hash")
@@ -153,33 +158,14 @@
                 let sierra: FlattenedSierraClass = serde_json::from_value(value)?;
                 Ok(ContractClass::Sierra(Arc::new(sierra)))
             } else if value.get("program").is_some() {
-                let legacy: LegacyContractClass = serde_json::from_value(value)?;
-                Ok(ContractClass::Legacy(Arc::new(legacy.compress()?.into())))
+                let legacy: mp_gateway::class::LegacyContractClass = serde_json::from_value(value)?;
+                Ok(ContractClass::Legacy(Arc::new(LegacyContractClass::from(legacy).compress()?.into())))
             } else {
                 let err = serde::de::Error::custom("Unknown contract type".to_string());
                 Err(SequencerError::DeserializeBody { serde_error: err })
             }
-        }).await
-=======
-        let request = RequestBuilder::new(&self.client, self.feeder_gateway_url.clone(), self.headers.clone())
-            .add_uri_segment("get_class_by_hash")
-            .expect("Failed to add URI segment. This should not fail in prod.")
-            .with_block_id(&block_id)
-            .with_class_hash(class_hash);
-
-        let value = request.send_get::<Value>().await?;
-
-        if value.get("sierra_program").is_some() {
-            let sierra: FlattenedSierraClass = serde_json::from_value(value)?;
-            Ok(ContractClass::Sierra(Arc::new(sierra)))
-        } else if value.get("program").is_some() {
-            let legacy: mp_gateway::class::LegacyContractClass = serde_json::from_value(value)?;
-            Ok(ContractClass::Legacy(Arc::new(LegacyContractClass::from(legacy).compress()?.into())))
-        } else {
-            let err = serde::de::Error::custom("Unknown contract type".to_string());
-            Err(SequencerError::DeserializeBody { serde_error: err })
-        }
->>>>>>> dfb94461
+        })
+        .await
     }
 
     async fn add_transaction<T>(&self, transaction: UserTransaction) -> Result<T, SequencerError>
