use std::{borrow::Cow, sync::Arc};

use mp_block::{BlockId, BlockTag};
use mp_class::{ContractClass, FlattenedSierraClass};
use mp_gateway::block::ProviderBlockPreConfirmed;
use mp_gateway::error::{SequencerError, StarknetError};
use mp_gateway::user_transaction::{
    AddDeclareTransactionResult, AddDeployAccountTransactionResult, AddInvokeTransactionResult,
};
use mp_gateway::{
    block::{ProviderBlock, ProviderBlockHeader, ProviderBlockSignature},
    state_update::{ProviderStateUpdate, ProviderStateUpdateWithBlock},
    user_transaction::{
        UserDeclareTransaction, UserDeployAccountTransaction, UserInvokeFunctionTransaction, UserTransaction,
    },
};
use serde::de::DeserializeOwned;
use serde_json::Value;
use starknet_core::types::contract::legacy::LegacyContractClass;
use starknet_types_core::felt::Felt;

use super::{builder::GatewayProvider, request_builder::RequestBuilder};

impl GatewayProvider {
    pub async fn get_block(&self, block_id: BlockId) -> Result<ProviderBlock, SequencerError> {
        let request = RequestBuilder::new(&self.client, self.feeder_gateway_url.clone(), self.headers.clone())
            .add_uri_segment("get_block")
            .expect("Failed to add URI segment. This should not fail in prod.")
            .with_block_id(&block_id);

        request.send_get::<ProviderBlock>().await
    }

    pub async fn get_preconfirmed_block(&self, block_number: u64) -> Result<ProviderBlockPreConfirmed, SequencerError> {
        let request = RequestBuilder::new(&self.client, self.feeder_gateway_url.clone(), self.headers.clone())
            .add_uri_segment("get_preconfirmed_block")
            .expect("Failed to add URI segment. This should not fail in prod.")
            .with_block_id(&BlockId::Number(block_number));

        request.send_get::<ProviderBlockPreConfirmed>().await
    }

    pub async fn get_header(&self, block_id: BlockId) -> Result<ProviderBlockHeader, SequencerError> {
        let request = RequestBuilder::new(&self.client, self.feeder_gateway_url.clone(), self.headers.clone())
            .add_uri_segment("get_block")
            .expect("Failed to add URI segment. This should not fail in prod.")
            .with_block_id(&block_id)
            .add_param("headerOnly", "true");

        request.send_get::<ProviderBlockHeader>().await
    }

    pub async fn get_state_update(&self, block_id: BlockId) -> Result<ProviderStateUpdate, SequencerError> {
        let request = RequestBuilder::new(&self.client, self.feeder_gateway_url.clone(), self.headers.clone())
            .add_uri_segment("get_state_update")
            .expect("Failed to add URI segment. This should not fail in prod")
            .with_block_id(&block_id);

        request.send_get::<ProviderStateUpdate>().await
    }

    pub async fn get_state_update_with_block(
        &self,
        block_id: BlockId,
    ) -> Result<ProviderStateUpdateWithBlock, SequencerError> {
        let request = RequestBuilder::new(&self.client, self.feeder_gateway_url.clone(), self.headers.clone())
            .add_uri_segment("get_state_update")
            .expect("Failed to add URI segment. This should not fail in prod")
            .with_block_id(&block_id)
            .add_param(Cow::from("includeBlock"), "true");

        request.send_get::<ProviderStateUpdateWithBlock>().await
    }

    pub async fn get_signature(&self, block_id: BlockId) -> Result<ProviderBlockSignature, SequencerError> {
        if matches!(block_id, BlockId::Tag(BlockTag::Pending)) {
            return Err(StarknetError::no_signature_for_pending_block().into());
        }

        let request = RequestBuilder::new(&self.client, self.feeder_gateway_url.clone(), self.headers.clone())
            .add_uri_segment("get_signature")
            .expect("Failed to add URI segment. This should not fail in prod")
            .with_block_id(&block_id);

        request.send_get::<ProviderBlockSignature>().await
    }

    pub async fn get_class_by_hash(
        &self,
        class_hash: Felt,
        block_id: BlockId,
    ) -> Result<ContractClass, SequencerError> {
        let request = RequestBuilder::new(&self.client, self.feeder_gateway_url.clone(), self.headers.clone())
            .add_uri_segment("get_class_by_hash")
            .expect("Failed to add URI segment. This should not fail in prod.")
            .with_block_id(&block_id)
            .with_class_hash(class_hash);

        let value = request.send_get::<Value>().await?;

        if value.get("sierra_program").is_some() {
            let sierra: FlattenedSierraClass = serde_json::from_value(value)?;
            Ok(ContractClass::Sierra(Arc::new(sierra)))
        } else if value.get("program").is_some() {
            let legacy: LegacyContractClass = serde_json::from_value(value)?;
            Ok(ContractClass::Legacy(Arc::new(legacy.compress()?.into())))
        } else {
            let err = serde::de::Error::custom("Unknown contract type".to_string());
            Err(SequencerError::DeserializeBody { serde_error: err })
        }
    }

    async fn add_transaction<T>(&self, transaction: UserTransaction) -> Result<T, SequencerError>
    where
        T: DeserializeOwned,
    {
        let request = RequestBuilder::new(&self.client, self.gateway_url.clone(), self.headers.clone())
            .add_uri_segment("add_transaction")
            .expect("Failed to add URI segment. This should not fail in prod.");

        request.send_post(transaction).await
    }

    pub async fn add_validated_transaction(
        &self,
        transaction: mp_transactions::validated::ValidatedTransaction,
    ) -> Result<(), SequencerError> {
        let url = self.madara_specific_url.as_ref().ok_or(SequencerError::NoUrl)?;

        let request = RequestBuilder::new(&self.client, url.clone(), self.headers.clone())
            .add_uri_segment("trusted_add_validated_transaction")
            .expect("Failed to add URI segment. This should not fail in prod.");

        request.send_post_bincode(transaction).await
    }

    pub async fn add_invoke_transaction(
        &self,
        transaction: UserInvokeFunctionTransaction,
    ) -> Result<AddInvokeTransactionResult, SequencerError> {
        self.add_transaction(UserTransaction::InvokeFunction(transaction)).await
    }

    pub async fn add_declare_transaction(
        &self,
        transaction: UserDeclareTransaction,
    ) -> Result<AddDeclareTransactionResult, SequencerError> {
        self.add_transaction(UserTransaction::Declare(transaction)).await
    }

    pub async fn add_deploy_account_transaction(
        &self,
        transaction: UserDeployAccountTransaction,
    ) -> Result<AddDeployAccountTransactionResult, SequencerError> {
        self.add_transaction(UserTransaction::DeployAccount(transaction)).await
    }
}

#[cfg(test)]
mod tests {
    use anyhow::Context;
    use flate2::{
        bufread::{GzDecoder, GzEncoder},
        Compression,
    };
    use mp_class::CompressedLegacyContractClass;
    use mp_gateway::{
        block::BlockStatus,
        error::{SequencerError, StarknetError, StarknetErrorCode},
    };
    use rstest::*;
    use serde::de::DeserializeOwned;
    use starknet_types_core::felt::Felt;
    use std::fs::{remove_file, File};
    use std::io::{BufReader, BufWriter, Read, Write};
    use std::ops::Drop;
    use std::path::PathBuf;
    use url::Url;

    use super::*;

    const CLASS_BLOCK_0: &str = "0x010455c752b86932ce552f2b0fe81a880746649b9aee7e0d842bf3f52378f9f8";

    const CLASS_NO_ABI: &str = "0x371b5f7c5517d84205365a87f02dcef230efa7b4dd91a9e4ba7e04c5b69d69b";

    const CLASS_ACCOUNT: &str = "0x07595b4f7d50010ceb00230d8b5656e3c3dd201b6df35d805d3f2988c69a1432";
    const CLASS_ACCOUNT_BLOCK: u64 = 1342;

    const CLASS_PROXY: &str = "0x071c3c99f5cf76fc19945d4b8b7d34c7c5528f22730d56192b50c6bbfd338a64";
    const CLASS_PROXY_BLOCK: u64 = 1343;

    const CLASS_ERC20: &str = "0x07543f8eb21f10b1827a495084697a519274ac9c1a1fbf931bac40133a6b9c15";
    const CLASS_ERC20_BLOCK: u64 = 1981;

    const CLASS_ERC721: &str = "0x074a7ed7f1236225600f355efe70812129658c82c295ff0f8307b3fad4bf09a9";
    const CLASS_ERC721_BLOCK: u64 = 3125;

    const CLASS_ERC1155: &str = "0x04be7f1bace6f593abd8e56947c11151f45498030748a950fdaf0b79ac3dc03f";
    const CLASS_ERC1155_BLOCK: u64 = 18507;

    struct JsonGatewayProvider {
        client: reqwest::Client,
        url: Url,
    }

    impl JsonGatewayProvider {
        pub fn new(url: Url) -> Self {
            let client = reqwest::Client::new();
            Self { client, url }
        }

        pub fn mainnet() -> Self {
            let url = Url::parse("https://feeder.alpha-mainnet.starknet.io").expect("Invalid URL");
            Self::new(url)
        }

        pub async fn get_state_update_with_block(&self, block_id: BlockId) -> serde_json::Value {
            let url = self.url.join("feeder_gateway/get_state_update").expect("Invalid URL");

            let response = self
                .client
                .get(url)
                .query(&[Self::block_id_to_param(&block_id), ("includeBlock", "true".to_string())])
                .send()
                .await
                .expect("Failed to send request");
            if !response.status().is_success() {
                panic!("Failed to get block: {}", response.status());
            }
            response.json().await.expect("Failed to parse response")
        }

        fn block_id_to_param(block_id: &BlockId) -> (&str, String) {
            match block_id {
                BlockId::Hash(hash) => ("blockHash", format!("0x{hash:x}")),
                BlockId::Number(number) => ("blockNumber", number.to_string()),
                BlockId::Tag(BlockTag::Latest) => ("blockNumber", "latest".to_string()),
                BlockId::Tag(BlockTag::Pending) => ("blockNumber", "pending".to_string()),
            }
        }
    }

    fn compare_json(a: &serde_json::Value, b: &serde_json::Value) {
        let mut a = a.clone();
        a.sort_all_objects();
        let mut b = b.clone();
        b.sort_all_objects();
        assert_eq!(a, b, "JSON values do not match");
    }

    /// Loads a gz file, deserializing it into the target type.
    ///
    /// This should NOT be used for mocking behavior, but is fine for loading
    /// golden files to validate the output of a function, as long as this
    /// function is deterministic.
    ///
    /// * `path`: path to the file to deserialize
    fn load_from_file_compressed<T>(path: &str) -> T
    where
        T: DeserializeOwned,
    {
        let path_abs = to_absolute_path(path);
        let file = File::open(&path_abs).unwrap_or_else(|e| panic!("Loading test mock from {path_abs:?}: {e}"));
        let reader = BufReader::new(file);
        let gz = GzDecoder::new(reader);

        serde_json::from_reader(gz).unwrap_or_else(|e| panic!("Deserializing test mock from {path_abs:?}: {e}"))
    }

    struct FileCleanupGuard<'a> {
        is_active: bool,
        path: &'a PathBuf,
    }

    impl<'a> FileCleanupGuard<'a> {
        fn new(path: &'a PathBuf) -> Self {
            Self { is_active: false, path }
        }

        fn deactivate(&mut self) {
            self.is_active = false;
        }
    }

    impl Drop for FileCleanupGuard<'_> {
        fn drop(&mut self) {
            if self.is_active {
                let _ = remove_file(self.path);
            }
        }
    }

    #[allow(unused)]
    fn file_compress(path: &str) -> anyhow::Result<()> {
        let path_in = to_absolute_path(path);
        let f_in = File::open(&path_in).with_context(|| format!("Failed to load file at: {path_in:?}"))?;

        let path_out = path_in.with_extension("gz");
        let f_out = File::create_new(&path_out).with_context(|| format!("Failed to write file at: {path_out:?}"))?;

        let b_in = BufReader::new(f_in);
        let mut b_out = BufWriter::with_capacity(16 * 1024, f_out);
        let mut gz = GzEncoder::new(b_in, Compression::best());
        let mut buffer = [0u8; 16 * 1024];

        let mut guard = FileCleanupGuard::new(&path_out);
        loop {
            let bytes_read = gz.read(&mut buffer).with_context(|| "Failed to compress file")?;
            if bytes_read == 0 {
                break;
            } else {
                b_out.write_all(&buffer[..bytes_read]).with_context(|| "Failed to write to file")?;
            }
        }
        guard.deactivate();

        Ok(())
    }

    #[test]
    #[ignore]
    fn compress() {
        // file_compress("src/mocks/.json").unwrap();
    }

    /// Converts a crate-relative path to an absolute system path.
    ///
    /// * `path`: path to the local file, relative to the current crate `Cargo.toml`
    fn to_absolute_path(path: &str) -> PathBuf {
        let mut path_abs = PathBuf::from(env!("CARGO_MANIFEST_DIR"));
        path_abs.push(path);
        path_abs
    }

    #[fixture]
    fn client_mainnet_fixture() -> GatewayProvider {
        GatewayProvider::starknet_alpha_mainnet()
    }

    #[fixture]
    fn client_testnet_fixture() -> GatewayProvider {
        GatewayProvider::starknet_alpha_sepolia()
    }

    #[rstest]
    #[tokio::test]
    async fn get_block(client_mainnet_fixture: GatewayProvider) {
        let block = client_mainnet_fixture.get_block(BlockId::Number(0)).await.unwrap();
        println!("parent_block_hash: 0x{:x}", block.parent_block_hash);
        assert_eq!(block.block_number, 0);
        assert_eq!(block.parent_block_hash, Felt::from_hex_unchecked("0x0"));

        let block = client_mainnet_fixture
            .get_block(BlockId::Hash(Felt::from_hex_unchecked(
                "0x47c3637b57c2b079b93c61539950c17e868a28f46cdef28f88521067f21e943",
            )))
            .await
            .unwrap();
        println!("parent_block_hash: 0x{:x}", block.parent_block_hash);
        let block = client_mainnet_fixture.get_block(BlockId::Tag(BlockTag::Latest)).await.unwrap();
<<<<<<< HEAD
        println!("parent_block_hash: 0x{:x}", block.parent_block_hash);
=======
        println!("parent_block_hash:ignore 0x{:x}", block.parent_block_hash());
>>>>>>> e399c418
        let block = client_mainnet_fixture.get_block(BlockId::Tag(BlockTag::Pending)).await.unwrap();
        println!("parent_block_hash: 0x{:x}", block.parent_block_hash);
    }

    #[rstest]
    #[tokio::test]
    async fn get_preconfirmed_block(client_testnet_fixture: GatewayProvider) {
        let latest_block_number =
            client_testnet_fixture.get_header(BlockId::Tag(BlockTag::Latest)).await.unwrap().block_number;
        println!("latest_block_number: {}", latest_block_number);
        let block_number = latest_block_number + 1;
        let block = client_testnet_fixture.get_preconfirmed_block(block_number).await.unwrap();
        assert_eq!(block.status, BlockStatus::PreConfirmed);
    }

    #[rstest]
    #[tokio::test]
    async fn get_state_update(client_mainnet_fixture: GatewayProvider) {
        let state_update = client_mainnet_fixture.get_state_update(BlockId::Number(0)).await.unwrap();
        assert_eq!(
            state_update.block_hash,
            Felt::from_hex_unchecked("0x47c3637b57c2b079b93c61539950c17e868a28f46cdef28f88521067f21e943")
        );

        let _block = client_mainnet_fixture
            .get_state_update(BlockId::Hash(Felt::from_hex_unchecked(
                "0x47c3637b57c2b079b93c61539950c17e868a28f46cdef28f88521067f21e943",
            )))
            .await
            .unwrap();
        let _block = client_mainnet_fixture.get_state_update(BlockId::Tag(BlockTag::Latest)).await.unwrap();
    }

    // INFO:
    // These next few tests work by loading a golden file representing the
    // expected output of the feeder gateway. This is then manually
    // deserialized and compared to the result obtained by the fgw provider.
    //
    // Why not write down the expected results in Rust directly? Because this
    // would be error-prone and a pain to manage if the structures were updated.
    // Ideally we would want to perform this as an integration test against a
    // local devnet where we have total control over the testing environment,
    // removing the need for golden files. However, this is not yet possible.

    #[rstest]
    #[tokio::test]
    #[ignore = "Serialization of `to_address` in `l2_to_l1_messages` needs to be fixed"]
    async fn get_state_update_with_block_first_few_blocks(client_mainnet_fixture: GatewayProvider) {
        let res = client_mainnet_fixture
            .get_state_update_with_block(BlockId::Number(0))
            .await
            .expect("Getting state update and block at block number 0");
<<<<<<< HEAD
        let (state_update_0, block_0) = (res.state_update, res.block);
        let ProviderStateUpdateWithBlock { state_update: state_update_0_reference, block: block_0_reference } =
            load_from_file_compressed::<ProviderStateUpdateWithBlock>("src/mocks/state_update_and_block_0.gz");

        assert_eq!(state_update_0, state_update_0_reference);
        assert_eq!(block_0, block_0_reference);
=======
        let (state_update_0, block_0) = let_binding.as_update_and_block();
        let state_update_0 =
            state_update_0.non_pending_owned().expect("State update at block number 0 should not be pending");
        let block_0 = block_0.non_pending_owned().expect("Block at block number 0 should not be pending");
        let state_update_with_block_json =
            JsonGatewayProvider::mainnet().get_state_update_with_block(BlockId::Number(0)).await;
        let state_update_json =
            state_update_with_block_json.get("state_update").expect("State update should be present");
        let block_json = state_update_with_block_json.get("block").expect("Block should be present");
        compare_json(state_update_json, &serde_json::to_value(&state_update_0).unwrap());
        compare_json(block_json, &serde_json::to_value(&block_0).unwrap());
>>>>>>> e399c418

        let res = client_mainnet_fixture
            .get_state_update_with_block(BlockId::Number(1))
            .await
            .expect("Getting state update and block at block number 1");
<<<<<<< HEAD
        let (state_update_1, block_1) = (res.state_update, res.block);
        let ProviderStateUpdateWithBlock { state_update: state_update_1_reference, block: block_1_reference } =
            load_from_file_compressed::<ProviderStateUpdateWithBlock>("src/mocks/state_update_and_block_1.gz");

        assert_eq!(state_update_1, state_update_1_reference);
        assert_eq!(block_1, block_1_reference);

        let res = client_mainnet_fixture
            .get_state_update_with_block(BlockId::Number(2))
            .await
            .expect("Getting state update and block at block number 2");
        let (state_update_2, block_2) = (res.state_update, res.block);
        let ProviderStateUpdateWithBlock { state_update: state_update_2_reference, block: block_2_reference } =
            load_from_file_compressed::<ProviderStateUpdateWithBlock>("src/mocks/state_update_and_block_2.gz");

        assert_eq!(state_update_2, state_update_2_reference);
        assert_eq!(block_2, block_2_reference);
=======
        let (state_update_1, block_1) = let_binding.as_update_and_block();
        let state_update_1 =
            state_update_1.non_pending_owned().expect("State update at block number 1 should not be pending");
        let block_1 = block_1.non_pending_owned().expect("Block at block number 1 should not be pending");
        let state_update_with_block_json =
            JsonGatewayProvider::mainnet().get_state_update_with_block(BlockId::Number(1)).await;
        let state_update_json =
            state_update_with_block_json.get("state_update").expect("State update should be present");
        let block_json = state_update_with_block_json.get("block").expect("Block should be present");
        compare_json(state_update_json, &serde_json::to_value(&state_update_1).unwrap());
        compare_json(block_json, &serde_json::to_value(&block_1).unwrap());

        let let_binding = client_mainnet_fixture
            .get_state_update_with_block(BlockId::Number(0))
            .await
            .expect("Getting state update and block at block number 2");
        let (state_update_2, block_2) = let_binding.as_update_and_block();
        let state_update_2 =
            state_update_2.non_pending_owned().expect("State update at block number 2 should not be pending");
        let block_2 = block_2.non_pending_owned().expect("Block at block number 2 should not be pending");
        let state_update_with_block_json =
            JsonGatewayProvider::mainnet().get_state_update_with_block(BlockId::Number(2)).await;
        let state_update_json =
            state_update_with_block_json.get("state_update").expect("State update should be present");
        let block_json = state_update_with_block_json.get("block").expect("Block should be present");
        compare_json(state_update_json, &serde_json::to_value(&state_update_2).unwrap());
        compare_json(block_json, &serde_json::to_value(&block_2).unwrap());
>>>>>>> e399c418
    }

    #[rstest]
    #[tokio::test]
    async fn get_state_update_with_block_latest(client_mainnet_fixture: GatewayProvider) {
        let _res = client_mainnet_fixture
            .get_state_update_with_block(BlockId::Tag(BlockTag::Latest))
            .await
            .expect("Getting state update and block at block latest");
    }

    #[rstest]
    #[tokio::test]
    async fn get_class_by_hash_block_0(client_mainnet_fixture: GatewayProvider) {
        let class = client_mainnet_fixture
            .get_class_by_hash(Felt::from_hex_unchecked(CLASS_BLOCK_0), BlockId::Number(0))
            .await
            .unwrap_or_else(|_| panic!("Getting class {CLASS_BLOCK_0} at block number 0"));
        let class_reference =
            load_from_file_compressed::<LegacyContractClass>(&format!("src/mocks/class_block_0_{CLASS_BLOCK_0}.gz"));
        let class_compressed_reference: CompressedLegacyContractClass =
            class_reference.compress().expect("Compressing legacy contract class").into();

        assert_eq!(class, class_compressed_reference.into());
    }

    #[rstest]
    #[tokio::test]
    async fn get_class_by_hash_legacy_without_abi(client_mainnet_fixture: GatewayProvider) {
        let _ = client_mainnet_fixture
            .get_class_by_hash(Felt::from_hex_unchecked(CLASS_NO_ABI), BlockId::Number(20734))
            .await
            .unwrap_or_else(|_| panic!("Getting class {CLASS_NO_ABI} at block number 0"));
    }

    #[rstest]
    #[tokio::test]
    async fn get_class_by_hash_account(client_mainnet_fixture: GatewayProvider) {
        let class_account = client_mainnet_fixture
            .get_class_by_hash(Felt::from_hex_unchecked(CLASS_ACCOUNT), BlockId::Number(CLASS_ACCOUNT_BLOCK))
            .await
            .unwrap_or_else(|_| panic!("Getting account class {CLASS_ACCOUNT} at block number {CLASS_ACCOUNT_BLOCK}"));
        let class_reference = load_from_file_compressed::<LegacyContractClass>(&format!(
            "src/mocks/class_block_{CLASS_ACCOUNT_BLOCK}_account_{CLASS_ACCOUNT}.gz"
        ));
        let class_compressed_reference: CompressedLegacyContractClass =
            class_reference.compress().expect("Compressing legacy contract class").into();

        assert_eq!(class_account, class_compressed_reference.into());
    }

    #[rstest]
    #[tokio::test]
    async fn get_class_by_hash_proxy(client_mainnet_fixture: GatewayProvider) {
        let class_proxy = client_mainnet_fixture
            .get_class_by_hash(Felt::from_hex_unchecked(CLASS_PROXY), BlockId::Number(CLASS_PROXY_BLOCK))
            .await
            .unwrap_or_else(|_| panic!("Getting proxy class {CLASS_PROXY} at block number {CLASS_PROXY_BLOCK}"));
        let class_reference = load_from_file_compressed::<LegacyContractClass>(&format!(
            "src/mocks/class_block_{CLASS_PROXY_BLOCK}_proxy_{CLASS_PROXY}.gz"
        ));
        let class_compressed_reference: CompressedLegacyContractClass =
            class_reference.compress().expect("Compressing legacy contract class").into();

        assert_eq!(class_proxy, class_compressed_reference.into());
    }

    #[rstest]
    #[tokio::test]
    async fn get_class_by_hash_erc20(client_mainnet_fixture: GatewayProvider) {
        let class_erc20 = client_mainnet_fixture
            .get_class_by_hash(Felt::from_hex_unchecked(CLASS_ERC20), BlockId::Number(CLASS_ERC20_BLOCK))
            .await
            .unwrap_or_else(|_| panic!("Getting proxy class {CLASS_ERC20} at block number {CLASS_ERC20_BLOCK}"));
        let class_reference = load_from_file_compressed::<LegacyContractClass>(&format!(
            "src/mocks/class_block_{CLASS_ERC20_BLOCK}_erc20_{CLASS_ERC20}.gz"
        ));
        let class_compressed_reference: CompressedLegacyContractClass =
            class_reference.compress().expect("Compressing legacy contract class").into();

        assert_eq!(class_erc20, class_compressed_reference.into());
    }

    #[rstest]
    #[tokio::test]
    async fn get_class_by_hash_erc721(client_mainnet_fixture: GatewayProvider) {
        let class_erc721 = client_mainnet_fixture
            .get_class_by_hash(Felt::from_hex_unchecked(CLASS_ERC721), BlockId::Number(CLASS_ERC721_BLOCK))
            .await
            .unwrap_or_else(|_| panic!("Getting proxy class {CLASS_ERC721} at block number {CLASS_ERC721_BLOCK}"));
        let class_reference = load_from_file_compressed::<LegacyContractClass>(&format!(
            "src/mocks/class_block_{CLASS_ERC721_BLOCK}_erc721_{CLASS_ERC721}.gz"
        ));
        let class_compressed_reference: CompressedLegacyContractClass =
            class_reference.compress().expect("Compressing legacy contract class").into();

        assert_eq!(class_erc721, class_compressed_reference.into());
    }

    #[rstest]
    #[tokio::test]
    async fn get_class_by_hash_erc1155(client_mainnet_fixture: GatewayProvider) {
        let class_erc1155 = client_mainnet_fixture
            .get_class_by_hash(Felt::from_hex_unchecked(CLASS_ERC1155), BlockId::Number(CLASS_ERC1155_BLOCK))
            .await
            .unwrap_or_else(|_| panic!("Getting proxy class {CLASS_ERC1155} at block number {CLASS_ERC1155_BLOCK}"));
        let class_reference = load_from_file_compressed::<LegacyContractClass>(&format!(
            "src/mocks/class_block_{CLASS_ERC1155_BLOCK}_erc1155_{CLASS_ERC1155}.gz"
        ));
        let class_compressed_reference: CompressedLegacyContractClass =
            class_reference.compress().expect("Compressing legacy contract class").into();

        assert_eq!(class_erc1155, class_compressed_reference.into());
    }

    #[rstest]
    #[tokio::test]
    async fn get_signature_first_few_blocks(client_mainnet_fixture: GatewayProvider) {
        let signature_block_0 = client_mainnet_fixture
            .get_signature(BlockId::Number(0))
            .await
            .expect("Failed to get signature for block number 0");
        let signature_reference = load_from_file_compressed::<ProviderBlockSignature>("src/mocks/signature_block_0.gz");

        assert_eq!(signature_block_0, signature_reference);

        let signature_block_1 = client_mainnet_fixture
            .get_signature(BlockId::Number(1))
            .await
            .expect("Failed to get signature for block number 1");
        let signature_reference = load_from_file_compressed::<ProviderBlockSignature>("src/mocks/signature_block_1.gz");

        assert_eq!(signature_block_1, signature_reference);

        let signature_block_2 = client_mainnet_fixture
            .get_signature(BlockId::Number(2))
            .await
            .expect("Failed to get signature for block number 2");
        let signature_reference = load_from_file_compressed::<ProviderBlockSignature>("src/mocks/signature_block_2.gz");

        assert_eq!(signature_block_2, signature_reference);
    }

    #[rstest]
    #[tokio::test]
    async fn get_signature_latest(client_mainnet_fixture: GatewayProvider) {
        let signature_block_latest = client_mainnet_fixture.get_signature(BlockId::Tag(BlockTag::Latest)).await;

        assert!(matches!(signature_block_latest, Ok(ProviderBlockSignature { .. })))
    }

    #[rstest]
    #[tokio::test]
    async fn get_header(client_mainnet_fixture: GatewayProvider) {
        let signature_block_latest = client_mainnet_fixture.get_header(BlockId::Number(1298)).await.unwrap();

        assert_eq!(
            signature_block_latest,
            ProviderBlockHeader {
                block_number: 1298,
                block_hash: Felt::from_hex_unchecked(
                    "0x6f411368c189f6a4e75805d19c7e3b4d3ee441f243d2f601e49358a3072dd8"
                )
            }
        )
    }

    #[rstest]
    #[tokio::test]
    async fn get_header_pending(client_mainnet_fixture: GatewayProvider) {
        let header_pending = client_mainnet_fixture.get_header(BlockId::Tag(BlockTag::Pending)).await;

        assert!(matches!(
            header_pending,
            Err(SequencerError::StarknetError(StarknetError { code: StarknetErrorCode::NoBlockHeader, .. }))
        ))
    }

    #[rstest]
    #[tokio::test]
    async fn get_signature_pending(client_mainnet_fixture: GatewayProvider) {
        let signature_block_pending = client_mainnet_fixture.get_signature(BlockId::Tag(BlockTag::Pending)).await;

        assert!(matches!(
            signature_block_pending,
            Err(SequencerError::StarknetError(StarknetError {
                code: StarknetErrorCode::NoSignatureForPendingBlock,
                ..
            }))
        ))
    }
}<|MERGE_RESOLUTION|>--- conflicted
+++ resolved
@@ -1,5 +1,4 @@
-use std::{borrow::Cow, sync::Arc};
-
+use super::{builder::GatewayProvider, request_builder::RequestBuilder};
 use mp_block::{BlockId, BlockTag};
 use mp_class::{ContractClass, FlattenedSierraClass};
 use mp_gateway::block::ProviderBlockPreConfirmed;
@@ -18,8 +17,7 @@
 use serde_json::Value;
 use starknet_core::types::contract::legacy::LegacyContractClass;
 use starknet_types_core::felt::Felt;
-
-use super::{builder::GatewayProvider, request_builder::RequestBuilder};
+use std::{borrow::Cow, sync::Arc};
 
 impl GatewayProvider {
     pub async fn get_block(&self, block_id: BlockId) -> Result<ProviderBlock, SequencerError> {
@@ -358,12 +356,6 @@
             .unwrap();
         println!("parent_block_hash: 0x{:x}", block.parent_block_hash);
         let block = client_mainnet_fixture.get_block(BlockId::Tag(BlockTag::Latest)).await.unwrap();
-<<<<<<< HEAD
-        println!("parent_block_hash: 0x{:x}", block.parent_block_hash);
-=======
-        println!("parent_block_hash:ignore 0x{:x}", block.parent_block_hash());
->>>>>>> e399c418
-        let block = client_mainnet_fixture.get_block(BlockId::Tag(BlockTag::Pending)).await.unwrap();
         println!("parent_block_hash: 0x{:x}", block.parent_block_hash);
     }
 
@@ -415,18 +407,7 @@
             .get_state_update_with_block(BlockId::Number(0))
             .await
             .expect("Getting state update and block at block number 0");
-<<<<<<< HEAD
         let (state_update_0, block_0) = (res.state_update, res.block);
-        let ProviderStateUpdateWithBlock { state_update: state_update_0_reference, block: block_0_reference } =
-            load_from_file_compressed::<ProviderStateUpdateWithBlock>("src/mocks/state_update_and_block_0.gz");
-
-        assert_eq!(state_update_0, state_update_0_reference);
-        assert_eq!(block_0, block_0_reference);
-=======
-        let (state_update_0, block_0) = let_binding.as_update_and_block();
-        let state_update_0 =
-            state_update_0.non_pending_owned().expect("State update at block number 0 should not be pending");
-        let block_0 = block_0.non_pending_owned().expect("Block at block number 0 should not be pending");
         let state_update_with_block_json =
             JsonGatewayProvider::mainnet().get_state_update_with_block(BlockId::Number(0)).await;
         let state_update_json =
@@ -434,35 +415,12 @@
         let block_json = state_update_with_block_json.get("block").expect("Block should be present");
         compare_json(state_update_json, &serde_json::to_value(&state_update_0).unwrap());
         compare_json(block_json, &serde_json::to_value(&block_0).unwrap());
->>>>>>> e399c418
 
         let res = client_mainnet_fixture
             .get_state_update_with_block(BlockId::Number(1))
             .await
             .expect("Getting state update and block at block number 1");
-<<<<<<< HEAD
         let (state_update_1, block_1) = (res.state_update, res.block);
-        let ProviderStateUpdateWithBlock { state_update: state_update_1_reference, block: block_1_reference } =
-            load_from_file_compressed::<ProviderStateUpdateWithBlock>("src/mocks/state_update_and_block_1.gz");
-
-        assert_eq!(state_update_1, state_update_1_reference);
-        assert_eq!(block_1, block_1_reference);
-
-        let res = client_mainnet_fixture
-            .get_state_update_with_block(BlockId::Number(2))
-            .await
-            .expect("Getting state update and block at block number 2");
-        let (state_update_2, block_2) = (res.state_update, res.block);
-        let ProviderStateUpdateWithBlock { state_update: state_update_2_reference, block: block_2_reference } =
-            load_from_file_compressed::<ProviderStateUpdateWithBlock>("src/mocks/state_update_and_block_2.gz");
-
-        assert_eq!(state_update_2, state_update_2_reference);
-        assert_eq!(block_2, block_2_reference);
-=======
-        let (state_update_1, block_1) = let_binding.as_update_and_block();
-        let state_update_1 =
-            state_update_1.non_pending_owned().expect("State update at block number 1 should not be pending");
-        let block_1 = block_1.non_pending_owned().expect("Block at block number 1 should not be pending");
         let state_update_with_block_json =
             JsonGatewayProvider::mainnet().get_state_update_with_block(BlockId::Number(1)).await;
         let state_update_json =
@@ -471,14 +429,11 @@
         compare_json(state_update_json, &serde_json::to_value(&state_update_1).unwrap());
         compare_json(block_json, &serde_json::to_value(&block_1).unwrap());
 
-        let let_binding = client_mainnet_fixture
-            .get_state_update_with_block(BlockId::Number(0))
+        let res = client_mainnet_fixture
+            .get_state_update_with_block(BlockId::Number(2))
             .await
             .expect("Getting state update and block at block number 2");
-        let (state_update_2, block_2) = let_binding.as_update_and_block();
-        let state_update_2 =
-            state_update_2.non_pending_owned().expect("State update at block number 2 should not be pending");
-        let block_2 = block_2.non_pending_owned().expect("Block at block number 2 should not be pending");
+        let (state_update_2, block_2) = (res.state_update, res.block);
         let state_update_with_block_json =
             JsonGatewayProvider::mainnet().get_state_update_with_block(BlockId::Number(2)).await;
         let state_update_json =
@@ -486,7 +441,6 @@
         let block_json = state_update_with_block_json.get("block").expect("Block should be present");
         compare_json(state_update_json, &serde_json::to_value(&state_update_2).unwrap());
         compare_json(block_json, &serde_json::to_value(&block_2).unwrap());
->>>>>>> e399c418
     }
 
     #[rstest]
