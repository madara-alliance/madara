use super::{
    error::GatewayError,
    helpers::{
        create_json_response, create_response_with_json_body, create_string_response, get_params_from_request,
        include_block_params,
    },
};
use crate::helpers::{block_view_from_params, not_found_response, view_from_params};
use anyhow::Context;
use bincode::Options;
use bytes::Buf;
use http_body_util::BodyExt;
use hyper::{body::Incoming, Request, Response, StatusCode};
use mc_db::MadaraBackend;
use mc_rpc::versions::user::v0_9_0::methods::trace::trace_block_transactions::trace_block_transactions_view as v0_9_0_trace_block_transactions;
use mc_submit_tx::{SubmitTransaction, SubmitValidatedTransaction};
use mp_class::{ClassInfo, ContractClass};
use mp_gateway::{
    block::ProviderBlockPreConfirmed,
    user_transaction::{
        AddTransactionResult, UserDeclareTransaction, UserDeployAccountTransaction, UserInvokeFunctionTransaction,
        UserTransaction,
    },
};
use mp_gateway::{
    block::{BlockStatus, ProviderBlock, ProviderBlockSignature},
    state_update::ProviderStateUpdate,
};
use mp_gateway::{
    error::{StarknetError, StarknetErrorCode},
    user_transaction::{AddDeclareTransactionResult, AddDeployAccountTransactionResult, AddInvokeTransactionResult},
};
use mp_rpc::v0_9_0::{BroadcastedDeclareTxn, TraceBlockTransactionsResult};
use mp_transactions::validated::ValidatedTransaction;
use serde::Serialize;
use serde_json::json;
use starknet_types_core::felt::Felt;
use std::sync::Arc;

pub async fn handle_get_preconfirmed_block(
    req: Request<Incoming>,
    backend: Arc<MadaraBackend>,
) -> Result<Response<String>, GatewayError> {
    let params = get_params_from_request(&req);
    let block_number = params.get("blockNumber").ok_or_else(|| {
        StarknetError::new(StarknetErrorCode::MalformedRequest, "Field blockNumber is required.".into())
    })?;

    let block_number: u64 = block_number
        .parse()
        .map_err(|e: std::num::ParseIntError| StarknetError::new(StarknetErrorCode::MalformedRequest, e.to_string()))?;

    let mut block =
        backend.block_view_on_preconfirmed().filter(|block| block.block_number() == block_number).ok_or_else(|| {
            StarknetError::new(
                StarknetErrorCode::BlockNotFound,
                format!("Pre-confirmed block with number {block_number} was not found."),
            )
        })?;

    block.refresh_with_candidates(); // We want candidates too :)
    let block = {
        let content = block.borrow_content();
        ProviderBlockPreConfirmed::new(
            block.header(),
            content.executed_transactions().map(|tx| (&tx.transaction, &tx.state_diff)),
            block.candidate_transactions().iter().map(|tx| &**tx),
            BlockStatus::PreConfirmed,
        )
    };

    Ok(create_json_response(hyper::StatusCode::OK, &block))
}

pub async fn handle_get_block_bouncer_config(
<<<<<<< HEAD
    req: Request<Incoming>,
    backend: Arc<MadaraBackend>,
) -> Result<Response<String>, GatewayError> {
    let params = get_params_from_request(&req);
    let block_number = params.get("blockNumber").ok_or_else(|| {
        StarknetError::new(StarknetErrorCode::MalformedRequest, "Field blockNumber is required.".into())
    })?;

    let block_number: u64 = block_number
        .parse()
        .map_err(|e: std::num::ParseIntError| StarknetError::new(StarknetErrorCode::MalformedRequest, e.to_string()))?;

    let block = backend.block_view_on_confirmed(block_number).ok_or_else(|| {
        StarknetError::new(
            StarknetErrorCode::BlockNotFound,
            format!("Pre-confirmed block with number {block_number} was not found."),
        )
    })?;

    let bouncer_weights = block.get_bouncer_weights()?;

    Ok(create_json_response(hyper::StatusCode::OK, &bouncer_weights))
}

pub async fn handle_get_block(
=======
>>>>>>> 973787d2
    req: Request<Incoming>,
    backend: Arc<MadaraBackend>,
) -> Result<Response<String>, GatewayError> {
    let params = get_params_from_request(&req);
    let block_number = params.get("blockNumber").ok_or_else(|| {
        StarknetError::new(StarknetErrorCode::MalformedRequest, "Field blockNumber is required.".into())
    })?;

    let block_number: u64 = block_number
        .parse()
        .map_err(|e: std::num::ParseIntError| StarknetError::new(StarknetErrorCode::MalformedRequest, e.to_string()))?;

    let block = backend.block_view_on_confirmed(block_number).ok_or_else(|| {
        StarknetError::new(
            StarknetErrorCode::BlockNotFound,
            format!("Pre-confirmed block with number {block_number} was not found."),
        )
    })?;

    let bouncer_weights = block.get_bouncer_weights()?;

    Ok(create_json_response(hyper::StatusCode::OK, &bouncer_weights))
}

pub async fn handle_get_block(
    req: Request<Incoming>,
    backend: Arc<MadaraBackend>,
) -> Result<Response<String>, GatewayError> {
    let params = get_params_from_request(&req);
    let block = block_view_from_params(&backend, &params)?;

    if params.get("headerOnly").map(|s| s.as_ref()) == Some("true") {
        let Some(confirmed) = block.as_confirmed() else {
            return Err(StarknetError::no_block_header_for_pending_block().into());
        };

        let block_info = confirmed.get_block_info()?;

        let body = json!({
            "block_hash": block_info.block_hash,
            "block_number": block_info.header.block_number
        });
        Ok(create_json_response(hyper::StatusCode::OK, &body))
    } else {
        // Pending(preconfirmed) blocks can't be returned anymore from this endpoint
        let Some(block) = block.as_confirmed() else {
            return Err(StarknetError::block_not_found().into());
        };

        let status = if block.is_on_l1() { BlockStatus::AcceptedOnL1 } else { BlockStatus::AcceptedOnL2 };

        let info = block.get_block_info()?;
        let block_provider =
            ProviderBlock::new(info.block_hash, info.header, block.get_executed_transactions(..)?, status);
        Ok(create_json_response(hyper::StatusCode::OK, &block_provider))
    }
}

pub async fn handle_get_signature(
    req: Request<Incoming>,
    backend: Arc<MadaraBackend>,
) -> Result<Response<String>, GatewayError> {
    let params = get_params_from_request(&req);

    let block = block_view_from_params(&backend, &params)?;

    let Some(confirmed) = block.as_confirmed() else {
        return Err(StarknetError::no_signature_for_pending_block().into());
    };

    let block_info = confirmed.get_block_info()?;

    let private_key = &backend.chain_config().private_key;
    let signature = private_key.sign(&block_info.block_hash).context("Failed to sign block hash")?;
    let signature =
        ProviderBlockSignature { block_hash: block_info.block_hash, signature: vec![signature.r, signature.s] };
    Ok(create_json_response(hyper::StatusCode::OK, &signature))
}

pub async fn handle_get_state_update(
    req: Request<Incoming>,
    backend: Arc<MadaraBackend>,
) -> Result<Response<String>, GatewayError> {
    let params = get_params_from_request(&req);

    let block = block_view_from_params(&backend, &params)?;

    let Some(block) = block.as_confirmed() else {
        return Err(StarknetError::block_not_found().into());
    };

    let block_info = block.get_block_info()?;
    let state_update = ProviderStateUpdate {
        block_hash: block_info.block_hash,
        old_root: if let Some(parent_view) = block.parent_block() {
            parent_view.get_block_info()?.header.global_state_root
        } else {
            Felt::ZERO
        },
        new_root: block_info.header.global_state_root,
        state_diff: block.get_state_diff()?.into(),
    };

    let json_response = if include_block_params(&params) {
        let status = if block.is_on_l1() { BlockStatus::AcceptedOnL1 } else { BlockStatus::AcceptedOnL2 };
        let block_provider =
            ProviderBlock::new(block_info.block_hash, block_info.header, block.get_executed_transactions(..)?, status);

        create_json_response(hyper::StatusCode::OK, &json!({"block": block_provider, "state_update": state_update}))
    } else {
        create_json_response(hyper::StatusCode::OK, &state_update)
    };

    Ok(json_response)
}

pub async fn handle_get_block_traces(
    req: Request<Incoming>,
    backend: Arc<MadaraBackend>,
) -> Result<Response<String>, GatewayError> {
    let params = get_params_from_request(&req);
    let block = block_view_from_params(&backend, &params)?;

    #[derive(Serialize)]
    struct BlockTraces {
        traces: Vec<TraceBlockTransactionsResult>,
    }

    let traces = v0_9_0_trace_block_transactions(&block).await?;
    let block_traces = BlockTraces { traces };

    Ok(create_json_response(hyper::StatusCode::OK, &block_traces))
}

pub async fn handle_get_class_by_hash(
    req: Request<Incoming>,
    backend: Arc<MadaraBackend>,
) -> Result<Response<String>, GatewayError> {
    let params = get_params_from_request(&req);

    let view = view_from_params(&backend, &params)?;

    let class_hash = params.get("classHash").ok_or(StarknetError::missing_class_hash())?;
    let class_hash = Felt::from_hex(class_hash).map_err(StarknetError::invalid_class_hash)?;

    let class_info = view.get_class_info(&class_hash)?.ok_or(StarknetError::class_not_found(class_hash))?;

    let json_response = match class_info.contract_class() {
        ContractClass::Sierra(flattened_sierra_class) => {
            create_json_response(hyper::StatusCode::OK, flattened_sierra_class.as_ref())
        }
        ContractClass::Legacy(compressed_legacy_contract_class) => {
            let class = compressed_legacy_contract_class
                .as_ref()
                .serialize_to_json()
                .context("Failed to serialize legacy class")?;
            create_response_with_json_body(hyper::StatusCode::OK, class)
        }
    };

    Ok(json_response)
}

pub async fn handle_get_compiled_class_by_class_hash(
    req: Request<Incoming>,
    backend: Arc<MadaraBackend>,
) -> Result<Response<String>, GatewayError> {
    let params = get_params_from_request(&req);
    let view = view_from_params(&backend, &params)?;

    let class_hash = params.get("classHash").ok_or(StarknetError::missing_class_hash())?;
    let class_hash = Felt::from_hex(class_hash).map_err(StarknetError::invalid_class_hash)?;

    let class_info = view.get_class_info(&class_hash)?.ok_or(StarknetError::class_not_found(class_hash))?;

    let compiled_class_hash = match class_info {
        ClassInfo::Sierra(class_info) => class_info.compiled_class_hash,
        ClassInfo::Legacy(_) => {
            return Err(GatewayError::StarknetError(StarknetError::sierra_class_not_found(class_hash)))
        }
    };

    let class_compiled =
        view.get_class_compiled(&compiled_class_hash)?.ok_or(StarknetError::class_not_found(class_hash))?;

    Ok(create_response_with_json_body(hyper::StatusCode::OK, class_compiled.0.clone()))
}

pub async fn handle_get_contract_addresses(backend: Arc<MadaraBackend>) -> Result<Response<String>, GatewayError> {
    let chain_config = &backend.chain_config();
    Ok(create_json_response(
        hyper::StatusCode::OK,
        &json!({
            "Starknet": chain_config.eth_core_contract_address,
            "GpsStatementVerifier": chain_config.eth_gps_statement_verifier
        }),
    ))
}

pub async fn handle_get_public_key(backend: Arc<MadaraBackend>) -> Result<Response<String>, GatewayError> {
    let public_key = &backend.chain_config().private_key.public;
    Ok(create_string_response(hyper::StatusCode::OK, format!("\"{:#x}\"", public_key)))
}

pub async fn handle_add_validated_transaction(
    req: Request<Incoming>,
    submit_validated: Option<Arc<dyn SubmitValidatedTransaction>>,
) -> Result<Response<String>, GatewayError> {
    let Some(submit_validated) = submit_validated else { return Ok(not_found_response()) };
    let whole_body = req.collect().await.context("Failed to read request body")?.aggregate();

    let transaction: ValidatedTransaction = bincode::options()
        .with_little_endian()
        .deserialize_from(whole_body.reader())
        .map_err(|e| GatewayError::StarknetError(StarknetError::malformed_request(e)))?; // Fixed endinaness is important.

    submit_validated.submit_validated_transaction(transaction).await?;

    Ok(Response::builder().status(StatusCode::OK).body(String::new()).context("Building response")?)
}

pub async fn handle_add_transaction(
    req: Request<Incoming>,
    add_transaction_provider: Arc<dyn SubmitTransaction>,
) -> Result<Response<String>, GatewayError> {
    let whole_body = req.collect().await.context("Failed to read request body")?.aggregate();

    let transaction = serde_json::from_reader::<_, UserTransaction>(whole_body.reader())
        .map_err(|e| GatewayError::StarknetError(StarknetError::malformed_request(e)))?;

    let response = match transaction {
        UserTransaction::Declare(tx) => declare_transaction(tx, add_transaction_provider).await,
        UserTransaction::DeployAccount(tx) => deploy_account_transaction(tx, add_transaction_provider).await,
        UserTransaction::InvokeFunction(tx) => invoke_transaction(tx, add_transaction_provider).await,
    };

    Ok(response)
}

async fn declare_transaction(
    tx: UserDeclareTransaction,
    add_transaction_provider: Arc<dyn SubmitTransaction>,
) -> Response<String> {
    let tx: BroadcastedDeclareTxn = match tx.try_into() {
        Ok(tx) => tx,
        Err(e) => {
            let error = StarknetError::new(StarknetErrorCode::InvalidContractDefinition, e.to_string());
            return create_json_response(hyper::StatusCode::OK, &error);
        }
    };

    match add_transaction_provider.submit_declare_transaction(tx).await {
        Ok(result) => create_json_response(
            hyper::StatusCode::OK,
            &AddTransactionResult::from(AddDeclareTransactionResult {
                class_hash: result.class_hash,
                transaction_hash: result.transaction_hash,
            }),
        ),
        Err(e) => GatewayError::from(e).into(),
    }
}

async fn deploy_account_transaction(
    tx: UserDeployAccountTransaction,
    add_transaction_provider: Arc<dyn SubmitTransaction>,
) -> Response<String> {
    match add_transaction_provider.submit_deploy_account_transaction(tx.into()).await {
        Ok(result) => create_json_response(
            hyper::StatusCode::OK,
            &AddTransactionResult::from(AddDeployAccountTransactionResult {
                address: result.contract_address,
                transaction_hash: result.transaction_hash,
            }),
        ),
        Err(e) => GatewayError::from(e).into(),
    }
}

async fn invoke_transaction(
    tx: UserInvokeFunctionTransaction,
    add_transaction_provider: Arc<dyn SubmitTransaction>,
) -> Response<String> {
    match add_transaction_provider.submit_invoke_transaction(tx.into()).await {
        Ok(result) => create_json_response(
            hyper::StatusCode::OK,
            &AddTransactionResult::from(AddInvokeTransactionResult { transaction_hash: result.transaction_hash }),
        ),
        Err(e) => GatewayError::from(e).into(),
    }
}<|MERGE_RESOLUTION|>--- conflicted
+++ resolved
@@ -73,34 +73,6 @@
 }
 
 pub async fn handle_get_block_bouncer_config(
-<<<<<<< HEAD
-    req: Request<Incoming>,
-    backend: Arc<MadaraBackend>,
-) -> Result<Response<String>, GatewayError> {
-    let params = get_params_from_request(&req);
-    let block_number = params.get("blockNumber").ok_or_else(|| {
-        StarknetError::new(StarknetErrorCode::MalformedRequest, "Field blockNumber is required.".into())
-    })?;
-
-    let block_number: u64 = block_number
-        .parse()
-        .map_err(|e: std::num::ParseIntError| StarknetError::new(StarknetErrorCode::MalformedRequest, e.to_string()))?;
-
-    let block = backend.block_view_on_confirmed(block_number).ok_or_else(|| {
-        StarknetError::new(
-            StarknetErrorCode::BlockNotFound,
-            format!("Pre-confirmed block with number {block_number} was not found."),
-        )
-    })?;
-
-    let bouncer_weights = block.get_bouncer_weights()?;
-
-    Ok(create_json_response(hyper::StatusCode::OK, &bouncer_weights))
-}
-
-pub async fn handle_get_block(
-=======
->>>>>>> 973787d2
     req: Request<Incoming>,
     backend: Arc<MadaraBackend>,
 ) -> Result<Response<String>, GatewayError> {
