use anyhow::Context;
use mc_db::MadaraBackend;
use mp_block::{
    header::{GasPrices, PendingHeader},
    PendingFullBlock,
};
use mp_chain_config::ChainConfig;
use mp_class::ClassInfoWithHash;
use mp_convert::ToFelt;
use mp_state_update::{ContractStorageDiffItem, StateDiff, StorageEntry};
use starknet_api::abi::abi_utils::get_storage_var_address;
use starknet_api::{core::ContractAddress, state::StorageKey};
use starknet_signers::SigningKey;
use starknet_types_core::{
    felt::Felt,
    hash::{Poseidon, StarkHash},
};
use std::{collections::HashMap, time::SystemTime};

mod balances;
mod classes;
mod contracts;
mod entrypoint;
mod predeployed_contracts;

pub use balances::*;
pub use classes::*;
pub use contracts::*;
pub use entrypoint::*;
use mp_transactions::compute_hash::calculate_contract_address;
pub use predeployed_contracts::*;

// 1 ETH = 1e18 WEI
const ETH_WEI_DECIMALS: u128 = 1_000_000_000_000_000_000;
// 1 STRK = 1e18 FRI
const STRK_FRI_DECIMALS: u128 = 1_000_000_000_000_000_000;

#[derive(Debug, Clone, Default)]
pub struct StorageDiffs(HashMap<ContractAddress, HashMap<StorageKey, Felt>>);
impl StorageDiffs {
    pub fn contract_mut(&mut self, contract_address: ContractAddress) -> &mut HashMap<StorageKey, Felt> {
        self.0.entry(contract_address).or_default()
    }

    pub fn as_state_diff(&self) -> Vec<ContractStorageDiffItem> {
        self.0
            .iter()
            .map(|(contract, map)| ContractStorageDiffItem {
                address: contract.to_felt(),
                storage_entries: map.iter().map(|(key, &value)| StorageEntry { key: key.to_felt(), value }).collect(),
            })
            .collect()
    }
}

// We allow ourselves to lie about the contract_address. This is because we want the UDC and the two ERC20 contracts to have well known addresses on every chain.

/// Universal Deployer Contract.
const UDC_CLASS_DEFINITION: &[u8] =
    include_bytes!("../../../../../build-artifacts/cairo_artifacts/madara_contracts_UDC.json");
pub const UDC_CONTRACT_ADDRESS: Felt =
    Felt::from_hex_unchecked("0x041a78e741e5af2fec34b695679bc6891742439f7afb8484ecd7766661ad02bf");

const ERC20_CLASS_DEFINITION: &[u8] =
    include_bytes!("../../../../../build-artifacts/cairo_artifacts/openzeppelin_ERC20Upgradeable.contract_class.json");
const ERC20_STRK_CONTRACT_ADDRESS: Felt =
    Felt::from_hex_unchecked("0x04718f5a0fc34cc1af16a1cdee98ffb20c31f5cd61d6ab07201858f4287c938d");
const ERC20_ETH_CONTRACT_ADDRESS: Felt =
    Felt::from_hex_unchecked("0x049d36570d4e46f48e99674bd3fcc84644ddd6b96f7c741b1562b82f9e004dc7");

const ACCOUNT_CLASS_DEFINITION: &[u8] = include_bytes!(
    "../../../../../build-artifacts/cairo_artifacts/openzeppelin_AccountUpgradeable.contract_class.json"
);

/// High level description of the genesis block.
#[derive(Clone, Debug, Default)]
pub struct ChainGenesisDescription {
    pub initial_balances: InitialBalances,
    pub declared_classes: InitiallyDeclaredClasses,
    pub deployed_contracts: InitiallyDeployedContracts,
    /// This is filled in with the initial_balances too when building.
    pub initial_storage: StorageDiffs,
}

impl ChainGenesisDescription {
    #[tracing::instrument(fields(module = "ChainGenesisDescription"))]
    pub fn base_config() -> anyhow::Result<Self> {
        let udc_class = InitiallyDeclaredClass::new_legacy(UDC_CLASS_DEFINITION).context("Failed to add UDC class")?;
        let erc20_class =
            InitiallyDeclaredClass::new_sierra(ERC20_CLASS_DEFINITION).context("Failed to add ERC20 class")?;
        Ok(Self {
            initial_balances: InitialBalances::default(),
            deployed_contracts: InitiallyDeployedContracts::default()
                .with(UDC_CONTRACT_ADDRESS, udc_class.class_hash())
                .with(ERC20_ETH_CONTRACT_ADDRESS, erc20_class.class_hash())
                .with(ERC20_STRK_CONTRACT_ADDRESS, erc20_class.class_hash()),
            declared_classes: InitiallyDeclaredClasses::default().with(udc_class).with(erc20_class),
            initial_storage: StorageDiffs::default(),
        })
    }

    #[tracing::instrument(skip(self), fields(module = "ChainGenesisDescription"))]
    pub fn add_devnet_contracts(&mut self, n_addr: u64) -> anyhow::Result<DevnetKeys> {
        let account_class =
            InitiallyDeclaredClass::new_sierra(ACCOUNT_CLASS_DEFINITION).context("Failed to add account class")?;
        let account_class_hash = account_class.class_hash();
        self.declared_classes.insert(account_class);

        fn get_contract_pubkey_storage_address() -> StorageKey {
            get_storage_var_address("Account_public_key", &[])
        }

        // We may want to make this seed a cli argument in the future.
        let seed = Felt::from_hex_unchecked("0x1278b36872363a1276387");

        fn rand_from_i(seed: Felt, i: u64) -> Felt {
            Poseidon::hash(&seed, &(31 ^ !i).into())
        }

        Ok(DevnetKeys(
            (0..n_addr)
                .map(|addr_idx| {
                    let secret_scalar = rand_from_i(seed, addr_idx);
                    let key = SigningKey::from_secret_scalar(secret_scalar);
                    let pubkey = key.verifying_key();

                    // calculating actual address w.r.t. the class hash.
                    let calculated_address =
                        calculate_contract_address(Felt::ZERO, account_class_hash, &[pubkey.scalar()], Felt::ZERO);

                    let balance = ContractFeeTokensBalance {
                        fri: (10_000 * ETH_WEI_DECIMALS).into(),
                        wei: (10_000 * STRK_FRI_DECIMALS).into(),
                    };

                    self.deployed_contracts.insert(calculated_address, account_class_hash);
                    self.initial_balances
                        .insert(ContractAddress::try_from(calculated_address).unwrap(), balance.clone());
                    self.initial_storage
                        .contract_mut(calculated_address.try_into().unwrap())
                        .insert(get_contract_pubkey_storage_address(), pubkey.scalar());

                    DevnetPredeployedContract {
                        secret: key,
                        pubkey: pubkey.scalar(),
                        balance,
                        address: calculated_address,
                        class_hash: account_class_hash,
                    }
                })
                .collect(),
        ))
    }

    #[tracing::instrument(skip(self, chain_config), fields(module = "ChainGenesisDescription"))]
    pub fn into_block(
        mut self,
        chain_config: &ChainConfig,
    ) -> anyhow::Result<(PendingFullBlock, Vec<ClassInfoWithHash>)> {
        self.initial_balances.to_storage_diffs(chain_config, &mut self.initial_storage);

        Ok((
            PendingFullBlock {
                header: PendingHeader {
                    parent_block_hash: Felt::ZERO,
                    sequencer_address: chain_config.sequencer_address.to_felt(),
                    block_timestamp: mp_block::header::BlockTimestamp(
                        SystemTime::now()
                            .duration_since(SystemTime::UNIX_EPOCH)
                            .expect("Current time is before unix epoch!")
                            .as_secs(),
                    ),
                    protocol_version: chain_config.latest_protocol_version,
                    gas_prices: GasPrices {
                        eth_l1_gas_price: 5,
                        strk_l1_gas_price: 5,
                        eth_l1_data_gas_price: 5,
                        strk_l1_data_gas_price: 5,
                        eth_l2_gas_price: 5,
                        strk_l2_gas_price: 5,
                    },
                    l1_da_mode: chain_config.l1_da_mode,
                },
                state_diff: StateDiff {
                    storage_diffs: self.initial_storage.as_state_diff(),
                    deprecated_declared_classes: self.declared_classes.as_legacy_state_diff(),
                    declared_classes: self.declared_classes.as_state_diff(),
                    deployed_contracts: self.deployed_contracts.as_state_diff(),
                    replaced_classes: vec![],
                    nonces: vec![],
                },
                transactions: vec![],
                events: vec![],
            },
            self.declared_classes.into_class_infos(),
        ))
    }

    pub async fn build_and_store(self, backend: &MadaraBackend) -> anyhow::Result<()> {
        let (block, classes) = self.into_block(backend.chain_config()).unwrap();

        let block_number = 0;
        let classes: Vec<_> = classes.into_iter().map(|class| class.convert()).collect::<Result<_, _>>()?;

        let _block_hash = backend
            .add_full_block_with_classes(block, block_number, &classes, /* pre_v0_13_2_hash_override */ true)
            .await?;
        Ok(())
    }
}

#[cfg(test)]
mod tests {
    use super::*;
    use assert_matches::assert_matches;
    use mc_block_production::metrics::BlockProductionMetrics;
    use mc_block_production::{BlockProductionStateNotification, BlockProductionTask};
    use mc_db::MadaraBackend;
    use mc_mempool::{Mempool, MempoolConfig};
    use mc_submit_tx::{
        RejectedTransactionError, RejectedTransactionErrorKind, SubmitTransaction, SubmitTransactionError,
        TransactionValidator, TransactionValidatorConfig,
    };
    use mp_block::{BlockId, BlockTag};
    use mp_class::{ClassInfo, FlattenedSierraClass};
    use mp_receipt::{Event, ExecutionResult, FeePayment, InvokeTransactionReceipt, PriceUnit, TransactionReceipt};
    use mp_rpc::{
        AddInvokeTransactionResult, BroadcastedDeclareTxn, BroadcastedDeclareTxnV3, BroadcastedDeployAccountTxn,
        BroadcastedInvokeTxn, BroadcastedTxn, ClassAndTxnHash, ContractAndTxnHash, DaMode, DeployAccountTxnV3,
        InvokeTxnV3, ResourceBounds, ResourceBoundsMapping,
    };
    use mp_transactions::compute_hash::calculate_contract_address;
    use mp_transactions::validated::TxTimestamp;
    use mp_transactions::IntoStarknetApiExt;
    use mp_utils::service::ServiceContext;
    use mp_utils::AbortOnDrop;
    use rstest::rstest;
    use starknet_core::types::contract::SierraClass;
    use std::sync::Arc;
    use std::time::Duration;

    struct DevnetForTesting {
        backend: Arc<MadaraBackend>,
        contracts: DevnetKeys,
        block_production: Option<BlockProductionTask>,
        tx_validator: Arc<TransactionValidator>,
    }

    impl DevnetForTesting {
        pub async fn sign_and_add_invoke_tx(
            &self,
            mut tx: BroadcastedInvokeTxn,
            contract: &DevnetPredeployedContract,
        ) -> Result<AddInvokeTransactionResult, SubmitTransactionError> {
            let api_tx = BroadcastedTxn::Invoke(tx.clone())
                .into_validated_tx(
                    self.backend.chain_config().chain_id.to_felt(),
                    self.backend.chain_config().latest_protocol_version,
                    TxTimestamp::now(),
                )
                .unwrap();
            let signature = contract.secret.sign(&api_tx.tx_hash).unwrap();

            let tx_signature = match &mut tx {
                BroadcastedInvokeTxn::V0(tx) => &mut tx.signature,
                BroadcastedInvokeTxn::V1(tx) => &mut tx.signature,
                BroadcastedInvokeTxn::V3(tx) => &mut tx.signature,
                _ => unreachable!("the invoke tx is not query only"),
            };
            *tx_signature = vec![signature.r, signature.s].into();

            tracing::debug!("tx: {:?}", tx);

            self.tx_validator.submit_invoke_transaction(tx).await
        }

        pub async fn sign_and_add_declare_tx(
            &self,
            mut tx: BroadcastedDeclareTxn,
            contract: &DevnetPredeployedContract,
        ) -> Result<ClassAndTxnHash, SubmitTransactionError> {
            let api_tx = BroadcastedTxn::Declare(tx.clone())
                .into_validated_tx(
                    self.backend.chain_config().chain_id.to_felt(),
                    self.backend.chain_config().latest_protocol_version,
                    TxTimestamp::now(),
                )
                .unwrap();
            let signature = contract.secret.sign(&api_tx.tx_hash).unwrap();

            let tx_signature = match &mut tx {
                BroadcastedDeclareTxn::V1(tx) => &mut tx.signature,
                BroadcastedDeclareTxn::V2(tx) => &mut tx.signature,
                BroadcastedDeclareTxn::V3(tx) => &mut tx.signature,
                _ => unreachable!("the declare tx is not query only"),
            };
            *tx_signature = vec![signature.r, signature.s].into();

            self.tx_validator.submit_declare_transaction(tx).await
        }

        pub async fn sign_and_add_deploy_account_tx(
            &self,
            mut tx: BroadcastedDeployAccountTxn,
            contract: &DevnetPredeployedContract,
        ) -> Result<ContractAndTxnHash, SubmitTransactionError> {
            let api_tx = BroadcastedTxn::DeployAccount(tx.clone())
                .into_validated_tx(
                    self.backend.chain_config().chain_id.to_felt(),
                    self.backend.chain_config().latest_protocol_version,
                    TxTimestamp::now(),
                )
                .unwrap();
            let signature = contract.secret.sign(&api_tx.tx_hash).unwrap();

            let tx_signature = match &mut tx {
                BroadcastedDeployAccountTxn::V1(tx) => &mut tx.signature,
                BroadcastedDeployAccountTxn::V3(tx) => &mut tx.signature,
                _ => unreachable!("the deploy account tx is not query only"),
            };
            *tx_signature = vec![signature.r, signature.s].into();

            self.tx_validator.submit_deploy_account_transaction(tx).await
        }

        /// (STRK in FRI, ETH in WEI)
        pub fn get_bal_strk_eth(&self, contract_address: Felt) -> (u128, u128) {
            get_fee_tokens_balance(&self.backend, contract_address).unwrap().as_u128_fri_wei().unwrap()
        }
    }

    async fn test_chain() -> DevnetForTesting {
        test_chain_with_chain_config(ChainConfig::madara_devnet()).await
    }
    async fn test_chain_with_block_time(
        block_time: Duration,
        pending_block_update_time: Option<Duration>,
    ) -> DevnetForTesting {
        let mut chain_config = ChainConfig::madara_devnet();
        chain_config.block_time = block_time;
        chain_config.pending_block_update_time = pending_block_update_time;
        test_chain_with_chain_config(chain_config).await
    }
    async fn test_chain_with_chain_config(chain_config: ChainConfig) -> DevnetForTesting {
        let _ = tracing_subscriber::fmt()
            .with_env_filter(tracing_subscriber::EnvFilter::from_default_env())
            .with_test_writer()
            .try_init();
        let mut g = ChainGenesisDescription::base_config().unwrap();
        let contracts = g.add_devnet_contracts(10).unwrap();

        let chain_config = Arc::new(chain_config);
        let backend = MadaraBackend::open_for_testing(chain_config.clone());
        backend.set_l1_gas_quote_for_testing();
        g.build_and_store(&backend).await.unwrap();
        tracing::debug!("block imported {:?}", backend.get_block_info(&BlockId::Tag(BlockTag::Latest)));

<<<<<<< HEAD
        let mempool = Arc::new(Mempool::new(
            Arc::clone(&backend),
            MempoolConfig::new(mc_mempool::MempoolLimits::new(&chain_config)),
        ));
=======
        let mut l1_data_provider = MockL1DataProvider::new();
        l1_data_provider.expect_get_gas_prices().return_const(GasPrices {
            eth_l1_gas_price: 128,
            strk_l1_gas_price: 128,
            eth_l1_data_gas_price: 128,
            strk_l1_data_gas_price: 128,
        });
        let l1_data_provider = Arc::new(l1_data_provider) as Arc<dyn L1DataProvider>;
        let mempool = Arc::new(Mempool::new(Arc::clone(&backend), MempoolConfig::default()));
>>>>>>> d13b1e79
        let metrics = BlockProductionMetrics::register();

        let block_production = BlockProductionTask::new(
            Arc::clone(&backend),
            Arc::clone(&mempool),
            Arc::new(metrics),
            Arc::new(mc_settlement_client::L1SyncDisabledClient) as _,
        );

        let tx_validator = Arc::new(TransactionValidator::new(
            Arc::clone(&mempool) as _,
            Arc::clone(&backend),
            TransactionValidatorConfig::default(),
        ));

        DevnetForTesting { backend, contracts, block_production: Some(block_production), tx_validator }
    }

    #[rstest]
    #[case(m_cairo_test_contracts::TEST_CONTRACT_SIERRA)]
    #[tokio::test]
    async fn test_declare(#[case] contract: &[u8]) {
        let mut chain = test_chain().await;
        tracing::info!("{}", chain.contracts);

        let sender_address = &chain.contracts.0[0];

        let sierra_class: SierraClass = serde_json::from_slice(contract).unwrap();
        let flattened_class: FlattenedSierraClass = sierra_class.clone().flatten().unwrap().into();

        let (compiled_contract_class_hash, _compiled_class) = flattened_class.compile_to_casm().unwrap();

        let declare_txn: BroadcastedDeclareTxn = BroadcastedDeclareTxn::V3(BroadcastedDeclareTxnV3 {
            sender_address: sender_address.address,
            compiled_class_hash: compiled_contract_class_hash,
            signature: vec![].into(),
            nonce: Felt::ZERO,
            contract_class: flattened_class.into(),
            resource_bounds: ResourceBoundsMapping {
                l1_gas: ResourceBounds { max_amount: 220000, max_price_per_unit: 10000 },
                l2_gas: ResourceBounds { max_amount: 60000, max_price_per_unit: 10000 },
            },
            tip: 0,
            paymaster_data: vec![],
            account_deployment_data: vec![],
            nonce_data_availability_mode: DaMode::L1,
            fee_data_availability_mode: DaMode::L1,
        });

        let res = chain.sign_and_add_declare_tx(declare_txn, sender_address).await.unwrap();

        let calculated_class_hash = sierra_class.class_hash().unwrap();

        assert_eq!(res.class_hash, calculated_class_hash);

        let mut block_production = chain.block_production.take().unwrap();
        let mut notifications = block_production.subscribe_state_notifications();
        let _task =
            AbortOnDrop::spawn(async move { block_production.run(ServiceContext::new_for_testing()).await.unwrap() });
        for _ in 0..10 {
            assert_eq!(notifications.recv().await.unwrap(), BlockProductionStateNotification::UpdatedPendingBlock);
            if !chain.backend.get_block_info(&BlockId::Tag(BlockTag::Pending)).unwrap().unwrap().tx_hashes().is_empty()
            {
                break;
            }
        }

        let block = chain.backend.get_block(&BlockId::Tag(BlockTag::Pending)).unwrap().unwrap();

        assert_eq!(block.inner.transactions.len(), 1);
        assert_eq!(block.inner.receipts.len(), 1);
        tracing::debug!("receipt: {:?}", block.inner.receipts[0]);

        let class_info =
            chain.backend.get_class_info(&BlockId::Tag(BlockTag::Pending), &calculated_class_hash).unwrap().unwrap();

        assert_matches!(
            class_info,
            ClassInfo::Sierra(info) if info.compiled_class_hash == compiled_contract_class_hash
        );

        let TransactionReceipt::Declare(receipt) = block.inner.receipts[0].clone() else { unreachable!() };

        assert_eq!(receipt.execution_result, ExecutionResult::Succeeded);
    }

    #[rstest]
    #[case::should_fail_no_fund(false, false, Some(Duration::from_millis(500)), Duration::from_secs(500000), false)]
    #[case::should_work_all_in_pending_block(
        true,
        false,
        Some(Duration::from_millis(500)),
        Duration::from_secs(500000),
        true
    )]
    #[case::should_work_across_block_boundary(true, true, None, Duration::from_secs(1), true)]
    // FIXME: flaky
    // #[case::should_work_across_block_boundary(true, true, None, Duration::from_secs(1), true)]
    // #[ignore = "should_work_across_block_boundary"]
    #[tokio::test]
    async fn test_account_deploy(
        #[case] transfer_fees: bool,
        #[case] wait_block_time: bool,
        #[case] pending_update_time: Option<Duration>,
        #[case] block_time: Duration,
        #[case] should_work: bool,
    ) {
        let mut chain = test_chain_with_block_time(block_time, pending_update_time).await;

        let mut block_production = chain.block_production.take().unwrap();
        let mut notifications = block_production.subscribe_state_notifications();
        let mut _task =
            AbortOnDrop::spawn(async move { block_production.run(ServiceContext::new_for_testing()).await.unwrap() });

        let key = SigningKey::from_random();
        tracing::debug!("Secret Key : {:?}", key.secret_scalar());

        let pubkey = key.verifying_key();
        tracing::debug!("Public Key : {:?}", pubkey.scalar());

        // using the class hash of the first account as the account class hash
        let account_class_hash = chain.contracts.0[0].class_hash;
        let calculated_address =
            calculate_contract_address(Felt::ZERO, account_class_hash, &[pubkey.scalar()], Felt::ZERO);
        tracing::debug!("Calculated Address : {:?}", calculated_address);

        if transfer_fees {
            // =====================================================================================
            // Transferring the funds from pre deployed account into the calculated address
            let contract_0 = &chain.contracts.0[0];

            let transfer_txn = chain
                .sign_and_add_invoke_tx(
                    BroadcastedInvokeTxn::V3(InvokeTxnV3 {
                        sender_address: contract_0.address,
                        calldata: Multicall::default()
                            .with(Call {
                                to: ERC20_STRK_CONTRACT_ADDRESS,
                                selector: Selector::from("transfer"),
                                calldata: vec![calculated_address, (9_999u128 * STRK_FRI_DECIMALS).into(), Felt::ZERO],
                            })
                            .flatten()
                            .collect::<Vec<_>>()
                            .into(),
                        signature: vec![].into(), // Signature is filled in by `sign_and_add_invoke_tx`.
                        nonce: Felt::ZERO,
                        resource_bounds: ResourceBoundsMapping {
                            l1_gas: ResourceBounds { max_amount: 60000, max_price_per_unit: 10000 },
                            l2_gas: ResourceBounds { max_amount: 60000, max_price_per_unit: 10000 },
                        },
                        tip: 0,
                        paymaster_data: vec![],
                        account_deployment_data: vec![],
                        nonce_data_availability_mode: DaMode::L1,
                        fee_data_availability_mode: DaMode::L1,
                    }),
                    contract_0,
                )
                .await
                .unwrap();
            tracing::debug!("tx hash: {:#x}", transfer_txn.transaction_hash);
            let notif = if wait_block_time {
                BlockProductionStateNotification::ClosedBlock
            } else {
                BlockProductionStateNotification::UpdatedPendingBlock
            };

            for _ in 0..10 {
                assert_eq!(notifications.recv().await.unwrap(), notif);
                if !chain
                    .backend
                    .get_block_info(&BlockId::Tag(BlockTag::Pending))
                    .unwrap()
                    .unwrap()
                    .tx_hashes()
                    .is_empty()
                {
                    break;
                }
            }
        }

        // =====================================================================================

        let account_balance = get_fee_tokens_balance(&chain.backend, calculated_address).unwrap();
        let account = DevnetPredeployedContract {
            secret: key,
            pubkey: pubkey.scalar(),
            balance: account_balance,
            address: calculated_address,
            class_hash: account_class_hash,
        };

        let deploy_account_txn = BroadcastedDeployAccountTxn::V3(DeployAccountTxnV3 {
            signature: vec![].into(),
            nonce: Felt::ZERO,
            contract_address_salt: Felt::ZERO,
            constructor_calldata: vec![pubkey.scalar()],
            class_hash: account_class_hash,
            resource_bounds: ResourceBoundsMapping {
                l1_gas: ResourceBounds { max_amount: 60000, max_price_per_unit: 10000 },
                l2_gas: ResourceBounds { max_amount: 60000, max_price_per_unit: 10000 },
            },
            tip: 0,
            paymaster_data: vec![],
            nonce_data_availability_mode: DaMode::L1,
            fee_data_availability_mode: DaMode::L1,
        });

        let res = chain.sign_and_add_deploy_account_tx(deploy_account_txn, &account).await;

        if !should_work {
            assert_matches!(
                res,
                Err(SubmitTransactionError::Rejected(RejectedTransactionError {
                    kind: RejectedTransactionErrorKind::ValidateFailure,
                    ..
                }))
            );
            assert!(format!("{:#}", res.unwrap_err()).contains("exceed balance"));
            return;
        }

        let res = res.unwrap();

        let notif = if wait_block_time {
            BlockProductionStateNotification::ClosedBlock
        } else {
            BlockProductionStateNotification::UpdatedPendingBlock
        };

        for _ in 0..10 {
            assert_eq!(notifications.recv().await.unwrap(), notif);
            if !chain.backend.get_block_info(&BlockId::Tag(BlockTag::Pending)).unwrap().unwrap().tx_hashes().is_empty()
            {
                break;
            }
        }

        assert_eq!(res.contract_address, account.address);

        let res = chain.backend.find_tx_hash_block(&res.transaction_hash).unwrap();
        let (block, index) = res.unwrap();

        let TransactionReceipt::DeployAccount(receipt) = block.inner.receipts[index.0 as usize].clone() else {
            unreachable!()
        };

        assert_eq!(receipt.execution_result, ExecutionResult::Succeeded);
    }

    // TODO: add eth transfer
    #[rstest]
    #[case(24235u128, false)]
    #[case(9_999u128 * STRK_FRI_DECIMALS, false)]
    #[case(10_001u128 * STRK_FRI_DECIMALS, true)]
    #[tokio::test]
    async fn test_basic_transfer(#[case] transfer_amount: u128, #[case] expect_reverted: bool) {
        let mut chain = test_chain().await;
        tracing::info!("{}", chain.contracts);

        let sequencer_address = chain.backend.chain_config().sequencer_address.to_felt();
        let contract_0 = &chain.contracts.0[0];
        let contract_1 = &chain.contracts.0[1];

        assert_eq!(chain.get_bal_strk_eth(sequencer_address), (0, 0));
        assert_eq!(chain.get_bal_strk_eth(contract_0.address), (10_000 * STRK_FRI_DECIMALS, 10_000 * ETH_WEI_DECIMALS));
        assert_eq!(chain.get_bal_strk_eth(contract_1.address), (10_000 * STRK_FRI_DECIMALS, 10_000 * ETH_WEI_DECIMALS));

        let result = chain
            .sign_and_add_invoke_tx(
                BroadcastedInvokeTxn::V3(InvokeTxnV3 {
                    sender_address: contract_0.address,
                    calldata: Multicall::default()
                        .with(Call {
                            to: ERC20_STRK_CONTRACT_ADDRESS,
                            selector: Selector::from("transfer"),
                            calldata: vec![contract_1.address, transfer_amount.into(), Felt::ZERO],
                        })
                        .flatten()
                        .collect::<Vec<_>>()
                        .into(),
                    signature: vec![].into(), // Signature is filled in by `sign_and_add_invoke_tx`.
                    nonce: Felt::ZERO,
                    resource_bounds: ResourceBoundsMapping {
                        l1_gas: ResourceBounds { max_amount: 60000, max_price_per_unit: 10000 },
                        l2_gas: ResourceBounds { max_amount: 60000, max_price_per_unit: 10000 },
                    },
                    tip: 0,
                    paymaster_data: vec![],
                    account_deployment_data: vec![],
                    nonce_data_availability_mode: DaMode::L1,
                    fee_data_availability_mode: DaMode::L1,
                }),
                contract_0,
            )
            .await
            .unwrap();

        tracing::info!("tx hash: {:#x}", result.transaction_hash);

        let mut block_production = chain.block_production.take().unwrap();
        let mut notifications = block_production.subscribe_state_notifications();
        let _task =
            AbortOnDrop::spawn(async move { block_production.run(ServiceContext::new_for_testing()).await.unwrap() });

        for _ in 0..10 {
            assert_eq!(notifications.recv().await.unwrap(), BlockProductionStateNotification::UpdatedPendingBlock);
            if !chain.backend.get_block_info(&BlockId::Tag(BlockTag::Pending)).unwrap().unwrap().tx_hashes().is_empty()
            {
                break;
            }
        }

        let block = chain.backend.get_block(&BlockId::Tag(BlockTag::Pending)).unwrap().unwrap();

        assert_eq!(block.inner.transactions.len(), 1);
        assert_eq!(block.inner.receipts.len(), 1);
        tracing::info!("receipt: {:?}", block.inner.receipts[0]);

        let TransactionReceipt::Invoke(receipt) = block.inner.receipts[0].clone() else { unreachable!() };
        let fees_fri = block.inner.receipts[0].actual_fee().amount;

        if !expect_reverted {
            assert_eq!(
                receipt,
                InvokeTransactionReceipt {
                    transaction_hash: result.transaction_hash,
                    messages_sent: vec![],
                    events: vec![
                        Event {
                            from_address: ERC20_STRK_CONTRACT_ADDRESS,
                            keys: vec![
                                // Transfer
                                Felt::from_hex_unchecked(
                                    "0x99cd8bde557814842a3121e8ddfd433a539b8c9f14bf31ebf108d12e6196e9"
                                ),
                                // From
                                contract_0.address,
                                // To
                                contract_1.address,
                            ],
                            // U256 of the amount
                            data: vec![transfer_amount.into(), Felt::ZERO],
                        },
                        Event {
                            from_address: ERC20_STRK_CONTRACT_ADDRESS,
                            keys: vec![
                                Felt::from_hex_unchecked(
                                    "0x99cd8bde557814842a3121e8ddfd433a539b8c9f14bf31ebf108d12e6196e9"
                                ),
                                contract_0.address,
                                sequencer_address,
                            ],
                            // This is the fees transfer to the sequencer.
                            data: vec![fees_fri, Felt::ZERO],
                        },
                    ],
                    // TODO: resources and fees are not tested because they consistent accross runs, we have to figure out why
                    execution_resources: receipt.execution_resources.clone(),
                    actual_fee: FeePayment { amount: fees_fri, unit: PriceUnit::Fri },
                    execution_result: receipt.execution_result.clone(), // matched below
                }
            );
        }

        match expect_reverted {
            false => {
                assert_eq!(&receipt.execution_result, &ExecutionResult::Succeeded);

                let fees_fri = block.inner.receipts[0].actual_fee().amount.try_into().unwrap();
                assert_eq!(chain.get_bal_strk_eth(sequencer_address), (fees_fri, 0));
                assert_eq!(
                    chain.get_bal_strk_eth(contract_0.address),
                    (10_000 * STRK_FRI_DECIMALS - fees_fri - transfer_amount, 10_000 * ETH_WEI_DECIMALS)
                );
                assert_eq!(
                    chain.get_bal_strk_eth(contract_1.address),
                    (10_000 * STRK_FRI_DECIMALS + transfer_amount, 10_000 * ETH_WEI_DECIMALS)
                );
            }
            true => {
                let ExecutionResult::Reverted { reason } = receipt.execution_result else { unreachable!() };
                assert!(reason.contains("ERC20: insufficient balance"));

                let fees_fri = block.inner.receipts[0].actual_fee().amount.try_into().unwrap();
                assert_eq!(chain.get_bal_strk_eth(sequencer_address), (fees_fri, 0));
                assert_eq!(
                    chain.get_bal_strk_eth(contract_0.address),
                    (10_000 * STRK_FRI_DECIMALS - fees_fri, 10_000 * ETH_WEI_DECIMALS)
                );
                assert_eq!(
                    chain.get_bal_strk_eth(contract_1.address),
                    (10_000 * STRK_FRI_DECIMALS, 10_000 * ETH_WEI_DECIMALS)
                );
            }
        }
    }
}<|MERGE_RESOLUTION|>--- conflicted
+++ resolved
@@ -355,22 +355,7 @@
         g.build_and_store(&backend).await.unwrap();
         tracing::debug!("block imported {:?}", backend.get_block_info(&BlockId::Tag(BlockTag::Latest)));
 
-<<<<<<< HEAD
-        let mempool = Arc::new(Mempool::new(
-            Arc::clone(&backend),
-            MempoolConfig::new(mc_mempool::MempoolLimits::new(&chain_config)),
-        ));
-=======
-        let mut l1_data_provider = MockL1DataProvider::new();
-        l1_data_provider.expect_get_gas_prices().return_const(GasPrices {
-            eth_l1_gas_price: 128,
-            strk_l1_gas_price: 128,
-            eth_l1_data_gas_price: 128,
-            strk_l1_data_gas_price: 128,
-        });
-        let l1_data_provider = Arc::new(l1_data_provider) as Arc<dyn L1DataProvider>;
         let mempool = Arc::new(Mempool::new(Arc::clone(&backend), MempoolConfig::default()));
->>>>>>> d13b1e79
         let metrics = BlockProductionMetrics::register();
 
         let block_production = BlockProductionTask::new(
