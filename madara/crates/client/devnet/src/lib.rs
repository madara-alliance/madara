use anyhow::Context;
use mc_db::MadaraBackend;
use mp_block::{
    header::{GasPrices, PendingHeader},
    PendingFullBlock,
};
use mp_chain_config::ChainConfig;
use mp_class::ClassInfoWithHash;
use mp_convert::ToFelt;
use mp_state_update::{ContractStorageDiffItem, StateDiff, StorageEntry};
use starknet_api::abi::abi_utils::get_storage_var_address;
use starknet_api::{core::ContractAddress, state::StorageKey};
use starknet_signers::SigningKey;
use starknet_types_core::{
    felt::Felt,
    hash::{Poseidon, StarkHash},
};
use std::{collections::HashMap, time::SystemTime};

mod balances;
mod classes;
mod contracts;
mod entrypoint;
mod predeployed_contracts;

pub use balances::*;
pub use classes::*;
pub use contracts::*;
pub use entrypoint::*;
use mp_transactions::compute_hash::calculate_contract_address;
pub use predeployed_contracts::*;

// 1 ETH = 1e18 WEI
const ETH_WEI_DECIMALS: u128 = 1_000_000_000_000_000_000;
// 1 STRK = 1e18 FRI
const STRK_FRI_DECIMALS: u128 = 1_000_000_000_000_000_000;

#[derive(Debug, Clone, Default)]
pub struct StorageDiffs(HashMap<ContractAddress, HashMap<StorageKey, Felt>>);
impl StorageDiffs {
    pub fn contract_mut(&mut self, contract_address: ContractAddress) -> &mut HashMap<StorageKey, Felt> {
        self.0.entry(contract_address).or_default()
    }

    pub fn as_state_diff(&self) -> Vec<ContractStorageDiffItem> {
        self.0
            .iter()
            .map(|(contract, map)| ContractStorageDiffItem {
                address: contract.to_felt(),
                storage_entries: map.iter().map(|(key, &value)| StorageEntry { key: key.to_felt(), value }).collect(),
            })
            .collect()
    }
}

// We allow ourselves to lie about the contract_address. This is because we want the UDC and the two ERC20 contracts to have well known addresses on every chain.

/// Universal Deployer Contract.
const UDC_CLASS_DEFINITION: &[u8] =
    include_bytes!("../../../../../build-artifacts/cairo_artifacts/madara_contracts_UDC.json");
pub const UDC_CONTRACT_ADDRESS: Felt =
    Felt::from_hex_unchecked("0x041a78e741e5af2fec34b695679bc6891742439f7afb8484ecd7766661ad02bf");

const ERC20_CLASS_DEFINITION: &[u8] =
    include_bytes!("../../../../../build-artifacts/cairo_artifacts/openzeppelin_ERC20Upgradeable.contract_class.json");
const ERC20_STRK_CONTRACT_ADDRESS: Felt =
    Felt::from_hex_unchecked("0x04718f5a0fc34cc1af16a1cdee98ffb20c31f5cd61d6ab07201858f4287c938d");
const ERC20_ETH_CONTRACT_ADDRESS: Felt =
    Felt::from_hex_unchecked("0x049d36570d4e46f48e99674bd3fcc84644ddd6b96f7c741b1562b82f9e004dc7");

const ACCOUNT_CLASS_DEFINITION: &[u8] = include_bytes!(
    "../../../../../build-artifacts/cairo_artifacts/openzeppelin_AccountUpgradeable.contract_class.json"
);

/// High level description of the genesis block.
#[derive(Clone, Debug, Default)]
pub struct ChainGenesisDescription {
    pub initial_balances: InitialBalances,
    pub declared_classes: InitiallyDeclaredClasses,
    pub deployed_contracts: InitiallyDeployedContracts,
    /// This is filled in with the initial_balances too when building.
    pub initial_storage: StorageDiffs,
}

impl ChainGenesisDescription {
    #[tracing::instrument(fields(module = "ChainGenesisDescription"))]
    pub fn base_config() -> anyhow::Result<Self> {
        let udc_class = InitiallyDeclaredClass::new_legacy(UDC_CLASS_DEFINITION).context("Failed to add UDC class")?;
        let erc20_class =
            InitiallyDeclaredClass::new_sierra(ERC20_CLASS_DEFINITION).context("Failed to add ERC20 class")?;
        Ok(Self {
            initial_balances: InitialBalances::default(),
            deployed_contracts: InitiallyDeployedContracts::default()
                .with(UDC_CONTRACT_ADDRESS, udc_class.class_hash())
                .with(ERC20_ETH_CONTRACT_ADDRESS, erc20_class.class_hash())
                .with(ERC20_STRK_CONTRACT_ADDRESS, erc20_class.class_hash()),
            declared_classes: InitiallyDeclaredClasses::default().with(udc_class).with(erc20_class),
            initial_storage: StorageDiffs::default(),
        })
    }

    #[tracing::instrument(skip(self), fields(module = "ChainGenesisDescription"))]
    pub fn add_devnet_contracts(&mut self, n_addr: u64) -> anyhow::Result<DevnetKeys> {
        let account_class =
            InitiallyDeclaredClass::new_sierra(ACCOUNT_CLASS_DEFINITION).context("Failed to add account class")?;
        let account_class_hash = account_class.class_hash();
        self.declared_classes.insert(account_class);

        fn get_contract_pubkey_storage_address() -> StorageKey {
            get_storage_var_address("Account_public_key", &[])
        }

        // We may want to make this seed a cli argument in the future.
        let seed = Felt::from_hex_unchecked("0x1278b36872363a1276387");

        fn rand_from_i(seed: Felt, i: u64) -> Felt {
            Poseidon::hash(&seed, &(31 ^ !i).into())
        }

        Ok(DevnetKeys(
            (0..n_addr)
                .map(|addr_idx| {
                    let secret_scalar = rand_from_i(seed, addr_idx);
                    let key = SigningKey::from_secret_scalar(secret_scalar);
                    let pubkey = key.verifying_key();

                    // calculating actual address w.r.t. the class hash.
                    let calculated_address =
                        calculate_contract_address(Felt::ZERO, account_class_hash, &[pubkey.scalar()], Felt::ZERO);

                    let balance = ContractFeeTokensBalance {
                        fri: (10_000 * ETH_WEI_DECIMALS).into(),
                        wei: (10_000 * STRK_FRI_DECIMALS).into(),
                    };

                    self.deployed_contracts.insert(calculated_address, account_class_hash);
                    self.initial_balances
                        .insert(ContractAddress::try_from(calculated_address).unwrap(), balance.clone());
                    self.initial_storage
                        .contract_mut(calculated_address.try_into().unwrap())
                        .insert(get_contract_pubkey_storage_address(), pubkey.scalar());

                    DevnetPredeployedContract {
                        secret: key,
                        pubkey: pubkey.scalar(),
                        balance,
                        address: calculated_address,
                        class_hash: account_class_hash,
                    }
                })
                .collect(),
        ))
    }

    #[tracing::instrument(skip(self, chain_config), fields(module = "ChainGenesisDescription"))]
    pub fn into_block(
        mut self,
        chain_config: &ChainConfig,
    ) -> anyhow::Result<(PendingFullBlock, Vec<ClassInfoWithHash>)> {
        self.initial_balances.to_storage_diffs(chain_config, &mut self.initial_storage);

        Ok((
            PendingFullBlock {
                header: PendingHeader {
                    parent_block_hash: Felt::ZERO,
                    sequencer_address: chain_config.sequencer_address.to_felt(),
                    block_timestamp: mp_block::header::BlockTimestamp(
                        SystemTime::now()
                            .duration_since(SystemTime::UNIX_EPOCH)
                            .expect("Current time is before unix epoch!")
                            .as_secs(),
                    ),
                    protocol_version: chain_config.latest_protocol_version,
                    gas_prices: GasPrices {
                        eth_l1_gas_price: 5,
                        strk_l1_gas_price: 5,
                        eth_l1_data_gas_price: 5,
                        strk_l1_data_gas_price: 5,
                        eth_l2_gas_price: 5,
                        strk_l2_gas_price: 5,
                    },
                    l1_da_mode: chain_config.l1_da_mode,
                },
                state_diff: StateDiff {
                    storage_diffs: self.initial_storage.as_state_diff(),
                    deprecated_declared_classes: self.declared_classes.as_legacy_state_diff(),
                    declared_classes: self.declared_classes.as_state_diff(),
                    deployed_contracts: self.deployed_contracts.as_state_diff(),
                    replaced_classes: vec![],
                    nonces: vec![],
                },
                transactions: vec![],
                events: vec![],
            },
            self.declared_classes.into_class_infos(),
        ))
    }

    pub async fn build_and_store(self, backend: &MadaraBackend) -> anyhow::Result<()> {
        let (block, classes) = self.into_block(backend.chain_config()).unwrap();

        let block_number = 0;
        let classes: Vec<_> = classes.into_iter().map(|class| class.convert()).collect::<Result<_, _>>()?;

        let _block_hash = backend
            .add_full_block_with_classes(block, block_number, &classes, /* pre_v0_13_2_hash_override */ true)
            .await?;
        Ok(())
    }
}

#[cfg(test)]
mod tests {
    use super::*;
    use assert_matches::assert_matches;
    use mc_block_production::metrics::BlockProductionMetrics;
    use mc_block_production::{BlockProductionStateNotification, BlockProductionTask};
    use mc_db::MadaraBackend;
<<<<<<< HEAD
    use mc_mempool::{Mempool, MempoolConfig, MempoolLimits};
=======
    use mc_mempool::{L1DataProvider, Mempool, MempoolConfig, MockL1DataProvider};
>>>>>>> 0e68a601
    use mc_submit_tx::{
        RejectedTransactionError, RejectedTransactionErrorKind, SubmitTransaction, SubmitTransactionError,
        TransactionValidator, TransactionValidatorConfig,
    };
    use mp_block::{BlockId, BlockTag};
    use mp_class::{ClassInfo, FlattenedSierraClass};
    use mp_receipt::{Event, ExecutionResult, FeePayment, InvokeTransactionReceipt, PriceUnit, TransactionReceipt};
    use mp_rpc::{
        AddInvokeTransactionResult, BroadcastedDeclareTxn, BroadcastedDeclareTxnV3, BroadcastedDeployAccountTxn,
        BroadcastedInvokeTxn, BroadcastedTxn, ClassAndTxnHash, ContractAndTxnHash, DaMode, DeployAccountTxnV3,
        InvokeTxnV3, ResourceBounds, ResourceBoundsMapping,
    };
    use mp_transactions::compute_hash::calculate_contract_address;
    use mp_transactions::validated::TxTimestamp;
    use mp_transactions::IntoStarknetApiExt;
    use mp_utils::service::ServiceContext;
    use mp_utils::AbortOnDrop;
    use rstest::rstest;
    use starknet_core::types::contract::SierraClass;
    use std::sync::Arc;
    use std::time::Duration;

    struct DevnetForTesting {
        backend: Arc<MadaraBackend>,
        contracts: DevnetKeys,
        block_production: Option<BlockProductionTask>,
        tx_validator: Arc<TransactionValidator>,
    }

    impl DevnetForTesting {
        pub async fn sign_and_add_invoke_tx(
            &self,
            mut tx: BroadcastedInvokeTxn,
            contract: &DevnetPredeployedContract,
        ) -> Result<AddInvokeTransactionResult, SubmitTransactionError> {
            let api_tx = BroadcastedTxn::Invoke(tx.clone())
                .into_validated_tx(
                    self.backend.chain_config().chain_id.to_felt(),
                    self.backend.chain_config().latest_protocol_version,
                    TxTimestamp::now(),
                )
                .unwrap();
            let signature = contract.secret.sign(&api_tx.tx_hash).unwrap();

            let tx_signature = match &mut tx {
                BroadcastedInvokeTxn::V0(tx) => &mut tx.signature,
                BroadcastedInvokeTxn::V1(tx) => &mut tx.signature,
                BroadcastedInvokeTxn::V3(tx) => &mut tx.signature,
                _ => unreachable!("the invoke tx is not query only"),
            };
            *tx_signature = vec![signature.r, signature.s].into();

            tracing::debug!("tx: {:?}", tx);

            self.tx_validator.submit_invoke_transaction(tx).await
        }

        pub async fn sign_and_add_declare_tx(
            &self,
            mut tx: BroadcastedDeclareTxn,
            contract: &DevnetPredeployedContract,
        ) -> Result<ClassAndTxnHash, SubmitTransactionError> {
            let api_tx = BroadcastedTxn::Declare(tx.clone())
                .into_validated_tx(
                    self.backend.chain_config().chain_id.to_felt(),
                    self.backend.chain_config().latest_protocol_version,
                    TxTimestamp::now(),
                )
                .unwrap();
            let signature = contract.secret.sign(&api_tx.tx_hash).unwrap();

            let tx_signature = match &mut tx {
                BroadcastedDeclareTxn::V1(tx) => &mut tx.signature,
                BroadcastedDeclareTxn::V2(tx) => &mut tx.signature,
                BroadcastedDeclareTxn::V3(tx) => &mut tx.signature,
                _ => unreachable!("the declare tx is not query only"),
            };
            *tx_signature = vec![signature.r, signature.s].into();

            self.tx_validator.submit_declare_transaction(tx).await
        }

        pub async fn sign_and_add_deploy_account_tx(
            &self,
            mut tx: BroadcastedDeployAccountTxn,
            contract: &DevnetPredeployedContract,
        ) -> Result<ContractAndTxnHash, SubmitTransactionError> {
            let api_tx = BroadcastedTxn::DeployAccount(tx.clone())
                .into_validated_tx(
                    self.backend.chain_config().chain_id.to_felt(),
                    self.backend.chain_config().latest_protocol_version,
                    TxTimestamp::now(),
                )
                .unwrap();
            let signature = contract.secret.sign(&api_tx.tx_hash).unwrap();

            let tx_signature = match &mut tx {
                BroadcastedDeployAccountTxn::V1(tx) => &mut tx.signature,
                BroadcastedDeployAccountTxn::V3(tx) => &mut tx.signature,
                _ => unreachable!("the deploy account tx is not query only"),
            };
            *tx_signature = vec![signature.r, signature.s].into();

            self.tx_validator.submit_deploy_account_transaction(tx).await
        }

        /// (STRK in FRI, ETH in WEI)
        pub fn get_bal_strk_eth(&self, contract_address: Felt) -> (u128, u128) {
            get_fee_tokens_balance(&self.backend, contract_address).unwrap().as_u128_fri_wei().unwrap()
        }
    }

    async fn test_chain() -> DevnetForTesting {
        test_chain_with_chain_config(ChainConfig::madara_devnet()).await
    }
    async fn test_chain_with_block_time(
        block_time: Duration,
        pending_block_update_time: Option<Duration>,
    ) -> DevnetForTesting {
        let mut chain_config = ChainConfig::madara_devnet();
        chain_config.block_time = block_time;
        chain_config.pending_block_update_time = pending_block_update_time;
        test_chain_with_chain_config(chain_config).await
    }
    async fn test_chain_with_chain_config(chain_config: ChainConfig) -> DevnetForTesting {
        let _ = tracing_subscriber::fmt()
            .with_env_filter(tracing_subscriber::EnvFilter::from_default_env())
            .with_test_writer()
            .try_init();
        let mut g = ChainGenesisDescription::base_config().unwrap();
        let contracts = g.add_devnet_contracts(10).unwrap();

        let chain_config = Arc::new(chain_config);
        let backend = MadaraBackend::open_for_testing(chain_config.clone());
        g.build_and_store(&backend).await.unwrap();
        tracing::debug!("block imported {:?}", backend.get_block_info(&BlockId::Tag(BlockTag::Latest)));

<<<<<<< HEAD
        let mempool = Arc::new(Mempool::new(Arc::clone(&backend), MempoolConfig::new(mempool_limits)));
        let metrics = BlockProductionMetrics::register();

        let block_production = BlockProductionTask::new(Arc::clone(&backend), Arc::clone(&mempool), Arc::new(metrics));
=======
        let mut l1_data_provider = MockL1DataProvider::new();
        l1_data_provider.expect_get_gas_prices().return_const(GasPrices {
            eth_l1_gas_price: 128,
            strk_l1_gas_price: 128,
            eth_l1_data_gas_price: 128,
            strk_l1_data_gas_price: 128,
        });
        let l1_data_provider = Arc::new(l1_data_provider) as Arc<dyn L1DataProvider>;
        let mempool = Arc::new(Mempool::new(
            Arc::clone(&backend),
            MempoolConfig::new(mc_mempool::MempoolLimits::new(&chain_config)),
        ));
        let metrics = BlockProductionMetrics::register();

        let block_production = BlockProductionTask::new(
            Arc::clone(&backend),
            Arc::clone(&mempool),
            Arc::new(metrics),
            Arc::clone(&l1_data_provider),
            Arc::new(mc_settlement_client::L1SyncDisabledClient) as _,
        );
>>>>>>> 0e68a601

        let tx_validator = Arc::new(TransactionValidator::new(
            Arc::clone(&mempool) as _,
            Arc::clone(&backend),
            TransactionValidatorConfig::default(),
        ));

        DevnetForTesting { backend, contracts, block_production: Some(block_production), tx_validator }
    }

    #[rstest]
    #[case(m_cairo_test_contracts::TEST_CONTRACT_SIERRA)]
    #[tokio::test]
    async fn test_declare(#[case] contract: &[u8]) {
        let mut chain = test_chain().await;
        tracing::info!("{}", chain.contracts);

        let sender_address = &chain.contracts.0[0];

        let sierra_class: SierraClass = serde_json::from_slice(contract).unwrap();
        let flattened_class: FlattenedSierraClass = sierra_class.clone().flatten().unwrap().into();

        let (compiled_contract_class_hash, _compiled_class) = flattened_class.compile_to_casm().unwrap();

        let declare_txn: BroadcastedDeclareTxn = BroadcastedDeclareTxn::V3(BroadcastedDeclareTxnV3 {
            sender_address: sender_address.address,
            compiled_class_hash: compiled_contract_class_hash,
            signature: vec![].into(),
            nonce: Felt::ZERO,
            contract_class: flattened_class.into(),
            resource_bounds: ResourceBoundsMapping {
                l1_gas: ResourceBounds { max_amount: 220000, max_price_per_unit: 10000 },
                l2_gas: ResourceBounds { max_amount: 60000, max_price_per_unit: 10000 },
            },
            tip: 0,
            paymaster_data: vec![],
            account_deployment_data: vec![],
            nonce_data_availability_mode: DaMode::L1,
            fee_data_availability_mode: DaMode::L1,
        });

        let res = chain.sign_and_add_declare_tx(declare_txn, sender_address).await.unwrap();

        let calculated_class_hash = sierra_class.class_hash().unwrap();

        assert_eq!(res.class_hash, calculated_class_hash);

        let mut block_production = chain.block_production.take().unwrap();
        let mut notifications = block_production.subscribe_state_notifications();
        let _task =
            AbortOnDrop::spawn(async move { block_production.run(ServiceContext::new_for_testing()).await.unwrap() });
        for _ in 0..10 {
            assert_eq!(notifications.recv().await.unwrap(), BlockProductionStateNotification::UpdatedPendingBlock);
            if !chain.backend.get_block_info(&BlockId::Tag(BlockTag::Pending)).unwrap().unwrap().tx_hashes().is_empty()
            {
                break;
            }
        }

        let block = chain.backend.get_block(&BlockId::Tag(BlockTag::Pending)).unwrap().unwrap();

        assert_eq!(block.inner.transactions.len(), 1);
        assert_eq!(block.inner.receipts.len(), 1);
        tracing::debug!("receipt: {:?}", block.inner.receipts[0]);

        let class_info =
            chain.backend.get_class_info(&BlockId::Tag(BlockTag::Pending), &calculated_class_hash).unwrap().unwrap();

        assert_matches!(
            class_info,
            ClassInfo::Sierra(info) if info.compiled_class_hash == compiled_contract_class_hash
        );

        let TransactionReceipt::Declare(receipt) = block.inner.receipts[0].clone() else { unreachable!() };

        assert_eq!(receipt.execution_result, ExecutionResult::Succeeded);
    }

    #[rstest]
    #[case::should_fail_no_fund(false, false, Some(Duration::from_millis(500)), Duration::from_secs(500000), false)]
    #[case::should_work_all_in_pending_block(
        true,
        false,
        Some(Duration::from_millis(500)),
        Duration::from_secs(500000),
        true
    )]
    #[case::should_work_across_block_boundary(true, true, None, Duration::from_secs(1), true)]
    // FIXME: flaky
    // #[case::should_work_across_block_boundary(true, true, None, Duration::from_secs(1), true)]
    #[ignore = "should_work_across_block_boundary"]
    #[tokio::test]
    async fn test_account_deploy(
        #[case] transfer_fees: bool,
        #[case] wait_block_time: bool,
        #[case] pending_update_time: Option<Duration>,
        #[case] block_time: Duration,
        #[case] should_work: bool,
    ) {
        let mut chain = test_chain_with_block_time(block_time, pending_update_time).await;

        let mut block_production = chain.block_production.take().unwrap();
        let mut notifications = block_production.subscribe_state_notifications();
        let mut _task =
            AbortOnDrop::spawn(async move { block_production.run(ServiceContext::new_for_testing()).await.unwrap() });

        let key = SigningKey::from_random();
        tracing::debug!("Secret Key : {:?}", key.secret_scalar());

        let pubkey = key.verifying_key();
        tracing::debug!("Public Key : {:?}", pubkey.scalar());

        // using the class hash of the first account as the account class hash
        let account_class_hash = chain.contracts.0[0].class_hash;
        let calculated_address =
            calculate_contract_address(Felt::ZERO, account_class_hash, &[pubkey.scalar()], Felt::ZERO);
        tracing::debug!("Calculated Address : {:?}", calculated_address);

        if transfer_fees {
            // =====================================================================================
            // Transferring the funds from pre deployed account into the calculated address
            let contract_0 = &chain.contracts.0[0];

            let transfer_txn = chain
                .sign_and_add_invoke_tx(
                    BroadcastedInvokeTxn::V3(InvokeTxnV3 {
                        sender_address: contract_0.address,
                        calldata: Multicall::default()
                            .with(Call {
                                to: ERC20_STRK_CONTRACT_ADDRESS,
                                selector: Selector::from("transfer"),
                                calldata: vec![calculated_address, (9_999u128 * STRK_FRI_DECIMALS).into(), Felt::ZERO],
                            })
                            .flatten()
                            .collect::<Vec<_>>()
                            .into(),
                        signature: vec![].into(), // Signature is filled in by `sign_and_add_invoke_tx`.
                        nonce: Felt::ZERO,
                        resource_bounds: ResourceBoundsMapping {
                            l1_gas: ResourceBounds { max_amount: 60000, max_price_per_unit: 10000 },
                            l2_gas: ResourceBounds { max_amount: 60000, max_price_per_unit: 10000 },
                        },
                        tip: 0,
                        paymaster_data: vec![],
                        account_deployment_data: vec![],
                        nonce_data_availability_mode: DaMode::L1,
                        fee_data_availability_mode: DaMode::L1,
                    }),
                    contract_0,
                )
                .await
                .unwrap();
            tracing::debug!("tx hash: {:#x}", transfer_txn.transaction_hash);
            let notif = if wait_block_time {
                BlockProductionStateNotification::ClosedBlock
            } else {
                BlockProductionStateNotification::UpdatedPendingBlock
            };

            for _ in 0..10 {
                assert_eq!(notifications.recv().await.unwrap(), notif);
                if !chain
                    .backend
                    .get_block_info(&BlockId::Tag(BlockTag::Pending))
                    .unwrap()
                    .unwrap()
                    .tx_hashes()
                    .is_empty()
                {
                    break;
                }
            }
        }

        // =====================================================================================

        let account_balance = get_fee_tokens_balance(&chain.backend, calculated_address).unwrap();
        let account = DevnetPredeployedContract {
            secret: key,
            pubkey: pubkey.scalar(),
            balance: account_balance,
            address: calculated_address,
            class_hash: account_class_hash,
        };

        let deploy_account_txn = BroadcastedDeployAccountTxn::V3(DeployAccountTxnV3 {
            signature: vec![].into(),
            nonce: Felt::ZERO,
            contract_address_salt: Felt::ZERO,
            constructor_calldata: vec![pubkey.scalar()],
            class_hash: account_class_hash,
            resource_bounds: ResourceBoundsMapping {
                l1_gas: ResourceBounds { max_amount: 60000, max_price_per_unit: 10000 },
                l2_gas: ResourceBounds { max_amount: 60000, max_price_per_unit: 10000 },
            },
            tip: 0,
            paymaster_data: vec![],
            nonce_data_availability_mode: DaMode::L1,
            fee_data_availability_mode: DaMode::L1,
        });

        let res = chain.sign_and_add_deploy_account_tx(deploy_account_txn, &account).await;

        if !should_work {
            assert_matches!(
                res,
                Err(SubmitTransactionError::Rejected(RejectedTransactionError {
                    kind: RejectedTransactionErrorKind::ValidateFailure,
                    ..
                }))
            );
            assert!(format!("{:#}", res.unwrap_err()).contains("exceed balance"));
            return;
        }

        let res = res.unwrap();

        let notif = if wait_block_time {
            BlockProductionStateNotification::ClosedBlock
        } else {
            BlockProductionStateNotification::UpdatedPendingBlock
        };

        for _ in 0..10 {
            assert_eq!(notifications.recv().await.unwrap(), notif);
            if !chain.backend.get_block_info(&BlockId::Tag(BlockTag::Pending)).unwrap().unwrap().tx_hashes().is_empty()
            {
                break;
            }
        }

        assert_eq!(res.contract_address, account.address);

        let res = chain.backend.find_tx_hash_block(&res.transaction_hash).unwrap();
        let (block, index) = res.unwrap();

        let TransactionReceipt::DeployAccount(receipt) = block.inner.receipts[index.0 as usize].clone() else {
            unreachable!()
        };

        assert_eq!(receipt.execution_result, ExecutionResult::Succeeded);
    }

    // TODO: add eth transfer
    #[rstest]
    #[case(24235u128, false)]
    #[case(9_999u128 * STRK_FRI_DECIMALS, false)]
    #[case(10_001u128 * STRK_FRI_DECIMALS, true)]
    #[tokio::test]
    async fn test_basic_transfer(#[case] transfer_amount: u128, #[case] expect_reverted: bool) {
        let mut chain = test_chain().await;
        tracing::info!("{}", chain.contracts);

        let sequencer_address = chain.backend.chain_config().sequencer_address.to_felt();
        let contract_0 = &chain.contracts.0[0];
        let contract_1 = &chain.contracts.0[1];

        assert_eq!(chain.get_bal_strk_eth(sequencer_address), (0, 0));
        assert_eq!(chain.get_bal_strk_eth(contract_0.address), (10_000 * STRK_FRI_DECIMALS, 10_000 * ETH_WEI_DECIMALS));
        assert_eq!(chain.get_bal_strk_eth(contract_1.address), (10_000 * STRK_FRI_DECIMALS, 10_000 * ETH_WEI_DECIMALS));

        let result = chain
            .sign_and_add_invoke_tx(
                BroadcastedInvokeTxn::V3(InvokeTxnV3 {
                    sender_address: contract_0.address,
                    calldata: Multicall::default()
                        .with(Call {
                            to: ERC20_STRK_CONTRACT_ADDRESS,
                            selector: Selector::from("transfer"),
                            calldata: vec![contract_1.address, transfer_amount.into(), Felt::ZERO],
                        })
                        .flatten()
                        .collect::<Vec<_>>()
                        .into(),
                    signature: vec![].into(), // Signature is filled in by `sign_and_add_invoke_tx`.
                    nonce: Felt::ZERO,
                    resource_bounds: ResourceBoundsMapping {
                        l1_gas: ResourceBounds { max_amount: 60000, max_price_per_unit: 10000 },
                        l2_gas: ResourceBounds { max_amount: 60000, max_price_per_unit: 10000 },
                    },
                    tip: 0,
                    paymaster_data: vec![],
                    account_deployment_data: vec![],
                    nonce_data_availability_mode: DaMode::L1,
                    fee_data_availability_mode: DaMode::L1,
                }),
                contract_0,
            )
            .await
            .unwrap();

        tracing::info!("tx hash: {:#x}", result.transaction_hash);

        let mut block_production = chain.block_production.take().unwrap();
        let mut notifications = block_production.subscribe_state_notifications();
        let _task =
            AbortOnDrop::spawn(async move { block_production.run(ServiceContext::new_for_testing()).await.unwrap() });

        for _ in 0..10 {
            assert_eq!(notifications.recv().await.unwrap(), BlockProductionStateNotification::UpdatedPendingBlock);
            if !chain.backend.get_block_info(&BlockId::Tag(BlockTag::Pending)).unwrap().unwrap().tx_hashes().is_empty()
            {
                break;
            }
        }

        let block = chain.backend.get_block(&BlockId::Tag(BlockTag::Pending)).unwrap().unwrap();

        assert_eq!(block.inner.transactions.len(), 1);
        assert_eq!(block.inner.receipts.len(), 1);
        tracing::info!("receipt: {:?}", block.inner.receipts[0]);

        let TransactionReceipt::Invoke(receipt) = block.inner.receipts[0].clone() else { unreachable!() };
        let fees_fri = block.inner.receipts[0].actual_fee().amount;

        if !expect_reverted {
            assert_eq!(
                receipt,
                InvokeTransactionReceipt {
                    transaction_hash: result.transaction_hash,
                    messages_sent: vec![],
                    events: vec![
                        Event {
                            from_address: ERC20_STRK_CONTRACT_ADDRESS,
                            keys: vec![
                                // Transfer
                                Felt::from_hex_unchecked(
                                    "0x99cd8bde557814842a3121e8ddfd433a539b8c9f14bf31ebf108d12e6196e9"
                                ),
                                // From
                                contract_0.address,
                                // To
                                contract_1.address,
                            ],
                            // U256 of the amount
                            data: vec![transfer_amount.into(), Felt::ZERO],
                        },
                        Event {
                            from_address: ERC20_STRK_CONTRACT_ADDRESS,
                            keys: vec![
                                Felt::from_hex_unchecked(
                                    "0x99cd8bde557814842a3121e8ddfd433a539b8c9f14bf31ebf108d12e6196e9"
                                ),
                                contract_0.address,
                                sequencer_address,
                            ],
                            // This is the fees transfer to the sequencer.
                            data: vec![fees_fri, Felt::ZERO],
                        },
                    ],
                    // TODO: resources and fees are not tested because they consistent accross runs, we have to figure out why
                    execution_resources: receipt.execution_resources.clone(),
                    actual_fee: FeePayment { amount: fees_fri, unit: PriceUnit::Fri },
                    execution_result: receipt.execution_result.clone(), // matched below
                }
            );
        }

        match expect_reverted {
            false => {
                assert_eq!(&receipt.execution_result, &ExecutionResult::Succeeded);

                let fees_fri = block.inner.receipts[0].actual_fee().amount.try_into().unwrap();
                assert_eq!(chain.get_bal_strk_eth(sequencer_address), (fees_fri, 0));
                assert_eq!(
                    chain.get_bal_strk_eth(contract_0.address),
                    (10_000 * STRK_FRI_DECIMALS - fees_fri - transfer_amount, 10_000 * ETH_WEI_DECIMALS)
                );
                assert_eq!(
                    chain.get_bal_strk_eth(contract_1.address),
                    (10_000 * STRK_FRI_DECIMALS + transfer_amount, 10_000 * ETH_WEI_DECIMALS)
                );
            }
            true => {
                let ExecutionResult::Reverted { reason } = receipt.execution_result else { unreachable!() };
                assert!(reason.contains("ERC20: insufficient balance"));

                let fees_fri = block.inner.receipts[0].actual_fee().amount.try_into().unwrap();
                assert_eq!(chain.get_bal_strk_eth(sequencer_address), (fees_fri, 0));
                assert_eq!(
                    chain.get_bal_strk_eth(contract_0.address),
                    (10_000 * STRK_FRI_DECIMALS - fees_fri, 10_000 * ETH_WEI_DECIMALS)
                );
                assert_eq!(
                    chain.get_bal_strk_eth(contract_1.address),
                    (10_000 * STRK_FRI_DECIMALS, 10_000 * ETH_WEI_DECIMALS)
                );
            }
        }
    }
}<|MERGE_RESOLUTION|>--- conflicted
+++ resolved
@@ -216,11 +216,7 @@
     use mc_block_production::metrics::BlockProductionMetrics;
     use mc_block_production::{BlockProductionStateNotification, BlockProductionTask};
     use mc_db::MadaraBackend;
-<<<<<<< HEAD
-    use mc_mempool::{Mempool, MempoolConfig, MempoolLimits};
-=======
-    use mc_mempool::{L1DataProvider, Mempool, MempoolConfig, MockL1DataProvider};
->>>>>>> 0e68a601
+    use mc_mempool::{Mempool, MempoolConfig};
     use mc_submit_tx::{
         RejectedTransactionError, RejectedTransactionErrorKind, SubmitTransaction, SubmitTransactionError,
         TransactionValidator, TransactionValidatorConfig,
@@ -358,20 +354,6 @@
         g.build_and_store(&backend).await.unwrap();
         tracing::debug!("block imported {:?}", backend.get_block_info(&BlockId::Tag(BlockTag::Latest)));
 
-<<<<<<< HEAD
-        let mempool = Arc::new(Mempool::new(Arc::clone(&backend), MempoolConfig::new(mempool_limits)));
-        let metrics = BlockProductionMetrics::register();
-
-        let block_production = BlockProductionTask::new(Arc::clone(&backend), Arc::clone(&mempool), Arc::new(metrics));
-=======
-        let mut l1_data_provider = MockL1DataProvider::new();
-        l1_data_provider.expect_get_gas_prices().return_const(GasPrices {
-            eth_l1_gas_price: 128,
-            strk_l1_gas_price: 128,
-            eth_l1_data_gas_price: 128,
-            strk_l1_data_gas_price: 128,
-        });
-        let l1_data_provider = Arc::new(l1_data_provider) as Arc<dyn L1DataProvider>;
         let mempool = Arc::new(Mempool::new(
             Arc::clone(&backend),
             MempoolConfig::new(mc_mempool::MempoolLimits::new(&chain_config)),
@@ -382,10 +364,8 @@
             Arc::clone(&backend),
             Arc::clone(&mempool),
             Arc::new(metrics),
-            Arc::clone(&l1_data_provider),
             Arc::new(mc_settlement_client::L1SyncDisabledClient) as _,
         );
->>>>>>> 0e68a601
 
         let tx_validator = Arc::new(TransactionValidator::new(
             Arc::clone(&mempool) as _,
