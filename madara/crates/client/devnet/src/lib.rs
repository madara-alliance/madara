//! The Madara Devnet is a local, single node blockchain network which mirrors the functionality of
//! the Starknet mainnet. This allows you to produce your own local state and experiment on it. It
//! is also very useful in setting up a sample chain for running tests.
//!
//! PS: Important point to note here that we are not updating the tries here, hence SNOS won't work
//! as we won't have storage proofs of the declaration and other transactions here!!!
//!
//! Below is a list of the core responsibilities of the Madara devnet.
//!
//! ## UDC Deployment
//!
//! Madara Devnet is responsible for deploying the **Universal Deployer** smart contract. This
//! contract is used as the basis to deploy other contracts. It contains a special [deploy syscall]
//! which is required to deploy new instances of a previously declared class.
//!
//! ## Native token deployment
//!
//! Madara Devenet also deploys ERC20 [openzeppelin] contracts for the `ETH` and `STRK` tokens. By
//! convention, these are each located at a unique identifiable address which remains stable across
//! `mainnet`, `testnet` and `devnet`.
//!
//! - **STRK**: `0x04718f5a0fc34cc1af16a1cdee98ffb20c31f5cd61d6ab07201858f4287c938d`
//! - **ETH**: `0x049d36570d4e46f48e99674bd3fcc84644ddd6b96f7c741b1562b82f9e004dc7`
//!
//! ## Devnet accounts
//!
//! Finally, the Madara Devnet also deploys some test accounts with a prepaid `ETH` and `STRK`
//! balance. These accounts, along with their addresses and private key, have their information
//! displayed on node startup.
//!
//! ```bash
//! ==== DEVNET PREDEPLOYED CONTRACTS ====
//!
//! (#1) Address: 0x055be462e718c4166d656d11f89e341115b8bc82389c3762a10eade04fcb225d
//!   Private key: 0x077e56c6dc32d40a67f6f7e6625c8dc5e570abe49c0a24e9202e4ae906abcc07
//!   Balance: 10000 STRK, 10000 ETH
//!
//! (#2) Address: 0x008a1719e7ca19f3d91e8ef50a48fc456575f645497a1d55f30e3781f786afe4
//!   Private key: 0x0514977443078cf1e0c36bc88b89ada9a46061a5cf728f40274caea21d76f174
//!   Balance: 10000 STRK, 10000 ETH
//!
//!   ...
//! ```
//!
//! [deploy syscall]: https://github.com/starkware-libs/cairo/blob/40d31f5b49ea3eeaa8e235ec0532d0647b39b7be/corelib/src/starknet/syscalls.cairo#L29C1-L48C92
//! [openzeppelin]: https://www.openzeppelin.com/

use anyhow::Context;
use mc_db::MadaraBackend;
use mp_block::{
    header::{GasPrices, PreconfirmedHeader},
    FullBlockWithoutCommitments,
};
use mp_chain_config::ChainConfig;
use mp_class::ClassInfoWithHash;
use mp_convert::ToFelt;
use mp_state_update::{ContractStorageDiffItem, StateDiff, StorageEntry};
use starknet_api::abi::abi_utils::get_storage_var_address;
use starknet_api::{core::ContractAddress, state::StorageKey};
use starknet_signers::SigningKey;
use starknet_types_core::{
    felt::Felt,
    hash::{Poseidon, StarkHash},
};
use std::{collections::HashMap, sync::Arc, time::SystemTime};

mod balances;
mod classes;
mod contracts;
mod entrypoint;
mod predeployed_contracts;

pub use balances::*;
pub use classes::*;
pub use contracts::*;
pub use entrypoint::*;
use mp_transactions::compute_hash::calculate_contract_address;
pub use predeployed_contracts::*;

// 1 ETH = 1e18 WEI
const ETH_WEI_DECIMALS: u128 = 1_000_000_000_000_000_000;
// 1 STRK = 1e18 FRI
const STRK_FRI_DECIMALS: u128 = 1_000_000_000_000_000_000;

#[derive(Debug, Clone, Default)]
pub struct StorageDiffs(HashMap<ContractAddress, HashMap<StorageKey, Felt>>);
impl StorageDiffs {
    pub fn contract_mut(&mut self, contract_address: ContractAddress) -> &mut HashMap<StorageKey, Felt> {
        self.0.entry(contract_address).or_default()
    }

    pub fn as_state_diff(&self) -> Vec<ContractStorageDiffItem> {
        self.0
            .iter()
            .map(|(contract, map)| ContractStorageDiffItem {
                address: contract.to_felt(),
                storage_entries: map.iter().map(|(key, &value)| StorageEntry { key: key.to_felt(), value }).collect(),
            })
            .collect()
    }
}

// We allow ourselves to lie about the contract_address. This is because we want the UDC and the two ERC20 contracts to have well known addresses on every chain.

/// Universal Deployer Contract.
const UDC_CLASS_DEFINITION: &[u8] =
    include_bytes!("../../../../../build-artifacts/cairo_artifacts/madara_contracts_UDC.json");
pub const UDC_CONTRACT_ADDRESS: Felt =
    Felt::from_hex_unchecked("0x041a78e741e5af2fec34b695679bc6891742439f7afb8484ecd7766661ad02bf");

const ERC20_CLASS_DEFINITION: &[u8] =
    include_bytes!("../../../../../build-artifacts/cairo_artifacts/openzeppelin_ERC20Upgradeable.contract_class.json");
const ERC20_STRK_CONTRACT_ADDRESS: Felt =
    Felt::from_hex_unchecked("0x04718f5a0fc34cc1af16a1cdee98ffb20c31f5cd61d6ab07201858f4287c938d");
const ERC20_ETH_CONTRACT_ADDRESS: Felt =
    Felt::from_hex_unchecked("0x049d36570d4e46f48e99674bd3fcc84644ddd6b96f7c741b1562b82f9e004dc7");

const ACCOUNT_CLASS_DEFINITION: &[u8] = include_bytes!(
    "../../../../../build-artifacts/cairo_artifacts/openzeppelin_AccountUpgradeable.contract_class.json"
);

/// High level description of the genesis block.
#[derive(Clone, Debug, Default)]
pub struct ChainGenesisDescription {
    pub initial_balances: InitialBalances,
    pub declared_classes: InitiallyDeclaredClasses,
    pub deployed_contracts: InitiallyDeployedContracts,
    /// This is filled in with the initial_balances too when building.
    pub initial_storage: StorageDiffs,
}

impl ChainGenesisDescription {
    #[tracing::instrument(fields(module = "ChainGenesisDescription"))]
    pub fn base_config() -> anyhow::Result<Self> {
        let udc_class = InitiallyDeclaredClass::new_legacy(UDC_CLASS_DEFINITION).context("Failed to add UDC class")?;
        let erc20_class =
            InitiallyDeclaredClass::new_sierra(ERC20_CLASS_DEFINITION).context("Failed to add ERC20 class")?;
        Ok(Self {
            initial_balances: InitialBalances::default(),
            deployed_contracts: InitiallyDeployedContracts::default()
                .with(UDC_CONTRACT_ADDRESS, udc_class.class_hash())
                .with(ERC20_ETH_CONTRACT_ADDRESS, erc20_class.class_hash())
                .with(ERC20_STRK_CONTRACT_ADDRESS, erc20_class.class_hash()),
            declared_classes: InitiallyDeclaredClasses::default().with(udc_class).with(erc20_class),
            initial_storage: StorageDiffs::default(),
        })
    }

    #[tracing::instrument(skip(self), fields(module = "ChainGenesisDescription"))]
    pub fn add_devnet_contracts(&mut self, n_addr: u64) -> anyhow::Result<DevnetKeys> {
        let account_class =
            InitiallyDeclaredClass::new_sierra(ACCOUNT_CLASS_DEFINITION).context("Failed to add account class")?;
        let account_class_hash = account_class.class_hash();
        self.declared_classes.insert(account_class);

        fn get_contract_pubkey_storage_address() -> StorageKey {
            get_storage_var_address("Account_public_key", &[])
        }

        // We may want to make this seed a cli argument in the future.
        let seed = Felt::from_hex_unchecked("0x1278b36872363a1276387");

        fn rand_from_i(seed: Felt, i: u64) -> Felt {
            Poseidon::hash(&seed, &(31 ^ !i).into())
        }

        Ok(DevnetKeys(
            (0..n_addr)
                .map(|addr_idx| {
                    let secret_scalar = rand_from_i(seed, addr_idx);
                    let key = SigningKey::from_secret_scalar(secret_scalar);
                    let pubkey = key.verifying_key();

                    // calculating actual address w.r.t. the class hash.
                    let calculated_address =
                        calculate_contract_address(Felt::ZERO, account_class_hash, &[pubkey.scalar()], Felt::ZERO);

                    let balance = ContractFeeTokensBalance {
                        fri: (10_000 * ETH_WEI_DECIMALS).into(),
                        wei: (10_000 * STRK_FRI_DECIMALS).into(),
                    };

                    self.deployed_contracts.insert(calculated_address, account_class_hash);
                    self.initial_balances
                        .insert(ContractAddress::try_from(calculated_address).unwrap(), balance.clone());
                    self.initial_storage
                        .contract_mut(calculated_address.try_into().unwrap())
                        .insert(get_contract_pubkey_storage_address(), pubkey.scalar());

                    DevnetPredeployedContract {
                        secret: key,
                        pubkey: pubkey.scalar(),
                        balance,
                        address: calculated_address,
                        class_hash: account_class_hash,
                    }
                })
                .collect(),
        ))
    }

    #[tracing::instrument(skip(self, chain_config), fields(module = "ChainGenesisDescription"))]
    pub fn into_block(
        mut self,
        chain_config: &ChainConfig,
    ) -> anyhow::Result<(FullBlockWithoutCommitments, Vec<ClassInfoWithHash>)> {
        self.initial_balances.to_storage_diffs(chain_config, &mut self.initial_storage);

        Ok((
            FullBlockWithoutCommitments {
                header: PreconfirmedHeader {
                    block_number: 0,
                    sequencer_address: chain_config.sequencer_address.to_felt(),
                    block_timestamp: mp_block::header::BlockTimestamp(
                        SystemTime::now()
                            .duration_since(SystemTime::UNIX_EPOCH)
                            .expect("Current time is before unix epoch!")
                            .as_secs(),
                    ),
                    protocol_version: chain_config.latest_protocol_version,
                    gas_prices: GasPrices {
                        eth_l1_gas_price: 128,
                        strk_l1_gas_price: 128,
                        eth_l1_data_gas_price: 128,
                        strk_l1_data_gas_price: 128,
                        eth_l2_gas_price: 100000,
                        strk_l2_gas_price: 100000,
                    },
                    l1_da_mode: chain_config.l1_da_mode,
                },
                state_diff: StateDiff {
                    storage_diffs: self.initial_storage.as_state_diff(),
                    old_declared_contracts: self.declared_classes.as_legacy_state_diff(),
                    declared_classes: self.declared_classes.as_state_diff(),
                    deployed_contracts: self.deployed_contracts.as_state_diff(),
                    replaced_classes: vec![],
                    nonces: vec![],
                },
                transactions: vec![],
                events: vec![],
            },
            self.declared_classes.into_class_infos(),
        ))
    }

    pub async fn build_and_store(self, backend: &Arc<MadaraBackend>) -> anyhow::Result<()> {
        let (block, classes) = self.into_block(backend.chain_config()).unwrap();

        let classes: Vec<_> = classes.into_iter().map(|class| class.convert()).collect::<Result<_, _>>()?;

        backend
            .write_access()
            .add_full_block_with_classes(&block, &classes, /* pre_v0_13_2_hash_override */ true)?;
        Ok(())
    }
}

#[cfg(test)]
mod tests {
    use super::*;
    use assert_matches::assert_matches;
    use mc_block_production::metrics::BlockProductionMetrics;
    use mc_block_production::{BlockProductionStateNotification, BlockProductionTask};
    use mc_db::MadaraBackend;
    use mc_mempool::{Mempool, MempoolConfig};
    use mc_submit_tx::{
        RejectedTransactionError, RejectedTransactionErrorKind, SubmitTransaction, SubmitTransactionError,
        TransactionValidator, TransactionValidatorConfig,
    };
    use mp_class::{ClassInfo, FlattenedSierraClass};
    use mp_receipt::{Event, ExecutionResult, FeePayment, InvokeTransactionReceipt, PriceUnit, TransactionReceipt};
    use mp_rpc::v0_9_0::{
        AddInvokeTransactionResult, BroadcastedDeclareTxn, BroadcastedDeclareTxnV3, BroadcastedDeployAccountTxn,
        BroadcastedInvokeTxn, BroadcastedTxn, ClassAndTxnHash, ContractAndTxnHash, DaMode, DeployAccountTxnV3,
        InvokeTxnV3, ResourceBounds, ResourceBoundsMapping,
    };
    use mp_transactions::compute_hash::calculate_contract_address;
    use mp_transactions::validated::TxTimestamp;
    use mp_transactions::IntoStarknetApiExt;
    use mp_utils::service::ServiceContext;
    use mp_utils::AbortOnDrop;
    use rstest::rstest;
    use starknet_core::types::contract::SierraClass;
    use std::sync::Arc;
    use std::time::Duration;

    struct DevnetForTesting {
        backend: Arc<MadaraBackend>,
        contracts: DevnetKeys,
        block_production: Option<BlockProductionTask>,
        tx_validator: Arc<TransactionValidator>,
    }

    impl DevnetForTesting {
        pub async fn sign_and_add_invoke_tx(
            &self,
            mut tx: BroadcastedInvokeTxn,
            contract: &DevnetPredeployedContract,
        ) -> Result<AddInvokeTransactionResult, SubmitTransactionError> {
            let api_tx = BroadcastedTxn::Invoke(tx.clone())
                .into_validated_tx(
                    self.backend.chain_config().chain_id.to_felt(),
                    self.backend.chain_config().latest_protocol_version,
                    TxTimestamp::now(),
                )
                .unwrap();
            let signature = contract.secret.sign(&api_tx.hash).unwrap();

            let tx_signature = match &mut tx {
                BroadcastedInvokeTxn::V0(tx) => &mut tx.signature,
                BroadcastedInvokeTxn::V1(tx) => &mut tx.signature,
                BroadcastedInvokeTxn::V3(tx) => &mut tx.signature,
                _ => unreachable!("the invoke tx is not query only"),
            };
            *tx_signature = vec![signature.r, signature.s].into();

            tracing::debug!("tx: {:?}", tx);

            self.tx_validator.submit_invoke_transaction(tx).await
        }

        pub async fn sign_and_add_declare_tx(
            &self,
            mut tx: BroadcastedDeclareTxn,
            contract: &DevnetPredeployedContract,
        ) -> Result<ClassAndTxnHash, SubmitTransactionError> {
            let api_tx = BroadcastedTxn::Declare(tx.clone())
                .into_validated_tx(
                    self.backend.chain_config().chain_id.to_felt(),
                    self.backend.chain_config().latest_protocol_version,
                    TxTimestamp::now(),
                )
                .unwrap();
            let signature = contract.secret.sign(&api_tx.hash).unwrap();

            let tx_signature = match &mut tx {
                BroadcastedDeclareTxn::V1(tx) => &mut tx.signature,
                BroadcastedDeclareTxn::V2(tx) => &mut tx.signature,
                BroadcastedDeclareTxn::V3(tx) => &mut tx.signature,
                _ => unreachable!("the declare tx is not query only"),
            };
            *tx_signature = vec![signature.r, signature.s].into();

            self.tx_validator.submit_declare_transaction(tx).await
        }

        pub async fn sign_and_add_deploy_account_tx(
            &self,
            mut tx: BroadcastedDeployAccountTxn,
            contract: &DevnetPredeployedContract,
        ) -> Result<ContractAndTxnHash, SubmitTransactionError> {
            let api_tx = BroadcastedTxn::DeployAccount(tx.clone())
                .into_validated_tx(
                    self.backend.chain_config().chain_id.to_felt(),
                    self.backend.chain_config().latest_protocol_version,
                    TxTimestamp::now(),
                )
                .unwrap();
            let signature = contract.secret.sign(&api_tx.hash).unwrap();

            let tx_signature = match &mut tx {
                BroadcastedDeployAccountTxn::V1(tx) => &mut tx.signature,
                BroadcastedDeployAccountTxn::V3(tx) => &mut tx.signature,
                _ => unreachable!("the deploy account tx is not query only"),
            };
            *tx_signature = vec![signature.r, signature.s].into();

            self.tx_validator.submit_deploy_account_transaction(tx).await
        }

        /// (STRK in FRI, ETH in WEI)
        pub fn get_bal_strk_eth(&self, contract_address: Felt) -> (u128, u128) {
            get_fee_tokens_balance(&self.backend.view_on_latest(), contract_address).unwrap().as_u128_fri_wei().unwrap()
        }
    }

    async fn test_chain() -> DevnetForTesting {
        test_chain_with_chain_config(ChainConfig::madara_devnet()).await
    }
    async fn test_chain_with_block_time(block_time: Duration) -> DevnetForTesting {
        let mut chain_config = ChainConfig::madara_devnet();
        chain_config.block_time = block_time;
        test_chain_with_chain_config(chain_config).await
    }
    async fn test_chain_with_chain_config(chain_config: ChainConfig) -> DevnetForTesting {
        let _ = tracing_subscriber::fmt()
            .with_env_filter(tracing_subscriber::EnvFilter::from_default_env())
            .with_test_writer()
            .try_init();
        let mut g = ChainGenesisDescription::base_config().unwrap();
        let contracts = g.add_devnet_contracts(10).unwrap();

        let chain_config = Arc::new(chain_config);
        let backend = MadaraBackend::open_for_testing(chain_config.clone());
        backend.set_l1_gas_quote_for_testing();
        g.build_and_store(&backend).await.unwrap();
        tracing::debug!(
            "block imported {:?}",
            backend.block_view_on_last_confirmed().unwrap().get_block_info().unwrap()
        );

        let mempool = Arc::new(Mempool::new(Arc::clone(&backend), MempoolConfig::default()));
        let metrics = BlockProductionMetrics::register();

        let block_production = BlockProductionTask::new(
            Arc::clone(&backend),
            Arc::clone(&mempool),
            Arc::new(metrics),
            Arc::new(mc_settlement_client::L1SyncDisabledClient) as _,
            true,
<<<<<<< HEAD
=======
            true, // close_preconfirmed_block_upon_restart - default to true for tests
>>>>>>> 2afde456
        );

        let tx_validator = Arc::new(TransactionValidator::new(
            Arc::clone(&mempool) as _,
            Arc::clone(&backend),
            TransactionValidatorConfig::default(),
        ));

        DevnetForTesting { backend, contracts, block_production: Some(block_production), tx_validator }
    }

    #[rstest]
    #[case(m_cairo_test_contracts::TEST_CONTRACT_SIERRA)]
    #[tokio::test]
    async fn test_declare(#[case] contract: &[u8]) {
        let mut chain = test_chain().await;
        tracing::info!("{}", chain.contracts);

        let sender_address = &chain.contracts.0[0];

        let sierra_class: SierraClass = serde_json::from_slice(contract).unwrap();
        let flattened_class: FlattenedSierraClass = sierra_class.clone().flatten().unwrap().into();

        let (compiled_contract_class_hash, _compiled_class) = flattened_class.compile_to_casm().unwrap();

        let declare_txn: BroadcastedDeclareTxn = BroadcastedDeclareTxn::V3(BroadcastedDeclareTxnV3 {
            sender_address: sender_address.address,
            compiled_class_hash: compiled_contract_class_hash,
            signature: vec![].into(),
            nonce: Felt::ZERO,
            contract_class: flattened_class.into(),
            resource_bounds: ResourceBoundsMapping {
                l1_gas: ResourceBounds { max_amount: 220000, max_price_per_unit: 10000 },
                l2_gas: ResourceBounds { max_amount: 6000000000, max_price_per_unit: 100000 },
                l1_data_gas: ResourceBounds { max_amount: 60000, max_price_per_unit: 10000 },
            },
            tip: 0,
            paymaster_data: vec![],
            account_deployment_data: vec![],
            nonce_data_availability_mode: DaMode::L1,
            fee_data_availability_mode: DaMode::L1,
        });

        let res = chain.sign_and_add_declare_tx(declare_txn, sender_address).await.unwrap();

        let calculated_class_hash = sierra_class.class_hash().unwrap();

        assert_eq!(res.class_hash, calculated_class_hash);

        let mut block_production = chain.block_production.take().unwrap();
        let mut notifications = block_production.subscribe_state_notifications();
        let _task =
            AbortOnDrop::spawn(async move { block_production.run(ServiceContext::new_for_testing()).await.unwrap() });
        for _ in 0..10 {
            assert_eq!(notifications.recv().await.unwrap(), BlockProductionStateNotification::BatchExecuted);
            if !chain.backend.block_view_on_preconfirmed_or_fake().unwrap().get_block_info().tx_hashes.is_empty() {
                break;
            }
        }
        let pending_view = chain.backend.block_view_on_preconfirmed_or_fake().unwrap();
        assert_eq!(pending_view.get_block_info().tx_hashes.len(), 1);
        tracing::debug!("receipt: {:?}", pending_view.get_executed_transaction(0).unwrap().receipt);

        let class_info = chain.backend.view_on_latest().get_class_info(&calculated_class_hash).unwrap().unwrap();

        assert_matches!(
            class_info,
            ClassInfo::Sierra(info) if info.compiled_class_hash == compiled_contract_class_hash
        );

        let TransactionReceipt::Declare(receipt) = pending_view.get_executed_transaction(0).unwrap().receipt else {
            unreachable!()
        };

        assert_eq!(receipt.execution_result, ExecutionResult::Succeeded);
    }

    #[rstest]
    #[case::should_fail_no_fund(false, false, Duration::from_secs(500000), false)]
    #[case::should_work_all_in_pending_block(true, false, Duration::from_secs(500000), true)]
    #[case::should_work_across_block_boundary(true, true, Duration::from_secs(5), true)]
    #[tokio::test]
    async fn test_account_deploy(
        #[case] transfer_fees: bool,
        #[case] wait_block_time: bool,
        #[case] block_time: Duration,
        #[case] should_work: bool,
    ) {
        let mut chain = test_chain_with_block_time(block_time).await;

        let mut block_production = chain.block_production.take().unwrap();
        let mut notifications = block_production.subscribe_state_notifications();
        let mut _task =
            AbortOnDrop::spawn(async move { block_production.run(ServiceContext::new_for_testing()).await.unwrap() });

        let key = SigningKey::from_random();
        tracing::debug!("Secret Key : {:?}", key.secret_scalar());

        let pubkey = key.verifying_key();
        tracing::debug!("Public Key : {:?}", pubkey.scalar());

        // using the class hash of the first account as the account class hash
        let account_class_hash = chain.contracts.0[0].class_hash;
        let calculated_address =
            calculate_contract_address(Felt::ZERO, account_class_hash, &[pubkey.scalar()], Felt::ZERO);
        tracing::debug!("Calculated Address : {:?}", calculated_address);

        if transfer_fees {
            // =====================================================================================
            // Transferring the funds from pre deployed account into the calculated address
            let contract_0 = &chain.contracts.0[0];

            let transfer_txn = chain
                .sign_and_add_invoke_tx(
                    BroadcastedInvokeTxn::V3(InvokeTxnV3 {
                        sender_address: contract_0.address,
                        calldata: Multicall::default()
                            .with(Call {
                                to: ERC20_STRK_CONTRACT_ADDRESS,
                                selector: Selector::from("transfer"),
                                calldata: vec![calculated_address, (9_999u128 * STRK_FRI_DECIMALS).into(), Felt::ZERO],
                            })
                            .flatten()
                            .collect::<Vec<_>>()
                            .into(),
                        signature: vec![].into(), // Signature is filled in by `sign_and_add_invoke_tx`.
                        nonce: Felt::ZERO,
                        resource_bounds: ResourceBoundsMapping {
                            l1_gas: ResourceBounds { max_amount: 60000, max_price_per_unit: 10000 },
                            l2_gas: ResourceBounds { max_amount: 6000000000, max_price_per_unit: 100000 },
                            l1_data_gas: ResourceBounds { max_amount: 60000, max_price_per_unit: 10000 },
                        },
                        tip: 0,
                        paymaster_data: vec![],
                        account_deployment_data: vec![],
                        nonce_data_availability_mode: DaMode::L1,
                        fee_data_availability_mode: DaMode::L1,
                    }),
                    contract_0,
                )
                .await
                .unwrap();
            tracing::debug!("tx hash: {:#x}", transfer_txn.transaction_hash);

            assert_eq!(notifications.recv().await.unwrap(), BlockProductionStateNotification::BatchExecuted);
            if wait_block_time {
                assert_eq!(notifications.recv().await.unwrap(), BlockProductionStateNotification::ClosedBlock);
                let _found = chain
                    .backend
                    .view_on_latest_confirmed()
                    .find_transaction_by_hash(&transfer_txn.transaction_hash)
                    .unwrap()
                    .unwrap();
            }
        }

        // =====================================================================================

        let account_balance = get_fee_tokens_balance(&chain.backend.view_on_latest(), calculated_address).unwrap();
        let account = DevnetPredeployedContract {
            secret: key,
            pubkey: pubkey.scalar(),
            balance: account_balance,
            address: calculated_address,
            class_hash: account_class_hash,
        };

        let deploy_account_txn = BroadcastedDeployAccountTxn::V3(DeployAccountTxnV3 {
            signature: vec![].into(),
            nonce: Felt::ZERO,
            contract_address_salt: Felt::ZERO,
            constructor_calldata: vec![pubkey.scalar()],
            class_hash: account_class_hash,
            resource_bounds: ResourceBoundsMapping {
                l1_gas: ResourceBounds { max_amount: 60000, max_price_per_unit: 10000 },
                l2_gas: ResourceBounds { max_amount: 6000000000, max_price_per_unit: 100000 },
                l1_data_gas: ResourceBounds { max_amount: 60000, max_price_per_unit: 10000 },
            },
            tip: 0,
            paymaster_data: vec![],
            nonce_data_availability_mode: DaMode::L1,
            fee_data_availability_mode: DaMode::L1,
        });

        let res = chain.sign_and_add_deploy_account_tx(deploy_account_txn, &account).await;

        if !should_work {
            assert_matches!(
                res,
                Err(SubmitTransactionError::Rejected(RejectedTransactionError {
                    kind: RejectedTransactionErrorKind::ValidateFailure,
                    ..
                }))
            );
            let error = res.unwrap_err();
            assert!(format!("{error:#}").contains("exceed balance"), "{error:#}");
            return;
        }

        let res = res.unwrap();

        assert_eq!(notifications.recv().await.unwrap(), BlockProductionStateNotification::BatchExecuted);
        if wait_block_time {
            assert_eq!(notifications.recv().await.unwrap(), BlockProductionStateNotification::ClosedBlock);
            let _found = chain
                .backend
                .view_on_latest_confirmed()
                .find_transaction_by_hash(&res.transaction_hash)
                .unwrap()
                .unwrap();
        }

        assert_eq!(res.contract_address, account.address);

        let res = chain
            .backend
            .view_on_latest()
            .find_transaction_by_hash(&res.transaction_hash)
            .unwrap()
            .unwrap()
            .get_transaction()
            .unwrap();

        let TransactionReceipt::DeployAccount(receipt) = res.receipt else { unreachable!() };

        assert_eq!(receipt.execution_result, ExecutionResult::Succeeded);
    }

    // TODO: add eth transfer
    #[rstest]
    #[case(24235u128, false)]
    #[case(9_999u128 * STRK_FRI_DECIMALS, false)]
    #[case(10_001u128 * STRK_FRI_DECIMALS, true)]
    #[tokio::test]
    async fn test_basic_transfer(#[case] transfer_amount: u128, #[case] expect_reverted: bool) {
        let mut chain = test_chain().await;
        tracing::info!("{}", chain.contracts);

        let sequencer_address = chain.backend.chain_config().sequencer_address.to_felt();
        let contract_0 = &chain.contracts.0[0];
        let contract_1 = &chain.contracts.0[1];

        assert_eq!(chain.get_bal_strk_eth(sequencer_address), (0, 0));
        assert_eq!(chain.get_bal_strk_eth(contract_0.address), (10_000 * STRK_FRI_DECIMALS, 10_000 * ETH_WEI_DECIMALS));
        assert_eq!(chain.get_bal_strk_eth(contract_1.address), (10_000 * STRK_FRI_DECIMALS, 10_000 * ETH_WEI_DECIMALS));

        let result = chain
            .sign_and_add_invoke_tx(
                BroadcastedInvokeTxn::V3(InvokeTxnV3 {
                    sender_address: contract_0.address,
                    calldata: Multicall::default()
                        .with(Call {
                            to: ERC20_STRK_CONTRACT_ADDRESS,
                            selector: Selector::from("transfer"),
                            calldata: vec![contract_1.address, transfer_amount.into(), Felt::ZERO],
                        })
                        .flatten()
                        .collect::<Vec<_>>()
                        .into(),
                    signature: vec![].into(), // Signature is filled in by `sign_and_add_invoke_tx`.
                    nonce: Felt::ZERO,
                    resource_bounds: ResourceBoundsMapping {
                        l1_gas: ResourceBounds { max_amount: 60000, max_price_per_unit: 10000 },
                        l2_gas: ResourceBounds { max_amount: 6000000000, max_price_per_unit: 100000 },
                        l1_data_gas: ResourceBounds { max_amount: 60000, max_price_per_unit: 10000 },
                    },
                    tip: 0,
                    paymaster_data: vec![],
                    account_deployment_data: vec![],
                    nonce_data_availability_mode: DaMode::L1,
                    fee_data_availability_mode: DaMode::L1,
                }),
                contract_0,
            )
            .await
            .unwrap();

        tracing::info!("tx hash: {:#x}", result.transaction_hash);

        let mut block_production = chain.block_production.take().unwrap();
        let mut notifications = block_production.subscribe_state_notifications();
        let _task =
            AbortOnDrop::spawn(async move { block_production.run(ServiceContext::new_for_testing()).await.unwrap() });

        for _ in 0..10 {
            assert_eq!(notifications.recv().await.unwrap(), BlockProductionStateNotification::BatchExecuted);
            if !chain.backend.block_view_on_preconfirmed_or_fake().unwrap().get_block_info().tx_hashes.is_empty() {
                break;
            }
        }

        let block_txs = chain.backend.block_view_on_preconfirmed_or_fake().unwrap().get_executed_transactions(..);

        assert_eq!(block_txs.len(), 1);
        tracing::info!("receipt: {:?}", block_txs[0].receipt);

        let TransactionReceipt::Invoke(receipt) = block_txs[0].receipt.clone() else { unreachable!() };
        let fees_fri = block_txs[0].receipt.actual_fee().amount;

        if !expect_reverted {
            assert_eq!(
                receipt,
                InvokeTransactionReceipt {
                    transaction_hash: result.transaction_hash,
                    messages_sent: vec![],
                    events: vec![
                        Event {
                            from_address: ERC20_STRK_CONTRACT_ADDRESS,
                            keys: vec![
                                // Transfer
                                Felt::from_hex_unchecked(
                                    "0x99cd8bde557814842a3121e8ddfd433a539b8c9f14bf31ebf108d12e6196e9"
                                ),
                                // From
                                contract_0.address,
                                // To
                                contract_1.address,
                            ],
                            // U256 of the amount
                            data: vec![transfer_amount.into(), Felt::ZERO],
                        },
                        Event {
                            from_address: ERC20_STRK_CONTRACT_ADDRESS,
                            keys: vec![
                                Felt::from_hex_unchecked(
                                    "0x99cd8bde557814842a3121e8ddfd433a539b8c9f14bf31ebf108d12e6196e9"
                                ),
                                contract_0.address,
                                sequencer_address,
                            ],
                            // This is the fees transfer to the sequencer.
                            data: vec![fees_fri, Felt::ZERO],
                        },
                    ],
                    // TODO: resources and fees are not tested because they consistent accross runs, we have to figure out why
                    execution_resources: receipt.execution_resources.clone(),
                    actual_fee: FeePayment { amount: fees_fri, unit: PriceUnit::Fri },
                    execution_result: receipt.execution_result.clone(), // matched below
                }
            );
        }

        match expect_reverted {
            false => {
                assert_eq!(&receipt.execution_result, &ExecutionResult::Succeeded);

                let fees_fri = block_txs[0].receipt.actual_fee().amount.try_into().unwrap();
                assert_eq!(chain.get_bal_strk_eth(sequencer_address), (fees_fri, 0));
                assert_eq!(
                    chain.get_bal_strk_eth(contract_0.address),
                    (10_000 * STRK_FRI_DECIMALS - fees_fri - transfer_amount, 10_000 * ETH_WEI_DECIMALS)
                );
                assert_eq!(
                    chain.get_bal_strk_eth(contract_1.address),
                    (10_000 * STRK_FRI_DECIMALS + transfer_amount, 10_000 * ETH_WEI_DECIMALS)
                );
            }
            true => {
                let ExecutionResult::Reverted { reason } = receipt.execution_result else { unreachable!() };
                assert!(reason.contains("ERC20: insufficient balance"));

                let fees_fri = block_txs[0].receipt.actual_fee().amount.try_into().unwrap();
                assert_eq!(chain.get_bal_strk_eth(sequencer_address), (fees_fri, 0));
                assert_eq!(
                    chain.get_bal_strk_eth(contract_0.address),
                    (10_000 * STRK_FRI_DECIMALS - fees_fri, 10_000 * ETH_WEI_DECIMALS)
                );
                assert_eq!(
                    chain.get_bal_strk_eth(contract_1.address),
                    (10_000 * STRK_FRI_DECIMALS, 10_000 * ETH_WEI_DECIMALS)
                );
            }
        }
    }
}<|MERGE_RESOLUTION|>--- conflicted
+++ resolved
@@ -408,10 +408,7 @@
             Arc::new(metrics),
             Arc::new(mc_settlement_client::L1SyncDisabledClient) as _,
             true,
-<<<<<<< HEAD
-=======
             true, // close_preconfirmed_block_upon_restart - default to true for tests
->>>>>>> 2afde456
         );
 
         let tx_validator = Arc::new(TransactionValidator::new(
