--- conflicted
+++ resolved
@@ -235,12 +235,8 @@
         sol,
         transports::http::{Client, Http},
     };
-<<<<<<< HEAD
+    use blockifier::transaction::transaction_execution::Transaction;
     use mc_db::{DatabaseService, MadaraBackendConfig};
-=======
-    use blockifier::transaction::transaction_execution::Transaction;
-    use mc_db::DatabaseService;
->>>>>>> a735a2d9
     use mc_mempool::{GasPriceProvider, L1DataProvider, Mempool, MempoolLimits};
     use mp_chain_config::ChainConfig;
     use mp_utils::service::ServiceContext;
