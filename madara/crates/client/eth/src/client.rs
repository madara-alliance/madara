--- conflicted
+++ resolved
@@ -141,15 +141,9 @@
     }
 
     /// Get the last Starknet block number verified on L1
-<<<<<<< HEAD
     pub async fn get_verified_block_number(&self, block_id: BlockId) -> anyhow::Result<u64> {
         let block_number = self.l1_core_contract.stateBlockNumber().block(block_id).call().await?;
         let last_block_number: u64 = (block_number._0).as_u64();
-=======
-    pub async fn get_last_verified_block_number(&self) -> anyhow::Result<u64> {
-        let block_number = self.l1_core_contract.stateBlockNumber().call().await?;
-        let last_block_number: u64 = block_number._0.as_u64();
->>>>>>> a735a2d9
         Ok(last_block_number)
     }
 
@@ -232,47 +226,28 @@
 
     #[tokio::test]
     async fn get_last_verified_block_hash_works() {
-<<<<<<< HEAD
-        let anvil = get_shared_anvil();
-        let eth_client = create_ethereum_client(Some(anvil.endpoint().as_str()));
+        let eth_client = create_ethereum_client(get_anvil_url());
         let block_hash = eth_client
             .get_verified_block_hash(BlockId::latest())
             .await
             .expect("issue while getting the last verified block hash");
-=======
-        let eth_client = create_ethereum_client(get_anvil_url());
-        let block_hash =
-            eth_client.get_last_verified_block_hash().await.expect("issue while getting the last verified block hash");
->>>>>>> a735a2d9
         let expected = u256_to_felt(U256::from_str_radix(L2_BLOCK_HASH, 10).unwrap()).unwrap();
         assert_eq!(block_hash, expected, "latest block hash not matching");
     }
 
     #[tokio::test]
     async fn get_last_state_root_works() {
-<<<<<<< HEAD
-        let anvil = get_shared_anvil();
-        let eth_client = create_ethereum_client(Some(anvil.endpoint().as_str()));
+        let eth_client = create_ethereum_client(get_anvil_url());
         let state_root =
             eth_client.get_state_root(BlockId::latest()).await.expect("issue while getting the state root");
-=======
-        let eth_client = create_ethereum_client(get_anvil_url());
-        let state_root = eth_client.get_last_state_root().await.expect("issue while getting the state root");
->>>>>>> a735a2d9
         let expected = u256_to_felt(U256::from_str_radix(L2_STATE_ROOT, 10).unwrap()).unwrap();
         assert_eq!(state_root, expected, "latest block state root not matching");
     }
 
     #[tokio::test]
     async fn get_last_verified_block_number_works() {
-<<<<<<< HEAD
-        let anvil = get_shared_anvil();
-        let eth_client = create_ethereum_client(Some(anvil.endpoint().as_str()));
+        let eth_client = create_ethereum_client(get_anvil_url());
         let block_number = eth_client.get_verified_block_number(BlockId::latest()).await.expect("issue");
-=======
-        let eth_client = create_ethereum_client(get_anvil_url());
-        let block_number = eth_client.get_last_verified_block_number().await.expect("issue");
->>>>>>> a735a2d9
         assert_eq!(block_number, L2_BLOCK_NUMBER, "verified block number not matching");
     }
 }