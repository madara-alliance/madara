--- conflicted
+++ resolved
@@ -8,11 +8,12 @@
     sol,
     transports::http::{Client, Http},
 };
-use anyhow::{bail, Context};
-use bitvec::macros::internal::funty::Fundamental;
 use mc_analytics::register_gauge_metric_instrument;
 use opentelemetry::{global, KeyValue};
 use opentelemetry::{global::Error, metrics::Gauge};
+
+use anyhow::{bail, Context};
+use bitvec::macros::internal::funty::Fundamental;
 use starknet_types_core::felt::Felt;
 use std::sync::Arc;
 use url::Url;
@@ -161,25 +162,16 @@
 #[cfg(test)]
 pub mod eth_client_getter_test {
     use super::*;
-<<<<<<< HEAD
-    use crate::harness::{MainnetFork, SharedAnvil, L1_BLOCK_NUMBER};
     use alloy::primitives::U256;
-    use tokio;
-=======
-    use alloy::primitives::U256;
->>>>>>> cc8d5418
-
+
+    // https://etherscan.io/tx/0xcadb202495cd8adba0d9b382caff907abf755cd42633d23c4988f875f2995d81#eventlog
+    // The txn we are referring to it is here ^
+    const L1_BLOCK_NUMBER: u64 = 20395662;
     const CORE_CONTRACT_ADDRESS: &str = "0xc662c410C0ECf747543f5bA90660f6ABeBD9C8c4";
     const L2_BLOCK_NUMBER: u64 = 662703;
     const L2_BLOCK_HASH: &str = "563216050958639290223177746678863910249919294431961492885921903486585884664";
     const L2_STATE_ROOT: &str = "1456190284387746219409791261254265303744585499659352223397867295223408682130";
 
-<<<<<<< HEAD
-    static SHARED_MAINNET_ANVIL: SharedAnvil<MainnetFork> = SharedAnvil::new();
-
-    lazy_static::lazy_static! {
-        static ref SHARED_METRICS: L1BlockMetrics = L1BlockMetrics::register().expect("Failed to register L1BlockMetrics");
-=======
     pub fn get_anvil_url() -> String {
         std::env::var("ANVIL_URL").unwrap_or_else(|_| {
             panic!(
@@ -187,7 +179,6 @@
                 L1_BLOCK_NUMBER
             )
         })
->>>>>>> cc8d5418
     }
 
     pub fn create_ethereum_client(url: String) -> EthereumClient {
@@ -196,23 +187,18 @@
         let address = Address::parse_checksummed(CORE_CONTRACT_ADDRESS, None).unwrap();
         let contract = StarknetCoreContract::new(address, provider.clone());
 
-        // Use the shared metrics instance instead of registering new ones
-        let l1_block_metrics = SHARED_METRICS.clone();
+        let l1_block_metrics = L1BlockMetrics::register().unwrap();
 
         EthereumClient { provider: Arc::new(provider), l1_core_contract: contract.clone(), l1_block_metrics }
     }
 
     #[tokio::test]
     async fn fail_create_new_client_invalid_core_contract() {
-<<<<<<< HEAD
-        let anvil = SHARED_MAINNET_ANVIL.get_instance().await;
-=======
->>>>>>> cc8d5418
         // Sepolia core contract instead of mainnet
         const INVALID_CORE_CONTRACT_ADDRESS: &str = "0xE2Bb56ee936fd6433DC0F6e7e3b8365C906AA057";
 
         let core_contract_address = Address::parse_checksummed(INVALID_CORE_CONTRACT_ADDRESS, None).unwrap();
-        let l1_block_metrics = SHARED_METRICS.clone();
+        let l1_block_metrics = L1BlockMetrics::register().unwrap();
 
         let new_client_result =
             EthereumClient::new(get_anvil_url().parse().unwrap(), core_contract_address, l1_block_metrics).await;
@@ -221,12 +207,7 @@
 
     #[tokio::test]
     async fn get_latest_block_number_works() {
-<<<<<<< HEAD
-        let anvil = SHARED_MAINNET_ANVIL.get_instance().await;
-        let eth_client = create_ethereum_client(Some(anvil.endpoint().as_str()));
-=======
-        let eth_client = create_ethereum_client(get_anvil_url());
->>>>>>> cc8d5418
+        let eth_client = create_ethereum_client(get_anvil_url());
         let block_number =
             eth_client.provider.get_block_number().await.expect("issue while fetching the block number").as_u64();
         assert_eq!(block_number, L1_BLOCK_NUMBER, "provider unable to get the correct block number");
@@ -234,12 +215,7 @@
 
     #[tokio::test]
     async fn get_last_event_block_number_works() {
-<<<<<<< HEAD
-        let anvil = SHARED_MAINNET_ANVIL.get_instance().await;
-        let eth_client = create_ethereum_client(Some(anvil.endpoint().as_str()));
-=======
-        let eth_client = create_ethereum_client(get_anvil_url());
->>>>>>> cc8d5418
+        let eth_client = create_ethereum_client(get_anvil_url());
         let block_number = eth_client
             .get_last_event_block_number::<StarknetCoreContract::LogStateUpdate>()
             .await
@@ -249,12 +225,7 @@
 
     #[tokio::test]
     async fn get_last_verified_block_hash_works() {
-<<<<<<< HEAD
-        let anvil = SHARED_MAINNET_ANVIL.get_instance().await;
-        let eth_client = create_ethereum_client(Some(anvil.endpoint().as_str()));
-=======
-        let eth_client = create_ethereum_client(get_anvil_url());
->>>>>>> cc8d5418
+        let eth_client = create_ethereum_client(get_anvil_url());
         let block_hash =
             eth_client.get_last_verified_block_hash().await.expect("issue while getting the last verified block hash");
         let expected = u256_to_felt(U256::from_str_radix(L2_BLOCK_HASH, 10).unwrap()).unwrap();
@@ -263,12 +234,7 @@
 
     #[tokio::test]
     async fn get_last_state_root_works() {
-<<<<<<< HEAD
-        let anvil = SHARED_MAINNET_ANVIL.get_instance().await;
-        let eth_client = create_ethereum_client(Some(anvil.endpoint().as_str()));
-=======
-        let eth_client = create_ethereum_client(get_anvil_url());
->>>>>>> cc8d5418
+        let eth_client = create_ethereum_client(get_anvil_url());
         let state_root = eth_client.get_last_state_root().await.expect("issue while getting the state root");
         let expected = u256_to_felt(U256::from_str_radix(L2_STATE_ROOT, 10).unwrap()).unwrap();
         assert_eq!(state_root, expected, "latest block state root not matching");
@@ -276,12 +242,7 @@
 
     #[tokio::test]
     async fn get_last_verified_block_number_works() {
-<<<<<<< HEAD
-        let anvil = SHARED_MAINNET_ANVIL.get_instance().await;
-        let eth_client = create_ethereum_client(Some(anvil.endpoint().as_str()));
-=======
-        let eth_client = create_ethereum_client(get_anvil_url());
->>>>>>> cc8d5418
+        let eth_client = create_ethereum_client(get_anvil_url());
         let block_number = eth_client.get_last_verified_block_number().await.expect("issue");
         assert_eq!(block_number, L2_BLOCK_NUMBER, "verified block number not matching");
     }
