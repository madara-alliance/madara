use crate::client::{L1BlockMetrics, StarknetCoreContract};
use crate::{client::EthereumClient, utils::convert_log_state_update};
use alloy::eips::BlockId;
use anyhow::Context;
use futures::StreamExt;
use mc_db::MadaraBackend;
use mp_utils::service::ServiceContext;
use mp_utils::trim_hash;
use serde::Deserialize;
use starknet_types_core::felt::Felt;
use std::sync::Arc;

const ERR_ARCHIVE: &str =
    "Failed to watch event filter - Ensure you are using an L1 RPC endpoint that points to an archive node";

#[derive(Debug, Clone, Deserialize, PartialEq)]
pub struct L1StateUpdate {
    pub block_number: u64,
    pub global_root: Felt,
    pub block_hash: Felt,
}

pub type L1HeadReceiver = tokio::sync::watch::Receiver<Option<L1StateUpdate>>;
pub type L1HeadSender = tokio::sync::watch::Sender<Option<L1StateUpdate>>;

/// Get the last Starknet state update verified on the L1
async fn get_initial_state(client: &EthereumClient) -> anyhow::Result<L1StateUpdate> {
    let latest_block_n = client.get_latest_block_number().await?;

    let block_number = client.get_verified_block_number(BlockId::number(latest_block_n)).await?;
    let block_hash = client.get_verified_block_hash(BlockId::number(latest_block_n)).await?;
    let global_root = client.get_state_root(BlockId::number(latest_block_n)).await?;

    Ok(L1StateUpdate { global_root, block_number, block_hash })
}

/// Subscribes to the LogStateUpdate event from the Starknet core contract and store latest
/// verified state
async fn listen_and_update_state(
    eth_client: Arc<EthereumClient>,
    backend: Arc<MadaraBackend>,
    l1_head_sender: L1HeadSender,
) -> anyhow::Result<()> {
    let event_filter = eth_client.l1_core_contract.event_filter::<StarknetCoreContract::LogStateUpdate>();
    // Listen to LogStateUpdate (0x77552641) update and send changes continuously
    tracing::debug!("Starting watch event filter");
    let mut event_stream = event_filter.watch().await.context(ERR_ARCHIVE)?.into_stream();

    tracing::debug!("Get initial state");
    let state_update = get_initial_state(&eth_client).await.context("Getting initial ethereum state")?;
    update_l1(&backend, &state_update, &eth_client.l1_block_metrics)?;
    l1_head_sender.send_modify(|s| *s = Some(state_update.clone()));

    tracing::info!("🚀 Subscribed to L1 state verification");

    while let Some(event_result) = event_stream.next().await {
        tracing::debug!("Got L1 log state update");
        let log = event_result.context("listening for events")?;
        let state_update = convert_log_state_update(log.0.clone()).context("formatting event into an L1StateUpdate")?;
        update_l1(&backend, &state_update, &eth_client.l1_block_metrics)?;
        l1_head_sender.send_modify(|s| *s = Some(state_update.clone()));
    }

    Ok(())
}

pub fn update_l1(
    backend: &MadaraBackend,
    state_update: &L1StateUpdate,
    block_metrics: &L1BlockMetrics,
) -> anyhow::Result<()> {
    tracing::info!(
        "🔄 Updated L1 head #{} ({}) with state root ({})",
        state_update.block_number,
        trim_hash(&state_update.block_hash),
        trim_hash(&state_update.global_root)
    );

    block_metrics.l1_block_number.record(state_update.block_number, &[]);

    backend.write_last_confirmed_block(state_update.block_number).context("Setting l1 last confirmed block number")?;
    tracing::debug!("update_l1: wrote last confirmed block number");

    Ok(())
}

pub async fn state_update_worker(
    backend: Arc<MadaraBackend>,
    eth_client: Arc<EthereumClient>,
    mut ctx: ServiceContext,
    l1_head_sender: L1HeadSender,
) -> anyhow::Result<()> {
    // Clear L1 confirmed block at startup
    backend.clear_last_confirmed_block().context("Clearing l1 last confirmed block number")?;
    tracing::debug!("update_l1: cleared confirmed block number");

    ctx.run_until_cancelled(listen_and_update_state(eth_client, backend, l1_head_sender)).await.unwrap_or(Ok(()))
}

#[cfg(test)]
mod eth_client_event_subscription_test {
    use super::*;
    use alloy::{node_bindings::Anvil, providers::ProviderBuilder, sol};
    use mc_db::{DatabaseService, MadaraBackendConfig};
    use mp_chain_config::ChainConfig;
    use rstest::*;
    use std::sync::Arc;
    use tempfile::TempDir;
    use tracing_test::traced_test;
    use url::Url;

    sol!(
        #[sol(rpc, bytecode="60806040526c2387986f739797d912cba45da05f55620a1cae6001556d373446be73aadaaea327cd6fe8886002553480156037575f80fd5b50610228806100455f395ff3fe608060405234801561000f575f80fd5b506004361061004a575f3560e01c806335befa5d1461004e578063382d83e31461006c5780634185df151461008a5780639588eca214610094575b5f80fd5b6100566100b2565b6040516100639190610173565b60405180910390f35b6100746100bb565b60405161008191906101a4565b60405180910390f35b6100926100c4565b005b61009c610153565b6040516100a991906101a4565b60405180910390f35b5f600154905090565b5f600254905090565b5f7f0639349b21e886487cd6b341de2050db8ab202d9c6b0e7a2666d598e5fcf81a690505f620a1caf90505f7f0279b69383ea92624c1ae4378ac7fae6428f47bbd21047ea0290c3653064188590507fd342ddf7a308dec111745b00315c14b7efb2bdae570a6856e088ed0c65a3576c838383604051610146939291906101bd565b60405180910390a1505050565b5f8054905090565b5f819050919050565b61016d8161015b565b82525050565b5f6020820190506101865f830184610164565b92915050565b5f819050919050565b61019e8161018c565b82525050565b5f6020820190506101b75f830184610195565b92915050565b5f6060820190506101d05f830186610195565b6101dd6020830185610164565b6101ea6040830184610195565b94935050505056fea264697066735822122016ed1b830e3661c2614ea337cf14026ade61676af633399ebbaae6397f773d3564736f6c634300081a0033")]

        contract DummyContract {
            uint256 _globalRoot = 2814950447364693428789615812000;
            int256 _blockNumber = 662702;
            uint256 _blockHash = 1119674286844400689540394420005000;

            event LogStateUpdate(uint256 globalRoot, int256 blockNumber, uint256 blockHash);

            function fireEvent() public {
                uint256 globalRoot = 2814950447364693428789615812443623689251959344851195711990387747563915674022;
                int256 blockNumber = 662703;
                uint256 blockHash = 1119674286844400689540394420005977072742999649767515920196535047615668295813;

                emit LogStateUpdate(globalRoot, blockNumber, blockHash);
            }

            function stateBlockNumber() public view returns (int256) {
                return _blockNumber;
            }

            function stateRoot() public view returns (uint256) {
                return _globalRoot;
            }

            function stateBlockHash() public view returns (uint256) {
                return _blockHash;
            }
        }
    );

<<<<<<< HEAD
    const ANOTHER_ANVIL_PORT: u16 = 8548;
=======
    const L2_BLOCK_NUMBER: u64 = 662703;
    const EVENT_PROCESSING_TIME: u64 = 2; // Time to allow for event processing in seconds
>>>>>>> a735a2d9

    /// Test the event subscription and state update functionality
    ///
    /// This test performs the following steps:
    /// 1. Sets up a mock Ethereum environment using Anvil
    /// 2. Initializes necessary services (Database, Metrics)
    /// 3. Deploys a dummy contract and sets up an Ethereum client
    /// 4. Starts listening for state updates
    /// 5. Fires an event from the dummy contract
    /// 6. Waits for event processing and verifies the block number
    #[traced_test]
    #[rstest]
    #[tokio::test]
    async fn listen_and_update_state_when_event_fired_works() {
        // Start Anvil instance
        let anvil = Anvil::new()
            .block_time(1)
            .chain_id(1337)
            // OS assigned port
            .port(0u16)
            .try_spawn()
            .expect("failed to spawn anvil instance");
        println!("Anvil started and running at `{}`", anvil.endpoint());

        // Set up chain info
        let chain_info = Arc::new(ChainConfig::madara_test());

        // Set up database paths
        let temp_dir = TempDir::new().expect("issue while creating temporary directory");
        let base_path = temp_dir.path().join("data");
        let backup_dir = Some(temp_dir.path().join("backups"));

        // Initialize database service
        let db = Arc::new(
            DatabaseService::new(chain_info.clone(), MadaraBackendConfig::new(&base_path).backup_dir(backup_dir))
                .await
                .expect("Failed to create database service"),
        );

        // Set up metrics service
        let l1_block_metrics = L1BlockMetrics::register().unwrap();

        let rpc_url: Url = anvil.endpoint().parse().expect("issue while parsing");
        let provider = ProviderBuilder::new().on_http(rpc_url);

        let contract = DummyContract::deploy(provider.clone()).await.unwrap();
        let core_contract = StarknetCoreContract::new(*contract.address(), provider.clone());

        let eth_client =
            EthereumClient { provider: Arc::new(provider), l1_core_contract: core_contract.clone(), l1_block_metrics };

        let (snd, mut recv) = tokio::sync::watch::channel(None);

        // Start listening for state updates
        let listen_handle = {
            let db = Arc::clone(&db);
            tokio::spawn(async move {
                listen_and_update_state(Arc::new(eth_client), db.backend().clone(), snd).await.unwrap()
            })
        };

        // Wait for get_initial_state
        recv.changed().await.unwrap();
        assert_eq!(recv.borrow().as_ref().unwrap().block_number, 662702);

        let block_in_db =
            db.backend().get_l1_last_confirmed_block().expect("Failed to get L1 last confirmed block number");
        assert_eq!(block_in_db, Some(662702), "Block in DB does not match expected L2 block number");

        // Fire event
        let _ = contract.fireEvent().send().await.expect("Failed to fire event");

        // Wait for event processing
        recv.changed().await.unwrap();
        assert_eq!(recv.borrow().as_ref().unwrap().block_number, 662703);

        // Verify the block number
        let block_in_db =
            db.backend().get_l1_last_confirmed_block().expect("Failed to get L1 last confirmed block number");
        assert_eq!(block_in_db, Some(662703), "Block in DB does not match expected L2 block number");

        // Explicitly cancel the listen task, else it would be running in the background
        listen_handle.abort();
    }
}<|MERGE_RESOLUTION|>--- conflicted
+++ resolved
@@ -140,13 +140,6 @@
             }
         }
     );
-
-<<<<<<< HEAD
-    const ANOTHER_ANVIL_PORT: u16 = 8548;
-=======
-    const L2_BLOCK_NUMBER: u64 = 662703;
-    const EVENT_PROCESSING_TIME: u64 = 2; // Time to allow for event processing in seconds
->>>>>>> a735a2d9
 
     /// Test the event subscription and state update functionality
     ///
