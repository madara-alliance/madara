--- conflicted
+++ resolved
@@ -634,20 +634,7 @@
         backend.set_l1_gas_quote_for_testing();
         genesis.build_and_store(&backend).await.unwrap();
 
-<<<<<<< HEAD
-        let mempool = Arc::new(Mempool::new(Arc::clone(&backend), MempoolConfig::for_testing()));
-=======
-        let mut l1_data_provider = MockL1DataProvider::new();
-        l1_data_provider.expect_get_gas_prices().return_const(GasPrices {
-            eth_l1_gas_price: 128,
-            strk_l1_gas_price: 128,
-            eth_l1_data_gas_price: 128,
-            strk_l1_data_gas_price: 128,
-        });
-        let l1_data_provider = Arc::new(l1_data_provider);
-
         let mempool = Arc::new(Mempool::new(Arc::clone(&backend), MempoolConfig::default()));
->>>>>>> d13b1e79
         let tx_validator = Arc::new(TransactionValidator::new(
             Arc::clone(&mempool) as _,
             Arc::clone(&backend),
