//! Block production service.

use crate::batcher::Batcher;
use crate::metrics::BlockProductionMetrics;
use anyhow::Context;
use blockifier::state::cached_state::{StateMaps, StorageEntry};
use executor::{BatchExecutionResult, ExecutorMessage};
use futures::future::OptionFuture;
use mc_db::db_block_id::DbBlockId;
use mc_db::MadaraBackend;
use mc_exec::execution::TxInfo;
<<<<<<< HEAD
use mc_mempool::Mempool;
=======
use mc_mempool::{L1DataProvider, Mempool};
use mc_settlement_client::SettlementClient;
>>>>>>> 0e68a601
use mp_block::header::PendingHeader;
use mp_block::{BlockId, BlockTag, PendingFullBlock, TransactionWithReceipt};
use mp_class::ConvertedClass;
use mp_convert::ToFelt;
use mp_receipt::{from_blockifier_execution_info, EventWithTransactionHash};
use mp_state_update::DeclaredClassItem;
use mp_transactions::validated::ValidatedMempoolTx;
use mp_transactions::TransactionWithHash;
use mp_utils::service::ServiceContext;
use mp_utils::AbortOnDrop;
use opentelemetry::KeyValue;
use starknet_types_core::felt::Felt;
use std::collections::{HashMap, HashSet};
use std::mem;
use std::sync::Arc;
use std::time::Instant;
use tokio::sync::mpsc;
use util::{BlockExecutionContext, ExecutionStats};

mod batcher;
mod executor;
mod handle;
pub mod metrics;
mod util;

pub use handle::BlockProductionHandle;

#[derive(Debug, Clone)]
struct PendingBlockState {
    pub header: PendingHeader,
    pub transactions: Vec<TransactionWithReceipt>,
    pub events: Vec<EventWithTransactionHash>,
    pub declared_classes: Vec<ConvertedClass>,
    /// Unnormalized state diffs.
    pub state: StateMaps,
    pub consumed_core_contract_nonces: HashSet<u64>,
}

impl PendingBlockState {
    pub fn new_from_execution_context(
        exec_ctx: BlockExecutionContext,
        parent_block_hash: Felt,
        initial_state_diffs_storage: HashMap<StorageEntry, Felt>,
    ) -> Self {
        Self::new(exec_ctx.into_header(parent_block_hash), initial_state_diffs_storage)
    }

    pub fn new(header: PendingHeader, initial_state_diffs_storage: HashMap<StorageEntry, Felt>) -> Self {
        Self {
            header,
            state: StateMaps { storage: initial_state_diffs_storage, ..Default::default() },
            transactions: vec![],
            events: vec![],
            declared_classes: vec![],
            consumed_core_contract_nonces: Default::default(),
        }
    }

    pub fn into_full_block_with_classes(
        self,
        backend: &MadaraBackend,
        block_n: u64,
    ) -> anyhow::Result<(PendingFullBlock, Vec<ConvertedClass>)> {
        let on_top_of_block_id = block_n.checked_sub(1).map(DbBlockId::Number);
        Ok((
            PendingFullBlock {
                header: self.header,
                state_diff: mc_exec::state_diff::create_normalized_state_diff(backend, &on_top_of_block_id, self.state)
                    .context("Converting state map to state diff")?,
                transactions: self.transactions,
                events: self.events,
            },
            self.declared_classes,
        ))
    }
}

// TODO: move to backend
pub fn get_pending_block_from_db(backend: &MadaraBackend) -> anyhow::Result<(PendingFullBlock, Vec<ConvertedClass>)> {
    let pending_block = backend
        .get_block(&DbBlockId::Pending)
        .context("Getting pending block")?
        .context("No pending block")?
        .into_pending()
        .context("Block is not pending")?;
    let state_diff = backend.get_pending_block_state_update().context("Getting pending state update")?;

    let classes: Vec<_> = state_diff
        .deprecated_declared_classes
        .iter()
        .chain(state_diff.declared_classes.iter().map(|DeclaredClassItem { class_hash, .. }| class_hash))
        .map(|class_hash| {
            backend
                .get_converted_class(&BlockId::Tag(BlockTag::Pending), class_hash)
                .with_context(|| format!("Retrieving pending declared class with hash {class_hash:#x}"))?
                .with_context(|| format!("Pending declared class with hash {class_hash:#x} not found"))
        })
        .collect::<Result<_, _>>()?;

    // Close and import the pending block
    let block = PendingFullBlock {
        header: pending_block.info.header,
        events: pending_block.inner.events().collect(),
        transactions: pending_block
            .inner
            .transactions
            .into_iter()
            .zip(pending_block.inner.receipts)
            .map(|(transaction, receipt)| TransactionWithReceipt { transaction, receipt })
            .collect(),
        state_diff,
    };

    Ok((block, classes))
}

#[derive(Debug)]
pub(crate) struct CurrentPendingState {
    backend: Arc<MadaraBackend>,
    pub block: PendingBlockState,
    pub block_n: u64,
    // These are reset every pending tick.
    pub tx_executed_for_tick: Vec<Felt>,
    pub stats_for_tick: ExecutionStats,
}

impl CurrentPendingState {
    pub fn new(backend: Arc<MadaraBackend>, block: PendingBlockState, block_n: u64) -> Self {
        Self { backend, block, block_n, tx_executed_for_tick: Default::default(), stats_for_tick: Default::default() }
    }
    /// Process the execution result, merging it with the current pending state
    pub fn append_batch(&mut self, batch: BatchExecutionResult) {
        for ((blockifier_exec_result, blockifier_tx), mut additional_info) in
            batch.blockifier_results.into_iter().zip(batch.executed_txs.txs).zip(batch.executed_txs.additional_info)
        {
            self.tx_executed_for_tick.push(blockifier_tx.tx_hash().to_felt());

            if let Some(core_contract_nonce) = blockifier_tx.l1_handler_tx_nonce() {
                // Even when the l1 handler tx is reverted, we mark the nonce as consumed.
                self.block
                    .consumed_core_contract_nonces
                    .insert(core_contract_nonce.to_felt().try_into().expect("Invalid nonce"));
            }

            if let Ok((execution_info, state_diff)) = blockifier_exec_result {
                if let Some(class) = additional_info.declared_class.take() {
                    if !execution_info.is_reverted() {
                        self.block.declared_classes.push(class);
                    }
                }

                let receipt = from_blockifier_execution_info(&execution_info, &blockifier_tx);
                let converted_tx = TransactionWithHash::from(blockifier_tx.clone());

                self.block.events.extend(
                    receipt
                        .events()
                        .iter()
                        .cloned()
                        .map(|event| EventWithTransactionHash { event, transaction_hash: converted_tx.hash }),
                );
                self.block.state.extend(&state_diff);
                let tx = TransactionWithReceipt { transaction: converted_tx.transaction, receipt };
                self.block.transactions.push(tx.clone());
                self.backend.on_new_pending_tx(tx)
            }
        }
        self.stats_for_tick += batch.stats;
    }
}

/// Used for listening to state changes in tests.
#[derive(Debug, Clone, PartialEq, Eq)]
pub enum BlockProductionStateNotification {
    ClosedBlock,
    UpdatedPendingBlock,
}

/// Little state machine that helps us following the state transitions the executor thread sends us.
pub(crate) enum TaskState {
    NotExecuting {
        /// [`None`] when the next block to execute is genesis.
        latest_block_n: Option<u64>,
        /// [`Felt::ZERO`] when the next block to execute is genesis.
        latest_block_hash: Felt,
    },
    Executing(Box<CurrentPendingState>),
}

/// The block production task consumes transactions from the mempool in batches.
///
/// This is to allow optimistic concurrency. However, the block may get full during batch execution,
/// and we need to re-add the transactions back into the mempool.
///
/// To understand block production in madara, you should probably start with the [`mp_chain_config::ChainConfig`]
/// documentation.
pub struct BlockProductionTask {
    backend: Arc<MadaraBackend>,
    mempool: Arc<Mempool>,
    current_state: Option<TaskState>,
    metrics: Arc<BlockProductionMetrics>,
    state_notifications: Option<mpsc::UnboundedSender<BlockProductionStateNotification>>,
    handle: BlockProductionHandle,
    executor_commands_recv: Option<mpsc::UnboundedReceiver<executor::ExecutorCommand>>,
    l1_client: Arc<dyn SettlementClient>,
    bypass_tx_input: Option<mpsc::Receiver<ValidatedMempoolTx>>,
}

impl BlockProductionTask {
<<<<<<< HEAD
    pub fn new(backend: Arc<MadaraBackend>, mempool: Arc<Mempool>, metrics: Arc<BlockProductionMetrics>) -> Self {
=======
    pub fn new(
        backend: Arc<MadaraBackend>,
        mempool: Arc<Mempool>,
        metrics: Arc<BlockProductionMetrics>,
        l1_data_provider: Arc<dyn L1DataProvider>,
        l1_client: Arc<dyn SettlementClient>,
    ) -> Self {
>>>>>>> 0e68a601
        let (sender, recv) = mpsc::unbounded_channel();
        let (bypass_input_sender, bypass_tx_input) = mpsc::channel(16);
        Self {
<<<<<<< HEAD
            backend,
=======
            backend: backend.clone(),
            l1_data_provider,
>>>>>>> 0e68a601
            mempool,
            current_state: None,
            metrics,
            handle: BlockProductionHandle::new(backend, sender, bypass_input_sender),
            state_notifications: None,
            executor_commands_recv: Some(recv),
            l1_client,
            bypass_tx_input: Some(bypass_tx_input),
        }
    }

    pub fn handle(&self) -> BlockProductionHandle {
        self.handle.clone()
    }

    /// This is a channel that helps the testing of the block production task. It is unused outside of tests.
    pub fn subscribe_state_notifications(&mut self) -> mpsc::UnboundedReceiver<BlockProductionStateNotification> {
        let (sender, recv) = mpsc::unbounded_channel();
        self.state_notifications = Some(sender);
        recv
    }

    fn send_state_notification(&mut self, notification: BlockProductionStateNotification) {
        if let Some(sender) = self.state_notifications.as_mut() {
            let _ = sender.send(notification);
        }
    }

    /// Closes the last pending block store in db (if any).
    ///
    /// This avoids re-executing transaction by re-adding them to the [Mempool],
    /// as was done before.
    async fn close_pending_block_if_exists(&mut self) -> anyhow::Result<()> {
        // We cannot use `backend.get_block` to check for the existence of the
        // pending block as it will ALWAYS return a pending block, even if there
        // is none in db (it uses the Default::default in that case).
        if !self.backend.has_pending_block().context("Error checking if pending block exists")? {
            return Ok(());
        }

        tracing::debug!("Close pending block on startup.");

        let (block, declared_classes) = get_pending_block_from_db(&self.backend)?;

        self.backend.clear_pending_block().context("Error clearing pending block")?;

        let block_n = self.backend.get_latest_block_n().context("Getting latest block n")?.map(|n| n + 1).unwrap_or(0);
        self.close_and_save_block(block_n, block, declared_classes, vec![]).await?;

        Ok(())
    }

    /// Returns the block_hash.
    #[tracing::instrument(skip(self, block, classes))]
    async fn close_and_save_block(
        &mut self,
        block_n: u64,
        block: PendingFullBlock,
        classes: Vec<ConvertedClass>,
        _txs_executed: Vec<Felt>,
    ) -> anyhow::Result<Felt> {
        tracing::debug!("Close and save block block_n={block_n}");
        let start_time = Instant::now();

        let n_txs = block.transactions.len();

        // Close and import the block
        let block_hash = self
            .backend
            .add_full_block_with_classes(block, block_n, &classes, /* pre_v0_13_2_hash_override */ true)
            .await
            .context("Error closing block")?;

        let time_to_close = start_time.elapsed();
        tracing::info!("⛏️  Closed block #{block_n} with {n_txs} transactions - {time_to_close:?}");

        // Record metrics
        let attributes = [
            KeyValue::new("transactions_added", n_txs.to_string()),
            KeyValue::new("closing_time", time_to_close.as_secs_f32().to_string()),
        ];

        self.metrics.block_counter.add(1, &[]);
        self.metrics.block_gauge.record(block_n, &attributes);
        self.metrics.transaction_counter.add(n_txs as u64, &[]);

        self.send_state_notification(BlockProductionStateNotification::ClosedBlock);

        Ok(block_hash)
    }

    /// Handles the state machine and its transitions.
    async fn process_reply(&mut self, reply: ExecutorMessage) -> anyhow::Result<()> {
        match reply {
            ExecutorMessage::StartNewBlock { initial_state_diffs_storage, exec_ctx } => {
                tracing::debug!("Received ExecutorMessage::StartNewBlock block_n={}", exec_ctx.block_n);
                let current_state = self.current_state.take().context("No current state")?;
                let TaskState::NotExecuting { latest_block_n, latest_block_hash } = current_state else {
                    anyhow::bail!("Invalid executor state transition: expected current state to be NotExecuting")
                };

                let new_block_n = latest_block_n.map(|n| n + 1).unwrap_or(/* genesis */ 0);
                if new_block_n != exec_ctx.block_n {
                    anyhow::bail!(
                        "Received new block_n={} from executor, expected block_n={}",
                        exec_ctx.block_n,
                        new_block_n
                    )
                }

                self.current_state = Some(TaskState::Executing(
                    CurrentPendingState::new(
                        Arc::clone(&self.backend),
                        PendingBlockState::new_from_execution_context(
                            exec_ctx,
                            latest_block_hash,
                            initial_state_diffs_storage,
                        ),
                        new_block_n,
                    )
                    .into(),
                ));
            }
            ExecutorMessage::BatchExecuted(batch_execution_result) => {
                tracing::debug!(
                    "Received ExecutorMessage::BatchExecuted executed_txs={}",
                    batch_execution_result.executed_txs.len()
                );
                let current_state = self.current_state.as_mut().context("No current state")?;
                let TaskState::Executing(state) = current_state else {
                    anyhow::bail!("Invalid executor state transition: expected current state to be Executing")
                };

                state.append_batch(batch_execution_result);
            }
            ExecutorMessage::EndBlock => {
                tracing::debug!("Received ExecutorMessage::EndBlock");
                let current_state = self.current_state.take().context("No current state")?;
                let TaskState::Executing(state) = current_state else {
                    anyhow::bail!("Invalid executor state transition: expected current state to be Executing")
                };

                let (block, classes) = state.block.into_full_block_with_classes(&self.backend, state.block_n)?;
                let block_hash = self
                    .close_and_save_block(state.block_n, block, classes, state.tx_executed_for_tick)
                    .await
                    .context("Closing and saving block")?;

                self.current_state = Some(TaskState::NotExecuting {
                    latest_block_n: Some(state.block_n),
                    latest_block_hash: block_hash,
                });
            }
        }

        Ok(())
    }

    fn store_pending_block(&mut self) -> anyhow::Result<()> {
        if let TaskState::Executing(state) = self.current_state.as_mut().context("No current state")? {
            for l1_nonce in &state.block.consumed_core_contract_nonces {
                // This ensures we remove the nonces for rejected L1 to L2 message transactions. This avoids us from reprocessing them on restart.
                self.backend
                    .remove_pending_message_to_l2(*l1_nonce)
                    .context("Removing pending message to l2 from database")?;
            }

            let (block, classes) = state
                .block
                .clone()
                .into_full_block_with_classes(&self.backend, state.block_n)
                .context("Converting to full pending block")?;
            self.backend.store_pending_block_with_classes(block, &classes)?;

            let stats = mem::take(&mut state.stats_for_tick);
            if stats.n_added_to_block > 0 {
                tracing::info!(
                    "🧮 Executed and added {} transaction(s) to the pending block at height {} - {:.3?}",
                    stats.n_added_to_block,
                    state.block_n,
                    stats.exec_duration,
                );
                tracing::debug!("Tick stats {:?}", stats);
            }
        }

        self.send_state_notification(BlockProductionStateNotification::UpdatedPendingBlock);

        Ok(())
    }

    pub(crate) async fn setup_initial_state(&mut self) -> Result<(), anyhow::Error> {
        self.backend.chain_config().precheck_block_production()?;

        self.close_pending_block_if_exists().await.context("Cannot close pending block on startup")?;

        // initial state
        let latest_block_n = self.backend.get_latest_block_n().context("Getting latest block_n")?;
        let latest_block_hash = if let Some(block_n) = latest_block_n {
            self.backend
                .get_block_hash(&DbBlockId::Number(block_n))
                .context("Getting latest block hash")?
                .context("Block not found")?
        } else {
            Felt::ZERO // Genesis' parent block hash.
        };
        self.current_state = Some(TaskState::NotExecuting { latest_block_n, latest_block_hash });

        Ok(())
    }

    #[tracing::instrument(skip(self, ctx), fields(module = "BlockProductionTask"))]
    pub async fn run(mut self, ctx: ServiceContext) -> Result<(), anyhow::Error> {
        self.setup_initial_state().await?;

        let mut executor = executor::start_executor_thread(
            Arc::clone(&self.backend),
            self.executor_commands_recv.take().context("Task already started")?,
        )
        .context("Starting executor thread")?;

        let mut interval_pending_block_update = self.backend.chain_config().pending_block_update_time.map(|t| {
            let mut int = tokio::time::interval(t);
            int.reset(); // Skip the immediate first tick.
            int.set_missed_tick_behavior(tokio::time::MissedTickBehavior::Delay);
            int
        });

        // Batcher task is handled in a separate tokio task.
        let batch_sender = executor.send_batch.take().context("Channel sender already taken")?;
        let bypass_tx_input = self.bypass_tx_input.take().context("Bypass tx channel already taken")?;
        let mut batcher_task = AbortOnDrop::spawn(
            Batcher::new(
                self.backend.clone(),
                self.mempool.clone(),
                self.l1_client.clone(),
                ctx,
                batch_sender,
                bypass_tx_input,
            )
            .run(),
        );

        // Graceful shutdown: when the service is asked to stop, the `batcher_task` will stop,
        //  which will close the `send_batch` channel (by dropping it). The executor thread then will see that the channel
        //  is closed next time it tries to receive from it. The executor thread shuts down, dropping the `executor.stop` channel,
        //  therefore closing it as well.
        // We will then see the anyhow::Ok(()) result in the stop channel, as per the implementation of [`StopErrorReceiver::recv`].
        // Note that for this to work, we need to make sure the `send_batch` channel is never aliased -
        //  otherwise it will never not be closed automatically.

        loop {
            tokio::select! {

                // Bubble up errors from the batcher task. (tokio JoinHandle)
                res = &mut batcher_task => return res.context("In batcher task"),

                // Process results from the execution
                Some(reply) = executor.replies.recv() => {
                    self.process_reply(reply).await.context("Processing reply from executor thread")?;
                }

                // Update the pending block in db periodically.
                Some(_) = OptionFuture::from(interval_pending_block_update.as_mut().map(|int| int.tick())) => {
                    self.store_pending_block().context("Storing pending block")?;
                }

                // Bubble up errors from the executor thread, or graceful shutdown.
                // We do this after processing all the replies to ensure we don't lose some of the state by accident.
                res = executor.stop.recv() => return res.context("In executor thread"),
            }
        }
    }
}

#[cfg(test)]
pub(crate) mod tests {
    use crate::BlockProductionStateNotification;
    use crate::{metrics::BlockProductionMetrics, BlockProductionTask};
    use blockifier::{
        bouncer::{BouncerConfig, BouncerWeights},
        state::cached_state::StateMaps,
    };
    use mc_db::{db_block_id::DbBlockId, MadaraBackend};
<<<<<<< HEAD
    use mc_devnet::{Call, ChainGenesisDescription, DevnetKeys, DevnetPredeployedContract, Multicall, Selector};
    use mc_mempool::{Mempool, MempoolConfig};
    use mc_submit_tx::{SubmitTransaction, TransactionValidator, TransactionValidatorConfig};
=======
    use mc_devnet::{
        Call, ChainGenesisDescription, DevnetKeys, DevnetPredeployedContract, Multicall, Selector, UDC_CONTRACT_ADDRESS,
    };
    use mc_mempool::{Mempool, MempoolConfig, MockL1DataProvider};
    use mc_settlement_client::L1ClientMock;
    use mc_submit_tx::{SubmitTransaction, TransactionValidator, TransactionValidatorConfig};
    use mp_block::header::GasPrices;
    use mp_block::{BlockId, BlockTag};
>>>>>>> 0e68a601
    use mp_chain_config::ChainConfig;
    use mp_convert::ToFelt;
    use mp_receipt::{Event, ExecutionResult};
    use mp_rpc::{
        BroadcastedDeclareTxn, BroadcastedDeclareTxnV3, BroadcastedInvokeTxn, BroadcastedTxn, ClassAndTxnHash, DaMode,
        InvokeTxnV3, ResourceBounds, ResourceBoundsMapping,
    };
    use mp_state_update::{
        ContractStorageDiffItem, DeclaredClassItem, DeployedContractItem, NonceUpdate, ReplacedClassItem, StateDiff,
        StorageEntry,
    };
    use mp_transactions::compute_hash::calculate_contract_address;
    use mp_transactions::IntoStarknetApiExt;
    use mp_transactions::{L1HandlerTransaction, L1HandlerTransactionWithFee, Transaction};
    use mp_utils::service::ServiceContext;
    use mp_utils::AbortOnDrop;
    use starknet_api::core::{ClassHash, CompiledClassHash, Nonce};
    use starknet_core::utils::get_selector_from_name;
    use starknet_types_core::felt::Felt;
    use std::{collections::HashMap, sync::Arc, time::Duration};

    type TxFixtureInfo = (Transaction, mp_receipt::TransactionReceipt);

    #[rstest::fixture]
    fn backend() -> Arc<MadaraBackend> {
        MadaraBackend::open_for_testing(Arc::new(ChainConfig::madara_devnet()))
    }

    #[rstest::fixture]
    fn bouncer_weights() -> BouncerWeights {
        // The bouncer weights values are configured in such a way
        // that when loaded, the block will close after one transaction
        // is added to it, to test the pending tick closing the block
        BouncerWeights {
            l1_gas: 1000000,
            message_segment_length: 10000,
            n_events: 10000,
            state_diff_size: 10000,
            ..BouncerWeights::max()
        }
    }

    pub struct DevnetSetup {
        pub backend: Arc<MadaraBackend>,
        pub metrics: Arc<BlockProductionMetrics>,
        pub l1_data_provider: Arc<MockL1DataProvider>,
        pub mempool: Arc<Mempool>,
        pub tx_validator: Arc<TransactionValidator>,
        pub contracts: DevnetKeys,
        pub l1_client: L1ClientMock,
    }

    impl DevnetSetup {
        pub fn block_prod_task(&mut self) -> BlockProductionTask {
            BlockProductionTask::new(
                self.backend.clone(),
                self.mempool.clone(),
                self.metrics.clone(),
                self.l1_data_provider.clone(),
                Arc::new(self.l1_client.clone()),
            )
        }
    }

    #[rstest::fixture]
    pub async fn devnet_setup(
        #[default(Duration::from_secs(30))] block_time: Duration,
        #[default(Some(Duration::from_secs(2)))] pending_block_update_time: Option<Duration>,
        #[default(false)] use_bouncer_weights: bool,
<<<<<<< HEAD
    ) -> (Arc<MadaraBackend>, Arc<BlockProductionMetrics>, Arc<Mempool>, Arc<TransactionValidator>, DevnetKeys) {
=======
    ) -> DevnetSetup {
>>>>>>> 0e68a601
        let _ = tracing_subscriber::fmt()
            .with_env_filter(tracing_subscriber::EnvFilter::from_default_env())
            .with_test_writer()
            .try_init();
        let mut genesis = ChainGenesisDescription::base_config().unwrap();
        let contracts = genesis.add_devnet_contracts(10).unwrap();

        let chain_config: Arc<ChainConfig> = if use_bouncer_weights {
            let bouncer_weights = bouncer_weights();

            Arc::new(ChainConfig {
                block_time,
                pending_block_update_time,
                bouncer_config: BouncerConfig { block_max_capacity: bouncer_weights },
                ..ChainConfig::madara_devnet()
            })
        } else {
            Arc::new(ChainConfig { block_time, pending_block_update_time, ..ChainConfig::madara_devnet() })
        };

        let backend = MadaraBackend::open_for_testing(Arc::clone(&chain_config));
        genesis.build_and_store(&backend).await.unwrap();

        let mempool = Arc::new(Mempool::new(Arc::clone(&backend), MempoolConfig::for_testing()));
        let tx_validator = Arc::new(TransactionValidator::new(
            Arc::clone(&mempool) as _,
            Arc::clone(&backend),
            TransactionValidatorConfig::default(),
        ));

<<<<<<< HEAD
        (backend, Arc::new(BlockProductionMetrics::register()), mempool, tx_validator, contracts)
=======
        DevnetSetup {
            backend,
            mempool,
            metrics: Arc::new(BlockProductionMetrics::register()),
            tx_validator,
            contracts,
            l1_data_provider,
            l1_client: L1ClientMock::new(),
        }
>>>>>>> 0e68a601
    }

    #[rstest::fixture]
    pub fn tx_invoke_v0(#[default(Felt::ZERO)] contract_address: Felt) -> TxFixtureInfo {
        (
            mp_transactions::Transaction::Invoke(mp_transactions::InvokeTransaction::V0(
                mp_transactions::InvokeTransactionV0 { contract_address, ..Default::default() },
            )),
            mp_receipt::TransactionReceipt::Invoke(mp_receipt::InvokeTransactionReceipt::default()),
        )
    }

    #[rstest::fixture]
    pub fn tx_l1_handler(#[default(Felt::ZERO)] contract_address: Felt) -> TxFixtureInfo {
        (
            mp_transactions::Transaction::L1Handler(mp_transactions::L1HandlerTransaction {
                contract_address,
                ..Default::default()
            }),
            mp_receipt::TransactionReceipt::L1Handler(mp_receipt::L1HandlerTransactionReceipt::default()),
        )
    }

    #[rstest::fixture]
    fn tx_declare_v0(#[default(Felt::ZERO)] sender_address: Felt) -> TxFixtureInfo {
        (
            mp_transactions::Transaction::Declare(mp_transactions::DeclareTransaction::V0(
                mp_transactions::DeclareTransactionV0 { sender_address, ..Default::default() },
            )),
            mp_receipt::TransactionReceipt::Declare(mp_receipt::DeclareTransactionReceipt::default()),
        )
    }

    #[rstest::fixture]
    pub fn tx_deploy() -> TxFixtureInfo {
        (
            mp_transactions::Transaction::Deploy(mp_transactions::DeployTransaction::default()),
            mp_receipt::TransactionReceipt::Deploy(mp_receipt::DeployTransactionReceipt::default()),
        )
    }

    #[rstest::fixture]
    pub fn tx_deploy_account() -> TxFixtureInfo {
        (
            mp_transactions::Transaction::DeployAccount(mp_transactions::DeployAccountTransaction::V1(
                mp_transactions::DeployAccountTransactionV1::default(),
            )),
            mp_receipt::TransactionReceipt::DeployAccount(mp_receipt::DeployAccountTransactionReceipt::default()),
        )
    }

    #[rstest::fixture]
    pub fn converted_class_legacy(#[default(Felt::ZERO)] class_hash: Felt) -> mp_class::ConvertedClass {
        mp_class::ConvertedClass::Legacy(mp_class::LegacyConvertedClass {
            class_hash,
            info: mp_class::LegacyClassInfo {
                contract_class: Arc::new(mp_class::CompressedLegacyContractClass {
                    program: vec![],
                    entry_points_by_type: mp_class::LegacyEntryPointsByType {
                        constructor: vec![],
                        external: vec![],
                        l1_handler: vec![],
                    },
                    abi: None,
                }),
            },
        })
    }

    #[rstest::fixture]
    pub fn converted_class_sierra(
        #[default(Felt::ZERO)] class_hash: Felt,
        #[default(Felt::ZERO)] compiled_class_hash: Felt,
    ) -> mp_class::ConvertedClass {
        mp_class::ConvertedClass::Sierra(mp_class::SierraConvertedClass {
            class_hash,
            info: mp_class::SierraClassInfo {
                contract_class: Arc::new(mp_class::FlattenedSierraClass {
                    sierra_program: vec![],
                    contract_class_version: "".to_string(),
                    entry_points_by_type: mp_class::EntryPointsByType {
                        constructor: vec![],
                        external: vec![],
                        l1_handler: vec![],
                    },
                    abi: "".to_string(),
                }),
                compiled_class_hash,
            },
            compiled: Arc::new(mp_class::CompiledSierra("".to_string())),
        })
    }

    pub fn make_declare_tx(
        contract: &DevnetPredeployedContract,
        backend: &Arc<MadaraBackend>,
        nonce: Felt,
    ) -> BroadcastedDeclareTxn {
        let sierra_class: starknet_core::types::contract::SierraClass =
            serde_json::from_slice(m_cairo_test_contracts::TEST_CONTRACT_SIERRA).unwrap();
        let flattened_class: mp_class::FlattenedSierraClass = sierra_class.clone().flatten().unwrap().into();

        let (compiled_contract_class_hash, _compiled_class) = flattened_class.compile_to_casm().unwrap();

        let mut declare_txn: BroadcastedDeclareTxn = BroadcastedDeclareTxn::V3(BroadcastedDeclareTxnV3 {
            sender_address: contract.address,
            compiled_class_hash: compiled_contract_class_hash,
            // this field will be filled below
            signature: vec![].into(),
            nonce,
            contract_class: flattened_class.into(),
            resource_bounds: ResourceBoundsMapping {
                l1_gas: ResourceBounds { max_amount: 220000, max_price_per_unit: 10000 },
                l2_gas: ResourceBounds { max_amount: 60000, max_price_per_unit: 10000 },
            },
            tip: 0,
            paymaster_data: vec![],
            account_deployment_data: vec![],
            nonce_data_availability_mode: DaMode::L1,
            fee_data_availability_mode: DaMode::L1,
        });

        let (api_tx, _class) = BroadcastedTxn::Declare(declare_txn.clone())
            .into_starknet_api(
                backend.chain_config().chain_id.to_felt(),
                backend.chain_config().latest_protocol_version,
            )
            .unwrap();
        let signature = contract.secret.sign(&api_tx.tx_hash().0).unwrap();

        let tx_signature = match &mut declare_txn {
            BroadcastedDeclareTxn::V1(tx) => &mut tx.signature,
            BroadcastedDeclareTxn::V2(tx) => &mut tx.signature,
            BroadcastedDeclareTxn::V3(tx) => &mut tx.signature,
            _ => unreachable!("the declare tx is not query only"),
        };
        *tx_signature = vec![signature.r, signature.s].into();
        declare_txn
    }

    pub async fn sign_and_add_declare_tx(
        contract: &DevnetPredeployedContract,
        backend: &Arc<MadaraBackend>,
        validator: &Arc<TransactionValidator>,
        nonce: Felt,
    ) -> ClassAndTxnHash {
        validator
            .submit_declare_transaction(make_declare_tx(contract, backend, nonce))
            .await
            .expect("Should accept the transaction")
    }

    pub fn make_invoke_tx(
        contract_sender: &DevnetPredeployedContract,
        multicall: Multicall,
        backend: &Arc<MadaraBackend>,
        nonce: Felt,
    ) -> BroadcastedInvokeTxn {
        let mut invoke_txn: BroadcastedInvokeTxn = BroadcastedInvokeTxn::V3(InvokeTxnV3 {
            sender_address: contract_sender.address,
            calldata: multicall.flatten().collect::<Vec<_>>().into(),
            // this field will be filled below
            signature: vec![].into(),
            nonce,
            resource_bounds: ResourceBoundsMapping {
                l1_gas: ResourceBounds { max_amount: 60000, max_price_per_unit: 10000 },
                l2_gas: ResourceBounds { max_amount: 60000, max_price_per_unit: 10000 },
            },
            tip: 0,
            paymaster_data: vec![],
            account_deployment_data: vec![],
            nonce_data_availability_mode: DaMode::L1,
            fee_data_availability_mode: DaMode::L1,
        });

        let (api_tx, _classes) = BroadcastedTxn::Invoke(invoke_txn.clone())
            .into_starknet_api(
                backend.chain_config().chain_id.to_felt(),
                backend.chain_config().latest_protocol_version,
            )
            .unwrap();
        let signature = contract_sender.secret.sign(&api_tx.tx_hash()).unwrap();

        let tx_signature = match &mut invoke_txn {
            BroadcastedInvokeTxn::V0(tx) => &mut tx.signature,
            BroadcastedInvokeTxn::V1(tx) => &mut tx.signature,
            BroadcastedInvokeTxn::V3(tx) => &mut tx.signature,
            _ => unreachable!("the invoke tx is not query only"),
        };
        *tx_signature = vec![signature.r, signature.s].into();

        invoke_txn
    }

    pub fn make_udc_call(
        contract_sender: &DevnetPredeployedContract,
        backend: &Arc<MadaraBackend>,
        nonce: Felt,
        class_hash: Felt,
        constructor_calldata: &[Felt],
    ) -> (Felt, BroadcastedInvokeTxn) {
        let contract_address = calculate_contract_address(
            /* salt */ Felt::ZERO,
            class_hash,
            constructor_calldata,
            /* deployer_address */ Felt::ZERO,
        );

        (
            contract_address,
            make_invoke_tx(
                contract_sender,
                Multicall::default().with(Call {
                    to: UDC_CONTRACT_ADDRESS,
                    selector: Selector::from("deployContract"),
                    calldata: [
                        class_hash,
                        /* salt */ Felt::ZERO,
                        /* unique */ Felt::ZERO,
                        constructor_calldata.len().into(),
                    ]
                    .into_iter()
                    .chain(constructor_calldata.iter().copied())
                    .collect(),
                }),
                backend,
                nonce,
            ),
        )
    }

    pub async fn sign_and_add_invoke_tx(
        contract_sender: &DevnetPredeployedContract,
        contract_receiver: &DevnetPredeployedContract,
        backend: &Arc<MadaraBackend>,
        validator: &Arc<TransactionValidator>,
        nonce: Felt,
    ) {
        let erc20_contract_address =
            Felt::from_hex_unchecked("0x04718f5a0fc34cc1af16a1cdee98ffb20c31f5cd61d6ab07201858f4287c938d");

        let tx = make_invoke_tx(
            contract_sender,
            Multicall::default().with(Call {
                to: erc20_contract_address,
                selector: Selector::from("transfer"),
                calldata: vec![contract_receiver.address, (9_999u128 * 1_000_000_000_000_000_000).into(), Felt::ZERO],
            }),
            backend,
            nonce,
        );

        validator.submit_invoke_transaction(tx).await.expect("Should accept the transaction");
    }

    #[rstest::rstest]
    fn test_block_prod_state_map_to_state_diff(backend: Arc<MadaraBackend>) {
        let mut nonces = HashMap::new();
        nonces.insert(Felt::from_hex_unchecked("1").try_into().unwrap(), Nonce(Felt::from_hex_unchecked("1")));
        nonces.insert(Felt::from_hex_unchecked("2").try_into().unwrap(), Nonce(Felt::from_hex_unchecked("2")));
        nonces.insert(Felt::from_hex_unchecked("3").try_into().unwrap(), Nonce(Felt::from_hex_unchecked("3")));

        let mut class_hashes = HashMap::new();
        class_hashes
            .insert(Felt::from_hex_unchecked("1").try_into().unwrap(), ClassHash(Felt::from_hex_unchecked("0xc1a551")));
        class_hashes
            .insert(Felt::from_hex_unchecked("2").try_into().unwrap(), ClassHash(Felt::from_hex_unchecked("0xc1a552")));
        class_hashes
            .insert(Felt::from_hex_unchecked("3").try_into().unwrap(), ClassHash(Felt::from_hex_unchecked("0xc1a553")));

        let mut storage = HashMap::new();
        storage.insert(
            (Felt::from_hex_unchecked("1").try_into().unwrap(), Felt::from_hex_unchecked("1").try_into().unwrap()),
            Felt::from_hex_unchecked("1"),
        );
        storage.insert(
            (Felt::from_hex_unchecked("1").try_into().unwrap(), Felt::from_hex_unchecked("2").try_into().unwrap()),
            Felt::from_hex_unchecked("2"),
        );
        storage.insert(
            (Felt::from_hex_unchecked("1").try_into().unwrap(), Felt::from_hex_unchecked("3").try_into().unwrap()),
            Felt::from_hex_unchecked("3"),
        );

        storage.insert(
            (Felt::from_hex_unchecked("2").try_into().unwrap(), Felt::from_hex_unchecked("1").try_into().unwrap()),
            Felt::from_hex_unchecked("1"),
        );
        storage.insert(
            (Felt::from_hex_unchecked("2").try_into().unwrap(), Felt::from_hex_unchecked("2").try_into().unwrap()),
            Felt::from_hex_unchecked("2"),
        );
        storage.insert(
            (Felt::from_hex_unchecked("2").try_into().unwrap(), Felt::from_hex_unchecked("3").try_into().unwrap()),
            Felt::from_hex_unchecked("3"),
        );

        storage.insert(
            (Felt::from_hex_unchecked("3").try_into().unwrap(), Felt::from_hex_unchecked("1").try_into().unwrap()),
            Felt::from_hex_unchecked("1"),
        );
        storage.insert(
            (Felt::from_hex_unchecked("3").try_into().unwrap(), Felt::from_hex_unchecked("2").try_into().unwrap()),
            Felt::from_hex_unchecked("2"),
        );
        storage.insert(
            (Felt::from_hex_unchecked("3").try_into().unwrap(), Felt::from_hex_unchecked("3").try_into().unwrap()),
            Felt::from_hex_unchecked("3"),
        );

        let mut compiled_class_hashes = HashMap::new();
        // "0xc1a553" is marked as deprecated by not having a compiled
        // class hashe
        compiled_class_hashes.insert(
            ClassHash(Felt::from_hex_unchecked("0xc1a551")),
            CompiledClassHash(Felt::from_hex_unchecked("0x1")),
        );
        compiled_class_hashes.insert(
            ClassHash(Felt::from_hex_unchecked("0xc1a552")),
            CompiledClassHash(Felt::from_hex_unchecked("0x2")),
        );

        let mut declared_contracts = HashMap::new();
        declared_contracts.insert(ClassHash(Felt::from_hex_unchecked("0xc1a551")), true);
        declared_contracts.insert(ClassHash(Felt::from_hex_unchecked("0xc1a552")), true);
        declared_contracts.insert(ClassHash(Felt::from_hex_unchecked("0xc1a553")), true);

        let state_map = StateMaps { nonces, class_hashes, storage, compiled_class_hashes, declared_contracts };

        let storage_diffs = vec![
            ContractStorageDiffItem {
                address: Felt::from_hex_unchecked("1"),
                storage_entries: vec![
                    StorageEntry { key: Felt::from_hex_unchecked("1"), value: Felt::ONE },
                    StorageEntry { key: Felt::from_hex_unchecked("2"), value: Felt::TWO },
                    StorageEntry { key: Felt::from_hex_unchecked("3"), value: Felt::THREE },
                ],
            },
            ContractStorageDiffItem {
                address: Felt::from_hex_unchecked("2"),
                storage_entries: vec![
                    StorageEntry { key: Felt::from_hex_unchecked("1"), value: Felt::ONE },
                    StorageEntry { key: Felt::from_hex_unchecked("2"), value: Felt::TWO },
                    StorageEntry { key: Felt::from_hex_unchecked("3"), value: Felt::THREE },
                ],
            },
            ContractStorageDiffItem {
                address: Felt::from_hex_unchecked("3"),
                storage_entries: vec![
                    StorageEntry { key: Felt::from_hex_unchecked("1"), value: Felt::ONE },
                    StorageEntry { key: Felt::from_hex_unchecked("2"), value: Felt::TWO },
                    StorageEntry { key: Felt::from_hex_unchecked("3"), value: Felt::THREE },
                ],
            },
        ];

        let deprecated_declared_classes = vec![Felt::from_hex_unchecked("0xc1a553")];

        let declared_classes = vec![
            DeclaredClassItem {
                class_hash: Felt::from_hex_unchecked("0xc1a551"),
                compiled_class_hash: Felt::from_hex_unchecked("0x1"),
            },
            DeclaredClassItem {
                class_hash: Felt::from_hex_unchecked("0xc1a552"),
                compiled_class_hash: Felt::from_hex_unchecked("0x2"),
            },
        ];

        let nonces = vec![
            NonceUpdate { contract_address: Felt::from_hex_unchecked("1"), nonce: Felt::from_hex_unchecked("1") },
            NonceUpdate { contract_address: Felt::from_hex_unchecked("2"), nonce: Felt::from_hex_unchecked("2") },
            NonceUpdate { contract_address: Felt::from_hex_unchecked("3"), nonce: Felt::from_hex_unchecked("3") },
        ];

        let deployed_contracts = vec![
            DeployedContractItem {
                address: Felt::from_hex_unchecked("1"),
                class_hash: Felt::from_hex_unchecked("0xc1a551"),
            },
            DeployedContractItem {
                address: Felt::from_hex_unchecked("2"),
                class_hash: Felt::from_hex_unchecked("0xc1a552"),
            },
            DeployedContractItem {
                address: Felt::from_hex_unchecked("3"),
                class_hash: Felt::from_hex_unchecked("0xc1a553"),
            },
        ];

        let replaced_classes = vec![];

        let expected = StateDiff {
            storage_diffs,
            deprecated_declared_classes,
            declared_classes,
            nonces,
            deployed_contracts,
            replaced_classes,
        };

        let mut actual =
            mc_exec::state_diff::create_normalized_state_diff(&backend, &Option::<_>::None, state_map).unwrap();

        actual.storage_diffs.sort_by(|a, b| a.address.cmp(&b.address));
        actual.storage_diffs.iter_mut().for_each(|s| s.storage_entries.sort_by(|a, b| a.key.cmp(&b.key)));
        actual.deprecated_declared_classes.sort();
        actual.declared_classes.sort_by(|a, b| a.class_hash.cmp(&b.class_hash));
        actual.nonces.sort_by(|a, b| a.contract_address.cmp(&b.contract_address));
        actual.deployed_contracts.sort_by(|a, b| a.address.cmp(&b.address));
        actual.replaced_classes.sort_by(|a, b| a.contract_address.cmp(&b.contract_address));

        assert_eq!(
            actual,
            expected,
            "actual: {}\nexpected: {}",
            serde_json::to_string_pretty(&actual).unwrap_or_default(),
            serde_json::to_string_pretty(&expected).unwrap_or_default()
        );
    }

    /// This test makes sure that if a pending block is already present in db
    /// at startup, then it is closed and stored in db.
    ///
    /// This happens if a full node is shutdown (gracefully or not) midway
    /// during block production.
    #[rstest::rstest]
    #[tokio::test]
    #[allow(clippy::too_many_arguments)]
    async fn block_prod_pending_close_on_startup_pass(
<<<<<<< HEAD
        #[future] devnet_setup: (
            Arc<MadaraBackend>,
            Arc<BlockProductionMetrics>,
            Arc<Mempool>,
            Arc<TransactionValidator>,
            DevnetKeys,
        ),
=======
        #[future] devnet_setup: DevnetSetup,
>>>>>>> 0e68a601
        #[with(Felt::ONE)] tx_invoke_v0: TxFixtureInfo,
        #[with(Felt::TWO)] tx_l1_handler: TxFixtureInfo,
        #[with(Felt::THREE)] tx_declare_v0: TxFixtureInfo,
        tx_deploy: TxFixtureInfo,
        tx_deploy_account: TxFixtureInfo,
        #[from(converted_class_legacy)]
        #[with(Felt::ZERO)]
        converted_class_legacy_0: mp_class::ConvertedClass,
        #[from(converted_class_sierra)]
        #[with(Felt::ONE, Felt::ONE)]
        converted_class_sierra_1: mp_class::ConvertedClass,
        #[from(converted_class_sierra)]
        #[with(Felt::TWO, Felt::TWO)]
        converted_class_sierra_2: mp_class::ConvertedClass,
    ) {
<<<<<<< HEAD
        let (backend, metrics, mempool, _tx_validator, _contracts) = devnet_setup.await;
=======
        let mut devnet_setup = devnet_setup.await;
>>>>>>> 0e68a601

        // ================================================================== //
        //                  PART 1: we prepare the pending block              //
        // ================================================================== //

        let pending_inner = mp_block::MadaraBlockInner {
            transactions: vec![tx_invoke_v0.0, tx_l1_handler.0, tx_declare_v0.0, tx_deploy.0, tx_deploy_account.0],
            receipts: vec![tx_invoke_v0.1, tx_l1_handler.1, tx_declare_v0.1, tx_deploy.1, tx_deploy_account.1],
        };

        let pending_state_diff = mp_state_update::StateDiff {
            storage_diffs: vec![
                ContractStorageDiffItem {
                    address: Felt::ONE,
                    storage_entries: vec![
                        StorageEntry { key: Felt::ZERO, value: Felt::ZERO },
                        StorageEntry { key: Felt::ONE, value: Felt::ONE },
                        StorageEntry { key: Felt::TWO, value: Felt::TWO },
                    ],
                },
                ContractStorageDiffItem {
                    address: Felt::TWO,
                    storage_entries: vec![
                        StorageEntry { key: Felt::ZERO, value: Felt::ZERO },
                        StorageEntry { key: Felt::ONE, value: Felt::ONE },
                        StorageEntry { key: Felt::TWO, value: Felt::TWO },
                    ],
                },
                ContractStorageDiffItem {
                    address: Felt::THREE,
                    storage_entries: vec![
                        StorageEntry { key: Felt::ZERO, value: Felt::ZERO },
                        StorageEntry { key: Felt::ONE, value: Felt::ONE },
                        StorageEntry { key: Felt::TWO, value: Felt::TWO },
                    ],
                },
            ],
            deprecated_declared_classes: vec![Felt::ZERO],
            declared_classes: vec![
                DeclaredClassItem { class_hash: Felt::ONE, compiled_class_hash: Felt::ONE },
                DeclaredClassItem { class_hash: Felt::TWO, compiled_class_hash: Felt::TWO },
            ],
            deployed_contracts: vec![DeployedContractItem { address: Felt::THREE, class_hash: Felt::THREE }],
            replaced_classes: vec![ReplacedClassItem { contract_address: Felt::TWO, class_hash: Felt::TWO }],
            nonces: vec![
                NonceUpdate { contract_address: Felt::ONE, nonce: Felt::ONE },
                NonceUpdate { contract_address: Felt::TWO, nonce: Felt::TWO },
                NonceUpdate { contract_address: Felt::THREE, nonce: Felt::THREE },
            ],
        };

        let converted_classes =
            vec![converted_class_legacy_0.clone(), converted_class_sierra_1.clone(), converted_class_sierra_2.clone()];

        // ================================================================== //
        //                   PART 2: storing the pending block                //
        // ================================================================== //

        // This simulates a node restart after shutting down midway during block
        // production.
        //
        // Block production functions by storing un-finalized blocks as pending.
        // This is the only form of data we can recover without re-execution as
        // everything else is stored in RAM (mempool transactions which have not
        // been polled yet are also stored in db for retrieval, but these
        // haven't been executed anyways). This means that if ever the node
        // crashes, we will only be able to retrieve whatever data was stored in
        // the pending block. This is done atomically so we never commit partial
        // data to the database and only a full pending block can ever be
        // stored.
        //
        // We are therefore simulating stopping and restarting the node, since:
        //
        // - This is the only pending data that can persist a node restart, and
        //   it cannot be partially valid (we still test failing cases though).
        //
        // - Upon restart, this is what the block production would be looking to
        //   seal.

        devnet_setup
            .backend
            .store_block(
                mp_block::MadaraMaybePendingBlock {
                    info: mp_block::MadaraMaybePendingBlockInfo::Pending(mp_block::MadaraPendingBlockInfo {
                        header: mp_block::header::PendingHeader::default(),
                        tx_hashes: vec![Felt::ONE, Felt::TWO, Felt::THREE],
                    }),
                    inner: pending_inner.clone(),
                },
                pending_state_diff.clone(),
                converted_classes.clone(),
            )
            .expect("Failed to store pending block");

        // ================================================================== //
        //        PART 3: init block production and seal pending block        //
        // ================================================================== //

        // This should load the pending block from db and close it
<<<<<<< HEAD
        let mut block_production_task = BlockProductionTask::new(Arc::clone(&backend), Arc::clone(&mempool), metrics);
        assert_eq!(backend.get_latest_block_n().unwrap(), Some(0));
=======
        let mut block_production_task = devnet_setup.block_prod_task();
        assert_eq!(devnet_setup.backend.get_latest_block_n().unwrap(), Some(0));
>>>>>>> 0e68a601
        block_production_task.close_pending_block_if_exists().await.unwrap();

        // Now we check this was the case.
        assert_eq!(devnet_setup.backend.get_latest_block_n().unwrap(), Some(1));

        let block_inner = devnet_setup
            .backend
            .get_block(&mp_block::BlockId::Tag(mp_block::BlockTag::Latest))
            .expect("Failed to retrieve latest block from db")
            .expect("Missing latest block")
            .inner;
        assert_eq!(block_inner, pending_inner);

        let state_diff = devnet_setup
            .backend
            .get_block_state_diff(&mp_block::BlockId::Tag(mp_block::BlockTag::Latest))
            .expect("Failed to retrieve latest state diff from db")
            .expect("Missing latest state diff");
        assert_eq!(state_diff, pending_state_diff);

        let class = devnet_setup
            .backend
            .get_converted_class(&mp_block::BlockId::Tag(mp_block::BlockTag::Latest), &Felt::ZERO)
            .expect("Failed to retrieve class at hash 0x0 from db")
            .expect("Missing class at index 0x0");
        assert_eq!(class, converted_class_legacy_0);

        let class = devnet_setup
            .backend
            .get_converted_class(&mp_block::BlockId::Tag(mp_block::BlockTag::Latest), &Felt::ONE)
            .expect("Failed to retrieve class at hash 0x1 from db")
            .expect("Missing class at index 0x0");
        assert_eq!(class, converted_class_sierra_1);

        let class = devnet_setup
            .backend
            .get_converted_class(&mp_block::BlockId::Tag(mp_block::BlockTag::Latest), &Felt::TWO)
            .expect("Failed to retrieve class at hash 0x2 from db")
            .expect("Missing class at index 0x0");
        assert_eq!(class, converted_class_sierra_2);

        // visited segments and bouncer weights are currently not stored for in
        // ready blocks
    }

    /// This test makes sure that if a pending block is already present in db
    /// at startup, then it is closed and stored in db on top of the latest
    /// block.
    #[rstest::rstest]
    #[tokio::test]
    #[allow(clippy::too_many_arguments)]
    async fn block_prod_pending_close_on_startup_pass_on_top(
<<<<<<< HEAD
        #[future] devnet_setup: (
            Arc<MadaraBackend>,
            Arc<BlockProductionMetrics>,
            Arc<Mempool>,
            Arc<TransactionValidator>,
            DevnetKeys,
        ),
=======
        #[future] devnet_setup: DevnetSetup,
>>>>>>> 0e68a601

        // Transactions
        #[from(tx_invoke_v0)]
        #[with(Felt::ZERO)]
        tx_invoke_v0_0: TxFixtureInfo,
        #[from(tx_invoke_v0)]
        #[with(Felt::ONE)]
        tx_invoke_v0_1: TxFixtureInfo,
        #[from(tx_l1_handler)]
        #[with(Felt::ONE)]
        tx_l1_handler_1: TxFixtureInfo,
        #[from(tx_l1_handler)]
        #[with(Felt::TWO)]
        tx_l1_handler_2: TxFixtureInfo,
        #[from(tx_declare_v0)]
        #[with(Felt::TWO)]
        tx_declare_v0_2: TxFixtureInfo,
        #[from(tx_declare_v0)]
        #[with(Felt::THREE)]
        tx_declare_v0_3: TxFixtureInfo,
        tx_deploy: TxFixtureInfo,
        tx_deploy_account: TxFixtureInfo,

        // Converted classes
        #[from(converted_class_legacy)]
        #[with(Felt::ZERO)]
        converted_class_legacy_0: mp_class::ConvertedClass,
        #[from(converted_class_sierra)]
        #[with(Felt::ONE, Felt::ONE)]
        converted_class_sierra_1: mp_class::ConvertedClass,
        #[from(converted_class_sierra)]
        #[with(Felt::TWO, Felt::TWO)]
        converted_class_sierra_2: mp_class::ConvertedClass,
    ) {
<<<<<<< HEAD
        let (backend, metrics, mempool, _tx_validator, _contracts) = devnet_setup.await;
=======
        let mut devnet_setup = devnet_setup.await;
>>>>>>> 0e68a601

        // ================================================================== //
        //                   PART 1: we prepare the ready block               //
        // ================================================================== //

        let ready_inner = mp_block::MadaraBlockInner {
            transactions: vec![tx_invoke_v0_0.0, tx_l1_handler_1.0, tx_declare_v0_2.0],
            receipts: vec![tx_invoke_v0_0.1, tx_l1_handler_1.1, tx_declare_v0_2.1],
        };

        let ready_state_diff = mp_state_update::StateDiff {
            storage_diffs: vec![
                ContractStorageDiffItem {
                    address: Felt::ONE,
                    storage_entries: vec![
                        StorageEntry { key: Felt::ZERO, value: Felt::ZERO },
                        StorageEntry { key: Felt::ONE, value: Felt::ONE },
                        StorageEntry { key: Felt::TWO, value: Felt::TWO },
                    ],
                },
                ContractStorageDiffItem {
                    address: Felt::TWO,
                    storage_entries: vec![
                        StorageEntry { key: Felt::ZERO, value: Felt::ZERO },
                        StorageEntry { key: Felt::ONE, value: Felt::ONE },
                        StorageEntry { key: Felt::TWO, value: Felt::TWO },
                    ],
                },
                ContractStorageDiffItem {
                    address: Felt::THREE,
                    storage_entries: vec![
                        StorageEntry { key: Felt::ZERO, value: Felt::ZERO },
                        StorageEntry { key: Felt::ONE, value: Felt::ONE },
                        StorageEntry { key: Felt::TWO, value: Felt::TWO },
                    ],
                },
            ],
            deprecated_declared_classes: vec![],
            declared_classes: vec![],
            deployed_contracts: vec![DeployedContractItem { address: Felt::THREE, class_hash: Felt::THREE }],
            replaced_classes: vec![ReplacedClassItem { contract_address: Felt::TWO, class_hash: Felt::TWO }],
            nonces: vec![
                NonceUpdate { contract_address: Felt::ONE, nonce: Felt::ONE },
                NonceUpdate { contract_address: Felt::TWO, nonce: Felt::TWO },
                NonceUpdate { contract_address: Felt::THREE, nonce: Felt::THREE },
            ],
        };

        let ready_converted_classes = vec![];

        // ================================================================== //
        //                   PART 2: storing the ready block                  //
        // ================================================================== //

        // Simulates block closure before the shutdown
        devnet_setup
            .backend
            .store_block(
                mp_block::MadaraMaybePendingBlock {
                    info: mp_block::MadaraMaybePendingBlockInfo::NotPending(mp_block::MadaraBlockInfo {
                        header: mp_block::Header::default(),
                        block_hash: Felt::ZERO,
                        tx_hashes: vec![Felt::ZERO, Felt::ONE, Felt::TWO],
                    }),
                    inner: ready_inner.clone(),
                },
                ready_state_diff.clone(),
                ready_converted_classes.clone(),
            )
            .expect("Failed to store pending block");

        // ================================================================== //
        //                  PART 3: we prepare the pending block              //
        // ================================================================== //

        let pending_inner = mp_block::MadaraBlockInner {
            transactions: vec![
                tx_invoke_v0_1.0,
                tx_l1_handler_2.0,
                tx_declare_v0_3.0,
                tx_deploy.0,
                tx_deploy_account.0,
            ],
            receipts: vec![tx_invoke_v0_1.1, tx_l1_handler_2.1, tx_declare_v0_3.1, tx_deploy.1, tx_deploy_account.1],
        };

        let pending_state_diff = mp_state_update::StateDiff {
            storage_diffs: vec![
                ContractStorageDiffItem {
                    address: Felt::ONE,
                    storage_entries: vec![
                        StorageEntry { key: Felt::ZERO, value: Felt::ZERO },
                        StorageEntry { key: Felt::ONE, value: Felt::ONE },
                        StorageEntry { key: Felt::TWO, value: Felt::TWO },
                    ],
                },
                ContractStorageDiffItem {
                    address: Felt::TWO,
                    storage_entries: vec![
                        StorageEntry { key: Felt::ZERO, value: Felt::ZERO },
                        StorageEntry { key: Felt::ONE, value: Felt::ONE },
                        StorageEntry { key: Felt::TWO, value: Felt::TWO },
                    ],
                },
                ContractStorageDiffItem {
                    address: Felt::THREE,
                    storage_entries: vec![
                        StorageEntry { key: Felt::ZERO, value: Felt::ZERO },
                        StorageEntry { key: Felt::ONE, value: Felt::ONE },
                        StorageEntry { key: Felt::TWO, value: Felt::TWO },
                    ],
                },
            ],
            deprecated_declared_classes: vec![Felt::ZERO],
            declared_classes: vec![
                DeclaredClassItem { class_hash: Felt::ONE, compiled_class_hash: Felt::ONE },
                DeclaredClassItem { class_hash: Felt::TWO, compiled_class_hash: Felt::TWO },
            ],
            deployed_contracts: vec![DeployedContractItem { address: Felt::THREE, class_hash: Felt::THREE }],
            replaced_classes: vec![ReplacedClassItem { contract_address: Felt::TWO, class_hash: Felt::TWO }],
            nonces: vec![
                NonceUpdate { contract_address: Felt::ONE, nonce: Felt::ONE },
                NonceUpdate { contract_address: Felt::TWO, nonce: Felt::TWO },
                NonceUpdate { contract_address: Felt::THREE, nonce: Felt::THREE },
            ],
        };

        let pending_converted_classes =
            vec![converted_class_legacy_0.clone(), converted_class_sierra_1.clone(), converted_class_sierra_2.clone()];

        // ================================================================== //
        //                   PART 4: storing the pending block                //
        // ================================================================== //

        // This simulates a node restart after shutting down midway during block
        // production.
        devnet_setup
            .backend
            .store_block(
                mp_block::MadaraMaybePendingBlock {
                    info: mp_block::MadaraMaybePendingBlockInfo::Pending(mp_block::MadaraPendingBlockInfo {
                        header: mp_block::header::PendingHeader::default(),
                        tx_hashes: vec![Felt::ONE, Felt::TWO, Felt::THREE],
                    }),
                    inner: pending_inner.clone(),
                },
                pending_state_diff.clone(),
                pending_converted_classes.clone(),
            )
            .expect("Failed to store pending block");

        // ================================================================== //
        //        PART 5: init block production and seal pending block        //
        // ================================================================== //

        // This should load the pending block from db and close it on top of the
        // previous block.
<<<<<<< HEAD
        let mut block_production_task = BlockProductionTask::new(Arc::clone(&backend), Arc::clone(&mempool), metrics);
=======
        let mut block_production_task = devnet_setup.block_prod_task();
>>>>>>> 0e68a601
        block_production_task.close_pending_block_if_exists().await.unwrap();

        // Now we check this was the case.
        assert_eq!(devnet_setup.backend.get_latest_block_n().unwrap().unwrap(), 1);

        // Block 0 should not have been overridden!
        let block = devnet_setup
            .backend
            .get_block(&mp_block::BlockId::Number(0))
            .expect("Failed to retrieve block 0 from db")
            .expect("Missing block 0");

        assert_eq!(block.info.as_closed().unwrap().header.parent_block_hash, Felt::ZERO);
        assert_eq!(block.inner, ready_inner);

        let block = devnet_setup
            .backend
            .get_block(&mp_block::BlockId::Tag(mp_block::BlockTag::Latest))
            .expect("Failed to retrieve latest block from db")
            .expect("Missing latest block");

        assert_eq!(block.info.as_closed().unwrap().header.parent_block_hash, Felt::ZERO);
        assert_eq!(block.inner, pending_inner);

        // Block 0 should not have been overridden!
        let state_diff = devnet_setup
            .backend
            .get_block_state_diff(&mp_block::BlockId::Number(0))
            .expect("Failed to retrieve state diff at block 0 from db")
            .expect("Missing state diff at block 0");
        assert_eq!(ready_state_diff, state_diff);

        let state_diff = devnet_setup
            .backend
            .get_block_state_diff(&mp_block::BlockId::Tag(mp_block::BlockTag::Latest))
            .expect("Failed to retrieve latest state diff from db")
            .expect("Missing latest state diff");
        assert_eq!(pending_state_diff, state_diff);

        let class = devnet_setup
            .backend
            .get_converted_class(&mp_block::BlockId::Tag(mp_block::BlockTag::Latest), &Felt::ZERO)
            .expect("Failed to retrieve class at hash 0x0 from db")
            .expect("Missing class at index 0x0");
        assert_eq!(class, converted_class_legacy_0);

        let class = devnet_setup
            .backend
            .get_converted_class(&mp_block::BlockId::Tag(mp_block::BlockTag::Latest), &Felt::ONE)
            .expect("Failed to retrieve class at hash 0x1 from db")
            .expect("Missing class at index 0x0");
        assert_eq!(class, converted_class_sierra_1);

        let class = devnet_setup
            .backend
            .get_converted_class(&mp_block::BlockId::Tag(mp_block::BlockTag::Latest), &Felt::TWO)
            .expect("Failed to retrieve class at hash 0x2 from db")
            .expect("Missing class at index 0x0");
        assert_eq!(class, converted_class_sierra_2);

        // visited segments and bouncer weights are currently not stored for in
        // ready blocks
    }

    /// This test makes sure that it is possible to start the block production
    /// task even if there is no pending block in db at the time of startup.
    #[rstest::rstest]
    #[tokio::test]
<<<<<<< HEAD
    async fn block_prod_pending_close_on_startup_no_pending(
        #[future] devnet_setup: (
            Arc<MadaraBackend>,
            Arc<BlockProductionMetrics>,
            Arc<Mempool>,
            Arc<TransactionValidator>,
            DevnetKeys,
        ),
    ) {
        let (backend, metrics, mempool, _tx_validator, _contracts) = devnet_setup.await;

        // Simulates starting block production without a pending block in db
        let mut block_production_task = BlockProductionTask::new(Arc::clone(&backend), Arc::clone(&mempool), metrics);
        assert_eq!(backend.get_latest_block_n().unwrap(), Some(0)); // there is a genesis block in the db.
=======
    async fn block_prod_pending_close_on_startup_no_pending(#[future] devnet_setup: DevnetSetup) {
        let mut devnet_setup = devnet_setup.await;

        // Simulates starting block production without a pending block in db
        let mut block_production_task = devnet_setup.block_prod_task();
        assert_eq!(devnet_setup.backend.get_latest_block_n().unwrap(), Some(0)); // there is a genesis block in the db.
>>>>>>> 0e68a601
        block_production_task.close_pending_block_if_exists().await.unwrap();

        // Now we check no block was added to the db
        assert_eq!(devnet_setup.backend.get_latest_block_n().unwrap(), Some(0));
    }

    /// This test makes sure that closing the pending block from db will fail if
    /// the pending state diff references a non-existing class.
    #[rstest::rstest]
    #[tokio::test]
    #[allow(clippy::too_many_arguments)]
    async fn block_prod_pending_close_on_startup_fail_missing_class(
<<<<<<< HEAD
        #[future] devnet_setup: (
            Arc<MadaraBackend>,
            Arc<BlockProductionMetrics>,
            Arc<Mempool>,
            Arc<TransactionValidator>,
            DevnetKeys,
        ),
=======
        #[future] devnet_setup: DevnetSetup,
>>>>>>> 0e68a601
        #[with(Felt::ONE)] tx_invoke_v0: TxFixtureInfo,
        #[with(Felt::TWO)] tx_l1_handler: TxFixtureInfo,
        #[with(Felt::THREE)] tx_declare_v0: TxFixtureInfo,
        tx_deploy: TxFixtureInfo,
        tx_deploy_account: TxFixtureInfo,
    ) {
<<<<<<< HEAD
        let (backend, metrics, mempool, _tx_validator, _contracts) = devnet_setup.await;
=======
        let mut devnet_setup = devnet_setup.await;
>>>>>>> 0e68a601

        // ================================================================== //
        //                  PART 1: we prepare the pending block              //
        // ================================================================== //

        let pending_inner = mp_block::MadaraBlockInner {
            transactions: vec![tx_invoke_v0.0, tx_l1_handler.0, tx_declare_v0.0, tx_deploy.0, tx_deploy_account.0],
            receipts: vec![tx_invoke_v0.1, tx_l1_handler.1, tx_declare_v0.1, tx_deploy.1, tx_deploy_account.1],
        };

        let pending_state_diff = mp_state_update::StateDiff {
            storage_diffs: vec![
                ContractStorageDiffItem {
                    address: Felt::ONE,
                    storage_entries: vec![
                        StorageEntry { key: Felt::ZERO, value: Felt::ZERO },
                        StorageEntry { key: Felt::ONE, value: Felt::ONE },
                        StorageEntry { key: Felt::TWO, value: Felt::TWO },
                    ],
                },
                ContractStorageDiffItem {
                    address: Felt::TWO,
                    storage_entries: vec![
                        StorageEntry { key: Felt::ZERO, value: Felt::ZERO },
                        StorageEntry { key: Felt::ONE, value: Felt::ONE },
                        StorageEntry { key: Felt::TWO, value: Felt::TWO },
                    ],
                },
                ContractStorageDiffItem {
                    address: Felt::THREE,
                    storage_entries: vec![
                        StorageEntry { key: Felt::ZERO, value: Felt::ZERO },
                        StorageEntry { key: Felt::ONE, value: Felt::ONE },
                        StorageEntry { key: Felt::TWO, value: Felt::TWO },
                    ],
                },
            ],
            deprecated_declared_classes: vec![],
            declared_classes: vec![DeclaredClassItem { class_hash: Felt::ONE, compiled_class_hash: Felt::ONE }],
            deployed_contracts: vec![DeployedContractItem { address: Felt::THREE, class_hash: Felt::THREE }],
            replaced_classes: vec![ReplacedClassItem { contract_address: Felt::TWO, class_hash: Felt::TWO }],
            nonces: vec![
                NonceUpdate { contract_address: Felt::ONE, nonce: Felt::ONE },
                NonceUpdate { contract_address: Felt::TWO, nonce: Felt::TWO },
                NonceUpdate { contract_address: Felt::THREE, nonce: Felt::THREE },
            ],
        };

        let converted_classes = vec![];

        // ================================================================== //
        //                   PART 2: storing the pending block                //
        // ================================================================== //

        devnet_setup
            .backend
            .store_block(
                mp_block::MadaraMaybePendingBlock {
                    info: mp_block::MadaraMaybePendingBlockInfo::Pending(mp_block::MadaraPendingBlockInfo {
                        header: mp_block::header::PendingHeader::default(),
                        tx_hashes: vec![Felt::ONE, Felt::TWO, Felt::THREE],
                    }),
                    inner: pending_inner.clone(),
                },
                pending_state_diff.clone(),
                converted_classes.clone(),
            )
            .expect("Failed to store pending block");

        // ================================================================== //
        //        PART 3: init block production and seal pending block        //
        // ================================================================== //

        // This should fail since the pending state update references a
        // non-existent declared class at address 0x1
<<<<<<< HEAD
        let mut block_production_task = BlockProductionTask::new(Arc::clone(&backend), Arc::clone(&mempool), metrics);
=======
        let mut block_production_task = devnet_setup.block_prod_task();
>>>>>>> 0e68a601
        let err = block_production_task.close_pending_block_if_exists().await.expect_err("Should error");

        assert!(format!("{err:#}").contains("not found"), "{err:#}");
    }

    /// This test makes sure that closing the pending block from db will fail if
    /// the pending state diff references a non-existing legacy class.
    #[rstest::rstest]
    #[tokio::test]
    #[allow(clippy::too_many_arguments)]
    async fn block_prod_pending_close_on_startup_fail_missing_class_legacy(
<<<<<<< HEAD
        #[future] devnet_setup: (
            Arc<MadaraBackend>,
            Arc<BlockProductionMetrics>,
            Arc<Mempool>,
            Arc<TransactionValidator>,
            DevnetKeys,
        ),
=======
        #[future] devnet_setup: DevnetSetup,
>>>>>>> 0e68a601
        #[with(Felt::ONE)] tx_invoke_v0: TxFixtureInfo,
        #[with(Felt::TWO)] tx_l1_handler: TxFixtureInfo,
        #[with(Felt::THREE)] tx_declare_v0: TxFixtureInfo,
        tx_deploy: TxFixtureInfo,
        tx_deploy_account: TxFixtureInfo,
    ) {
<<<<<<< HEAD
        let (backend, metrics, mempool, _tx_validator, _contracts) = devnet_setup.await;
=======
        let mut devnet_setup = devnet_setup.await;
>>>>>>> 0e68a601

        // ================================================================== //
        //                  PART 1: we prepare the pending block              //
        // ================================================================== //

        let pending_inner = mp_block::MadaraBlockInner {
            transactions: vec![tx_invoke_v0.0, tx_l1_handler.0, tx_declare_v0.0, tx_deploy.0, tx_deploy_account.0],
            receipts: vec![tx_invoke_v0.1, tx_l1_handler.1, tx_declare_v0.1, tx_deploy.1, tx_deploy_account.1],
        };

        let pending_state_diff = mp_state_update::StateDiff {
            storage_diffs: vec![
                ContractStorageDiffItem {
                    address: Felt::ONE,
                    storage_entries: vec![
                        StorageEntry { key: Felt::ZERO, value: Felt::ZERO },
                        StorageEntry { key: Felt::ONE, value: Felt::ONE },
                        StorageEntry { key: Felt::TWO, value: Felt::TWO },
                    ],
                },
                ContractStorageDiffItem {
                    address: Felt::TWO,
                    storage_entries: vec![
                        StorageEntry { key: Felt::ZERO, value: Felt::ZERO },
                        StorageEntry { key: Felt::ONE, value: Felt::ONE },
                        StorageEntry { key: Felt::TWO, value: Felt::TWO },
                    ],
                },
                ContractStorageDiffItem {
                    address: Felt::THREE,
                    storage_entries: vec![
                        StorageEntry { key: Felt::ZERO, value: Felt::ZERO },
                        StorageEntry { key: Felt::ONE, value: Felt::ONE },
                        StorageEntry { key: Felt::TWO, value: Felt::TWO },
                    ],
                },
            ],
            deprecated_declared_classes: vec![Felt::ZERO],
            declared_classes: vec![],
            deployed_contracts: vec![DeployedContractItem { address: Felt::THREE, class_hash: Felt::THREE }],
            replaced_classes: vec![ReplacedClassItem { contract_address: Felt::TWO, class_hash: Felt::TWO }],
            nonces: vec![
                NonceUpdate { contract_address: Felt::ONE, nonce: Felt::ONE },
                NonceUpdate { contract_address: Felt::TWO, nonce: Felt::TWO },
                NonceUpdate { contract_address: Felt::THREE, nonce: Felt::THREE },
            ],
        };

        let converted_classes = vec![];

        // ================================================================== //
        //                   PART 2: storing the pending block                //
        // ================================================================== //

        devnet_setup
            .backend
            .store_block(
                mp_block::MadaraMaybePendingBlock {
                    info: mp_block::MadaraMaybePendingBlockInfo::Pending(mp_block::MadaraPendingBlockInfo {
                        header: mp_block::header::PendingHeader::default(),
                        tx_hashes: vec![Felt::ONE, Felt::TWO, Felt::THREE],
                    }),
                    inner: pending_inner.clone(),
                },
                pending_state_diff.clone(),
                converted_classes.clone(),
            )
            .expect("Failed to store pending block");

        // ================================================================== //
        //        PART 3: init block production and seal pending block        //
        // ================================================================== //

        // This should fail since the pending state update references a
        // non-existent declared class at address 0x0
<<<<<<< HEAD
        let mut block_production_task = BlockProductionTask::new(Arc::clone(&backend), Arc::clone(&mempool), metrics);
=======
        let mut block_production_task = devnet_setup.block_prod_task();
>>>>>>> 0e68a601
        let err = block_production_task.close_pending_block_if_exists().await.expect_err("Should error");

        assert!(format!("{err:#}").contains("not found"), "{err:#}");
    }

    // This test makes sure that the pending tick updates
    // the pending block correctly without closing if the bouncer limits aren't reached
    #[rstest::rstest]
    #[tokio::test]
    #[allow(clippy::too_many_arguments)]
<<<<<<< HEAD
    async fn test_block_prod_on_pending_block_tick_block_still_pending(
        #[future] devnet_setup: (
            Arc<MadaraBackend>,
            Arc<BlockProductionMetrics>,
            Arc<Mempool>,
            Arc<TransactionValidator>,
            DevnetKeys,
        ),
    ) {
        let (backend, metrics, mempool, tx_validator, contracts) = devnet_setup.await;
=======
    async fn test_block_prod_on_pending_block_tick_block_still_pending(#[future] devnet_setup: DevnetSetup) {
        let mut devnet_setup = devnet_setup.await;
>>>>>>> 0e68a601

        // ================================================================== //
        //               PART 1: add a transaction to the mempool             //
        // ================================================================== //

        // The transaction itself is meaningless, it's just to check
        // if the task correctly reads it and process it
        assert!(devnet_setup.mempool.is_empty().await);
        sign_and_add_declare_tx(
            &devnet_setup.contracts.0[0],
            &devnet_setup.backend,
            &devnet_setup.tx_validator,
            Felt::ZERO,
        )
        .await;
        assert!(!devnet_setup.mempool.is_empty().await);

        // ================================================================== //
        //                PART 2: create block production task                //
        // ================================================================== //

        // Since there are no new pending blocks, this shouldn't
        // seal any blocks
<<<<<<< HEAD
        let mut block_production_task = BlockProductionTask::new(Arc::clone(&backend), Arc::clone(&mempool), metrics);
=======
        let mut block_production_task = devnet_setup.block_prod_task();
>>>>>>> 0e68a601
        block_production_task.close_pending_block_if_exists().await.unwrap();

        let pending_block: mp_block::MadaraMaybePendingBlock =
            devnet_setup.backend.get_block(&DbBlockId::Pending).unwrap().unwrap();

        assert_eq!(pending_block.inner.transactions.len(), 0);
        assert_eq!(devnet_setup.backend.get_latest_block_n().unwrap().unwrap(), 0);

        // ================================================================== //
        //                  PART 3: call on pending time tick                 //
        // ================================================================== //

        // The block should still be pending since we haven't
        // reached the block limit and there should be no new
        // finalized blocks
        let mut notifications = block_production_task.subscribe_state_notifications();
        let _task =
            AbortOnDrop::spawn(
                async move { block_production_task.run(ServiceContext::new_for_testing()).await.unwrap() },
            );
        assert_eq!(notifications.recv().await.unwrap(), BlockProductionStateNotification::UpdatedPendingBlock);

        let pending_block: mp_block::MadaraMaybePendingBlock =
            devnet_setup.backend.get_block(&DbBlockId::Pending).unwrap().unwrap();

        assert!(devnet_setup.mempool.is_empty().await);
        assert_eq!(pending_block.inner.transactions.len(), 1);
        assert_eq!(devnet_setup.backend.get_latest_block_n().unwrap().unwrap(), 0);
    }

    // This test makes sure that the pending tick closes the block
    // if the bouncer capacity is reached
    #[rstest::rstest]
    #[tokio::test]
    #[allow(clippy::too_many_arguments)]
    async fn test_block_prod_on_pending_block_tick_closes_block(
        #[future]
        #[with(Duration::from_secs(1), None, true)]
<<<<<<< HEAD
        devnet_setup: (
            Arc<MadaraBackend>,
            Arc<BlockProductionMetrics>,
            Arc<Mempool>,
            Arc<TransactionValidator>,
            DevnetKeys,
        ),
    ) {
        let (backend, metrics, mempool, tx_validator, contracts) = devnet_setup.await;
=======
        devnet_setup: DevnetSetup,
    ) {
        let mut devnet_setup = devnet_setup.await;
>>>>>>> 0e68a601

        // ================================================================== //
        //               PART 1: add transactions to the mempool              //
        // ================================================================== //

        // The transaction itself is meaningless, it's just to check
        // if the task correctly reads it and process it
        assert!(devnet_setup.mempool.is_empty().await);
        sign_and_add_invoke_tx(
            &devnet_setup.contracts.0[0],
            &devnet_setup.contracts.0[1],
            &devnet_setup.backend,
            &devnet_setup.tx_validator,
            Felt::ZERO,
        )
        .await;
        sign_and_add_invoke_tx(
            &devnet_setup.contracts.0[1],
            &devnet_setup.contracts.0[2],
            &devnet_setup.backend,
            &devnet_setup.tx_validator,
            Felt::ZERO,
        )
        .await;
        sign_and_add_invoke_tx(
            &devnet_setup.contracts.0[2],
            &devnet_setup.contracts.0[3],
            &devnet_setup.backend,
            &devnet_setup.tx_validator,
            Felt::ZERO,
        )
        .await;
        assert!(!devnet_setup.mempool.is_empty().await);

        // ================================================================== //
        //                PART 2: create block production task                //
        // ================================================================== //

<<<<<<< HEAD
        let mut block_production_task = BlockProductionTask::new(Arc::clone(&backend), Arc::clone(&mempool), metrics);
=======
        let mut block_production_task = devnet_setup.block_prod_task();
>>>>>>> 0e68a601
        block_production_task.close_pending_block_if_exists().await.unwrap();

        let pending_block: mp_block::MadaraMaybePendingBlock =
            devnet_setup.backend.get_block(&DbBlockId::Pending).unwrap().unwrap();

        assert_eq!(pending_block.inner.transactions.len(), 0);
        assert_eq!(devnet_setup.backend.get_latest_block_n().unwrap().unwrap(), 0);

        // ================================================================== //
        //                  PART 3: call on pending time tick                 //
        // ================================================================== //

        // The BouncerConfig is set up with amounts (100000) that should limit
        // the block size in a way that the pending tick on this task
        // closes the block
        let mut notifications = block_production_task.subscribe_state_notifications();
        let _task =
            AbortOnDrop::spawn(
                async move { block_production_task.run(ServiceContext::new_for_testing()).await.unwrap() },
            );
        assert_eq!(notifications.recv().await.unwrap(), BlockProductionStateNotification::ClosedBlock);
        assert_eq!(notifications.recv().await.unwrap(), BlockProductionStateNotification::ClosedBlock);

        let closed_block: mp_block::MadaraMaybePendingBlock =
            devnet_setup.backend.get_block(&DbBlockId::Number(1)).unwrap().unwrap();
        assert_eq!(closed_block.inner.transactions.len(), 3);
        let closed_block: mp_block::MadaraMaybePendingBlock =
            devnet_setup.backend.get_block(&DbBlockId::Number(2)).unwrap().unwrap();
        assert_eq!(closed_block.inner.transactions.len(), 0);
        assert!(devnet_setup.mempool.is_empty().await);
    }

    // This test makes sure that the block time tick correctly
    // adds the transaction to the pending block, closes it
    // and creates a new empty pending block
    #[rstest::rstest]
    #[tokio::test]
    #[allow(clippy::too_many_arguments)]
<<<<<<< HEAD
    async fn test_block_prod_on_block_time_tick_closes_block(
        #[future] devnet_setup: (
            Arc<MadaraBackend>,
            Arc<BlockProductionMetrics>,
            Arc<Mempool>,
            Arc<TransactionValidator>,
            DevnetKeys,
        ),
    ) {
        let (backend, metrics, mempool, tx_validator, contracts) = devnet_setup.await;
=======
    async fn test_block_prod_on_block_time_tick_closes_block(#[future] devnet_setup: DevnetSetup) {
        let mut devnet_setup = devnet_setup.await;
>>>>>>> 0e68a601

        // ================================================================== //
        //               PART 1: add a transaction to the mempool             //
        // ================================================================== //

        // The transaction itself is meaningless, it's just to check
        // if the task correctly reads it and process it
        assert!(devnet_setup.mempool.is_empty().await);
        sign_and_add_declare_tx(
            &devnet_setup.contracts.0[0],
            &devnet_setup.backend,
            &devnet_setup.tx_validator,
            Felt::ZERO,
        )
        .await;
        assert!(!devnet_setup.mempool.is_empty().await);

        // ================================================================== //
        //                PART 2: create block production task                //
        // ================================================================== //

        // Since there are no new pending blocks, this shouldn't
        // seal any blocks
<<<<<<< HEAD
        let mut block_production_task = BlockProductionTask::new(Arc::clone(&backend), Arc::clone(&mempool), metrics);
=======
        let mut block_production_task = devnet_setup.block_prod_task();
>>>>>>> 0e68a601
        block_production_task.close_pending_block_if_exists().await.unwrap();

        let pending_block: mp_block::MadaraMaybePendingBlock =
            devnet_setup.backend.get_block(&DbBlockId::Pending).unwrap().unwrap();

        assert_eq!(pending_block.inner.transactions.len(), 0);
        assert_eq!(devnet_setup.backend.get_latest_block_n().unwrap().unwrap(), 0);

        // ================================================================== //
        //                      PART 3: call on block time                    //
        // ================================================================== //

        let mut notifications = block_production_task.subscribe_state_notifications();
        let _task =
            AbortOnDrop::spawn(
                async move { block_production_task.run(ServiceContext::new_for_testing()).await.unwrap() },
            );
        let notif = loop {
            let notif = notifications.recv().await.unwrap();
            if notif == BlockProductionStateNotification::UpdatedPendingBlock {
                continue;
            }
            break notif;
        };
        assert_eq!(notif, BlockProductionStateNotification::ClosedBlock);

        let pending_block = devnet_setup.backend.get_block(&DbBlockId::Pending).unwrap().unwrap();

        assert!(devnet_setup.mempool.is_empty().await);
        assert!(pending_block.inner.transactions.is_empty());
        assert_eq!(devnet_setup.backend.get_latest_block_n().unwrap().unwrap(), 1);
    }

    // This test checks when the block production task starts on
    // normal behaviour, it updates properly
    #[rstest::rstest]
    #[tokio::test]
    #[allow(clippy::too_many_arguments)]
<<<<<<< HEAD
    async fn test_block_prod_start_block_production_task_normal_setup(
        #[future] devnet_setup: (
            Arc<MadaraBackend>,
            Arc<BlockProductionMetrics>,
            Arc<Mempool>,
            Arc<TransactionValidator>,
            DevnetKeys,
        ),
    ) {
        let (backend, metrics, mempool, tx_validator, contracts) = devnet_setup.await;
=======
    async fn test_block_prod_start_block_production_task_normal_setup(#[future] devnet_setup: DevnetSetup) {
        let mut devnet_setup = devnet_setup.await;
>>>>>>> 0e68a601

        // ================================================================== //
        //               PART 1: add a transaction to the mempool             //
        // ================================================================== //

        // The transaction itself is meaningless, it's just to check
        // if the task correctly reads it and process it
        assert!(devnet_setup.mempool.is_empty().await);
        sign_and_add_declare_tx(
            &devnet_setup.contracts.0[0],
            &devnet_setup.backend,
            &devnet_setup.tx_validator,
            Felt::ZERO,
        )
        .await;
        assert!(!devnet_setup.mempool.is_empty().await);

        // ================================================================== //
        //                PART 2: create block production task                //
        // ================================================================== //

        // If the program ran correctly, the pending block should
        // have no transactions on it after the method ran for at
        // least block_time

<<<<<<< HEAD
        let mut block_production_task = BlockProductionTask::new(Arc::clone(&backend), Arc::clone(&mempool), metrics);
=======
        let mut block_production_task = devnet_setup.block_prod_task();
>>>>>>> 0e68a601
        block_production_task.close_pending_block_if_exists().await.unwrap();

        assert_eq!(devnet_setup.backend.get_latest_block_n().unwrap().unwrap(), 0);

        // ================================================================== //
        //                  PART 3: init block production task                //
        // ================================================================== //

        let task_handle = tokio::spawn(async move {
            block_production_task.run(mp_utils::service::ServiceContext::new_for_testing()).await
        });

        // We abort after the minimum execution time
        // plus a little bit to guarantee
        tokio::time::sleep(std::time::Duration::from_secs(31)).await; // TODO(block_production_tests): do not rely on timeouts. timeouts are bad.
        task_handle.abort();

        let pending_block = devnet_setup.backend.get_block(&DbBlockId::Pending).unwrap().unwrap();
        let block_inner = devnet_setup
            .backend
            .get_block(&mp_block::BlockId::Tag(mp_block::BlockTag::Latest))
            .expect("Failed to retrieve latest block from db")
            .expect("Missing latest block")
            .inner;

        assert!(devnet_setup.mempool.is_empty().await);
        assert!(pending_block.inner.transactions.is_empty());
        assert_eq!(block_inner.transactions.len(), 1);
        assert_eq!(devnet_setup.backend.get_latest_block_n().unwrap().unwrap(), 1);
    }

    // This test just verifies that pre validation checks and
    // balances are working as intended
    #[rstest::rstest]
    #[tokio::test]
    #[allow(clippy::too_many_arguments)]
    async fn test_block_prod_start_block_production_task_pending_tick_too_small(
        #[future]
        #[with(Duration::from_secs(30), Some(Duration::default()), false)]
<<<<<<< HEAD
        devnet_setup: (
            Arc<MadaraBackend>,
            Arc<BlockProductionMetrics>,
            Arc<Mempool>,
            Arc<TransactionValidator>,
            DevnetKeys,
        ),
    ) {
        let (backend, metrics, mempool, tx_validator, contracts) = devnet_setup.await;
=======
        devnet_setup: DevnetSetup,
    ) {
        let mut devnet_setup = devnet_setup.await;
>>>>>>> 0e68a601

        // ================================================================== //
        //             PART 1: we add a transaction to the mempool            //
        // ================================================================== //

        // The transaction itself is meaningless, it's just to check
        // if the task correctly reads it and process it
        assert!(devnet_setup.mempool.is_empty().await);
        sign_and_add_declare_tx(
            &devnet_setup.contracts.0[0],
            &devnet_setup.backend,
            &devnet_setup.tx_validator,
            Felt::ZERO,
        )
        .await;
        assert!(!devnet_setup.mempool.is_empty().await);

        // ================================================================== //
        //                PART 2: create block production task                //
        // ================================================================== //

        // If the program ran correctly, the pending block should
        // have no transactions on it after the method ran for at
        // least block_time

<<<<<<< HEAD
        let mut block_production_task = BlockProductionTask::new(Arc::clone(&backend), Arc::clone(&mempool), metrics);
=======
        let mut block_production_task = devnet_setup.block_prod_task();
>>>>>>> 0e68a601
        block_production_task.close_pending_block_if_exists().await.unwrap();

        assert_eq!(devnet_setup.backend.get_latest_block_n().unwrap().unwrap(), 0);

        // ================================================================== //
        //                  PART 3: init block production task                //
        // ================================================================== //

        let result = block_production_task
            .run(mp_utils::service::ServiceContext::new_for_testing())
            .await
            .expect_err("Should give an error");

        assert_eq!(result.to_string(), "Pending block update time cannot be zero for block production.");
        assert!(!devnet_setup.mempool.is_empty().await);
    }

    #[rstest::rstest]
    #[tokio::test]
    async fn test_state_diff_has_block_n_min_10(
        #[future]
        #[with(Duration::from_secs(3000000000), None, false)]
<<<<<<< HEAD
        devnet_setup: (
            Arc<MadaraBackend>,
            Arc<BlockProductionMetrics>,
            Arc<Mempool>,
            Arc<TransactionValidator>,
            DevnetKeys,
        ),
    ) {
        let (backend, metrics, mempool, _tx_validator, _contracts) = devnet_setup.await;
        let mut block_production_task = BlockProductionTask::new(Arc::clone(&backend), Arc::clone(&mempool), metrics);
=======
        devnet_setup: DevnetSetup,
    ) {
        let mut devnet_setup = devnet_setup.await;
        let mut block_production_task = devnet_setup.block_prod_task();
>>>>>>> 0e68a601

        let mut notifications = block_production_task.subscribe_state_notifications();
        let control = block_production_task.handle();
        let _task =
            AbortOnDrop::spawn(
                async move { block_production_task.run(ServiceContext::new_for_testing()).await.unwrap() },
            );

        // genesis already deployed
        for n in 1..10 {
            control.close_block().await.unwrap();
            tracing::debug!("closed block");
            assert_eq!(notifications.recv().await.unwrap(), BlockProductionStateNotification::ClosedBlock);

            // Empty state diff
            assert_eq!(
                devnet_setup.backend.get_block_state_diff(&DbBlockId::Number(n)).unwrap().unwrap(),
                StateDiff::default()
            );
        }

        // Hash for block_10
        control.close_block().await.unwrap();
        assert_eq!(notifications.recv().await.unwrap(), BlockProductionStateNotification::ClosedBlock);
        let block_hash_0 = devnet_setup.backend.get_block_hash(&DbBlockId::Number(0)).unwrap().unwrap();
        assert_eq!(
            devnet_setup.backend.get_block_state_diff(&DbBlockId::Number(10)).unwrap().unwrap(),
            StateDiff {
                storage_diffs: vec![ContractStorageDiffItem {
                    address: Felt::ONE,
                    storage_entries: vec![StorageEntry { key: 0.into(), value: block_hash_0 }]
                }],
                ..Default::default()
            }
        );

        // Hash for block_11
        control.close_block().await.unwrap();
        assert_eq!(notifications.recv().await.unwrap(), BlockProductionStateNotification::ClosedBlock);
        let block_hash_1 = devnet_setup.backend.get_block_hash(&DbBlockId::Number(1)).unwrap().unwrap();
        assert_eq!(
            devnet_setup.backend.get_block_state_diff(&DbBlockId::Number(11)).unwrap().unwrap(),
            StateDiff {
                storage_diffs: vec![ContractStorageDiffItem {
                    address: Felt::ONE,
                    storage_entries: vec![StorageEntry { key: 1.into(), value: block_hash_1 }]
                }],
                ..Default::default()
            }
        );
    }

    #[rstest::rstest]
    #[timeout(Duration::from_secs(30))]
    #[tokio::test]
    async fn test_l1_handler_tx(
        #[future]
        #[with(Duration::from_secs(3000000000), Some(Duration::from_millis(500)), false)]
        devnet_setup: DevnetSetup,
    ) {
        let mut devnet_setup = devnet_setup.await;
        let mut block_production_task = devnet_setup.block_prod_task();

        let mut notifications = block_production_task.subscribe_state_notifications();
        let control = block_production_task.handle();
        let _task =
            AbortOnDrop::spawn(
                async move { block_production_task.run(ServiceContext::new_for_testing()).await.unwrap() },
            );

        // Declare the contract class.
        let res = sign_and_add_declare_tx(
            &devnet_setup.contracts.0[0],
            &devnet_setup.backend,
            &devnet_setup.tx_validator,
            /* nonce */ Felt::ZERO,
        )
        .await;

        while devnet_setup.backend.latest_pending_block().tx_hashes.is_empty() {
            notifications.recv().await.unwrap();
        }
        assert_eq!(
            devnet_setup.backend.get_block(&BlockId::Tag(BlockTag::Pending)).unwrap().unwrap().inner.receipts[0]
                .execution_result(),
            ExecutionResult::Succeeded
        );
        control.close_block().await.unwrap();
        while !devnet_setup.backend.latest_pending_block().tx_hashes.is_empty() {
            notifications.recv().await.unwrap();
        }

        // Deploy contract through UDC.

        let (contract_address, tx) = make_udc_call(
            &devnet_setup.contracts.0[0],
            &devnet_setup.backend,
            /* nonce */ Felt::ONE,
            res.class_hash,
            /* calldata (pubkey) */ &[Felt::TWO],
        );
        devnet_setup.tx_validator.submit_invoke_transaction(tx).await.unwrap();

        while devnet_setup.backend.latest_pending_block().tx_hashes.is_empty() {
            notifications.recv().await.unwrap();
        }
        assert_eq!(
            devnet_setup.backend.get_block(&BlockId::Tag(BlockTag::Pending)).unwrap().unwrap().inner.receipts[0]
                .execution_result(),
            ExecutionResult::Succeeded
        );
        control.close_block().await.unwrap();
        while !devnet_setup.backend.latest_pending_block().tx_hashes.is_empty() {
            notifications.recv().await.unwrap();
        }

        // Mock the l1 message, block prod should pick it up.

        devnet_setup.l1_client.add_tx(L1HandlerTransactionWithFee::new(
            L1HandlerTransaction {
                version: Felt::ZERO,
                nonce: 55, // core contract nonce
                contract_address,
                entry_point_selector: get_selector_from_name("l1_handler_entrypoint").unwrap(),
                calldata: vec![
                    /* from_address */ Felt::THREE,
                    /* arg1 */ Felt::ONE,
                    /* arg2 */ Felt::TWO,
                ]
                .into(),
            },
            /* paid_fee_on_l1 */ 128328,
        ));

        while devnet_setup.backend.latest_pending_block().tx_hashes.is_empty() {
            notifications.recv().await.unwrap();
        }

        let receipt = devnet_setup.backend.get_block(&BlockId::Tag(BlockTag::Pending)).unwrap().unwrap().inner.receipts
            [0]
        .clone();
        assert_eq!(receipt.execution_result(), ExecutionResult::Succeeded);
        tracing::info!("Events = {:?}", receipt.events());
        assert_eq!(receipt.events().len(), 1);

        assert_eq!(
            receipt.events()[0],
            Event {
                from_address: contract_address,
                keys: vec![get_selector_from_name("CalledFromL1").unwrap()],
                data: vec![/* from_address */ Felt::THREE, /* arg1 */ Felt::ONE, /* arg2 */ Felt::TWO]
            }
        );
    }
}<|MERGE_RESOLUTION|>--- conflicted
+++ resolved
@@ -9,12 +9,8 @@
 use mc_db::db_block_id::DbBlockId;
 use mc_db::MadaraBackend;
 use mc_exec::execution::TxInfo;
-<<<<<<< HEAD
 use mc_mempool::Mempool;
-=======
-use mc_mempool::{L1DataProvider, Mempool};
 use mc_settlement_client::SettlementClient;
->>>>>>> 0e68a601
 use mp_block::header::PendingHeader;
 use mp_block::{BlockId, BlockTag, PendingFullBlock, TransactionWithReceipt};
 use mp_class::ConvertedClass;
@@ -224,26 +220,16 @@
 }
 
 impl BlockProductionTask {
-<<<<<<< HEAD
-    pub fn new(backend: Arc<MadaraBackend>, mempool: Arc<Mempool>, metrics: Arc<BlockProductionMetrics>) -> Self {
-=======
     pub fn new(
         backend: Arc<MadaraBackend>,
         mempool: Arc<Mempool>,
         metrics: Arc<BlockProductionMetrics>,
-        l1_data_provider: Arc<dyn L1DataProvider>,
         l1_client: Arc<dyn SettlementClient>,
     ) -> Self {
->>>>>>> 0e68a601
         let (sender, recv) = mpsc::unbounded_channel();
         let (bypass_input_sender, bypass_tx_input) = mpsc::channel(16);
         Self {
-<<<<<<< HEAD
-            backend,
-=======
             backend: backend.clone(),
-            l1_data_provider,
->>>>>>> 0e68a601
             mempool,
             current_state: None,
             metrics,
@@ -528,20 +514,13 @@
         state::cached_state::StateMaps,
     };
     use mc_db::{db_block_id::DbBlockId, MadaraBackend};
-<<<<<<< HEAD
-    use mc_devnet::{Call, ChainGenesisDescription, DevnetKeys, DevnetPredeployedContract, Multicall, Selector};
-    use mc_mempool::{Mempool, MempoolConfig};
-    use mc_submit_tx::{SubmitTransaction, TransactionValidator, TransactionValidatorConfig};
-=======
     use mc_devnet::{
         Call, ChainGenesisDescription, DevnetKeys, DevnetPredeployedContract, Multicall, Selector, UDC_CONTRACT_ADDRESS,
     };
-    use mc_mempool::{Mempool, MempoolConfig, MockL1DataProvider};
+    use mc_mempool::{Mempool, MempoolConfig};
     use mc_settlement_client::L1ClientMock;
     use mc_submit_tx::{SubmitTransaction, TransactionValidator, TransactionValidatorConfig};
-    use mp_block::header::GasPrices;
     use mp_block::{BlockId, BlockTag};
->>>>>>> 0e68a601
     use mp_chain_config::ChainConfig;
     use mp_convert::ToFelt;
     use mp_receipt::{Event, ExecutionResult};
@@ -587,7 +566,6 @@
     pub struct DevnetSetup {
         pub backend: Arc<MadaraBackend>,
         pub metrics: Arc<BlockProductionMetrics>,
-        pub l1_data_provider: Arc<MockL1DataProvider>,
         pub mempool: Arc<Mempool>,
         pub tx_validator: Arc<TransactionValidator>,
         pub contracts: DevnetKeys,
@@ -600,7 +578,6 @@
                 self.backend.clone(),
                 self.mempool.clone(),
                 self.metrics.clone(),
-                self.l1_data_provider.clone(),
                 Arc::new(self.l1_client.clone()),
             )
         }
@@ -611,11 +588,7 @@
         #[default(Duration::from_secs(30))] block_time: Duration,
         #[default(Some(Duration::from_secs(2)))] pending_block_update_time: Option<Duration>,
         #[default(false)] use_bouncer_weights: bool,
-<<<<<<< HEAD
-    ) -> (Arc<MadaraBackend>, Arc<BlockProductionMetrics>, Arc<Mempool>, Arc<TransactionValidator>, DevnetKeys) {
-=======
     ) -> DevnetSetup {
->>>>>>> 0e68a601
         let _ = tracing_subscriber::fmt()
             .with_env_filter(tracing_subscriber::EnvFilter::from_default_env())
             .with_test_writer()
@@ -646,19 +619,14 @@
             TransactionValidatorConfig::default(),
         ));
 
-<<<<<<< HEAD
-        (backend, Arc::new(BlockProductionMetrics::register()), mempool, tx_validator, contracts)
-=======
         DevnetSetup {
             backend,
             mempool,
             metrics: Arc::new(BlockProductionMetrics::register()),
             tx_validator,
             contracts,
-            l1_data_provider,
             l1_client: L1ClientMock::new(),
         }
->>>>>>> 0e68a601
     }
 
     #[rstest::fixture]
@@ -1089,17 +1057,7 @@
     #[tokio::test]
     #[allow(clippy::too_many_arguments)]
     async fn block_prod_pending_close_on_startup_pass(
-<<<<<<< HEAD
-        #[future] devnet_setup: (
-            Arc<MadaraBackend>,
-            Arc<BlockProductionMetrics>,
-            Arc<Mempool>,
-            Arc<TransactionValidator>,
-            DevnetKeys,
-        ),
-=======
         #[future] devnet_setup: DevnetSetup,
->>>>>>> 0e68a601
         #[with(Felt::ONE)] tx_invoke_v0: TxFixtureInfo,
         #[with(Felt::TWO)] tx_l1_handler: TxFixtureInfo,
         #[with(Felt::THREE)] tx_declare_v0: TxFixtureInfo,
@@ -1115,11 +1073,7 @@
         #[with(Felt::TWO, Felt::TWO)]
         converted_class_sierra_2: mp_class::ConvertedClass,
     ) {
-<<<<<<< HEAD
-        let (backend, metrics, mempool, _tx_validator, _contracts) = devnet_setup.await;
-=======
         let mut devnet_setup = devnet_setup.await;
->>>>>>> 0e68a601
 
         // ================================================================== //
         //                  PART 1: we prepare the pending block              //
@@ -1219,13 +1173,8 @@
         // ================================================================== //
 
         // This should load the pending block from db and close it
-<<<<<<< HEAD
-        let mut block_production_task = BlockProductionTask::new(Arc::clone(&backend), Arc::clone(&mempool), metrics);
-        assert_eq!(backend.get_latest_block_n().unwrap(), Some(0));
-=======
         let mut block_production_task = devnet_setup.block_prod_task();
         assert_eq!(devnet_setup.backend.get_latest_block_n().unwrap(), Some(0));
->>>>>>> 0e68a601
         block_production_task.close_pending_block_if_exists().await.unwrap();
 
         // Now we check this was the case.
@@ -1278,17 +1227,7 @@
     #[tokio::test]
     #[allow(clippy::too_many_arguments)]
     async fn block_prod_pending_close_on_startup_pass_on_top(
-<<<<<<< HEAD
-        #[future] devnet_setup: (
-            Arc<MadaraBackend>,
-            Arc<BlockProductionMetrics>,
-            Arc<Mempool>,
-            Arc<TransactionValidator>,
-            DevnetKeys,
-        ),
-=======
         #[future] devnet_setup: DevnetSetup,
->>>>>>> 0e68a601
 
         // Transactions
         #[from(tx_invoke_v0)]
@@ -1323,11 +1262,7 @@
         #[with(Felt::TWO, Felt::TWO)]
         converted_class_sierra_2: mp_class::ConvertedClass,
     ) {
-<<<<<<< HEAD
-        let (backend, metrics, mempool, _tx_validator, _contracts) = devnet_setup.await;
-=======
         let mut devnet_setup = devnet_setup.await;
->>>>>>> 0e68a601
 
         // ================================================================== //
         //                   PART 1: we prepare the ready block               //
@@ -1485,11 +1420,7 @@
 
         // This should load the pending block from db and close it on top of the
         // previous block.
-<<<<<<< HEAD
-        let mut block_production_task = BlockProductionTask::new(Arc::clone(&backend), Arc::clone(&mempool), metrics);
-=======
         let mut block_production_task = devnet_setup.block_prod_task();
->>>>>>> 0e68a601
         block_production_task.close_pending_block_if_exists().await.unwrap();
 
         // Now we check this was the case.
@@ -1558,29 +1489,12 @@
     /// task even if there is no pending block in db at the time of startup.
     #[rstest::rstest]
     #[tokio::test]
-<<<<<<< HEAD
-    async fn block_prod_pending_close_on_startup_no_pending(
-        #[future] devnet_setup: (
-            Arc<MadaraBackend>,
-            Arc<BlockProductionMetrics>,
-            Arc<Mempool>,
-            Arc<TransactionValidator>,
-            DevnetKeys,
-        ),
-    ) {
-        let (backend, metrics, mempool, _tx_validator, _contracts) = devnet_setup.await;
-
-        // Simulates starting block production without a pending block in db
-        let mut block_production_task = BlockProductionTask::new(Arc::clone(&backend), Arc::clone(&mempool), metrics);
-        assert_eq!(backend.get_latest_block_n().unwrap(), Some(0)); // there is a genesis block in the db.
-=======
     async fn block_prod_pending_close_on_startup_no_pending(#[future] devnet_setup: DevnetSetup) {
         let mut devnet_setup = devnet_setup.await;
 
         // Simulates starting block production without a pending block in db
         let mut block_production_task = devnet_setup.block_prod_task();
         assert_eq!(devnet_setup.backend.get_latest_block_n().unwrap(), Some(0)); // there is a genesis block in the db.
->>>>>>> 0e68a601
         block_production_task.close_pending_block_if_exists().await.unwrap();
 
         // Now we check no block was added to the db
@@ -1593,28 +1507,14 @@
     #[tokio::test]
     #[allow(clippy::too_many_arguments)]
     async fn block_prod_pending_close_on_startup_fail_missing_class(
-<<<<<<< HEAD
-        #[future] devnet_setup: (
-            Arc<MadaraBackend>,
-            Arc<BlockProductionMetrics>,
-            Arc<Mempool>,
-            Arc<TransactionValidator>,
-            DevnetKeys,
-        ),
-=======
         #[future] devnet_setup: DevnetSetup,
->>>>>>> 0e68a601
         #[with(Felt::ONE)] tx_invoke_v0: TxFixtureInfo,
         #[with(Felt::TWO)] tx_l1_handler: TxFixtureInfo,
         #[with(Felt::THREE)] tx_declare_v0: TxFixtureInfo,
         tx_deploy: TxFixtureInfo,
         tx_deploy_account: TxFixtureInfo,
     ) {
-<<<<<<< HEAD
-        let (backend, metrics, mempool, _tx_validator, _contracts) = devnet_setup.await;
-=======
         let mut devnet_setup = devnet_setup.await;
->>>>>>> 0e68a601
 
         // ================================================================== //
         //                  PART 1: we prepare the pending block              //
@@ -1690,11 +1590,7 @@
 
         // This should fail since the pending state update references a
         // non-existent declared class at address 0x1
-<<<<<<< HEAD
-        let mut block_production_task = BlockProductionTask::new(Arc::clone(&backend), Arc::clone(&mempool), metrics);
-=======
         let mut block_production_task = devnet_setup.block_prod_task();
->>>>>>> 0e68a601
         let err = block_production_task.close_pending_block_if_exists().await.expect_err("Should error");
 
         assert!(format!("{err:#}").contains("not found"), "{err:#}");
@@ -1706,28 +1602,14 @@
     #[tokio::test]
     #[allow(clippy::too_many_arguments)]
     async fn block_prod_pending_close_on_startup_fail_missing_class_legacy(
-<<<<<<< HEAD
-        #[future] devnet_setup: (
-            Arc<MadaraBackend>,
-            Arc<BlockProductionMetrics>,
-            Arc<Mempool>,
-            Arc<TransactionValidator>,
-            DevnetKeys,
-        ),
-=======
         #[future] devnet_setup: DevnetSetup,
->>>>>>> 0e68a601
         #[with(Felt::ONE)] tx_invoke_v0: TxFixtureInfo,
         #[with(Felt::TWO)] tx_l1_handler: TxFixtureInfo,
         #[with(Felt::THREE)] tx_declare_v0: TxFixtureInfo,
         tx_deploy: TxFixtureInfo,
         tx_deploy_account: TxFixtureInfo,
     ) {
-<<<<<<< HEAD
-        let (backend, metrics, mempool, _tx_validator, _contracts) = devnet_setup.await;
-=======
         let mut devnet_setup = devnet_setup.await;
->>>>>>> 0e68a601
 
         // ================================================================== //
         //                  PART 1: we prepare the pending block              //
@@ -1803,11 +1685,7 @@
 
         // This should fail since the pending state update references a
         // non-existent declared class at address 0x0
-<<<<<<< HEAD
-        let mut block_production_task = BlockProductionTask::new(Arc::clone(&backend), Arc::clone(&mempool), metrics);
-=======
         let mut block_production_task = devnet_setup.block_prod_task();
->>>>>>> 0e68a601
         let err = block_production_task.close_pending_block_if_exists().await.expect_err("Should error");
 
         assert!(format!("{err:#}").contains("not found"), "{err:#}");
@@ -1818,21 +1696,8 @@
     #[rstest::rstest]
     #[tokio::test]
     #[allow(clippy::too_many_arguments)]
-<<<<<<< HEAD
-    async fn test_block_prod_on_pending_block_tick_block_still_pending(
-        #[future] devnet_setup: (
-            Arc<MadaraBackend>,
-            Arc<BlockProductionMetrics>,
-            Arc<Mempool>,
-            Arc<TransactionValidator>,
-            DevnetKeys,
-        ),
-    ) {
-        let (backend, metrics, mempool, tx_validator, contracts) = devnet_setup.await;
-=======
     async fn test_block_prod_on_pending_block_tick_block_still_pending(#[future] devnet_setup: DevnetSetup) {
         let mut devnet_setup = devnet_setup.await;
->>>>>>> 0e68a601
 
         // ================================================================== //
         //               PART 1: add a transaction to the mempool             //
@@ -1856,11 +1721,7 @@
 
         // Since there are no new pending blocks, this shouldn't
         // seal any blocks
-<<<<<<< HEAD
-        let mut block_production_task = BlockProductionTask::new(Arc::clone(&backend), Arc::clone(&mempool), metrics);
-=======
         let mut block_production_task = devnet_setup.block_prod_task();
->>>>>>> 0e68a601
         block_production_task.close_pending_block_if_exists().await.unwrap();
 
         let pending_block: mp_block::MadaraMaybePendingBlock =
@@ -1899,21 +1760,9 @@
     async fn test_block_prod_on_pending_block_tick_closes_block(
         #[future]
         #[with(Duration::from_secs(1), None, true)]
-<<<<<<< HEAD
-        devnet_setup: (
-            Arc<MadaraBackend>,
-            Arc<BlockProductionMetrics>,
-            Arc<Mempool>,
-            Arc<TransactionValidator>,
-            DevnetKeys,
-        ),
-    ) {
-        let (backend, metrics, mempool, tx_validator, contracts) = devnet_setup.await;
-=======
         devnet_setup: DevnetSetup,
     ) {
         let mut devnet_setup = devnet_setup.await;
->>>>>>> 0e68a601
 
         // ================================================================== //
         //               PART 1: add transactions to the mempool              //
@@ -1952,11 +1801,7 @@
         //                PART 2: create block production task                //
         // ================================================================== //
 
-<<<<<<< HEAD
-        let mut block_production_task = BlockProductionTask::new(Arc::clone(&backend), Arc::clone(&mempool), metrics);
-=======
         let mut block_production_task = devnet_setup.block_prod_task();
->>>>>>> 0e68a601
         block_production_task.close_pending_block_if_exists().await.unwrap();
 
         let pending_block: mp_block::MadaraMaybePendingBlock =
@@ -1995,21 +1840,8 @@
     #[rstest::rstest]
     #[tokio::test]
     #[allow(clippy::too_many_arguments)]
-<<<<<<< HEAD
-    async fn test_block_prod_on_block_time_tick_closes_block(
-        #[future] devnet_setup: (
-            Arc<MadaraBackend>,
-            Arc<BlockProductionMetrics>,
-            Arc<Mempool>,
-            Arc<TransactionValidator>,
-            DevnetKeys,
-        ),
-    ) {
-        let (backend, metrics, mempool, tx_validator, contracts) = devnet_setup.await;
-=======
     async fn test_block_prod_on_block_time_tick_closes_block(#[future] devnet_setup: DevnetSetup) {
         let mut devnet_setup = devnet_setup.await;
->>>>>>> 0e68a601
 
         // ================================================================== //
         //               PART 1: add a transaction to the mempool             //
@@ -2033,11 +1865,7 @@
 
         // Since there are no new pending blocks, this shouldn't
         // seal any blocks
-<<<<<<< HEAD
-        let mut block_production_task = BlockProductionTask::new(Arc::clone(&backend), Arc::clone(&mempool), metrics);
-=======
         let mut block_production_task = devnet_setup.block_prod_task();
->>>>>>> 0e68a601
         block_production_task.close_pending_block_if_exists().await.unwrap();
 
         let pending_block: mp_block::MadaraMaybePendingBlock =
@@ -2076,21 +1904,8 @@
     #[rstest::rstest]
     #[tokio::test]
     #[allow(clippy::too_many_arguments)]
-<<<<<<< HEAD
-    async fn test_block_prod_start_block_production_task_normal_setup(
-        #[future] devnet_setup: (
-            Arc<MadaraBackend>,
-            Arc<BlockProductionMetrics>,
-            Arc<Mempool>,
-            Arc<TransactionValidator>,
-            DevnetKeys,
-        ),
-    ) {
-        let (backend, metrics, mempool, tx_validator, contracts) = devnet_setup.await;
-=======
     async fn test_block_prod_start_block_production_task_normal_setup(#[future] devnet_setup: DevnetSetup) {
         let mut devnet_setup = devnet_setup.await;
->>>>>>> 0e68a601
 
         // ================================================================== //
         //               PART 1: add a transaction to the mempool             //
@@ -2116,11 +1931,7 @@
         // have no transactions on it after the method ran for at
         // least block_time
 
-<<<<<<< HEAD
-        let mut block_production_task = BlockProductionTask::new(Arc::clone(&backend), Arc::clone(&mempool), metrics);
-=======
         let mut block_production_task = devnet_setup.block_prod_task();
->>>>>>> 0e68a601
         block_production_task.close_pending_block_if_exists().await.unwrap();
 
         assert_eq!(devnet_setup.backend.get_latest_block_n().unwrap().unwrap(), 0);
@@ -2160,21 +1971,9 @@
     async fn test_block_prod_start_block_production_task_pending_tick_too_small(
         #[future]
         #[with(Duration::from_secs(30), Some(Duration::default()), false)]
-<<<<<<< HEAD
-        devnet_setup: (
-            Arc<MadaraBackend>,
-            Arc<BlockProductionMetrics>,
-            Arc<Mempool>,
-            Arc<TransactionValidator>,
-            DevnetKeys,
-        ),
-    ) {
-        let (backend, metrics, mempool, tx_validator, contracts) = devnet_setup.await;
-=======
         devnet_setup: DevnetSetup,
     ) {
         let mut devnet_setup = devnet_setup.await;
->>>>>>> 0e68a601
 
         // ================================================================== //
         //             PART 1: we add a transaction to the mempool            //
@@ -2200,11 +1999,7 @@
         // have no transactions on it after the method ran for at
         // least block_time
 
-<<<<<<< HEAD
-        let mut block_production_task = BlockProductionTask::new(Arc::clone(&backend), Arc::clone(&mempool), metrics);
-=======
         let mut block_production_task = devnet_setup.block_prod_task();
->>>>>>> 0e68a601
         block_production_task.close_pending_block_if_exists().await.unwrap();
 
         assert_eq!(devnet_setup.backend.get_latest_block_n().unwrap().unwrap(), 0);
@@ -2227,23 +2022,10 @@
     async fn test_state_diff_has_block_n_min_10(
         #[future]
         #[with(Duration::from_secs(3000000000), None, false)]
-<<<<<<< HEAD
-        devnet_setup: (
-            Arc<MadaraBackend>,
-            Arc<BlockProductionMetrics>,
-            Arc<Mempool>,
-            Arc<TransactionValidator>,
-            DevnetKeys,
-        ),
-    ) {
-        let (backend, metrics, mempool, _tx_validator, _contracts) = devnet_setup.await;
-        let mut block_production_task = BlockProductionTask::new(Arc::clone(&backend), Arc::clone(&mempool), metrics);
-=======
         devnet_setup: DevnetSetup,
     ) {
         let mut devnet_setup = devnet_setup.await;
         let mut block_production_task = devnet_setup.block_prod_task();
->>>>>>> 0e68a601
 
         let mut notifications = block_production_task.subscribe_state_notifications();
         let control = block_production_task.handle();
