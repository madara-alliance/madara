//! Block production service.

use crate::batcher::Batcher;
use crate::metrics::BlockProductionMetrics;
use anyhow::Context;
use executor::{BatchExecutionResult, ExecutorMessage};
use mc_db::preconfirmed::{PreconfirmedBlock, PreconfirmedExecutedTransaction};
use mc_db::MadaraBackend;
use mc_exec::execution::TxInfo;
use mc_mempool::Mempool;
use mc_settlement_client::SettlementClient;
use mp_block::TransactionWithReceipt;
use mp_convert::{Felt, ToFelt};
use mp_receipt::from_blockifier_execution_info;
use mp_state_update::{ClassUpdateItem, DeclaredClassCompiledClass, TransactionStateUpdate};
use mp_transactions::validated::ValidatedTransaction;
use mp_transactions::TransactionWithHash;
use mp_utils::rayon::global_spawn_rayon_task;
use mp_utils::service::ServiceContext;
use mp_utils::AbortOnDrop;
use opentelemetry::KeyValue;
use std::collections::HashSet;
use std::mem;
use std::sync::Arc;
use std::time::Instant;
use tokio::sync::mpsc;

mod batcher;
mod executor;
mod handle;
pub mod metrics;
mod util;

pub use handle::BlockProductionHandle;

/// Used for listening to state changes in tests.
#[derive(Debug, Clone, PartialEq, Eq)]
pub enum BlockProductionStateNotification {
    ClosedBlock,
    BatchExecuted,
}

#[derive(Debug)]
pub(crate) struct CurrentBlockState {
    backend: Arc<MadaraBackend>,
    pub block_number: u64,
    pub consumed_core_contract_nonces: HashSet<u64>,
    /// We need to keep track of deployed contracts, because blockifier can't make the difference between replaced class / deployed contract :/
    pub deployed_contracts: HashSet<Felt>,
}

impl CurrentBlockState {
    pub fn new(backend: Arc<MadaraBackend>, block_number: u64) -> Self {
        Self {
            backend,
            block_number,
            consumed_core_contract_nonces: Default::default(),
            deployed_contracts: Default::default(),
        }
    }
    /// Process the execution result, merging it with the current pending state
    pub async fn append_batch(&mut self, mut batch: BatchExecutionResult) -> anyhow::Result<()> {
        let mut executed = vec![];

        for ((blockifier_exec_result, blockifier_tx), mut additional_info) in
            batch.blockifier_results.into_iter().zip(batch.executed_txs.txs).zip(batch.executed_txs.additional_info)
        {
            if let Some(core_contract_nonce) = blockifier_tx.l1_handler_tx_nonce() {
                // Even when the l1 handler tx is reverted, we mark the nonce as consumed.
                self.consumed_core_contract_nonces
                    .insert(core_contract_nonce.to_felt().try_into().expect("Invalid nonce"));
            }

            if let Ok((execution_info, state_diff)) = blockifier_exec_result {
                let declared_class = additional_info.declared_class.take().filter(|_| !execution_info.is_reverted());

                let receipt = from_blockifier_execution_info(&execution_info, &blockifier_tx);
                let converted_tx = TransactionWithHash::from(blockifier_tx.clone());

                executed.push(PreconfirmedExecutedTransaction {
                    transaction: TransactionWithReceipt { transaction: converted_tx.transaction, receipt },
                    state_diff: TransactionStateUpdate {
                        nonces: state_diff
                            .nonces
                            .into_iter()
                            .map(|(contract_addr, nonce)| (contract_addr.to_felt(), nonce.to_felt()))
                            .collect(),
                        contract_class_hashes: state_diff
                            .class_hashes
                            .into_iter()
                            .map(|(contract_addr, class_hash)| {
                                let entry = if !self.deployed_contracts.contains(&contract_addr)
                                    && !self.backend.view_on_latest_confirmed().is_contract_deployed(&contract_addr)?
                                {
                                    self.deployed_contracts.insert(contract_addr.to_felt());
                                    ClassUpdateItem::DeployedContract(class_hash.to_felt())
                                } else {
                                    ClassUpdateItem::ReplacedClass(class_hash.to_felt())
                                };

                                Ok((contract_addr.to_felt(), entry))
                            })
                            .collect::<anyhow::Result<_>>()?,
                        storage_diffs: state_diff
                            .storage
                            .into_iter()
                            .map(|((contract_addr, key), value)| ((contract_addr.to_felt(), key.to_felt()), value))
                            .collect(),
                        declared_classes: declared_class
                            .iter()
                            .map(|class| {
                                (
                                    *class.class_hash(),
                                    class
                                        .as_sierra()
                                        .map(|class| DeclaredClassCompiledClass::Sierra(class.info.compiled_class_hash))
                                        .unwrap_or(DeclaredClassCompiledClass::Legacy),
                                )
                            })
                            .collect(),
                    },
                    declared_class,
                    arrived_at: additional_info.arrived_at,
                })
            }
        }

        let backend = self.backend.clone();
        global_spawn_rayon_task(move || {
            backend
                .write_access()
                .append_to_preconfirmed(&executed, /* candidates */ [])
                .context("Appending to preconfirmed block")
        })
        .await?;

        let stats = mem::take(&mut batch.stats);
        if stats.n_added_to_block > 0 {
            tracing::info!(
                "🧮 Executed and added {} transaction(s) to the preconfirmed block at height {} - {:.3?}",
                stats.n_added_to_block,
                self.block_number,
                stats.exec_duration,
            );
            tracing::debug!("Tick stats {:?}", stats);
        }
        Ok(())
    }
}

/// Little state machine that helps us following the state transitions the executor thread sends us.
pub(crate) enum TaskState {
    NotExecuting {
        /// [`None`] when the next block to execute is genesis.
        latest_block_n: Option<u64>,
    },
    Executing(CurrentBlockState),
}

/// The block production task consumes transactions from the mempool in batches.
///
/// This is to allow optimistic concurrency. However, the block may get full during batch execution,
/// and we need to re-add the transactions back into the mempool.
///
/// To understand block production in madara, you should probably start with the [`mp_chain_config::ChainConfig`]
/// documentation.
pub struct BlockProductionTask {
    backend: Arc<MadaraBackend>,
    mempool: Arc<Mempool>,
    current_state: Option<TaskState>,
    metrics: Arc<BlockProductionMetrics>,
    state_notifications: Option<mpsc::UnboundedSender<BlockProductionStateNotification>>,
    handle: BlockProductionHandle,
    executor_commands_recv: Option<mpsc::UnboundedReceiver<executor::ExecutorCommand>>,
    l1_client: Arc<dyn SettlementClient>,
    bypass_tx_input: Option<mpsc::Receiver<ValidatedTransaction>>,
}

impl BlockProductionTask {
    pub fn new(
        backend: Arc<MadaraBackend>,
        mempool: Arc<Mempool>,
        metrics: Arc<BlockProductionMetrics>,
        l1_client: Arc<dyn SettlementClient>,
    ) -> Self {
        let (sender, recv) = mpsc::unbounded_channel();
        let (bypass_input_sender, bypass_tx_input) = mpsc::channel(16);
        Self {
            backend: backend.clone(),
            mempool,
            current_state: None,
            metrics,
            handle: BlockProductionHandle::new(backend, sender, bypass_input_sender),
            state_notifications: None,
            executor_commands_recv: Some(recv),
            l1_client,
            bypass_tx_input: Some(bypass_tx_input),
        }
    }

    pub fn handle(&self) -> BlockProductionHandle {
        self.handle.clone()
    }

    /// This is a channel that helps the testing of the block production task. It is unused outside of tests.
    pub fn subscribe_state_notifications(&mut self) -> mpsc::UnboundedReceiver<BlockProductionStateNotification> {
        let (sender, recv) = mpsc::unbounded_channel();
        self.state_notifications = Some(sender);
        recv
    }

    fn send_state_notification(&mut self, notification: BlockProductionStateNotification) {
        if let Some(sender) = self.state_notifications.as_mut() {
            let _ = sender.send(notification);
        }
    }

    /// Closes the last pending block store in db (if any).
    ///
    /// This avoids re-executing transaction by re-adding them to the [Mempool].
    async fn close_pending_block_if_exists(&mut self) -> anyhow::Result<()> {
        if self.backend.has_preconfirmed_block() {
            tracing::debug!("Close pending block on startup.");
            let backend = self.backend.clone();
            global_spawn_rayon_task(move || {
                backend
                    .write_access()
                    .close_preconfirmed(
                        /* pre_v0_13_2_hash_override */ true, None, /*this won't be none in ideal case*/
                    )
                    .context("Closing preconfirmed block on startup")
            })
            .await?;
        }
        Ok(())
    }

    /// Handles the state machine and its transitions.
    async fn process_reply(&mut self, reply: ExecutorMessage) -> anyhow::Result<()> {
        match reply {
            ExecutorMessage::StartNewBlock { exec_ctx } => {
                tracing::debug!("Received ExecutorMessage::StartNewBlock block_n={}", exec_ctx.block_number);
                let current_state = self.current_state.take().context("No current state")?;
                let TaskState::NotExecuting { latest_block_n } = current_state else {
                    anyhow::bail!("Invalid executor state transition: expected current state to be NotExecuting")
                };

                let new_block_n = latest_block_n.map(|n| n + 1).unwrap_or(/* genesis */ 0);
                if new_block_n != exec_ctx.block_number {
                    anyhow::bail!(
                        "Received new block_n={} from executor, expected block_n={}",
                        exec_ctx.block_number,
                        new_block_n
                    )
                }

                let backend = self.backend.clone();
                global_spawn_rayon_task(move || {
                    backend.write_access().new_preconfirmed(PreconfirmedBlock::new(exec_ctx.into_header()))
                })
                .await?;

                self.current_state =
                    Some(TaskState::Executing(CurrentBlockState::new(self.backend.clone(), new_block_n)));
            }
            ExecutorMessage::BatchExecuted(batch_execution_result) => {
                tracing::debug!(
                    "Received ExecutorMessage::BatchExecuted executed_txs={:?}",
                    batch_execution_result.executed_txs
                );
                let current_state = self.current_state.as_mut().context("No current state")?;
                let TaskState::Executing(state) = current_state else {
                    anyhow::bail!("Invalid executor state transition: expected current state to be Executing")
                };

                state.append_batch(batch_execution_result).await?;

                self.send_state_notification(BlockProductionStateNotification::BatchExecuted);
            }
            ExecutorMessage::EndBlock(block_exec_summary) => {
                tracing::debug!("Received ExecutorMessage::EndBlock");
                let current_state = self.current_state.take().context("No current state")?;
                let TaskState::Executing(state) = current_state else {
                    anyhow::bail!("Invalid executor state transition: expected current state to be Executing")
                };

                tracing::debug!("Close and save block block_n={}", state.block_number);
                let start_time = Instant::now();

                let n_txs = self
                    .backend
                    .block_view_on_preconfirmed()
                    .context("No current pre-confirmed block")?
                    .num_executed_transactions();

                let backend = self.backend.clone();
                global_spawn_rayon_task(move || {
                    for l1_nonce in state.consumed_core_contract_nonces {
                        // This ensures we remove the nonces for rejected L1 to L2 message transactions. This avoids us from reprocessing them on restart.
                        backend
                            .remove_pending_message_to_l2(l1_nonce)
                            .context("Removing pending message to l2 from database")?;
                    }

                    backend
                        .write_access()
                        .write_bouncer_weights(state.block_number, &block_exec_summary.bouncer_weights)
                        .context("Saving Bouncer Weights for SNOS")?;

                    let state_diff: mp_state_update::StateDiff = block_exec_summary.state_diff.into();
                    backend
                        .write_access()
                        .close_preconfirmed(/* pre_v0_13_2_hash_override */ true, Some(state_diff))
                        .context("Closing block")?;
                    anyhow::Ok(())
                })
                .await?;

                let time_to_close = start_time.elapsed();
                tracing::info!(
                    "⛏️  Closed block #{} with {n_txs} transactions - {time_to_close:?}",
                    state.block_number
                );

                // Record metrics
                let attributes = [
                    KeyValue::new("transactions_added", n_txs.to_string()),
                    KeyValue::new("closing_time", time_to_close.as_secs_f32().to_string()),
                ];

                self.metrics.block_counter.add(1, &[]);
                self.metrics.block_gauge.record(state.block_number, &attributes);
                self.metrics.transaction_counter.add(n_txs as u64, &[]);

                self.current_state = Some(TaskState::NotExecuting { latest_block_n: Some(state.block_number) });
                self.send_state_notification(BlockProductionStateNotification::ClosedBlock);
            }
        }

        Ok(())
    }

    pub(crate) async fn setup_initial_state(&mut self) -> Result<(), anyhow::Error> {
        self.backend.chain_config().precheck_block_production()?;

        self.close_pending_block_if_exists().await.context("Cannot close pending block on startup")?;

        // initial state
        let latest_block_n = self.backend.latest_confirmed_block_n();
        self.current_state = Some(TaskState::NotExecuting { latest_block_n });

        Ok(())
    }

    #[tracing::instrument(skip(self, ctx), fields(module = "BlockProductionTask"))]
    pub async fn run(mut self, ctx: ServiceContext) -> Result<(), anyhow::Error> {
        self.setup_initial_state().await?;

        let mut executor = executor::start_executor_thread(
            Arc::clone(&self.backend),
            self.executor_commands_recv.take().context("Task already started")?,
        )
        .context("Starting executor thread")?;

        // Batcher task is handled in a separate tokio task.
        let batch_sender = executor.send_batch.take().context("Channel sender already taken")?;
        let bypass_tx_input = self.bypass_tx_input.take().context("Bypass tx channel already taken")?;
        let mut batcher_task = AbortOnDrop::spawn(
            Batcher::new(
                self.backend.clone(),
                self.mempool.clone(),
                self.l1_client.clone(),
                ctx,
                batch_sender,
                bypass_tx_input,
            )
            .run(),
        );

        // Graceful shutdown: when the service is asked to stop, the `batcher_task` will stop,
        //  which will close the `send_batch` channel (by dropping it). The executor thread then will see that the channel
        //  is closed next time it tries to receive from it. The executor thread shuts down, dropping the `executor.stop` channel,
        //  therefore closing it as well.
        // We will then see the anyhow::Ok(()) result in the stop channel, as per the implementation of [`StopErrorReceiver::recv`].
        // Note that for this to work, we need to make sure the `send_batch` channel is never aliased -
        //  otherwise it will never not be closed automatically.

        loop {
            tokio::select! {

                // Bubble up errors from the batcher task. (tokio JoinHandle)
                res = &mut batcher_task => return res.context("In batcher task"),

                // Process results from the execution
                Some(reply) = executor.replies.recv() => {
                    self.process_reply(reply).await.context("Processing reply from executor thread")?;
                }

                // Bubble up errors from the executor thread, or graceful shutdown.
                // We do this after processing all the replies to ensure we don't lose some of the state by accident.
                res = executor.stop.recv() => return res.context("In executor thread"),
            }
        }
    }
}

#[cfg(test)]
pub(crate) mod tests {
    use crate::BlockProductionStateNotification;
    use crate::{metrics::BlockProductionMetrics, BlockProductionTask};
    use blockifier::bouncer::{BouncerConfig, BouncerWeights};
    use mc_db::preconfirmed::{PreconfirmedBlock, PreconfirmedExecutedTransaction};
    use mc_db::MadaraBackend;
    use mc_devnet::{
        Call, ChainGenesisDescription, DevnetKeys, DevnetPredeployedContract, Multicall, Selector, UDC_CONTRACT_ADDRESS,
    };
    use mc_mempool::{Mempool, MempoolConfig};
    use mc_settlement_client::L1ClientMock;
    use mc_submit_tx::{SubmitTransaction, TransactionValidator, TransactionValidatorConfig};
    use mp_block::header::PreconfirmedHeader;
    use mp_chain_config::ChainConfig;
    use mp_convert::ToFelt;
    use mp_receipt::{Event, ExecutionResult};
    use mp_rpc::v0_9_0::{
        BroadcastedDeclareTxn, BroadcastedDeclareTxnV3, BroadcastedInvokeTxn, BroadcastedTxn, ClassAndTxnHash, DaMode,
        InvokeTxnV3, ResourceBounds, ResourceBoundsMapping,
    };
    use mp_state_update::{
        ContractStorageDiffItem, DeclaredClassItem, DeployedContractItem, NonceUpdate, StorageEntry,
    };
    use mp_transactions::compute_hash::calculate_contract_address;
    use mp_transactions::IntoStarknetApiExt;
    use mp_transactions::{L1HandlerTransaction, L1HandlerTransactionWithFee, Transaction};
    use mp_utils::service::ServiceContext;
    use mp_utils::AbortOnDrop;
    use starknet_core::utils::get_selector_from_name;
    use starknet_types_core::felt::Felt;
    use std::{sync::Arc, time::Duration};

    type TxFixtureInfo = (Transaction, mp_receipt::TransactionReceipt);

    #[rstest::fixture]
    fn backend() -> Arc<MadaraBackend> {
        MadaraBackend::open_for_testing(Arc::new(ChainConfig::madara_devnet()))
    }

    #[rstest::fixture]
    fn bouncer_weights() -> BouncerWeights {
        // The bouncer weights values are configured in such a way
        // that when loaded, the block will close after one transaction
        // is added to it, to test the pending tick closing the block
        BouncerWeights { sierra_gas: starknet_api::execution_resources::GasAmount(1000000), ..BouncerWeights::max() }
    }

    pub struct DevnetSetup {
        pub backend: Arc<MadaraBackend>,
        pub metrics: Arc<BlockProductionMetrics>,
        pub mempool: Arc<Mempool>,
        pub tx_validator: Arc<TransactionValidator>,
        pub contracts: DevnetKeys,
        pub l1_client: L1ClientMock,
    }

    impl DevnetSetup {
        pub fn block_prod_task(&mut self) -> BlockProductionTask {
            BlockProductionTask::new(
                self.backend.clone(),
                self.mempool.clone(),
                self.metrics.clone(),
                Arc::new(self.l1_client.clone()),
            )
        }
    }

    #[rstest::fixture]
    pub async fn devnet_setup(
        #[default(Duration::from_secs(30))] block_time: Duration,
        #[default(false)] use_bouncer_weights: bool,
    ) -> DevnetSetup {
        let _ = tracing_subscriber::fmt()
            .with_env_filter(tracing_subscriber::EnvFilter::from_default_env())
            .with_test_writer()
            .try_init();
        let mut genesis = ChainGenesisDescription::base_config().unwrap();
        let contracts = genesis.add_devnet_contracts(10).unwrap();

        let chain_config: Arc<ChainConfig> = if use_bouncer_weights {
            let bouncer_weights = bouncer_weights();

            Arc::new(ChainConfig {
                block_time,
                bouncer_config: BouncerConfig {
                    block_max_capacity: bouncer_weights,
                    builtin_weights: Default::default(),
<<<<<<< HEAD
=======
                    blake_weight: Default::default(),
>>>>>>> 973787d2
                },
                ..ChainConfig::madara_devnet()
            })
        } else {
            Arc::new(ChainConfig { block_time, ..ChainConfig::madara_devnet() })
        };

        let backend = MadaraBackend::open_for_testing(Arc::clone(&chain_config));
        backend.set_l1_gas_quote_for_testing();
        genesis.build_and_store(&backend).await.unwrap();

        let mempool = Arc::new(Mempool::new(Arc::clone(&backend), MempoolConfig::default()));
        let tx_validator = Arc::new(TransactionValidator::new(
            Arc::clone(&mempool) as _,
            Arc::clone(&backend),
            TransactionValidatorConfig::default(),
        ));

        DevnetSetup {
            backend,
            mempool,
            metrics: Arc::new(BlockProductionMetrics::register()),
            tx_validator,
            contracts,
            l1_client: L1ClientMock::new(),
        }
    }

    #[rstest::fixture]
    pub fn tx_invoke_v0(#[default(Felt::ZERO)] contract_address: Felt) -> TxFixtureInfo {
        (
            mp_transactions::Transaction::Invoke(mp_transactions::InvokeTransaction::V0(
                mp_transactions::InvokeTransactionV0 { contract_address, ..Default::default() },
            )),
            mp_receipt::TransactionReceipt::Invoke(mp_receipt::InvokeTransactionReceipt::default()),
        )
    }

    #[rstest::fixture]
    pub fn tx_l1_handler(#[default(Felt::ZERO)] contract_address: Felt) -> TxFixtureInfo {
        (
            mp_transactions::Transaction::L1Handler(mp_transactions::L1HandlerTransaction {
                contract_address,
                ..Default::default()
            }),
            mp_receipt::TransactionReceipt::L1Handler(mp_receipt::L1HandlerTransactionReceipt::default()),
        )
    }

    #[rstest::fixture]
    fn tx_declare_v0(#[default(Felt::ZERO)] sender_address: Felt) -> TxFixtureInfo {
        (
            mp_transactions::Transaction::Declare(mp_transactions::DeclareTransaction::V0(
                mp_transactions::DeclareTransactionV0 { sender_address, ..Default::default() },
            )),
            mp_receipt::TransactionReceipt::Declare(mp_receipt::DeclareTransactionReceipt::default()),
        )
    }

    #[rstest::fixture]
    pub fn tx_deploy() -> TxFixtureInfo {
        (
            mp_transactions::Transaction::Deploy(mp_transactions::DeployTransaction::default()),
            mp_receipt::TransactionReceipt::Deploy(mp_receipt::DeployTransactionReceipt::default()),
        )
    }

    #[rstest::fixture]
    pub fn tx_deploy_account() -> TxFixtureInfo {
        (
            mp_transactions::Transaction::DeployAccount(mp_transactions::DeployAccountTransaction::V1(
                mp_transactions::DeployAccountTransactionV1::default(),
            )),
            mp_receipt::TransactionReceipt::DeployAccount(mp_receipt::DeployAccountTransactionReceipt::default()),
        )
    }

    #[rstest::fixture]
    pub fn converted_class_legacy(#[default(Felt::ZERO)] class_hash: Felt) -> mp_class::ConvertedClass {
        mp_class::ConvertedClass::Legacy(mp_class::LegacyConvertedClass {
            class_hash,
            info: mp_class::LegacyClassInfo {
                contract_class: Arc::new(mp_class::CompressedLegacyContractClass {
                    program: vec![],
                    entry_points_by_type: mp_class::LegacyEntryPointsByType {
                        constructor: vec![],
                        external: vec![],
                        l1_handler: vec![],
                    },
                    abi: None,
                }),
            },
        })
    }

    #[rstest::fixture]
    pub fn converted_class_sierra(
        #[default(Felt::ZERO)] class_hash: Felt,
        #[default(Felt::ZERO)] compiled_class_hash: Felt,
    ) -> mp_class::ConvertedClass {
        mp_class::ConvertedClass::Sierra(mp_class::SierraConvertedClass {
            class_hash,
            info: mp_class::SierraClassInfo {
                contract_class: Arc::new(mp_class::FlattenedSierraClass {
                    sierra_program: vec![],
                    contract_class_version: "".to_string(),
                    entry_points_by_type: mp_class::EntryPointsByType {
                        constructor: vec![],
                        external: vec![],
                        l1_handler: vec![],
                    },
                    abi: "".to_string(),
                }),
                compiled_class_hash,
            },
            compiled: Arc::new(mp_class::CompiledSierra("".to_string())),
        })
    }

    pub fn make_declare_tx(
        contract: &DevnetPredeployedContract,
        backend: &Arc<MadaraBackend>,
        nonce: Felt,
    ) -> BroadcastedDeclareTxn {
        let sierra_class: starknet_core::types::contract::SierraClass =
            serde_json::from_slice(m_cairo_test_contracts::TEST_CONTRACT_SIERRA).unwrap();
        let flattened_class: mp_class::FlattenedSierraClass = sierra_class.clone().flatten().unwrap().into();

        let (compiled_contract_class_hash, _compiled_class) = flattened_class.compile_to_casm().unwrap();

        let mut declare_txn: BroadcastedDeclareTxn = BroadcastedDeclareTxn::V3(BroadcastedDeclareTxnV3 {
            sender_address: contract.address,
            compiled_class_hash: compiled_contract_class_hash,
            // this field will be filled below
            signature: vec![].into(),
            nonce,
            contract_class: flattened_class.into(),
            resource_bounds: ResourceBoundsMapping {
                l1_gas: ResourceBounds { max_amount: 60000, max_price_per_unit: 10000 },
                l2_gas: ResourceBounds { max_amount: 10000000000, max_price_per_unit: 10000000 },
                l1_data_gas: ResourceBounds { max_amount: 60000, max_price_per_unit: 60000 },
            },
            tip: 0,
            paymaster_data: vec![],
            account_deployment_data: vec![],
            nonce_data_availability_mode: DaMode::L1,
            fee_data_availability_mode: DaMode::L1,
        });

        let (api_tx, _class) = BroadcastedTxn::Declare(declare_txn.clone())
            .into_starknet_api(
                backend.chain_config().chain_id.to_felt(),
                backend.chain_config().latest_protocol_version,
            )
            .unwrap();
        let signature = contract.secret.sign(&api_tx.tx_hash().0).unwrap();

        let tx_signature = match &mut declare_txn {
            BroadcastedDeclareTxn::V1(tx) => &mut tx.signature,
            BroadcastedDeclareTxn::V2(tx) => &mut tx.signature,
            BroadcastedDeclareTxn::V3(tx) => &mut tx.signature,
            _ => unreachable!("the declare tx is not query only"),
        };
        *tx_signature = vec![signature.r, signature.s].into();
        declare_txn
    }

    pub async fn sign_and_add_declare_tx(
        contract: &DevnetPredeployedContract,
        backend: &Arc<MadaraBackend>,
        validator: &Arc<TransactionValidator>,
        nonce: Felt,
    ) -> ClassAndTxnHash {
        validator
            .submit_declare_transaction(make_declare_tx(contract, backend, nonce))
            .await
            .expect("Should accept the transaction")
    }

    pub fn make_invoke_tx(
        contract_sender: &DevnetPredeployedContract,
        multicall: Multicall,
        backend: &Arc<MadaraBackend>,
        nonce: Felt,
    ) -> BroadcastedInvokeTxn {
        let mut invoke_txn: BroadcastedInvokeTxn = BroadcastedInvokeTxn::V3(InvokeTxnV3 {
            sender_address: contract_sender.address,
            calldata: multicall.flatten().collect::<Vec<_>>().into(),
            // this field will be filled below
            signature: vec![].into(),
            nonce,
            resource_bounds: ResourceBoundsMapping {
                l1_gas: ResourceBounds { max_amount: 60000, max_price_per_unit: 10000 },
                l2_gas: ResourceBounds { max_amount: 10000000000, max_price_per_unit: 10000000 },
                l1_data_gas: ResourceBounds { max_amount: 60000, max_price_per_unit: 60000 },
            },
            tip: 0,
            paymaster_data: vec![],
            account_deployment_data: vec![],
            nonce_data_availability_mode: DaMode::L1,
            fee_data_availability_mode: DaMode::L1,
        });

        let (api_tx, _classes) = BroadcastedTxn::Invoke(invoke_txn.clone())
            .into_starknet_api(
                backend.chain_config().chain_id.to_felt(),
                backend.chain_config().latest_protocol_version,
            )
            .unwrap();
        let signature = contract_sender.secret.sign(&api_tx.tx_hash()).unwrap();

        let tx_signature = match &mut invoke_txn {
            BroadcastedInvokeTxn::V0(tx) => &mut tx.signature,
            BroadcastedInvokeTxn::V1(tx) => &mut tx.signature,
            BroadcastedInvokeTxn::V3(tx) => &mut tx.signature,
            _ => unreachable!("the invoke tx is not query only"),
        };
        *tx_signature = vec![signature.r, signature.s].into();

        invoke_txn
    }

    pub fn make_udc_call(
        contract_sender: &DevnetPredeployedContract,
        backend: &Arc<MadaraBackend>,
        nonce: Felt,
        class_hash: Felt,
        constructor_calldata: &[Felt],
    ) -> (Felt, BroadcastedInvokeTxn) {
        let contract_address = calculate_contract_address(
            /* salt */ Felt::ZERO,
            class_hash,
            constructor_calldata,
            /* deployer_address */ Felt::ZERO,
        );

        (
            contract_address,
            make_invoke_tx(
                contract_sender,
                Multicall::default().with(Call {
                    to: UDC_CONTRACT_ADDRESS,
                    selector: Selector::from("deployContract"),
                    calldata: [
                        class_hash,
                        /* salt */ Felt::ZERO,
                        /* unique */ Felt::ZERO,
                        constructor_calldata.len().into(),
                    ]
                    .into_iter()
                    .chain(constructor_calldata.iter().copied())
                    .collect(),
                }),
                backend,
                nonce,
            ),
        )
    }

    pub async fn sign_and_add_invoke_tx(
        contract_sender: &DevnetPredeployedContract,
        contract_receiver: &DevnetPredeployedContract,
        backend: &Arc<MadaraBackend>,
        validator: &Arc<TransactionValidator>,
        nonce: Felt,
    ) {
        let erc20_contract_address =
            Felt::from_hex_unchecked("0x04718f5a0fc34cc1af16a1cdee98ffb20c31f5cd61d6ab07201858f4287c938d");

        let tx = make_invoke_tx(
            contract_sender,
            Multicall::default().with(Call {
                to: erc20_contract_address,
                selector: Selector::from("transfer"),
                calldata: vec![contract_receiver.address, (9_999u128 * 1_000_000_000_000_000_000).into(), Felt::ZERO],
            }),
            backend,
            nonce,
        );

        validator.submit_invoke_transaction(tx).await.expect("Should accept the transaction");
    }

    /// This test makes sure that if a pending block is already present in db
    /// at startup, then it is closed and stored in db.
    ///
    /// This happens if a full node is shutdown (gracefully or not) midway
    /// during block production.
    #[rstest::rstest]
    #[timeout(Duration::from_secs(30))]
    #[tokio::test]
    #[allow(clippy::too_many_arguments)]
    async fn block_prod_pending_close_on_startup_pass(
        #[future] devnet_setup: DevnetSetup,
        #[with(Felt::ONE)] tx_invoke_v0: TxFixtureInfo,
        #[from(converted_class_legacy)]
        #[with(Felt::ZERO)]
        converted_class_legacy_0: mp_class::ConvertedClass,
    ) {
        let mut devnet_setup = devnet_setup.await;

        let pending_state_diff = mp_state_update::StateDiff {
            storage_diffs: vec![
                ContractStorageDiffItem {
                    address: Felt::TWO,
                    storage_entries: vec![
                        StorageEntry { key: Felt::ONE, value: Felt::ONE },
                        StorageEntry { key: Felt::TWO, value: Felt::TWO },
                    ],
                },
                ContractStorageDiffItem {
                    address: Felt::THREE,
                    storage_entries: vec![
                        StorageEntry { key: Felt::ONE, value: Felt::ONE },
                        StorageEntry { key: Felt::TWO, value: Felt::TWO },
                    ],
                },
            ],
            old_declared_contracts: vec![Felt::ZERO],
            declared_classes: vec![
                DeclaredClassItem { class_hash: Felt::ONE, compiled_class_hash: Felt::ONE },
                DeclaredClassItem { class_hash: Felt::TWO, compiled_class_hash: Felt::TWO },
            ],
            deployed_contracts: vec![
                DeployedContractItem { address: Felt::TWO, class_hash: Felt::TWO },
                DeployedContractItem { address: Felt::THREE, class_hash: Felt::THREE },
            ],
            replaced_classes: vec![],
            nonces: vec![
                NonceUpdate { contract_address: Felt::ONE, nonce: Felt::ONE },
                NonceUpdate { contract_address: Felt::TWO, nonce: Felt::TWO },
                NonceUpdate { contract_address: Felt::THREE, nonce: Felt::THREE },
            ],
        };

        let tx_1 = PreconfirmedExecutedTransaction {
            transaction: mp_block::TransactionWithReceipt { transaction: tx_invoke_v0.0, receipt: tx_invoke_v0.1 },
            state_diff: pending_state_diff.clone().into(),
            declared_class: Some(converted_class_legacy_0.clone()),
            arrived_at: Default::default(),
        };

        devnet_setup
            .backend
            .write_access()
            .new_preconfirmed(PreconfirmedBlock::new_with_content(
                PreconfirmedHeader { block_number: 1, ..Default::default() },
                [tx_1.clone()],
                [],
            ))
            .unwrap();

        // This should load the pending block from db and close it
        let mut block_production_task = devnet_setup.block_prod_task();
        assert_eq!(devnet_setup.backend.latest_block_n(), Some(1));
        assert_eq!(devnet_setup.backend.latest_confirmed_block_n(), Some(0));
        block_production_task.close_pending_block_if_exists().await.unwrap();

        // Now we check this was the case.
        assert_eq!(devnet_setup.backend.latest_block_n(), Some(1));
        assert_eq!(devnet_setup.backend.latest_confirmed_block_n(), Some(1));
        assert!(!devnet_setup.backend.has_preconfirmed_block());

        let block = devnet_setup.backend.block_view_on_latest().unwrap().into_confirmed().unwrap();

        assert_eq!(block.get_executed_transactions(..).unwrap(), vec![tx_1.transaction]);
        assert_eq!(block.get_state_diff().unwrap(), pending_state_diff);
        assert_eq!(
            block.state_view().get_class_info_and_compiled(&Felt::ZERO).unwrap(),
            Some(converted_class_legacy_0)
        );
    }

    // This test makes sure that the pending tick closes the block
    // if the bouncer capacity is reached
    #[ignore] // FIXME: this test is complicated by the fact validation / actual execution fee may differ a bit. Ignore for now.
    #[rstest::rstest]
    #[timeout(Duration::from_secs(30))]
    #[tokio::test]
    #[allow(clippy::too_many_arguments)]
    async fn test_block_prod_bouncer_cap_reached_closes_block(
        #[future]
        // Use a very very long block time (longer than the test timeout).
        #[with(Duration::from_secs(10000000), true)]
        devnet_setup: DevnetSetup,
    ) {
        let mut devnet_setup = devnet_setup.await;

        // The transaction itself is meaningless, it's just to check
        // if the task correctly reads it and process it
        assert!(devnet_setup.mempool.is_empty().await);
        sign_and_add_invoke_tx(
            &devnet_setup.contracts.0[0],
            &devnet_setup.contracts.0[1],
            &devnet_setup.backend,
            &devnet_setup.tx_validator,
            Felt::ZERO,
        )
        .await;
        sign_and_add_invoke_tx(
            &devnet_setup.contracts.0[1],
            &devnet_setup.contracts.0[2],
            &devnet_setup.backend,
            &devnet_setup.tx_validator,
            Felt::ZERO,
        )
        .await;
        sign_and_add_invoke_tx(
            &devnet_setup.contracts.0[2],
            &devnet_setup.contracts.0[3],
            &devnet_setup.backend,
            &devnet_setup.tx_validator,
            Felt::ZERO,
        )
        .await;
        assert!(!devnet_setup.mempool.is_empty().await);

        let mut block_production_task = devnet_setup.block_prod_task();
        // The BouncerConfig is set up with amounts (100000) that should limit
        // the block size in a way that the pending tick on this task
        // closes the block
        let mut notifications = block_production_task.subscribe_state_notifications();
        let _task =
            AbortOnDrop::spawn(
                async move { block_production_task.run(ServiceContext::new_for_testing()).await.unwrap() },
            );

        tokio::time::sleep(Duration::from_secs(5)).await;

        tracing::debug!("{:?}", devnet_setup.backend.block_view_on_latest().map(|l| l.get_executed_transactions(..)));
        assert_eq!(notifications.recv().await.unwrap(), BlockProductionStateNotification::BatchExecuted);
        assert_eq!(notifications.recv().await.unwrap(), BlockProductionStateNotification::ClosedBlock);
        assert_eq!(notifications.recv().await.unwrap(), BlockProductionStateNotification::BatchExecuted);
        assert_eq!(notifications.recv().await.unwrap(), BlockProductionStateNotification::ClosedBlock);
        assert_eq!(notifications.recv().await.unwrap(), BlockProductionStateNotification::BatchExecuted);

        let closed_1 = devnet_setup.backend.block_view_on_confirmed(1).unwrap();
        let closed_2 = devnet_setup.backend.block_view_on_confirmed(2).unwrap();
        let preconfirmed_3 = devnet_setup.backend.block_view_on_preconfirmed().unwrap();
        assert_eq!(preconfirmed_3.block_number(), 3);
        assert_eq!(closed_1.get_executed_transactions(..).unwrap().len(), 1);
        // rolled over to next block.
        assert_eq!(closed_2.get_executed_transactions(..).unwrap().len(), 1);
        // rolled over to next block.
        // last block should not be closed though.
        assert_eq!(preconfirmed_3.get_executed_transactions(..).len(), 1);
        assert!(devnet_setup.mempool.is_empty().await);
    }

    // This test makes sure that the block time tick correctly
    // adds the transaction to the pending block, closes it
    // and creates a new empty pending block
    #[rstest::rstest]
    #[timeout(Duration::from_secs(30))]
    #[tokio::test]
    #[allow(clippy::too_many_arguments)]
    async fn test_block_prod_on_block_time_tick_closes_block(
        #[future]
        #[with(Duration::from_secs(2), true)]
        devnet_setup: DevnetSetup,
    ) {
        let mut devnet_setup = devnet_setup.await;

        let mut block_production_task = devnet_setup.block_prod_task();

        let mut notifications = block_production_task.subscribe_state_notifications();
        let _task =
            AbortOnDrop::spawn(
                async move { block_production_task.run(ServiceContext::new_for_testing()).await.unwrap() },
            );

        // The block should be closed after 3s.
        assert_eq!(notifications.recv().await.unwrap(), BlockProductionStateNotification::ClosedBlock);

        let view = devnet_setup.backend.block_view_on_last_confirmed().unwrap();

        assert_eq!(view.block_number(), 1);
        assert_eq!(view.get_executed_transactions(..).unwrap(), []);
    }

    #[rstest::rstest]
    #[timeout(Duration::from_secs(30))]
    #[tokio::test]
    async fn test_l1_handler_tx(
        #[future]
        #[with(Duration::from_secs(3000000000), false)]
        devnet_setup: DevnetSetup,
    ) {
        let mut devnet_setup = devnet_setup.await;
        let mut block_production_task = devnet_setup.block_prod_task();

        let mut notifications = block_production_task.subscribe_state_notifications();
        let control = block_production_task.handle();
        let _task =
            AbortOnDrop::spawn(
                async move { block_production_task.run(ServiceContext::new_for_testing()).await.unwrap() },
            );

        // Declare the contract class.
        let res = sign_and_add_declare_tx(
            &devnet_setup.contracts.0[0],
            &devnet_setup.backend,
            &devnet_setup.tx_validator,
            /* nonce */ Felt::ZERO,
        )
        .await;

        assert_eq!(notifications.recv().await.unwrap(), BlockProductionStateNotification::BatchExecuted);

        assert_eq!(
            devnet_setup
                .backend
                .block_view_on_preconfirmed()
                .unwrap()
                .get_executed_transaction(0)
                .unwrap()
                .receipt
                .execution_result(),
            ExecutionResult::Succeeded
        );
        control.close_block().await.unwrap();
        assert_eq!(notifications.recv().await.unwrap(), BlockProductionStateNotification::ClosedBlock);

        // Deploy contract through UDC.

        let (contract_address, tx) = make_udc_call(
            &devnet_setup.contracts.0[0],
            &devnet_setup.backend,
            /* nonce */ Felt::ONE,
            res.class_hash,
            /* calldata (pubkey) */ &[Felt::TWO],
        );
        devnet_setup.tx_validator.submit_invoke_transaction(tx).await.unwrap();

        assert_eq!(notifications.recv().await.unwrap(), BlockProductionStateNotification::BatchExecuted);

        assert_eq!(
            devnet_setup
                .backend
                .block_view_on_preconfirmed()
                .unwrap()
                .get_executed_transaction(0)
                .unwrap()
                .receipt
                .execution_result(),
            ExecutionResult::Succeeded
        );

        control.close_block().await.unwrap();
        assert_eq!(notifications.recv().await.unwrap(), BlockProductionStateNotification::ClosedBlock);

        // Mock the l1 message, block prod should pick it up.

        devnet_setup.l1_client.add_tx(L1HandlerTransactionWithFee::new(
            L1HandlerTransaction {
                version: Felt::ZERO,
                nonce: 55, // core contract nonce
                contract_address,
                entry_point_selector: get_selector_from_name("l1_handler_entrypoint").unwrap(),
                calldata: vec![
                    /* from_address */ Felt::THREE,
                    /* arg1 */ Felt::ONE,
                    /* arg2 */ Felt::TWO,
                ]
                .into(),
            },
            /* paid_fee_on_l1 */ 128328,
        ));

        assert_eq!(notifications.recv().await.unwrap(), BlockProductionStateNotification::BatchExecuted);

        let receipt =
            devnet_setup.backend.block_view_on_preconfirmed().unwrap().get_executed_transaction(0).unwrap().receipt;
        assert_eq!(receipt.execution_result(), ExecutionResult::Succeeded);
        tracing::info!("Events = {:?}", receipt.events());
        assert_eq!(receipt.events().len(), 1);

        assert_eq!(
            receipt.events()[0],
            Event {
                from_address: contract_address,
                keys: vec![get_selector_from_name("CalledFromL1").unwrap()],
                data: vec![/* from_address */ Felt::THREE, /* arg1 */ Felt::ONE, /* arg2 */ Felt::TWO]
            }
        );
    }
}<|MERGE_RESOLUTION|>--- conflicted
+++ resolved
@@ -492,10 +492,7 @@
                 bouncer_config: BouncerConfig {
                     block_max_capacity: bouncer_weights,
                     builtin_weights: Default::default(),
-<<<<<<< HEAD
-=======
                     blake_weight: Default::default(),
->>>>>>> 973787d2
                 },
                 ..ChainConfig::madara_devnet()
             })
