//! Block production service.

use crate::batcher::Batcher;
use crate::metrics::BlockProductionMetrics;
use anyhow::Context;
use executor::{BatchExecutionResult, ExecutorMessage};
use mc_db::preconfirmed::{PreconfirmedBlock, PreconfirmedExecutedTransaction};
use mc_db::MadaraBackend;
use mc_exec::execution::TxInfo;
use mc_mempool::Mempool;
use mc_settlement_client::SettlementClient;
use mp_block::TransactionWithReceipt;
use mp_convert::{Felt, ToFelt};
use mp_receipt::from_blockifier_execution_info;
use mp_state_update::{ClassUpdateItem, DeclaredClassCompiledClass, TransactionStateUpdate};
use mp_transactions::validated::ValidatedTransaction;
use mp_transactions::TransactionWithHash;
use mp_utils::rayon::global_spawn_rayon_task;
use mp_utils::service::ServiceContext;
use mp_utils::AbortOnDrop;
use opentelemetry::KeyValue;
use std::collections::HashSet;
use std::mem;
use std::sync::Arc;
use std::time::Instant;
use tokio::sync::mpsc;

mod batcher;
mod executor;
mod handle;
pub mod metrics;
mod util;

pub use handle::BlockProductionHandle;

/// Used for listening to state changes in tests.
#[derive(Debug, Clone, PartialEq, Eq)]
pub enum BlockProductionStateNotification {
    ClosedBlock,
    BatchExecuted,
}

#[derive(Debug)]
pub(crate) struct CurrentBlockState {
    backend: Arc<MadaraBackend>,
    pub block_number: u64,
    pub consumed_core_contract_nonces: HashSet<u64>,
    /// We need to keep track of deployed contracts, because blockifier can't make the difference between replaced class / deployed contract :/
    pub deployed_contracts: HashSet<Felt>,
}

impl CurrentBlockState {
    pub fn new(backend: Arc<MadaraBackend>, block_number: u64) -> Self {
        Self {
            backend,
            block_number,
            consumed_core_contract_nonces: Default::default(),
            deployed_contracts: Default::default(),
        }
    }
    /// Process the execution result, merging it with the current pending state
    pub async fn append_batch(&mut self, mut batch: BatchExecutionResult) -> anyhow::Result<()> {
        let mut executed = vec![];

        for ((blockifier_exec_result, blockifier_tx), mut additional_info) in
            batch.blockifier_results.into_iter().zip(batch.executed_txs.txs).zip(batch.executed_txs.additional_info)
        {
            if let Some(core_contract_nonce) = blockifier_tx.l1_handler_tx_nonce() {
                // Even when the l1 handler tx is reverted, we mark the nonce as consumed.
                self.consumed_core_contract_nonces
                    .insert(core_contract_nonce.to_felt().try_into().expect("Invalid nonce"));
            }

            if let Ok((execution_info, state_diff)) = blockifier_exec_result {
                let declared_class = additional_info.declared_class.take().filter(|_| !execution_info.is_reverted());

                let receipt = from_blockifier_execution_info(&execution_info, &blockifier_tx);
                let converted_tx = TransactionWithHash::from(blockifier_tx.clone());

                executed.push(PreconfirmedExecutedTransaction {
                    transaction: TransactionWithReceipt { transaction: converted_tx.transaction, receipt },
                    state_diff: TransactionStateUpdate {
                        nonces: state_diff
                            .nonces
                            .into_iter()
                            .map(|(contract_addr, nonce)| (contract_addr.to_felt(), nonce.to_felt()))
                            .collect(),
                        contract_class_hashes: state_diff
                            .class_hashes
                            .into_iter()
                            .map(|(contract_addr, class_hash)| {
                                let entry = if !self.deployed_contracts.contains(&contract_addr)
                                    && !self.backend.view_on_latest_confirmed().is_contract_deployed(&contract_addr)?
                                {
                                    self.deployed_contracts.insert(contract_addr.to_felt());
                                    ClassUpdateItem::DeployedContract(class_hash.to_felt())
                                } else {
                                    ClassUpdateItem::ReplacedClass(class_hash.to_felt())
                                };

                                Ok((contract_addr.to_felt(), entry))
                            })
                            .collect::<anyhow::Result<_>>()?,
                        storage_diffs: state_diff
                            .storage
                            .into_iter()
                            .map(|((contract_addr, key), value)| ((contract_addr.to_felt(), key.to_felt()), value))
                            .collect(),
                        declared_classes: declared_class
                            .iter()
                            .map(|class| {
                                (
                                    *class.class_hash(),
                                    class
                                        .as_sierra()
                                        .map(|class| DeclaredClassCompiledClass::Sierra(class.info.compiled_class_hash))
                                        .unwrap_or(DeclaredClassCompiledClass::Legacy),
                                )
                            })
                            .collect(),
                    },
                    declared_class,
                    arrived_at: additional_info.arrived_at,
                })
            }
        }

        let backend = self.backend.clone();
        global_spawn_rayon_task(move || {
            backend
                .write_access()
                .append_to_preconfirmed(&executed, /* candidates */ [])
                .context("Appending to preconfirmed block")
        })
        .await?;

        let stats = mem::take(&mut batch.stats);
        if stats.n_added_to_block > 0 {
            tracing::info!(
                "🧮 Executed and added {} transaction(s) to the preconfirmed block at height {} - {:.3?}",
                stats.n_added_to_block,
                self.block_number,
                stats.exec_duration,
            );
            tracing::debug!("Tick stats {:?}", stats);
        }
        Ok(())
    }
}

/// Little state machine that helps us following the state transitions the executor thread sends us.
pub(crate) enum TaskState {
    NotExecuting {
        /// [`None`] when the next block to execute is genesis.
        latest_block_n: Option<u64>,
    },
    Executing(CurrentBlockState),
}

/// The block production task consumes transactions from the mempool in batches.
///
/// This is to allow optimistic concurrency. However, the block may get full during batch execution,
/// and we need to re-add the transactions back into the mempool.
///
/// To understand block production in madara, you should probably start with the [`mp_chain_config::ChainConfig`]
/// documentation.
pub struct BlockProductionTask {
    backend: Arc<MadaraBackend>,
    mempool: Arc<Mempool>,
    current_state: Option<TaskState>,
    metrics: Arc<BlockProductionMetrics>,
    state_notifications: Option<mpsc::UnboundedSender<BlockProductionStateNotification>>,
    handle: BlockProductionHandle,
    executor_commands_recv: Option<mpsc::UnboundedReceiver<executor::ExecutorCommand>>,
    l1_client: Arc<dyn SettlementClient>,
    bypass_tx_input: Option<mpsc::Receiver<ValidatedTransaction>>,
}

impl BlockProductionTask {
    pub fn new(
        backend: Arc<MadaraBackend>,
        mempool: Arc<Mempool>,
        metrics: Arc<BlockProductionMetrics>,
        l1_client: Arc<dyn SettlementClient>,
    ) -> Self {
        let (sender, recv) = mpsc::unbounded_channel();
        let (bypass_input_sender, bypass_tx_input) = mpsc::channel(16);
        Self {
            backend: backend.clone(),
            mempool,
            current_state: None,
            metrics,
            handle: BlockProductionHandle::new(backend, sender, bypass_input_sender),
            state_notifications: None,
            executor_commands_recv: Some(recv),
            l1_client,
            bypass_tx_input: Some(bypass_tx_input),
        }
    }

    pub fn handle(&self) -> BlockProductionHandle {
        self.handle.clone()
    }

    /// This is a channel that helps the testing of the block production task. It is unused outside of tests.
    pub fn subscribe_state_notifications(&mut self) -> mpsc::UnboundedReceiver<BlockProductionStateNotification> {
        let (sender, recv) = mpsc::unbounded_channel();
        self.state_notifications = Some(sender);
        recv
    }

    fn send_state_notification(&mut self, notification: BlockProductionStateNotification) {
        if let Some(sender) = self.state_notifications.as_mut() {
            let _ = sender.send(notification);
        }
    }

    /// Closes the last pending block store in db (if any).
    ///
    /// This avoids re-executing transaction by re-adding them to the [Mempool].
    async fn close_pending_block_if_exists(&mut self) -> anyhow::Result<()> {
        if self.backend.has_preconfirmed_block() {
            tracing::debug!("Close pending block on startup.");
            let backend = self.backend.clone();
            global_spawn_rayon_task(move || {
                backend
                    .write_access()
                    .close_preconfirmed(
                        /* pre_v0_13_2_hash_override */ true, None, /*this won't be none in ideal case*/
                    )
                    .context("Closing preconfirmed block on startup")
            })
            .await?;
        }
        Ok(())
    }

    /// Handles the state machine and its transitions.
    async fn process_reply(&mut self, reply: ExecutorMessage) -> anyhow::Result<()> {
        match reply {
            ExecutorMessage::StartNewBlock { exec_ctx } => {
                tracing::debug!("Received ExecutorMessage::StartNewBlock block_n={}", exec_ctx.block_number);
                let current_state = self.current_state.take().context("No current state")?;
                let TaskState::NotExecuting { latest_block_n } = current_state else {
                    anyhow::bail!("Invalid executor state transition: expected current state to be NotExecuting")
                };

                let new_block_n = latest_block_n.map(|n| n + 1).unwrap_or(/* genesis */ 0);
                if new_block_n != exec_ctx.block_number {
                    anyhow::bail!(
                        "Received new block_n={} from executor, expected block_n={}",
                        exec_ctx.block_number,
                        new_block_n
                    )
                }

                let backend = self.backend.clone();
                global_spawn_rayon_task(move || {
                    backend.write_access().new_preconfirmed(PreconfirmedBlock::new(exec_ctx.into_header()))
                })
                .await?;

                self.current_state =
                    Some(TaskState::Executing(CurrentBlockState::new(self.backend.clone(), new_block_n)));
            }
            ExecutorMessage::BatchExecuted(batch_execution_result) => {
                tracing::debug!(
                    "Received ExecutorMessage::BatchExecuted executed_txs={:?}",
                    batch_execution_result.executed_txs
                );
                let current_state = self.current_state.as_mut().context("No current state")?;
                let TaskState::Executing(state) = current_state else {
                    anyhow::bail!("Invalid executor state transition: expected current state to be Executing")
                };

                state.append_batch(batch_execution_result).await?;

                self.send_state_notification(BlockProductionStateNotification::BatchExecuted);
            }
            ExecutorMessage::EndBlock(block_exec_summary) => {
                tracing::debug!("Received ExecutorMessage::EndBlock");
                let current_state = self.current_state.take().context("No current state")?;
                let TaskState::Executing(state) = current_state else {
                    anyhow::bail!("Invalid executor state transition: expected current state to be Executing")
                };

                tracing::debug!("Close and save block block_n={}", state.block_number);
                let start_time = Instant::now();

                let n_txs = self
                    .backend
                    .block_view_on_preconfirmed()
                    .context("No current pre-confirmed block")?
                    .num_executed_transactions();

                let backend = self.backend.clone();
                global_spawn_rayon_task(move || {
                    for l1_nonce in state.consumed_core_contract_nonces {
                        // This ensures we remove the nonces for rejected L1 to L2 message transactions. This avoids us from reprocessing them on restart.
                        backend
                            .remove_pending_message_to_l2(l1_nonce)
                            .context("Removing pending message to l2 from database")?;
                    }

                    backend
                        .write_access()
                        .write_bouncer_weights(state.block_number, &block_exec_summary.bouncer_weights)
                        .context("Saving Bouncer Weights for SNOS")?;

                    let state_diff: mp_state_update::StateDiff = block_exec_summary.state_diff.into();
                    backend
                        .write_access()
                        .close_preconfirmed(/* pre_v0_13_2_hash_override */ true, Some(state_diff))
                        .context("Closing block")?;
                    anyhow::Ok(())
                })
                .await?;

                let time_to_close = start_time.elapsed();
                tracing::info!(
                    "⛏️  Closed block #{} with {n_txs} transactions - {time_to_close:?}",
                    state.block_number
                );

                // Record metrics
                let attributes = [
                    KeyValue::new("transactions_added", n_txs.to_string()),
                    KeyValue::new("closing_time", time_to_close.as_secs_f32().to_string()),
                ];

                self.metrics.block_counter.add(1, &[]);
                self.metrics.block_gauge.record(state.block_number, &attributes);
                self.metrics.transaction_counter.add(n_txs as u64, &[]);

                self.current_state = Some(TaskState::NotExecuting { latest_block_n: Some(state.block_number) });
                self.send_state_notification(BlockProductionStateNotification::ClosedBlock);
            }
        }

        Ok(())
    }

    pub(crate) async fn setup_initial_state(&mut self) -> Result<(), anyhow::Error> {
        self.backend.chain_config().precheck_block_production()?;

        self.close_pending_block_if_exists().await.context("Cannot close pending block on startup")?;

        // initial state
        let latest_block_n = self.backend.latest_confirmed_block_n();
        self.current_state = Some(TaskState::NotExecuting { latest_block_n });

        Ok(())
    }

    #[tracing::instrument(skip(self, ctx), fields(module = "BlockProductionTask"))]
    pub async fn run(mut self, ctx: ServiceContext) -> Result<(), anyhow::Error> {
        self.setup_initial_state().await?;

        let mut executor = executor::start_executor_thread(
            Arc::clone(&self.backend),
            self.executor_commands_recv.take().context("Task already started")?,
        )
        .context("Starting executor thread")?;

        // Batcher task is handled in a separate tokio task.
        let batch_sender = executor.send_batch.take().context("Channel sender already taken")?;
        let bypass_tx_input = self.bypass_tx_input.take().context("Bypass tx channel already taken")?;
        let mut batcher_task = AbortOnDrop::spawn(
            Batcher::new(
                self.backend.clone(),
                self.mempool.clone(),
                self.l1_client.clone(),
                ctx,
                batch_sender,
                bypass_tx_input,
            )
            .run(),
        );

        // Graceful shutdown: when the service is asked to stop, the `batcher_task` will stop,
        //  which will close the `send_batch` channel (by dropping it). The executor thread then will see that the channel
        //  is closed next time it tries to receive from it. The executor thread shuts down, dropping the `executor.stop` channel,
        //  therefore closing it as well.
        // We will then see the anyhow::Ok(()) result in the stop channel, as per the implementation of [`StopErrorReceiver::recv`].
        // Note that for this to work, we need to make sure the `send_batch` channel is never aliased -
        //  otherwise it will never not be closed automatically.

        loop {
            tokio::select! {

                // Bubble up errors from the batcher task. (tokio JoinHandle)
                res = &mut batcher_task => return res.context("In batcher task"),

                // Process results from the execution
                Some(reply) = executor.replies.recv() => {
                    self.process_reply(reply).await.context("Processing reply from executor thread")?;
                }

                // Bubble up errors from the executor thread, or graceful shutdown.
                // We do this after processing all the replies to ensure we don't lose some of the state by accident.
                res = executor.stop.recv() => return res.context("In executor thread"),
            }
        }
    }
}

#[cfg(test)]
pub(crate) mod tests {
    use crate::BlockProductionStateNotification;
    use crate::{metrics::BlockProductionMetrics, BlockProductionTask};
    use blockifier::bouncer::{BouncerConfig, BouncerWeights};
    use mc_db::preconfirmed::{PreconfirmedBlock, PreconfirmedExecutedTransaction};
    use mc_db::MadaraBackend;
    use mc_devnet::{
        Call, ChainGenesisDescription, DevnetKeys, DevnetPredeployedContract, Multicall, Selector, UDC_CONTRACT_ADDRESS,
    };
    use mc_mempool::{Mempool, MempoolConfig};
    use mc_settlement_client::L1ClientMock;
    use mc_submit_tx::{SubmitTransaction, TransactionValidator, TransactionValidatorConfig};
    use mp_block::header::PreconfirmedHeader;
    use mp_chain_config::ChainConfig;
    use mp_convert::ToFelt;
    use mp_receipt::{Event, ExecutionResult};
    use mp_rpc::v0_9_0::{
        BroadcastedDeclareTxn, BroadcastedDeclareTxnV3, BroadcastedInvokeTxn, BroadcastedTxn, ClassAndTxnHash, DaMode,
        InvokeTxnV3, ResourceBounds, ResourceBoundsMapping,
    };
    use mp_state_update::{
        ContractStorageDiffItem, DeclaredClassItem, DeployedContractItem, NonceUpdate, StorageEntry,
    };
    use mp_transactions::compute_hash::calculate_contract_address;
    use mp_transactions::IntoStarknetApiExt;
    use mp_transactions::{L1HandlerTransaction, L1HandlerTransactionWithFee, Transaction};
    use mp_utils::service::ServiceContext;
    use mp_utils::AbortOnDrop;
    use starknet_core::utils::get_selector_from_name;
    use starknet_types_core::felt::Felt;
    use std::{sync::Arc, time::Duration};

    type TxFixtureInfo = (Transaction, mp_receipt::TransactionReceipt);

    #[rstest::fixture]
    fn backend() -> Arc<MadaraBackend> {
        MadaraBackend::open_for_testing(Arc::new(ChainConfig::madara_devnet()))
    }

    #[rstest::fixture]
    fn bouncer_weights() -> BouncerWeights {
        // The bouncer weights values are configured in such a way
        // that when loaded, the block will close after one transaction
        // is added to it, to test the pending tick closing the block
        BouncerWeights { sierra_gas: starknet_api::execution_resources::GasAmount(1000000), ..BouncerWeights::max() }
    }

    pub struct DevnetSetup {
        pub backend: Arc<MadaraBackend>,
        pub metrics: Arc<BlockProductionMetrics>,
        pub mempool: Arc<Mempool>,
        pub tx_validator: Arc<TransactionValidator>,
        pub contracts: DevnetKeys,
        pub l1_client: L1ClientMock,
    }

    impl DevnetSetup {
        pub fn block_prod_task(&mut self) -> BlockProductionTask {
            BlockProductionTask::new(
                self.backend.clone(),
                self.mempool.clone(),
                self.metrics.clone(),
                Arc::new(self.l1_client.clone()),
            )
        }
    }

    #[rstest::fixture]
    pub async fn devnet_setup(
        #[default(Duration::from_secs(30))] block_time: Duration,
        #[default(false)] use_bouncer_weights: bool,
    ) -> DevnetSetup {
        let _ = tracing_subscriber::fmt()
            .with_env_filter(tracing_subscriber::EnvFilter::from_default_env())
            .with_test_writer()
            .try_init();
        let mut genesis = ChainGenesisDescription::base_config().unwrap();
        let contracts = genesis.add_devnet_contracts(10).unwrap();

        let chain_config: Arc<ChainConfig> = if use_bouncer_weights {
            let bouncer_weights = bouncer_weights();

            Arc::new(ChainConfig {
                block_time,
<<<<<<< HEAD
                bouncer_config: BouncerConfig { block_max_capacity: bouncer_weights, ..Default::default() },
=======
                bouncer_config: BouncerConfig {
                    block_max_capacity: bouncer_weights,
                    builtin_weights: Default::default(),
                },
>>>>>>> fbf5f33c
                ..ChainConfig::madara_devnet()
            })
        } else {
            Arc::new(ChainConfig { block_time, ..ChainConfig::madara_devnet() })
        };

        let backend = MadaraBackend::open_for_testing(Arc::clone(&chain_config));
        backend.set_l1_gas_quote_for_testing();
        genesis.build_and_store(&backend).await.unwrap();

        let mempool = Arc::new(Mempool::new(Arc::clone(&backend), MempoolConfig::default()));
        let tx_validator = Arc::new(TransactionValidator::new(
            Arc::clone(&mempool) as _,
            Arc::clone(&backend),
            TransactionValidatorConfig::default(),
        ));

        DevnetSetup {
            backend,
            mempool,
            metrics: Arc::new(BlockProductionMetrics::register()),
            tx_validator,
            contracts,
            l1_client: L1ClientMock::new(),
        }
    }

    #[rstest::fixture]
    pub fn tx_invoke_v0(#[default(Felt::ZERO)] contract_address: Felt) -> TxFixtureInfo {
        (
            mp_transactions::Transaction::Invoke(mp_transactions::InvokeTransaction::V0(
                mp_transactions::InvokeTransactionV0 { contract_address, ..Default::default() },
            )),
            mp_receipt::TransactionReceipt::Invoke(mp_receipt::InvokeTransactionReceipt::default()),
        )
    }

    #[rstest::fixture]
    pub fn tx_l1_handler(#[default(Felt::ZERO)] contract_address: Felt) -> TxFixtureInfo {
        (
            mp_transactions::Transaction::L1Handler(mp_transactions::L1HandlerTransaction {
                contract_address,
                ..Default::default()
            }),
            mp_receipt::TransactionReceipt::L1Handler(mp_receipt::L1HandlerTransactionReceipt::default()),
        )
    }

    #[rstest::fixture]
    fn tx_declare_v0(#[default(Felt::ZERO)] sender_address: Felt) -> TxFixtureInfo {
        (
            mp_transactions::Transaction::Declare(mp_transactions::DeclareTransaction::V0(
                mp_transactions::DeclareTransactionV0 { sender_address, ..Default::default() },
            )),
            mp_receipt::TransactionReceipt::Declare(mp_receipt::DeclareTransactionReceipt::default()),
        )
    }

    #[rstest::fixture]
    pub fn tx_deploy() -> TxFixtureInfo {
        (
            mp_transactions::Transaction::Deploy(mp_transactions::DeployTransaction::default()),
            mp_receipt::TransactionReceipt::Deploy(mp_receipt::DeployTransactionReceipt::default()),
        )
    }

    #[rstest::fixture]
    pub fn tx_deploy_account() -> TxFixtureInfo {
        (
            mp_transactions::Transaction::DeployAccount(mp_transactions::DeployAccountTransaction::V1(
                mp_transactions::DeployAccountTransactionV1::default(),
            )),
            mp_receipt::TransactionReceipt::DeployAccount(mp_receipt::DeployAccountTransactionReceipt::default()),
        )
    }

    #[rstest::fixture]
    pub fn converted_class_legacy(#[default(Felt::ZERO)] class_hash: Felt) -> mp_class::ConvertedClass {
        mp_class::ConvertedClass::Legacy(mp_class::LegacyConvertedClass {
            class_hash,
            info: mp_class::LegacyClassInfo {
                contract_class: Arc::new(mp_class::CompressedLegacyContractClass {
                    program: vec![],
                    entry_points_by_type: mp_class::LegacyEntryPointsByType {
                        constructor: vec![],
                        external: vec![],
                        l1_handler: vec![],
                    },
                    abi: None,
                }),
            },
        })
    }

    #[rstest::fixture]
    pub fn converted_class_sierra(
        #[default(Felt::ZERO)] class_hash: Felt,
        #[default(Felt::ZERO)] compiled_class_hash: Felt,
    ) -> mp_class::ConvertedClass {
        mp_class::ConvertedClass::Sierra(mp_class::SierraConvertedClass {
            class_hash,
            info: mp_class::SierraClassInfo {
                contract_class: Arc::new(mp_class::FlattenedSierraClass {
                    sierra_program: vec![],
                    contract_class_version: "".to_string(),
                    entry_points_by_type: mp_class::EntryPointsByType {
                        constructor: vec![],
                        external: vec![],
                        l1_handler: vec![],
                    },
                    abi: "".to_string(),
                }),
                compiled_class_hash,
            },
            compiled: Arc::new(mp_class::CompiledSierra("".to_string())),
        })
    }

    pub fn make_declare_tx(
        contract: &DevnetPredeployedContract,
        backend: &Arc<MadaraBackend>,
        nonce: Felt,
    ) -> BroadcastedDeclareTxn {
        let sierra_class: starknet_core::types::contract::SierraClass =
            serde_json::from_slice(m_cairo_test_contracts::TEST_CONTRACT_SIERRA).unwrap();
        let flattened_class: mp_class::FlattenedSierraClass = sierra_class.clone().flatten().unwrap().into();

        let (compiled_contract_class_hash, _compiled_class) = flattened_class.compile_to_casm().unwrap();

        let mut declare_txn: BroadcastedDeclareTxn = BroadcastedDeclareTxn::V3(BroadcastedDeclareTxnV3 {
            sender_address: contract.address,
            compiled_class_hash: compiled_contract_class_hash,
            // this field will be filled below
            signature: vec![].into(),
            nonce,
            contract_class: flattened_class.into(),
            resource_bounds: ResourceBoundsMapping {
                l1_gas: ResourceBounds { max_amount: 60000, max_price_per_unit: 10000 },
                l2_gas: ResourceBounds { max_amount: 10000000000, max_price_per_unit: 10000000 },
                l1_data_gas: ResourceBounds { max_amount: 60000, max_price_per_unit: 60000 },
            },
            tip: 0,
            paymaster_data: vec![],
            account_deployment_data: vec![],
            nonce_data_availability_mode: DaMode::L1,
            fee_data_availability_mode: DaMode::L1,
        });

        let (api_tx, _class) = BroadcastedTxn::Declare(declare_txn.clone())
            .into_starknet_api(
                backend.chain_config().chain_id.to_felt(),
                backend.chain_config().latest_protocol_version,
            )
            .unwrap();
        let signature = contract.secret.sign(&api_tx.tx_hash().0).unwrap();

        let tx_signature = match &mut declare_txn {
            BroadcastedDeclareTxn::V1(tx) => &mut tx.signature,
            BroadcastedDeclareTxn::V2(tx) => &mut tx.signature,
            BroadcastedDeclareTxn::V3(tx) => &mut tx.signature,
            _ => unreachable!("the declare tx is not query only"),
        };
        *tx_signature = vec![signature.r, signature.s].into();
        declare_txn
    }

    pub async fn sign_and_add_declare_tx(
        contract: &DevnetPredeployedContract,
        backend: &Arc<MadaraBackend>,
        validator: &Arc<TransactionValidator>,
        nonce: Felt,
    ) -> ClassAndTxnHash {
        validator
            .submit_declare_transaction(make_declare_tx(contract, backend, nonce))
            .await
            .expect("Should accept the transaction")
    }

    pub fn make_invoke_tx(
        contract_sender: &DevnetPredeployedContract,
        multicall: Multicall,
        backend: &Arc<MadaraBackend>,
        nonce: Felt,
    ) -> BroadcastedInvokeTxn {
        let mut invoke_txn: BroadcastedInvokeTxn = BroadcastedInvokeTxn::V3(InvokeTxnV3 {
            sender_address: contract_sender.address,
            calldata: multicall.flatten().collect::<Vec<_>>().into(),
            // this field will be filled below
            signature: vec![].into(),
            nonce,
            resource_bounds: ResourceBoundsMapping {
                l1_gas: ResourceBounds { max_amount: 60000, max_price_per_unit: 10000 },
                l2_gas: ResourceBounds { max_amount: 10000000000, max_price_per_unit: 10000000 },
                l1_data_gas: ResourceBounds { max_amount: 60000, max_price_per_unit: 60000 },
            },
            tip: 0,
            paymaster_data: vec![],
            account_deployment_data: vec![],
            nonce_data_availability_mode: DaMode::L1,
            fee_data_availability_mode: DaMode::L1,
        });

        let (api_tx, _classes) = BroadcastedTxn::Invoke(invoke_txn.clone())
            .into_starknet_api(
                backend.chain_config().chain_id.to_felt(),
                backend.chain_config().latest_protocol_version,
            )
            .unwrap();
        let signature = contract_sender.secret.sign(&api_tx.tx_hash()).unwrap();

        let tx_signature = match &mut invoke_txn {
            BroadcastedInvokeTxn::V0(tx) => &mut tx.signature,
            BroadcastedInvokeTxn::V1(tx) => &mut tx.signature,
            BroadcastedInvokeTxn::V3(tx) => &mut tx.signature,
            _ => unreachable!("the invoke tx is not query only"),
        };
        *tx_signature = vec![signature.r, signature.s].into();

        invoke_txn
    }

    pub fn make_udc_call(
        contract_sender: &DevnetPredeployedContract,
        backend: &Arc<MadaraBackend>,
        nonce: Felt,
        class_hash: Felt,
        constructor_calldata: &[Felt],
    ) -> (Felt, BroadcastedInvokeTxn) {
        let contract_address = calculate_contract_address(
            /* salt */ Felt::ZERO,
            class_hash,
            constructor_calldata,
            /* deployer_address */ Felt::ZERO,
        );

        (
            contract_address,
            make_invoke_tx(
                contract_sender,
                Multicall::default().with(Call {
                    to: UDC_CONTRACT_ADDRESS,
                    selector: Selector::from("deployContract"),
                    calldata: [
                        class_hash,
                        /* salt */ Felt::ZERO,
                        /* unique */ Felt::ZERO,
                        constructor_calldata.len().into(),
                    ]
                    .into_iter()
                    .chain(constructor_calldata.iter().copied())
                    .collect(),
                }),
                backend,
                nonce,
            ),
        )
    }

    pub async fn sign_and_add_invoke_tx(
        contract_sender: &DevnetPredeployedContract,
        contract_receiver: &DevnetPredeployedContract,
        backend: &Arc<MadaraBackend>,
        validator: &Arc<TransactionValidator>,
        nonce: Felt,
    ) {
        let erc20_contract_address =
            Felt::from_hex_unchecked("0x04718f5a0fc34cc1af16a1cdee98ffb20c31f5cd61d6ab07201858f4287c938d");

        let tx = make_invoke_tx(
            contract_sender,
            Multicall::default().with(Call {
                to: erc20_contract_address,
                selector: Selector::from("transfer"),
                calldata: vec![contract_receiver.address, (9_999u128 * 1_000_000_000_000_000_000).into(), Felt::ZERO],
            }),
            backend,
            nonce,
        );

        validator.submit_invoke_transaction(tx).await.expect("Should accept the transaction");
    }

    /// This test makes sure that if a pending block is already present in db
    /// at startup, then it is closed and stored in db.
    ///
    /// This happens if a full node is shutdown (gracefully or not) midway
    /// during block production.
    #[rstest::rstest]
    #[timeout(Duration::from_secs(30))]
    #[tokio::test]
    #[allow(clippy::too_many_arguments)]
    async fn block_prod_pending_close_on_startup_pass(
        #[future] devnet_setup: DevnetSetup,
        #[with(Felt::ONE)] tx_invoke_v0: TxFixtureInfo,
        #[from(converted_class_legacy)]
        #[with(Felt::ZERO)]
        converted_class_legacy_0: mp_class::ConvertedClass,
    ) {
        let mut devnet_setup = devnet_setup.await;

        let pending_state_diff = mp_state_update::StateDiff {
            storage_diffs: vec![
                ContractStorageDiffItem {
                    address: Felt::TWO,
                    storage_entries: vec![
                        StorageEntry { key: Felt::ONE, value: Felt::ONE },
                        StorageEntry { key: Felt::TWO, value: Felt::TWO },
                    ],
                },
                ContractStorageDiffItem {
                    address: Felt::THREE,
                    storage_entries: vec![
                        StorageEntry { key: Felt::ONE, value: Felt::ONE },
                        StorageEntry { key: Felt::TWO, value: Felt::TWO },
                    ],
                },
            ],
            old_declared_contracts: vec![Felt::ZERO],
            declared_classes: vec![
                DeclaredClassItem { class_hash: Felt::ONE, compiled_class_hash: Felt::ONE },
                DeclaredClassItem { class_hash: Felt::TWO, compiled_class_hash: Felt::TWO },
            ],
            deployed_contracts: vec![
                DeployedContractItem { address: Felt::TWO, class_hash: Felt::TWO },
                DeployedContractItem { address: Felt::THREE, class_hash: Felt::THREE },
            ],
            replaced_classes: vec![],
            nonces: vec![
                NonceUpdate { contract_address: Felt::ONE, nonce: Felt::ONE },
                NonceUpdate { contract_address: Felt::TWO, nonce: Felt::TWO },
                NonceUpdate { contract_address: Felt::THREE, nonce: Felt::THREE },
            ],
        };

        let tx_1 = PreconfirmedExecutedTransaction {
            transaction: mp_block::TransactionWithReceipt { transaction: tx_invoke_v0.0, receipt: tx_invoke_v0.1 },
            state_diff: pending_state_diff.clone().into(),
            declared_class: Some(converted_class_legacy_0.clone()),
            arrived_at: Default::default(),
        };

        devnet_setup
            .backend
            .write_access()
            .new_preconfirmed(PreconfirmedBlock::new_with_content(
                PreconfirmedHeader { block_number: 1, ..Default::default() },
                [tx_1.clone()],
                [],
            ))
            .unwrap();

        // This should load the pending block from db and close it
        let mut block_production_task = devnet_setup.block_prod_task();
        assert_eq!(devnet_setup.backend.latest_block_n(), Some(1));
        assert_eq!(devnet_setup.backend.latest_confirmed_block_n(), Some(0));
        block_production_task.close_pending_block_if_exists().await.unwrap();

        // Now we check this was the case.
        assert_eq!(devnet_setup.backend.latest_block_n(), Some(1));
        assert_eq!(devnet_setup.backend.latest_confirmed_block_n(), Some(1));
        assert!(!devnet_setup.backend.has_preconfirmed_block());

        let block = devnet_setup.backend.block_view_on_latest().unwrap().into_confirmed().unwrap();

        assert_eq!(block.get_executed_transactions(..).unwrap(), vec![tx_1.transaction]);
        assert_eq!(block.get_state_diff().unwrap(), pending_state_diff);
        assert_eq!(
            block.state_view().get_class_info_and_compiled(&Felt::ZERO).unwrap(),
            Some(converted_class_legacy_0)
        );
    }

    // This test makes sure that the pending tick closes the block
    // if the bouncer capacity is reached
    #[ignore] // FIXME: this test is complicated by the fact validation / actual execution fee may differ a bit. Ignore for now.
    #[rstest::rstest]
    #[timeout(Duration::from_secs(30))]
    #[tokio::test]
    #[allow(clippy::too_many_arguments)]
    async fn test_block_prod_bouncer_cap_reached_closes_block(
        #[future]
        // Use a very very long block time (longer than the test timeout).
        #[with(Duration::from_secs(10000000), true)]
        devnet_setup: DevnetSetup,
    ) {
        let mut devnet_setup = devnet_setup.await;

        // The transaction itself is meaningless, it's just to check
        // if the task correctly reads it and process it
        assert!(devnet_setup.mempool.is_empty().await);
        sign_and_add_invoke_tx(
            &devnet_setup.contracts.0[0],
            &devnet_setup.contracts.0[1],
            &devnet_setup.backend,
            &devnet_setup.tx_validator,
            Felt::ZERO,
        )
        .await;
        sign_and_add_invoke_tx(
            &devnet_setup.contracts.0[1],
            &devnet_setup.contracts.0[2],
            &devnet_setup.backend,
            &devnet_setup.tx_validator,
            Felt::ZERO,
        )
        .await;
        sign_and_add_invoke_tx(
            &devnet_setup.contracts.0[2],
            &devnet_setup.contracts.0[3],
            &devnet_setup.backend,
            &devnet_setup.tx_validator,
            Felt::ZERO,
        )
        .await;
        assert!(!devnet_setup.mempool.is_empty().await);

        let mut block_production_task = devnet_setup.block_prod_task();
        // The BouncerConfig is set up with amounts (100000) that should limit
        // the block size in a way that the pending tick on this task
        // closes the block
        let mut notifications = block_production_task.subscribe_state_notifications();
        let _task =
            AbortOnDrop::spawn(
                async move { block_production_task.run(ServiceContext::new_for_testing()).await.unwrap() },
            );

        tokio::time::sleep(Duration::from_secs(5)).await;

        tracing::debug!("{:?}", devnet_setup.backend.block_view_on_latest().map(|l| l.get_executed_transactions(..)));
        assert_eq!(notifications.recv().await.unwrap(), BlockProductionStateNotification::BatchExecuted);
        assert_eq!(notifications.recv().await.unwrap(), BlockProductionStateNotification::ClosedBlock);
        assert_eq!(notifications.recv().await.unwrap(), BlockProductionStateNotification::BatchExecuted);
        assert_eq!(notifications.recv().await.unwrap(), BlockProductionStateNotification::ClosedBlock);
        assert_eq!(notifications.recv().await.unwrap(), BlockProductionStateNotification::BatchExecuted);

        let closed_1 = devnet_setup.backend.block_view_on_confirmed(1).unwrap();
        let closed_2 = devnet_setup.backend.block_view_on_confirmed(2).unwrap();
        let preconfirmed_3 = devnet_setup.backend.block_view_on_preconfirmed().unwrap();
        assert_eq!(preconfirmed_3.block_number(), 3);
        assert_eq!(closed_1.get_executed_transactions(..).unwrap().len(), 1);
        // rolled over to next block.
        assert_eq!(closed_2.get_executed_transactions(..).unwrap().len(), 1);
        // rolled over to next block.
        // last block should not be closed though.
        assert_eq!(preconfirmed_3.get_executed_transactions(..).len(), 1);
        assert!(devnet_setup.mempool.is_empty().await);
    }

    // This test makes sure that the block time tick correctly
    // adds the transaction to the pending block, closes it
    // and creates a new empty pending block
    #[rstest::rstest]
    #[timeout(Duration::from_secs(30))]
    #[tokio::test]
    #[allow(clippy::too_many_arguments)]
    async fn test_block_prod_on_block_time_tick_closes_block(
        #[future]
        #[with(Duration::from_secs(2), true)]
        devnet_setup: DevnetSetup,
    ) {
        let mut devnet_setup = devnet_setup.await;

        let mut block_production_task = devnet_setup.block_prod_task();

        let mut notifications = block_production_task.subscribe_state_notifications();
        let _task =
            AbortOnDrop::spawn(
                async move { block_production_task.run(ServiceContext::new_for_testing()).await.unwrap() },
            );

        // The block should be closed after 3s.
        assert_eq!(notifications.recv().await.unwrap(), BlockProductionStateNotification::ClosedBlock);

        let view = devnet_setup.backend.block_view_on_last_confirmed().unwrap();

        assert_eq!(view.block_number(), 1);
        assert_eq!(view.get_executed_transactions(..).unwrap(), []);
    }

    #[rstest::rstest]
    #[timeout(Duration::from_secs(30))]
    #[tokio::test]
    async fn test_l1_handler_tx(
        #[future]
        #[with(Duration::from_secs(3000000000), false)]
        devnet_setup: DevnetSetup,
    ) {
        let mut devnet_setup = devnet_setup.await;
        let mut block_production_task = devnet_setup.block_prod_task();

        let mut notifications = block_production_task.subscribe_state_notifications();
        let control = block_production_task.handle();
        let _task =
            AbortOnDrop::spawn(
                async move { block_production_task.run(ServiceContext::new_for_testing()).await.unwrap() },
            );

        // Declare the contract class.
        let res = sign_and_add_declare_tx(
            &devnet_setup.contracts.0[0],
            &devnet_setup.backend,
            &devnet_setup.tx_validator,
            /* nonce */ Felt::ZERO,
        )
        .await;

        assert_eq!(notifications.recv().await.unwrap(), BlockProductionStateNotification::BatchExecuted);

        assert_eq!(
            devnet_setup
                .backend
                .block_view_on_preconfirmed()
                .unwrap()
                .get_executed_transaction(0)
                .unwrap()
                .receipt
                .execution_result(),
            ExecutionResult::Succeeded
        );
        control.close_block().await.unwrap();
        assert_eq!(notifications.recv().await.unwrap(), BlockProductionStateNotification::ClosedBlock);

        // Deploy contract through UDC.

        let (contract_address, tx) = make_udc_call(
            &devnet_setup.contracts.0[0],
            &devnet_setup.backend,
            /* nonce */ Felt::ONE,
            res.class_hash,
            /* calldata (pubkey) */ &[Felt::TWO],
        );
        devnet_setup.tx_validator.submit_invoke_transaction(tx).await.unwrap();

        assert_eq!(notifications.recv().await.unwrap(), BlockProductionStateNotification::BatchExecuted);

        assert_eq!(
            devnet_setup
                .backend
                .block_view_on_preconfirmed()
                .unwrap()
                .get_executed_transaction(0)
                .unwrap()
                .receipt
                .execution_result(),
            ExecutionResult::Succeeded
        );

        control.close_block().await.unwrap();
        assert_eq!(notifications.recv().await.unwrap(), BlockProductionStateNotification::ClosedBlock);

        // Mock the l1 message, block prod should pick it up.

        devnet_setup.l1_client.add_tx(L1HandlerTransactionWithFee::new(
            L1HandlerTransaction {
                version: Felt::ZERO,
                nonce: 55, // core contract nonce
                contract_address,
                entry_point_selector: get_selector_from_name("l1_handler_entrypoint").unwrap(),
                calldata: vec![
                    /* from_address */ Felt::THREE,
                    /* arg1 */ Felt::ONE,
                    /* arg2 */ Felt::TWO,
                ]
                .into(),
            },
            /* paid_fee_on_l1 */ 128328,
        ));

        assert_eq!(notifications.recv().await.unwrap(), BlockProductionStateNotification::BatchExecuted);

        let receipt =
            devnet_setup.backend.block_view_on_preconfirmed().unwrap().get_executed_transaction(0).unwrap().receipt;
        assert_eq!(receipt.execution_result(), ExecutionResult::Succeeded);
        tracing::info!("Events = {:?}", receipt.events());
        assert_eq!(receipt.events().len(), 1);

        assert_eq!(
            receipt.events()[0],
            Event {
                from_address: contract_address,
                keys: vec![get_selector_from_name("CalledFromL1").unwrap()],
                data: vec![/* from_address */ Felt::THREE, /* arg1 */ Felt::ONE, /* arg2 */ Felt::TWO]
            }
        );
    }
}<|MERGE_RESOLUTION|>--- conflicted
+++ resolved
@@ -489,14 +489,10 @@
 
             Arc::new(ChainConfig {
                 block_time,
-<<<<<<< HEAD
-                bouncer_config: BouncerConfig { block_max_capacity: bouncer_weights, ..Default::default() },
-=======
                 bouncer_config: BouncerConfig {
                     block_max_capacity: bouncer_weights,
                     builtin_weights: Default::default(),
                 },
->>>>>>> fbf5f33c
                 ..ChainConfig::madara_devnet()
             })
         } else {
