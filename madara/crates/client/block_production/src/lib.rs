--- conflicted
+++ resolved
@@ -249,13 +249,10 @@
     executor_commands_recv: Option<mpsc::UnboundedReceiver<executor::ExecutorCommand>>,
     l1_client: Arc<dyn SettlementClient>,
     bypass_tx_input: Option<mpsc::Receiver<ValidatedTransaction>>,
-<<<<<<< HEAD
     bypass_pending_count: Arc<AtomicU64>,
     executor_batch_pending_count: Arc<AtomicU64>,
     executor_commands_pending_count: Arc<AtomicU64>,
-=======
     close_preconfirmed_block_upon_restart: bool,
->>>>>>> 2afde456
 }
 
 impl BlockProductionTask {
@@ -265,10 +262,7 @@
         metrics: Arc<BlockProductionMetrics>,
         l1_client: Arc<dyn SettlementClient>,
         no_charge_fee: bool,
-<<<<<<< HEAD
-=======
         close_preconfirmed_block_upon_restart: bool,
->>>>>>> 2afde456
     ) -> Self {
         let (sender, recv) = mpsc::unbounded_channel();
         let (bypass_input_sender, bypass_tx_input) = mpsc::channel(16);
@@ -293,13 +287,10 @@
             executor_commands_recv: Some(recv),
             l1_client,
             bypass_tx_input: Some(bypass_tx_input),
-<<<<<<< HEAD
             bypass_pending_count,
             executor_batch_pending_count,
             executor_commands_pending_count,
-=======
             close_preconfirmed_block_upon_restart,
->>>>>>> 2afde456
         }
     }
 
