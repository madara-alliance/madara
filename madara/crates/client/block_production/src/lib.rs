--- conflicted
+++ resolved
@@ -258,10 +258,7 @@
         metrics: Arc<BlockProductionMetrics>,
         l1_client: Arc<dyn SettlementClient>,
         no_charge_fee: bool,
-<<<<<<< HEAD
-=======
         close_preconfirmed_block_upon_restart: bool,
->>>>>>> 06f5542f
     ) -> Self {
         let (sender, recv) = mpsc::unbounded_channel();
         let (bypass_input_sender, bypass_tx_input) = mpsc::channel(16);
