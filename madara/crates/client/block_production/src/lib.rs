--- conflicted
+++ resolved
@@ -106,101 +106,6 @@
 
 pub use handle::BlockProductionHandle;
 
-<<<<<<< HEAD
-#[derive(Debug, Clone)]
-/// The current pending block under construction.
-struct PendingBlockState {
-    pub header: PendingHeader,
-    pub transactions: Vec<TransactionWithReceipt>,
-    pub events: Vec<EventWithTransactionHash>,
-    pub declared_classes: Vec<ConvertedClass>,
-    /// Unnormalized state diffs.
-    pub state: StateMaps,
-    pub consumed_core_contract_nonces: HashSet<u64>,
-}
-
-impl PendingBlockState {
-    pub fn new_from_execution_context(
-        exec_ctx: BlockExecutionContext,
-        parent_block_hash: Felt,
-        initial_state_diffs_storage: HashMap<StorageEntry, Felt>,
-    ) -> Self {
-        Self::new(exec_ctx.into_header(parent_block_hash), initial_state_diffs_storage)
-    }
-
-    pub fn new(header: PendingHeader, initial_state_diffs_storage: HashMap<StorageEntry, Felt>) -> Self {
-        Self {
-            header,
-            state: StateMaps { storage: initial_state_diffs_storage, ..Default::default() },
-            transactions: vec![],
-            events: vec![],
-            declared_classes: vec![],
-            consumed_core_contract_nonces: Default::default(),
-        }
-    }
-
-    pub fn into_full_block_with_classes(
-        self,
-        backend: &MadaraBackend,
-        block_n: u64,
-    ) -> anyhow::Result<(PendingFullBlock, Vec<ConvertedClass>)> {
-        let on_top_of_block_id = block_n.checked_sub(1).map(DbBlockId::Number);
-        Ok((
-            PendingFullBlock {
-                header: self.header,
-                state_diff: mc_exec::state_diff::create_normalized_state_diff(backend, &on_top_of_block_id, self.state)
-                    .context("Converting state map to state diff")?,
-                transactions: self.transactions,
-                events: self.events,
-            },
-            self.declared_classes,
-        ))
-    }
-}
-
-// TODO: move to backend
-pub fn get_pending_block_from_db(backend: &MadaraBackend) -> anyhow::Result<(PendingFullBlock, Vec<ConvertedClass>)> {
-    let pending_block = backend
-        .get_block(&DbBlockId::Pending)
-        .context("Getting pending block")?
-        .context("No pending block")?
-        .into_pending()
-        .context("Block is not pending")?;
-    let state_diff = backend.get_pending_block_state_update().context("Getting pending state update")?;
-
-    let classes: Vec<_> = state_diff
-        .deprecated_declared_classes
-        .iter()
-        .chain(state_diff.declared_classes.iter().map(|DeclaredClassItem { class_hash, .. }| class_hash))
-        .map(|class_hash| {
-            backend
-                .get_converted_class(&BlockId::Tag(BlockTag::Pending), class_hash)
-                .with_context(|| format!("Retrieving pending declared class with hash {class_hash:#x}"))?
-                .with_context(|| format!("Pending declared class with hash {class_hash:#x} not found"))
-        })
-        .collect::<Result<_, _>>()?;
-
-    // Close and import the pending block
-    let block = PendingFullBlock {
-        header: pending_block.info.header,
-        events: pending_block.inner.events().collect(),
-        transactions: pending_block
-            .inner
-            .transactions
-            .into_iter()
-            .zip(pending_block.inner.receipts)
-            .map(|(transaction, receipt)| TransactionWithReceipt { transaction, receipt })
-            .collect(),
-        state_diff,
-    };
-
-    Ok((block, classes))
-}
-
-#[derive(Debug)]
-/// A wrapper around the [`PendingBlockState`] with access to the db.
-pub(crate) struct CurrentPendingState {
-=======
 /// Used for listening to state changes in tests.
 #[derive(Debug, Clone, PartialEq, Eq)]
 pub enum BlockProductionStateNotification {
@@ -210,7 +115,6 @@
 
 #[derive(Debug)]
 pub(crate) struct CurrentBlockState {
->>>>>>> 2960612c
     backend: Arc<MadaraBackend>,
     pub block_number: u64,
     pub consumed_core_contract_nonces: HashSet<u64>,
