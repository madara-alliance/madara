--- conflicted
+++ resolved
@@ -156,16 +156,10 @@
                         .cloned()
                         .map(|event| EventWithTransactionHash { event, transaction_hash: converted_tx.hash }),
                 );
-<<<<<<< HEAD
                 self.block.state.extend(&state_diff);
-                self.block.transactions.push(TransactionWithReceipt { transaction: converted_tx.transaction, receipt });
-=======
-                self.block.state_diff.extend(&state_diff);
-
                 let tx = TransactionWithReceipt { transaction: converted_tx.transaction, receipt };
-                self.block.transactions.push(tx.clone());
+                self.block.transactions.push(tx);
                 self.backend.on_new_pending_tx(tx)
->>>>>>> 358b5572
             }
         }
         self.stats_for_tick += batch.stats;
