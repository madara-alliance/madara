--- conflicted
+++ resolved
@@ -1,11 +1,5 @@
-<<<<<<< HEAD
-use blockifier::{state::cached_state::StateMaps, transaction::transaction_execution::Transaction};
-use mc_db::{db_block_id::DbBlockId, MadaraBackend};
-=======
 use blockifier::transaction::transaction_execution::Transaction;
 use mc_db::MadaraBackend;
-use mc_mempool::L1DataProvider;
->>>>>>> 0e68a601
 use mp_block::header::{BlockTimestamp, GasPrices, PendingHeader};
 use mp_chain_config::{L1DataAvailabilityMode, StarknetVersion};
 use mp_class::ConvertedClass;
@@ -179,270 +173,5 @@
         gas_prices: backend.calculate_gas_prices(previous_l2_gas_price, previous_l2_gas_used)?,
         l1_da_mode: backend.chain_config().l1_da_mode,
         block_n,
-<<<<<<< HEAD
     })
-}
-
-pub(crate) fn state_map_to_state_diff(
-    backend: &MadaraBackend,
-    on_top_of: &Option<DbBlockId>,
-    diff: StateMaps,
-) -> anyhow::Result<StateDiff> {
-    let mut backing_map = HashMap::<ContractAddress, usize>::default();
-    let mut storage_diffs = Vec::<ContractStorageDiffItem>::default();
-    for ((address, key), value) in diff.storage {
-        match backing_map.entry(address) {
-            hash_map::Entry::Vacant(e) => {
-                e.insert(storage_diffs.len());
-                storage_diffs.push(ContractStorageDiffItem {
-                    address: address.to_felt(),
-                    storage_entries: vec![StorageEntry { key: key.to_felt(), value }],
-                });
-            }
-            hash_map::Entry::Occupied(e) => {
-                storage_diffs[*e.get()].storage_entries.push(StorageEntry { key: key.to_felt(), value });
-            }
-        }
-    }
-
-    let mut deprecated_declared_classes = Vec::default();
-    for (class_hash, _) in diff.declared_contracts {
-        if !diff.compiled_class_hashes.contains_key(&class_hash) {
-            deprecated_declared_classes.push(class_hash.to_felt());
-        }
-    }
-
-    let declared_classes = diff
-        .compiled_class_hashes
-        .iter()
-        .map(|(class_hash, compiled_class_hash)| DeclaredClassItem {
-            class_hash: class_hash.to_felt(),
-            compiled_class_hash: compiled_class_hash.to_felt(),
-        })
-        .collect();
-
-    let nonces = diff
-        .nonces
-        .into_iter()
-        .map(|(contract_address, nonce)| NonceUpdate {
-            contract_address: contract_address.to_felt(),
-            nonce: nonce.to_felt(),
-        })
-        .collect();
-
-    let mut deployed_contracts = Vec::new();
-    let mut replaced_classes = Vec::new();
-    for (contract_address, new_class_hash) in diff.class_hashes {
-        let replaced = if let Some(on_top_of) = on_top_of {
-            match backend.get_contract_class_hash_at(on_top_of, &contract_address.to_felt())? {
-                Some(class_hash) => class_hash != new_class_hash.to_felt(),
-                None => false,
-            }
-        } else {
-            // Executing genesis block: nothing being redefined here
-            false
-        };
-        if replaced {
-            replaced_classes.push(ReplacedClassItem {
-                contract_address: contract_address.to_felt(),
-                class_hash: new_class_hash.to_felt(),
-            })
-        } else {
-            deployed_contracts.push(DeployedContractItem {
-                address: contract_address.to_felt(),
-                class_hash: new_class_hash.to_felt(),
-            })
-        }
-    }
-
-    Ok(StateDiff {
-        storage_diffs,
-        deprecated_declared_classes,
-        declared_classes,
-        nonces,
-        deployed_contracts,
-        replaced_classes,
-    })
-}
-
-#[cfg(test)]
-mod test {
-    use blockifier::state::cached_state::StateMaps;
-    use mc_db::MadaraBackend;
-    use mp_chain_config::ChainConfig;
-    use mp_state_update::{
-        ContractStorageDiffItem, DeclaredClassItem, DeployedContractItem, NonceUpdate, StateDiff, StorageEntry,
-    };
-    use starknet_api::core::{ClassHash, CompiledClassHash, Nonce};
-    use starknet_core::types::Felt;
-    use std::{collections::HashMap, sync::Arc};
-
-    #[test]
-    fn state_map_to_state_diff() {
-        let backend = MadaraBackend::open_for_testing(Arc::new(ChainConfig::madara_test()));
-
-        let mut nonces = HashMap::new();
-        nonces.insert(Felt::from_hex_unchecked("1").try_into().unwrap(), Nonce(Felt::from_hex_unchecked("1")));
-        nonces.insert(Felt::from_hex_unchecked("2").try_into().unwrap(), Nonce(Felt::from_hex_unchecked("2")));
-        nonces.insert(Felt::from_hex_unchecked("3").try_into().unwrap(), Nonce(Felt::from_hex_unchecked("3")));
-
-        let mut class_hashes = HashMap::new();
-        class_hashes
-            .insert(Felt::from_hex_unchecked("1").try_into().unwrap(), ClassHash(Felt::from_hex_unchecked("0xc1a551")));
-        class_hashes
-            .insert(Felt::from_hex_unchecked("2").try_into().unwrap(), ClassHash(Felt::from_hex_unchecked("0xc1a552")));
-        class_hashes
-            .insert(Felt::from_hex_unchecked("3").try_into().unwrap(), ClassHash(Felt::from_hex_unchecked("0xc1a553")));
-
-        let mut storage = HashMap::new();
-        storage.insert(
-            (Felt::from_hex_unchecked("1").try_into().unwrap(), Felt::from_hex_unchecked("1").try_into().unwrap()),
-            Felt::from_hex_unchecked("1"),
-        );
-        storage.insert(
-            (Felt::from_hex_unchecked("1").try_into().unwrap(), Felt::from_hex_unchecked("2").try_into().unwrap()),
-            Felt::from_hex_unchecked("2"),
-        );
-        storage.insert(
-            (Felt::from_hex_unchecked("1").try_into().unwrap(), Felt::from_hex_unchecked("3").try_into().unwrap()),
-            Felt::from_hex_unchecked("3"),
-        );
-
-        storage.insert(
-            (Felt::from_hex_unchecked("2").try_into().unwrap(), Felt::from_hex_unchecked("1").try_into().unwrap()),
-            Felt::from_hex_unchecked("1"),
-        );
-        storage.insert(
-            (Felt::from_hex_unchecked("2").try_into().unwrap(), Felt::from_hex_unchecked("2").try_into().unwrap()),
-            Felt::from_hex_unchecked("2"),
-        );
-        storage.insert(
-            (Felt::from_hex_unchecked("2").try_into().unwrap(), Felt::from_hex_unchecked("3").try_into().unwrap()),
-            Felt::from_hex_unchecked("3"),
-        );
-
-        storage.insert(
-            (Felt::from_hex_unchecked("3").try_into().unwrap(), Felt::from_hex_unchecked("1").try_into().unwrap()),
-            Felt::from_hex_unchecked("1"),
-        );
-        storage.insert(
-            (Felt::from_hex_unchecked("3").try_into().unwrap(), Felt::from_hex_unchecked("2").try_into().unwrap()),
-            Felt::from_hex_unchecked("2"),
-        );
-        storage.insert(
-            (Felt::from_hex_unchecked("3").try_into().unwrap(), Felt::from_hex_unchecked("3").try_into().unwrap()),
-            Felt::from_hex_unchecked("3"),
-        );
-
-        let mut compiled_class_hashes = HashMap::new();
-        // "0xc1a553" is marked as deprecated by not having a compiled
-        // class hashe
-        compiled_class_hashes.insert(
-            ClassHash(Felt::from_hex_unchecked("0xc1a551")),
-            CompiledClassHash(Felt::from_hex_unchecked("0x1")),
-        );
-        compiled_class_hashes.insert(
-            ClassHash(Felt::from_hex_unchecked("0xc1a552")),
-            CompiledClassHash(Felt::from_hex_unchecked("0x2")),
-        );
-
-        let mut declared_contracts = HashMap::new();
-        declared_contracts.insert(ClassHash(Felt::from_hex_unchecked("0xc1a551")), true);
-        declared_contracts.insert(ClassHash(Felt::from_hex_unchecked("0xc1a552")), true);
-        declared_contracts.insert(ClassHash(Felt::from_hex_unchecked("0xc1a553")), true);
-
-        let state_map = StateMaps { nonces, class_hashes, storage, compiled_class_hashes, declared_contracts };
-
-        let storage_diffs = vec![
-            ContractStorageDiffItem {
-                address: Felt::from_hex_unchecked("1"),
-                storage_entries: vec![
-                    StorageEntry { key: Felt::from_hex_unchecked("1"), value: Felt::ONE },
-                    StorageEntry { key: Felt::from_hex_unchecked("2"), value: Felt::TWO },
-                    StorageEntry { key: Felt::from_hex_unchecked("3"), value: Felt::THREE },
-                ],
-            },
-            ContractStorageDiffItem {
-                address: Felt::from_hex_unchecked("2"),
-                storage_entries: vec![
-                    StorageEntry { key: Felt::from_hex_unchecked("1"), value: Felt::ONE },
-                    StorageEntry { key: Felt::from_hex_unchecked("2"), value: Felt::TWO },
-                    StorageEntry { key: Felt::from_hex_unchecked("3"), value: Felt::THREE },
-                ],
-            },
-            ContractStorageDiffItem {
-                address: Felt::from_hex_unchecked("3"),
-                storage_entries: vec![
-                    StorageEntry { key: Felt::from_hex_unchecked("1"), value: Felt::ONE },
-                    StorageEntry { key: Felt::from_hex_unchecked("2"), value: Felt::TWO },
-                    StorageEntry { key: Felt::from_hex_unchecked("3"), value: Felt::THREE },
-                ],
-            },
-        ];
-
-        let deprecated_declared_classes = vec![Felt::from_hex_unchecked("0xc1a553")];
-
-        let declared_classes = vec![
-            DeclaredClassItem {
-                class_hash: Felt::from_hex_unchecked("0xc1a551"),
-                compiled_class_hash: Felt::from_hex_unchecked("0x1"),
-            },
-            DeclaredClassItem {
-                class_hash: Felt::from_hex_unchecked("0xc1a552"),
-                compiled_class_hash: Felt::from_hex_unchecked("0x2"),
-            },
-        ];
-
-        let nonces = vec![
-            NonceUpdate { contract_address: Felt::from_hex_unchecked("1"), nonce: Felt::from_hex_unchecked("1") },
-            NonceUpdate { contract_address: Felt::from_hex_unchecked("2"), nonce: Felt::from_hex_unchecked("2") },
-            NonceUpdate { contract_address: Felt::from_hex_unchecked("3"), nonce: Felt::from_hex_unchecked("3") },
-        ];
-
-        let deployed_contracts = vec![
-            DeployedContractItem {
-                address: Felt::from_hex_unchecked("1"),
-                class_hash: Felt::from_hex_unchecked("0xc1a551"),
-            },
-            DeployedContractItem {
-                address: Felt::from_hex_unchecked("2"),
-                class_hash: Felt::from_hex_unchecked("0xc1a552"),
-            },
-            DeployedContractItem {
-                address: Felt::from_hex_unchecked("3"),
-                class_hash: Felt::from_hex_unchecked("0xc1a553"),
-            },
-        ];
-
-        let replaced_classes = vec![];
-
-        let expected = StateDiff {
-            storage_diffs,
-            deprecated_declared_classes,
-            declared_classes,
-            nonces,
-            deployed_contracts,
-            replaced_classes,
-        };
-
-        let mut actual = super::state_map_to_state_diff(&backend, &Option::<_>::None, state_map).unwrap();
-
-        actual.storage_diffs.sort_by(|a, b| a.address.cmp(&b.address));
-        actual.storage_diffs.iter_mut().for_each(|s| s.storage_entries.sort_by(|a, b| a.key.cmp(&b.key)));
-        actual.deprecated_declared_classes.sort();
-        actual.declared_classes.sort_by(|a, b| a.class_hash.cmp(&b.class_hash));
-        actual.nonces.sort_by(|a, b| a.contract_address.cmp(&b.contract_address));
-        actual.deployed_contracts.sort_by(|a, b| a.address.cmp(&b.address));
-        actual.replaced_classes.sort_by(|a, b| a.contract_address.cmp(&b.contract_address));
-
-        assert_eq!(
-            actual,
-            expected,
-            "actual: {}\nexpected: {}",
-            serde_json::to_string_pretty(&actual).unwrap_or_default(),
-            serde_json::to_string_pretty(&expected).unwrap_or_default()
-        );
-=======
->>>>>>> 0e68a601
-    }
 }