--- conflicted
+++ resolved
@@ -60,11 +60,10 @@
     #[method(name = "closeBlock")]
     async fn close_block(&self) -> RpcResult<()>;
 
-<<<<<<< HEAD
     /// Revert the blockchain to a specific block hash.
     #[method(name = "revertTo")]
     async fn revert_to(&self, block_hash: Felt) -> RpcResult<()>;
-=======
+    
     /// Submit a L1 message into the bypass input stream
     #[method(name = "addL1HandlerMessage")]
     async fn add_l1_handler_message(&self, l1_handler_message: L1HandlerTransactionWithFee) -> RpcResult<L1HandlerTransactionResult>;
@@ -73,7 +72,6 @@
     #[method(name = "setCustomBlockHeader")]
     async fn set_block_header(&self, custom_block_headers: CustomHeader) -> RpcResult<()>;
 
->>>>>>> 64c60025
 }
 
 /// This is an admin method, so semver is different!
