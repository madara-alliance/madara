use crate::{versions::admin::v0_1_0::MadaraWriteRpcApiV0_1_0Server, Starknet, StarknetRpcApiError};
use anyhow::Context;
use jsonrpsee::core::{async_trait, RpcResult};
<<<<<<< HEAD
use mc_submit_tx::SubmitTransaction;
use mp_convert::Felt;
=======
use mc_submit_tx::{SubmitL1HandlerTransaction, SubmitTransaction};
>>>>>>> 64c60025
use mp_rpc::admin::BroadcastedDeclareTxnV0;
use mp_rpc::v0_9_0::{
    AddInvokeTransactionResult, BroadcastedDeclareTxn, BroadcastedDeployAccountTxn, BroadcastedInvokeTxn,
    ClassAndTxnHash, ContractAndTxnHash,
};
use mp_transactions::{L1HandlerTransactionResult, L1HandlerTransactionWithFee};
use mp_block::header::CustomHeader;

#[async_trait]
impl MadaraWriteRpcApiV0_1_0Server for Starknet {
    /// Submit a new class v0 declaration transaction, bypassing mempool and all validation.
    /// Only works in block production mode.
    async fn add_declare_v0_transaction(
        &self,
        declare_transaction: BroadcastedDeclareTxnV0,
    ) -> RpcResult<ClassAndTxnHash> {
        Ok(self
            .block_prod_handle
            .as_ref()
            .ok_or(StarknetRpcApiError::UnimplementedMethod)?
            .submit_declare_v0_transaction(declare_transaction)
            .await
            .map_err(StarknetRpcApiError::from)?)
    }

    /// Submit a declare transaction, bypassing mempool and all validation.
    /// Only works in block production mode.
    async fn bypass_add_declare_transaction(
        &self,
        declare_transaction: BroadcastedDeclareTxn,
    ) -> RpcResult<ClassAndTxnHash> {
        Ok(self
            .block_prod_handle
            .as_ref()
            .ok_or(StarknetRpcApiError::UnimplementedMethod)?
            .submit_declare_transaction(declare_transaction)
            .await
            .map_err(StarknetRpcApiError::from)?)
    }

    /// Submit a deploy account transaction, bypassing mempool and all validation.
    /// Only works in block production mode.
    async fn bypass_add_deploy_account_transaction(
        &self,
        deploy_account_transaction: BroadcastedDeployAccountTxn,
    ) -> RpcResult<ContractAndTxnHash> {
        Ok(self
            .block_prod_handle
            .as_ref()
            .ok_or(StarknetRpcApiError::UnimplementedMethod)?
            .submit_deploy_account_transaction(deploy_account_transaction)
            .await
            .map_err(StarknetRpcApiError::from)?)
    }

    /// Submit an invoke transaction, bypassing mempool and all validation.
    /// Only works in block production mode.
    async fn bypass_add_invoke_transaction(
        &self,
        invoke_transaction: BroadcastedInvokeTxn,
    ) -> RpcResult<AddInvokeTransactionResult> {
        Ok(self
            .block_prod_handle
            .as_ref()
            .ok_or(StarknetRpcApiError::UnimplementedMethod)?
            .submit_invoke_transaction(invoke_transaction)
            .await
            .map_err(StarknetRpcApiError::from)?)
    }

    /// Force close a block.
    /// Only works in block production mode.
    async fn close_block(&self) -> RpcResult<()> {
        Ok(self
            .block_prod_handle
            .as_ref()
            .ok_or(StarknetRpcApiError::UnimplementedMethod)?
            .close_block()
            .await
            .context("Force-closing block")
            .map_err(StarknetRpcApiError::from)?)
    }

<<<<<<< HEAD
    /// Force close a block.
    /// Only works in block production mode.
    async fn revert_to(&self, block_hash: Felt) -> RpcResult<()> {
        self.backend.revert_to(&block_hash).map_err(StarknetRpcApiError::from)?;
=======
    async fn add_l1_handler_message(
        &self,
        l1_handler_message: L1HandlerTransactionWithFee,
    ) -> RpcResult<L1HandlerTransactionResult> {
            Ok(self
                .block_prod_handle
                .as_ref()
                .unwrap()
                .submit_l1_handler_transaction(l1_handler_message)
                .await
                .map_err(StarknetRpcApiError::from)?)
    }

    async fn set_block_header(&self, custom_block_headers: CustomHeader) -> RpcResult<()> {
        self.backend.set_custom_header(custom_block_headers);
>>>>>>> 64c60025
        Ok(())
    }
}<|MERGE_RESOLUTION|>--- conflicted
+++ resolved
@@ -1,12 +1,8 @@
 use crate::{versions::admin::v0_1_0::MadaraWriteRpcApiV0_1_0Server, Starknet, StarknetRpcApiError};
 use anyhow::Context;
 use jsonrpsee::core::{async_trait, RpcResult};
-<<<<<<< HEAD
-use mc_submit_tx::SubmitTransaction;
+use mc_submit_tx::{SubmitL1HandlerTransaction, SubmitTransaction};
 use mp_convert::Felt;
-=======
-use mc_submit_tx::{SubmitL1HandlerTransaction, SubmitTransaction};
->>>>>>> 64c60025
 use mp_rpc::admin::BroadcastedDeclareTxnV0;
 use mp_rpc::v0_9_0::{
     AddInvokeTransactionResult, BroadcastedDeclareTxn, BroadcastedDeployAccountTxn, BroadcastedInvokeTxn,
@@ -90,12 +86,13 @@
             .map_err(StarknetRpcApiError::from)?)
     }
 
-<<<<<<< HEAD
     /// Force close a block.
     /// Only works in block production mode.
     async fn revert_to(&self, block_hash: Felt) -> RpcResult<()> {
         self.backend.revert_to(&block_hash).map_err(StarknetRpcApiError::from)?;
-=======
+        Ok(())
+    }
+    
     async fn add_l1_handler_message(
         &self,
         l1_handler_message: L1HandlerTransactionWithFee,
@@ -111,7 +108,6 @@
 
     async fn set_block_header(&self, custom_block_headers: CustomHeader) -> RpcResult<()> {
         self.backend.set_custom_header(custom_block_headers);
->>>>>>> 64c60025
         Ok(())
     }
 }