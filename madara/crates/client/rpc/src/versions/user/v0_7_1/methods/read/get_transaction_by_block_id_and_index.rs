<<<<<<< HEAD
=======
use mp_block::BlockId;
use mp_rpc::v0_7_1::TxnWithHash;

>>>>>>> e399c418
use crate::errors::{StarknetRpcApiError, StarknetRpcResult};
use crate::Starknet;
use mp_block::BlockId;
use mp_rpc::TxnWithHash;

/// Get the details of a transaction by a given block id and index.
///
/// This function fetches the details of a specific transaction in the StarkNet network by
/// identifying it through its block and position (index) within that block. If no transaction
/// is found at the specified index, null is returned.
///
/// ### Arguments
///
/// * `block_id` - The hash of the requested block, or number (height) of the requested block, or a
///   block tag. This parameter is used to specify the block in which the transaction is located.
/// * `index` - An integer representing the index in the block where the transaction is expected to
///   be found. The index starts from 0 and increases sequentially for each transaction in the
///   block.
///
/// ### Returns
///
/// Returns the details of the transaction if found, including the transaction hash. The
/// transaction details are returned as a type conforming to the StarkNet protocol. In case of
/// errors like `BLOCK_NOT_FOUND` or `INVALID_TXN_INDEX`, returns a `StarknetRpcApiError`
/// indicating the specific issue.
pub fn get_transaction_by_block_id_and_index(
    starknet: &Starknet,
    block_id: BlockId,
    index: u64,
) -> StarknetRpcResult<TxnWithHash> {
    let view = starknet.backend.block_view(block_id)?;
    let tx = view.get_executed_transaction(index)?.ok_or(StarknetRpcApiError::InvalidTxnIndex)?;

    Ok(TxnWithHash { transaction: tx.transaction.into(), transaction_hash: *tx.receipt.transaction_hash() })
}

#[cfg(test)]
mod tests {
    use super::*;
    use crate::test_utils::{sample_chain_for_block_getters, SampleChainForBlockGetters};
    use mp_block::BlockTag;
    use rstest::rstest;

    #[rstest]
    fn test_get_transaction_by_block_id_and_index(
        sample_chain_for_block_getters: (SampleChainForBlockGetters, Starknet),
    ) {
        let (SampleChainForBlockGetters { block_hashes, expected_txs, .. }, rpc) = sample_chain_for_block_getters;

        // Block 0
        assert_eq!(get_transaction_by_block_id_and_index(&rpc, BlockId::Number(0), 0).unwrap(), expected_txs[0]);
        assert_eq!(
            get_transaction_by_block_id_and_index(&rpc, BlockId::Hash(block_hashes[0]), 0).unwrap(),
            expected_txs[0]
        );

        // Block 1

        // Block 2
        assert_eq!(get_transaction_by_block_id_and_index(&rpc, BlockId::Number(2), 0).unwrap(), expected_txs[1]);
        assert_eq!(
            get_transaction_by_block_id_and_index(&rpc, BlockId::Hash(block_hashes[2]), 0).unwrap(),
            expected_txs[1]
        );
        assert_eq!(
            get_transaction_by_block_id_and_index(&rpc, BlockId::Tag(BlockTag::Latest), 0).unwrap(),
            expected_txs[1]
        );

        assert_eq!(get_transaction_by_block_id_and_index(&rpc, BlockId::Number(2), 1).unwrap(), expected_txs[2]);
        assert_eq!(
            get_transaction_by_block_id_and_index(&rpc, BlockId::Hash(block_hashes[2]), 1).unwrap(),
            expected_txs[2]
        );
        assert_eq!(
            get_transaction_by_block_id_and_index(&rpc, BlockId::Tag(BlockTag::Latest), 1).unwrap(),
            expected_txs[2]
        );

        // Pending
        assert_eq!(
            get_transaction_by_block_id_and_index(&rpc, BlockId::Tag(BlockTag::Pending), 0).unwrap(),
            expected_txs[3]
        );
    }

    #[rstest]
    fn test_get_transaction_by_block_id_and_index_not_found(
        sample_chain_for_block_getters: (SampleChainForBlockGetters, Starknet),
    ) {
        let (SampleChainForBlockGetters { .. }, rpc) = sample_chain_for_block_getters;

        assert_eq!(
            get_transaction_by_block_id_and_index(&rpc, BlockId::Number(4), 0),
            Err(StarknetRpcApiError::BlockNotFound)
        );
        assert_eq!(
            get_transaction_by_block_id_and_index(&rpc, BlockId::Number(0), 1),
            Err(StarknetRpcApiError::InvalidTxnIndex)
        );
    }
}<|MERGE_RESOLUTION|>--- conflicted
+++ resolved
@@ -1,13 +1,7 @@
-<<<<<<< HEAD
-=======
-use mp_block::BlockId;
-use mp_rpc::v0_7_1::TxnWithHash;
-
->>>>>>> e399c418
 use crate::errors::{StarknetRpcApiError, StarknetRpcResult};
 use crate::Starknet;
 use mp_block::BlockId;
-use mp_rpc::TxnWithHash;
+use mp_rpc::v0_7_1::TxnWithHash;
 
 /// Get the details of a transaction by a given block id and index.
 ///
