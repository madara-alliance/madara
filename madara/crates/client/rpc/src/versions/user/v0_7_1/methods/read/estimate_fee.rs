--- conflicted
+++ resolved
@@ -4,18 +4,12 @@
 use crate::Starknet;
 use anyhow::Context;
 use blockifier::transaction::account_transaction::ExecutionFlags;
-<<<<<<< HEAD
+use mc_exec::execution::TxInfo;
 use mc_exec::MadaraBlockViewExecutionExt;
 use mc_exec::EXECUTION_UNSUPPORTED_BELOW_VERSION;
 use mp_block::BlockId;
 use mp_convert::ToFelt;
-use mp_rpc::{BroadcastedTxn, FeeEstimate, SimulationFlagForEstimateFee};
-=======
-use mc_exec::execution::TxInfo;
-use mc_exec::ExecutionContext;
-use mp_block::BlockId;
 use mp_rpc::v0_7_1::{BroadcastedTxn, FeeEstimate, SimulationFlagForEstimateFee};
->>>>>>> e399c418
 use mp_transactions::{IntoStarknetApiExt, ToBlockifierError};
 
 /// Estimate the fee associated with transaction
@@ -56,32 +50,28 @@
         .collect::<Result<Vec<_>, ToBlockifierError>>()
         .context("Failed to convert BroadcastedTransaction to AccountTransaction")?;
 
-<<<<<<< HEAD
+    let tips = transactions.iter().map(|tx| tx.tip().unwrap_or_default()).collect::<Vec<_>>();
+
     // spawn_blocking: avoid starving the tokio workers during execution.
     let (execution_results, exec_context) = mp_utils::spawn_blocking(move || {
         Ok::<_, mc_exec::Error>((exec_context.execute_transactions([], transactions)?, exec_context))
     })
     .await?;
-=======
-    let tips = transactions.iter().map(|tx| tx.tip().unwrap_or_default()).collect::<Vec<_>>();
 
-    let execution_results = exec_context.re_execute_transactions([], transactions)?;
->>>>>>> e399c418
-
-    let fee_estimates = execution_results.iter().enumerate().try_fold(
-        Vec::with_capacity(execution_results.len()),
-        |mut acc, (index, result)| {
+    let fee_estimates = execution_results
+        .iter()
+        .zip(tips)
+        .enumerate()
+        .map(|(index, (result, tip))| {
             if result.execution_info.is_reverted() {
                 return Err(StarknetRpcApiError::TxnExecutionError {
                     tx_index: index,
                     error: result.execution_info.revert_error.as_ref().map(|e| e.to_string()).unwrap_or_default(),
                 });
             }
-            let tip = tips[index];
-            acc.push(exec_context.execution_result_to_fee_estimate(result, tip));
-            Ok(acc)
-        },
-    )?;
+            Ok(exec_context.execution_result_to_fee_estimate(result, tip)?)
+        })
+        .collect::<Result<_, _>>()?;
 
     Ok(fee_estimates)
 }