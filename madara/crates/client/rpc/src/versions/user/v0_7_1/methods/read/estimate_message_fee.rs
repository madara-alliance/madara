--- conflicted
+++ resolved
@@ -1,21 +1,13 @@
-<<<<<<< HEAD
 use crate::errors::StarknetRpcApiError;
 use crate::errors::StarknetRpcResult;
 use crate::Starknet;
 use anyhow::Context;
+use mc_exec::execution::TxInfo;
 use mc_exec::MadaraBlockViewExecutionExt;
 use mc_exec::EXECUTION_UNSUPPORTED_BELOW_VERSION;
 use mp_block::BlockId;
 use mp_convert::ToFelt;
-use mp_rpc::{FeeEstimate, MsgFromL1};
-=======
-use std::sync::Arc;
-
-use mc_exec::execution::TxInfo;
-use mc_exec::ExecutionContext;
-use mp_block::BlockId;
 use mp_rpc::v0_7_1::{FeeEstimate, MsgFromL1};
->>>>>>> e399c418
 use mp_transactions::L1HandlerTransaction;
 use starknet_api::transaction::{fields::Fee, TransactionHash};
 use starknet_types_core::felt::Felt;
@@ -51,25 +43,16 @@
 
     let transaction = convert_message_into_transaction(message, view.backend().chain_config().chain_id.to_felt());
 
+    let tip = transaction.tip().unwrap_or_default();
     // spawn_blocking: avoid starving the tokio workers during execution.
     let (mut execution_results, exec_context) = mp_utils::spawn_blocking(move || {
         Ok::<_, mc_exec::Error>((exec_context.execute_transactions([], [transaction])?, exec_context))
     })
     .await?;
 
-<<<<<<< HEAD
-    let execution_result =
-        execution_results.pop().context("There should be at least one result")?;
-=======
-    let transaction = convert_message_into_transaction(message, starknet.chain_id());
-    let tip = transaction.tip().unwrap_or_default();
-    let execution_result = exec_context
-        .re_execute_transactions([], [transaction])?
-        .pop()
-        .ok_or_internal_server_error("Failed to convert BroadcastedTransaction to AccountTransaction")?;
->>>>>>> e399c418
+    let execution_result = execution_results.pop().context("There should be one result")?;
 
-    let fee_estimate = exec_context.execution_result_to_fee_estimate(&execution_result, tip);
+    let fee_estimate = exec_context.execution_result_to_fee_estimate(&execution_result, tip)?;
 
     Ok(fee_estimate)
 }
