use crate::Starknet;
use jsonrpsee::core::async_trait;
use mc_db::{
    preconfirmed::{PreconfirmedBlock, PreconfirmedExecutedTransaction},
    MadaraBackend,
};
use mc_submit_tx::{SubmitTransaction, SubmitTransactionError};
use mp_block::{
    header::{BlockTimestamp, GasPrices, PreconfirmedHeader},
    PreconfirmedFullBlock, TransactionWithReceipt,
};
use mp_chain_config::ChainConfig;
use mp_chain_config::{L1DataAvailabilityMode, StarknetVersion};
use mp_class::{
    CompiledSierra, ConvertedClass, EntryPointsByType, FlattenedSierraClass, SierraClassInfo, SierraConvertedClass,
};
use mp_receipt::{
    ExecutionResources, ExecutionResult, FeePayment, InvokeTransactionReceipt, PriceUnit, TransactionReceipt,
};
use mp_rpc::admin::BroadcastedDeclareTxnV0;
use mp_rpc::v0_7_1::{
    AddInvokeTransactionResult, BroadcastedDeclareTxn, BroadcastedDeployAccountTxn, BroadcastedInvokeTxn,
    ClassAndTxnHash, ContractAndTxnHash, TxnReceipt, TxnWithHash,
};
use mp_state_update::{
    ContractStorageDiffItem, DeclaredClassItem, DeployedContractItem, NonceUpdate, ReplacedClassItem, StateDiff,
    StorageEntry, TransactionStateUpdate,
};
use mp_transactions::{validated::TxTimestamp, InvokeTransaction, InvokeTransactionV0, Transaction};
use mp_utils::service::ServiceContext;
use rstest::fixture;
use starknet_types_core::felt::Felt;
use std::sync::Arc;

#[cfg(test)]
pub struct TestTransactionProvider;

#[cfg(test)]
#[async_trait]
impl SubmitTransaction for TestTransactionProvider {
    async fn submit_declare_v0_transaction(
        &self,
        _declare_v0_transaction: BroadcastedDeclareTxnV0,
    ) -> Result<ClassAndTxnHash, SubmitTransactionError> {
        unimplemented!()
    }
    async fn submit_declare_transaction(
        &self,
        _declare_transaction: BroadcastedDeclareTxn,
    ) -> Result<ClassAndTxnHash, SubmitTransactionError> {
        unimplemented!()
    }
    async fn submit_deploy_account_transaction(
        &self,
        _deploy_account_transaction: BroadcastedDeployAccountTxn,
    ) -> Result<ContractAndTxnHash, SubmitTransactionError> {
        unimplemented!()
    }
    async fn submit_invoke_transaction(
        &self,
        _invoke_transaction: BroadcastedInvokeTxn,
    ) -> Result<AddInvokeTransactionResult, SubmitTransactionError> {
        unimplemented!()
    }
    async fn received_transaction(&self, _hash: mp_convert::Felt) -> Option<bool> {
        unimplemented!()
    }
    async fn subscribe_new_transactions(&self) -> Option<tokio::sync::broadcast::Receiver<mp_convert::Felt>> {
        unimplemented!()
    }
}

#[fixture]
pub fn rpc_test_setup() -> (Arc<MadaraBackend>, Starknet) {
    let chain_config = Arc::new(ChainConfig::madara_test());
    let backend = MadaraBackend::open_for_testing(chain_config.clone());
    let rpc = Starknet::new(
        backend.clone(),
        Arc::new(TestTransactionProvider),
        Default::default(),
        None,
        ServiceContext::new_for_testing(),
    );
    (backend, rpc)
}

// This sample chain is only used to test get tx / get block rpcs.
pub struct SampleChainForBlockGetters {
    pub block_hashes: Vec<Felt>,
    pub tx_hashes: Vec<Felt>,
    pub expected_txs: Vec<mp_rpc::v0_7_1::TxnWithHash>,
    pub expected_receipts: Vec<TxnReceipt>,
}

#[fixture]
pub fn sample_chain_for_block_getters(
    rpc_test_setup: (Arc<MadaraBackend>, Starknet),
) -> (SampleChainForBlockGetters, Starknet) {
    let (backend, rpc) = rpc_test_setup;
    (make_sample_chain_for_block_getters(&backend), rpc)
}

/// Transactions and blocks testing, no state diff, no converted class
pub fn make_sample_chain_for_block_getters(backend: &Arc<MadaraBackend>) -> SampleChainForBlockGetters {
    let block_hashes = vec![Felt::ONE, Felt::from_hex_unchecked("0xff"), Felt::from_hex_unchecked("0xffabab")];
    let tx_hashes = vec![
        Felt::from_hex_unchecked("0x8888888"),
        Felt::from_hex_unchecked("0xdd848484"),
        Felt::from_hex_unchecked("0xdd84848407"),
        Felt::from_hex_unchecked("0xdd84847784"),
    ];
    let expected_txs = {
        use mp_rpc::v0_7_1::{InvokeTxn, InvokeTxnV0, Txn};
        vec![
            TxnWithHash {
                transaction: Txn::Invoke(InvokeTxn::V0(InvokeTxnV0 {
                    max_fee: Felt::from_hex_unchecked("0x12"),
                    signature: vec![].into(),
                    contract_address: Felt::from_hex_unchecked("0x4343"),
                    entry_point_selector: Felt::from_hex_unchecked("0x1212"),
                    calldata: vec![Felt::from_hex_unchecked("0x2828")].into(),
                })),
                transaction_hash: tx_hashes[0],
            },
            TxnWithHash {
                transaction: Txn::Invoke(InvokeTxn::V0(InvokeTxnV0 {
                    max_fee: Felt::from_hex_unchecked("0xb12"),
                    signature: vec![].into(),
                    contract_address: Felt::from_hex_unchecked("0x434b3"),
                    entry_point_selector: Felt::from_hex_unchecked("0x12123"),
                    calldata: vec![Felt::from_hex_unchecked("0x2828b")].into(),
                })),
                transaction_hash: tx_hashes[1],
            },
            TxnWithHash {
                transaction: Txn::Invoke(InvokeTxn::V0(InvokeTxnV0 {
                    max_fee: Felt::from_hex_unchecked("0xb12"),
                    signature: vec![].into(),
                    contract_address: Felt::from_hex_unchecked("0x434b3"),
                    entry_point_selector: Felt::from_hex_unchecked("0x1212223"),
                    calldata: vec![Felt::from_hex_unchecked("0x2828eeb")].into(),
                })),
                transaction_hash: tx_hashes[2],
            },
            TxnWithHash {
                transaction: Txn::Invoke(InvokeTxn::V0(InvokeTxnV0 {
                    max_fee: Felt::from_hex_unchecked("0xb12"),
                    signature: vec![].into(),
                    contract_address: Felt::from_hex_unchecked("0x434b3"),
                    entry_point_selector: Felt::from_hex_unchecked("0x12123"),
                    calldata: vec![Felt::from_hex_unchecked("0x2828b")].into(),
                })),
                transaction_hash: tx_hashes[3],
            },
        ]
    };
    let expected_receipts = {
        use mp_rpc::v0_7_1::{
            CommonReceiptProperties, FeePayment, InvokeTxnReceipt, PriceUnit, TxnFinalityStatus, TxnReceipt,
        };
        vec![
            TxnReceipt::Invoke(InvokeTxnReceipt {
                common_receipt_properties: CommonReceiptProperties {
                    transaction_hash: Felt::from_hex_unchecked("0x8888888"),
                    actual_fee: FeePayment { amount: Felt::from_hex_unchecked("0x9"), unit: PriceUnit::Wei },
                    messages_sent: vec![],
                    events: vec![],
                    execution_resources: defaut_execution_resources(),
                    finality_status: TxnFinalityStatus::L1,
                    execution_status: mp_rpc::v0_7_1::ExecutionStatus::Successful,
                },
            }),
            TxnReceipt::Invoke(InvokeTxnReceipt {
                common_receipt_properties: CommonReceiptProperties {
                    transaction_hash: Felt::from_hex_unchecked("0xdd848484"),
                    actual_fee: FeePayment { amount: Felt::from_hex_unchecked("0x94"), unit: PriceUnit::Wei },
                    messages_sent: vec![],
                    events: vec![],
                    execution_resources: defaut_execution_resources(),
                    finality_status: TxnFinalityStatus::L2,
                    execution_status: mp_rpc::v0_7_1::ExecutionStatus::Successful,
                },
            }),
            TxnReceipt::Invoke(InvokeTxnReceipt {
                common_receipt_properties: CommonReceiptProperties {
                    transaction_hash: Felt::from_hex_unchecked("0xdd84848407"),
                    actual_fee: FeePayment { amount: Felt::from_hex_unchecked("0x94dd"), unit: PriceUnit::Fri },
                    messages_sent: vec![],
                    events: vec![],
                    execution_resources: defaut_execution_resources(),
                    finality_status: TxnFinalityStatus::L2,
                    execution_status: mp_rpc::v0_7_1::ExecutionStatus::Reverted("too bad".into()),
                },
            }),
            TxnReceipt::Invoke(InvokeTxnReceipt {
                common_receipt_properties: CommonReceiptProperties {
                    transaction_hash: Felt::from_hex_unchecked("0xdd84847784"),
                    actual_fee: FeePayment { amount: Felt::from_hex_unchecked("0x94"), unit: PriceUnit::Wei },
                    messages_sent: vec![],
                    events: vec![],
                    execution_resources: defaut_execution_resources(),
                    finality_status: TxnFinalityStatus::L2,
                    execution_status: mp_rpc::v0_7_1::ExecutionStatus::Successful,
                },
            }),
        ]
    };

    {
        // Block 0
        backend
<<<<<<< HEAD
            .write_access()
            .add_full_block_with_classes(
                &PreconfirmedFullBlock {
                    header: PreconfirmedHeader {
                        parent_block_hash: Felt::ZERO,
                        block_number: 0,
                        sequencer_address: Felt::from_hex_unchecked("0xbabaa"),
                        block_timestamp: BlockTimestamp(43),
                        protocol_version: StarknetVersion::V0_13_1_1,
                        l1_gas_price: GasPrices {
                            eth_l1_gas_price: 123,
                            strk_l1_gas_price: 12,
                            eth_l1_data_gas_price: 44,
                            strk_l1_data_gas_price: 52,
=======
            .store_block(
                MadaraMaybePendingBlock {
                    info: MadaraMaybePendingBlockInfo::NotPending(MadaraBlockInfo {
                        header: Header {
                            parent_block_hash: Felt::ZERO,
                            block_number: 0,
                            transaction_count: 1,
                            global_state_root: Felt::from_hex_unchecked("0x88912"),
                            sequencer_address: Felt::from_hex_unchecked("0xbabaa"),
                            block_timestamp: BlockTimestamp(43),
                            transaction_commitment: Felt::from_hex_unchecked("0xbabaa0"),
                            event_count: 0,
                            event_commitment: Felt::from_hex_unchecked("0xb"),
                            state_diff_length: Some(5),
                            state_diff_commitment: Some(Felt::from_hex_unchecked("0xb1")),
                            receipt_commitment: Some(Felt::from_hex_unchecked("0xb4")),
                            protocol_version: StarknetVersion::V0_13_1_1,
                            gas_prices: GasPrices {
                                eth_l1_gas_price: 123,
                                strk_l1_gas_price: 12,
                                eth_l1_data_gas_price: 44,
                                strk_l1_data_gas_price: 52,
                                eth_l2_gas_price: 0,
                                strk_l2_gas_price: 0,
                            },
                            l1_da_mode: L1DataAvailabilityMode::Blob,
>>>>>>> e399c418
                        },
                        l1_da_mode: L1DataAvailabilityMode::Blob,
                    },
                    state_diff: Default::default(),
                    transactions: vec![TransactionWithReceipt {
                        transaction: Transaction::Invoke(InvokeTransaction::V0(InvokeTransactionV0 {
                            max_fee: Felt::from_hex_unchecked("0x12"),
                            signature: vec![].into(),
                            contract_address: Felt::from_hex_unchecked("0x4343"),
                            entry_point_selector: Felt::from_hex_unchecked("0x1212"),
                            calldata: vec![Felt::from_hex_unchecked("0x2828")].into(),
                        })),
                        receipt: TransactionReceipt::Invoke(InvokeTransactionReceipt {
                            transaction_hash: Felt::from_hex_unchecked("0x8888888"),
                            actual_fee: FeePayment { amount: Felt::from_hex_unchecked("0x9"), unit: PriceUnit::Wei },
                            messages_sent: vec![],
                            events: vec![],
                            execution_resources: ExecutionResources::default(),
                            execution_result: ExecutionResult::Succeeded,
                        }),
                    }],
                    events: vec![],
                },
                &[],
                false,
            )
            .unwrap();

        // Block 1
        backend
            .write_access()
            .add_full_block_with_classes(
                &PreconfirmedFullBlock {
                    header: PreconfirmedHeader {
                        parent_block_hash: block_hashes[0],
                        block_number: 1,
                        l1_da_mode: L1DataAvailabilityMode::Calldata,
                        protocol_version: StarknetVersion::V0_13_2,
                        ..Default::default()
                    },
                    state_diff: Default::default(),
                    transactions: Default::default(),
                    events: Default::default(),
                },
                &[],
                false,
            )
            .unwrap();

        // Block 2
        backend
            .write_access()
            .add_full_block_with_classes(
                &PreconfirmedFullBlock {
                    header: PreconfirmedHeader {
                        parent_block_hash: block_hashes[1],
                        block_number: 2,
                        l1_da_mode: L1DataAvailabilityMode::Blob,
                        protocol_version: StarknetVersion::V0_13_2,
                        ..Default::default()
                    },
                    state_diff: Default::default(),
                    transactions: vec![
                        TransactionWithReceipt {
                            transaction: Transaction::Invoke(InvokeTransaction::V0(InvokeTransactionV0 {
                                max_fee: Felt::from_hex_unchecked("0xb12"),
                                signature: vec![].into(),
                                contract_address: Felt::from_hex_unchecked("0x434b3"),
                                entry_point_selector: Felt::from_hex_unchecked("0x12123"),
                                calldata: vec![Felt::from_hex_unchecked("0x2828b")].into(),
                            })),
                            receipt: TransactionReceipt::Invoke(InvokeTransactionReceipt {
                                transaction_hash: Felt::from_hex_unchecked("0xdd848484"),
                                actual_fee: FeePayment {
                                    amount: Felt::from_hex_unchecked("0x94"),
                                    unit: PriceUnit::Wei,
                                },
                                messages_sent: vec![],
                                events: vec![],
                                execution_resources: ExecutionResources::default(),
                                execution_result: ExecutionResult::Succeeded,
                            }),
                        },
                        TransactionWithReceipt {
                            transaction: Transaction::Invoke(InvokeTransaction::V0(InvokeTransactionV0 {
                                max_fee: Felt::from_hex_unchecked("0xb12"),
                                signature: vec![].into(),
                                contract_address: Felt::from_hex_unchecked("0x434b3"),
                                entry_point_selector: Felt::from_hex_unchecked("0x1212223"),
                                calldata: vec![Felt::from_hex_unchecked("0x2828eeb")].into(),
                            })),
                            receipt: TransactionReceipt::Invoke(InvokeTransactionReceipt {
                                transaction_hash: Felt::from_hex_unchecked("0xdd84848407"),
                                actual_fee: FeePayment {
                                    amount: Felt::from_hex_unchecked("0x94dd"),
                                    unit: PriceUnit::Fri,
                                },
                                messages_sent: vec![],
                                events: vec![],
                                execution_resources: ExecutionResources::default(),
                                execution_result: ExecutionResult::Reverted { reason: "too bad".into() },
                            }),
                        },
                    ],
                    events: vec![],
                },
                &[],
                true,
            )
            .unwrap();

        // Pending
        backend
            .write_access()
            .new_preconfirmed(PreconfirmedBlock::new_with_content(
                PreconfirmedHeader {
                    parent_block_hash: block_hashes[2],
                    protocol_version: StarknetVersion::V0_13_2,
                    l1_da_mode: L1DataAvailabilityMode::Blob,
                    ..Default::default()
                },
                vec![PreconfirmedExecutedTransaction {
                    transaction: TransactionWithReceipt {
                        transaction: Transaction::Invoke(InvokeTransaction::V0(InvokeTransactionV0 {
                            max_fee: Felt::from_hex_unchecked("0xb12"),
                            signature: vec![].into(),
                            contract_address: Felt::from_hex_unchecked("0x434b3"),
                            entry_point_selector: Felt::from_hex_unchecked("0x12123"),
                            calldata: vec![Felt::from_hex_unchecked("0x2828b")].into(),
                        })),
                        receipt: TransactionReceipt::Invoke(InvokeTransactionReceipt {
                            transaction_hash: Felt::from_hex_unchecked("0xdd84847784"),
                            actual_fee: FeePayment { amount: Felt::from_hex_unchecked("0x94"), unit: PriceUnit::Wei },
                            messages_sent: vec![],
                            events: vec![],
                            execution_resources: ExecutionResources::default(),
                            execution_result: ExecutionResult::Succeeded,
                        }),
                    },
                    state_diff: Default::default(),
                    declared_class: None,
                    arrived_at: Default::default(),
                }],
                [],
            ))
            .unwrap();
    }

    SampleChainForBlockGetters { block_hashes, tx_hashes, expected_txs, expected_receipts }
}

fn defaut_execution_resources() -> mp_rpc::v0_7_1::ExecutionResources {
    mp_rpc::v0_7_1::ExecutionResources {
        bitwise_builtin_applications: None,
        ec_op_builtin_applications: None,
        ecdsa_builtin_applications: None,
        keccak_builtin_applications: None,
        memory_holes: None,
        pedersen_builtin_applications: None,
        poseidon_builtin_applications: None,
        range_check_builtin_applications: None,
        segment_arena_builtin: None,
        steps: 0,
        data_availability: mp_rpc::v0_7_1::DataAvailability { l1_data_gas: 0, l1_gas: 0 },
    }
}

// This sample chain is used for every rpcs that query info gotten from state updates.
pub struct SampleChainForStateUpdates {
    pub block_hashes: Vec<Felt>,
    pub state_roots: Vec<Felt>,
    pub class_hashes: Vec<Felt>,
    pub compiled_class_hashes: Vec<Felt>,
    pub contracts: Vec<Felt>,
    pub keys: Vec<Felt>,
    pub values: Vec<Felt>,
    pub state_diffs: Vec<StateDiff>,
}

#[fixture]
pub fn sample_chain_for_state_updates(
    rpc_test_setup: (Arc<MadaraBackend>, Starknet),
) -> (SampleChainForStateUpdates, Starknet) {
    let (backend, rpc) = rpc_test_setup;
    (make_sample_chain_for_state_updates(&backend), rpc)
}

/// State diff
pub fn make_sample_chain_for_state_updates(backend: &Arc<MadaraBackend>) -> SampleChainForStateUpdates {
    let block_hashes = vec![
        Felt::from_hex_unchecked("0x9999999eee"),
        Felt::from_hex_unchecked("0x9999"),
        Felt::from_hex_unchecked("0xffa00abab"),
    ];
    let state_roots = vec![
        Felt::from_hex_unchecked("0xbabababa"),
        Felt::from_hex_unchecked("0xbabababa123"),
        Felt::from_hex_unchecked("0xbabababa123456"),
    ];
    let class_hashes = vec![
        Felt::from_hex_unchecked("0x9100000001"),
        Felt::from_hex_unchecked("0x9100000002"),
        Felt::from_hex_unchecked("0x9100000009"),
    ];
    let compiled_class_hashes = vec![
        Felt::from_hex_unchecked("0x9100000006"),
        Felt::from_hex_unchecked("0x91000000099"),
        Felt::from_hex_unchecked("0x91000000099b"),
    ];
    let contracts = vec![
        Felt::from_hex_unchecked("0x781623786"),
        Felt::from_hex_unchecked("0x78162bbb3786"),
        Felt::from_hex_unchecked("0x7816aaae23786"),
    ];
    let keys = vec![
        Felt::from_hex_unchecked("0x88188"),
        Felt::from_hex_unchecked("0x9981"),
        Felt::from_hex_unchecked("0x9983331"),
    ];
    let values = vec![
        Felt::from_hex_unchecked("0x99918"),
        Felt::from_hex_unchecked("0x1989169"),
        Felt::from_hex_unchecked("0x9981231233331"),
    ];

    let state_diffs = vec![
        StateDiff {
            storage_diffs: vec![ContractStorageDiffItem {
                address: contracts[0],
                storage_entries: vec![
                    StorageEntry { key: keys[0], value: values[0] },
                    StorageEntry { key: keys[2], value: values[2] },
                ],
            }],
            old_declared_contracts: vec![],
            declared_classes: vec![
                DeclaredClassItem { class_hash: class_hashes[0], compiled_class_hash: compiled_class_hashes[0] },
                DeclaredClassItem { class_hash: class_hashes[1], compiled_class_hash: compiled_class_hashes[1] },
            ],
            deployed_contracts: vec![DeployedContractItem { address: contracts[0], class_hash: class_hashes[0] }],
            replaced_classes: vec![],
            nonces: vec![],
        },
        StateDiff {
            storage_diffs: vec![
                ContractStorageDiffItem {
                    address: contracts[0],
                    storage_entries: vec![StorageEntry { key: keys[0], value: values[1] }],
                },
                ContractStorageDiffItem {
                    address: contracts[2],
                    storage_entries: vec![StorageEntry { key: keys[2], value: values[0] }],
                },
            ],
            old_declared_contracts: vec![],
            declared_classes: vec![],
            deployed_contracts: vec![
                DeployedContractItem { address: contracts[1], class_hash: class_hashes[1] },
                DeployedContractItem { address: contracts[2], class_hash: class_hashes[0] },
            ],
            replaced_classes: vec![],
            nonces: vec![
                NonceUpdate { contract_address: contracts[0], nonce: 1.into() },
                NonceUpdate { contract_address: contracts[2], nonce: 2.into() },
            ],
        },
        StateDiff {
            storage_diffs: vec![
                ContractStorageDiffItem {
                    address: contracts[1],
                    storage_entries: vec![StorageEntry { key: keys[0], value: values[0] }],
                },
                ContractStorageDiffItem {
                    address: contracts[2],
                    storage_entries: vec![StorageEntry { key: keys[1], value: values[2] }],
                },
            ],
            old_declared_contracts: vec![],
            declared_classes: vec![],
            deployed_contracts: vec![],
            replaced_classes: vec![],
            nonces: vec![],
        },
        StateDiff {
            storage_diffs: vec![ContractStorageDiffItem {
                address: contracts[0],
                storage_entries: vec![
                    StorageEntry { key: keys[1], value: values[0] },
                    StorageEntry { key: keys[0], value: values[2] },
                ],
            }],
            declared_classes: vec![DeclaredClassItem {
                class_hash: class_hashes[2],
                compiled_class_hash: compiled_class_hashes[2],
            }],
            old_declared_contracts: vec![],
            deployed_contracts: vec![],
            replaced_classes: vec![ReplacedClassItem { contract_address: contracts[0], class_hash: class_hashes[2] }],
            nonces: vec![
                NonceUpdate { contract_address: contracts[0], nonce: 3.into() },
                NonceUpdate { contract_address: contracts[1], nonce: 2.into() },
            ],
        },
    ];

    {
        // Block 0
        backend
            .write_access()
            .add_full_block_with_classes(
                &PreconfirmedFullBlock {
                    header: PreconfirmedHeader {
                        parent_block_hash: Felt::ZERO,
                        block_number: 0,
                        protocol_version: StarknetVersion::V0_13_2,
                        ..Default::default()
                    },
                    state_diff: state_diffs[0].clone(),
                    transactions: vec![],
                    events: vec![],
                },
                &[],
                true,
            )
            .unwrap();

        // Block 1
        backend
            .write_access()
            .add_full_block_with_classes(
                &PreconfirmedFullBlock {
                    header: PreconfirmedHeader {
                        parent_block_hash: block_hashes[0],
                        block_number: 1,
                        protocol_version: StarknetVersion::V0_13_2,
                        ..Default::default()
                    },
                    state_diff: state_diffs[1].clone(),
                    transactions: vec![],
                    events: vec![],
                },
                &[],
                true,
            )
            .unwrap();

        // Block 2
        backend
            .write_access()
            .add_full_block_with_classes(
                &PreconfirmedFullBlock {
                    header: PreconfirmedHeader {
                        parent_block_hash: block_hashes[1],
                        block_number: 2,
                        protocol_version: StarknetVersion::V0_13_2,
                        ..Default::default()
                    },
                    state_diff: state_diffs[2].clone(),
                    transactions: vec![],
                    events: vec![],
                },
                &[],
                true,
            )
            .unwrap();

        // Pending
        backend.write_access().new_preconfirmed(PreconfirmedBlock::new_with_content(
            PreconfirmedHeader {
                parent_block_hash: block_hashes[2],
                protocol_version: StarknetVersion::V0_13_2,
                ..Default::default()
            },
            vec![PreconfirmedExecutedTransaction {
                transaction: TransactionWithReceipt {
                    transaction: Transaction::Invoke(InvokeTransaction::V0(InvokeTransactionV0 {
                        max_fee: Felt::from_hex_unchecked("0xb12"),
                        signature: vec![].into(),
                        contract_address: Felt::from_hex_unchecked("0x434b3"),
                        entry_point_selector: Felt::from_hex_unchecked("0x12123"),
                        calldata: vec![Felt::from_hex_unchecked("0x2828b")].into(),
                    })),
                    receipt: TransactionReceipt::Invoke(InvokeTransactionReceipt {
                        transaction_hash: Felt::from_hex_unchecked("0xdd84847784"),
                        actual_fee: FeePayment { amount: Felt::from_hex_unchecked("0x94"), unit: PriceUnit::Wei },
                        messages_sent: vec![],
                        events: vec![],
                        execution_resources: ExecutionResources::default(),
                        execution_result: ExecutionResult::Succeeded,
                    }),
                },
                state_diff: TransactionStateUpdate {
                    nonces: [(contracts[0], 3.into()), (contracts[1], 2.into())].into(),
                    contract_class_hashes: [(contracts[0], class_hashes[2])].into(),
                    storage: [((contracts[0], keys[1]), values[0]), ((contracts[0], keys[0]), values[2])].into(),
                },
                declared_class: Some(ConvertedClass::Sierra(SierraConvertedClass {
                    class_hash: class_hashes[2],
                    info: SierraClassInfo {
                        contract_class: FlattenedSierraClass {
                            sierra_program: vec![],
                            contract_class_version: Default::default(),
                            entry_points_by_type: EntryPointsByType {
                                constructor: vec![],
                                external: vec![],
                                l1_handler: vec![],
                            },
                            abi: Default::default(),
                        }
                        .into(),
                        compiled_class_hash: compiled_class_hashes[2],
                    },
                    compiled: CompiledSierra(Default::default()).into(),
                })),
                arrived_at: TxTimestamp::default(),
            }],
            [],
        ));
    }

    SampleChainForStateUpdates {
        block_hashes,
        state_roots,
        class_hashes,
        compiled_class_hashes,
        contracts,
        keys,
        values,
        state_diffs,
    }
}<|MERGE_RESOLUTION|>--- conflicted
+++ resolved
@@ -7,7 +7,7 @@
 use mc_submit_tx::{SubmitTransaction, SubmitTransactionError};
 use mp_block::{
     header::{BlockTimestamp, GasPrices, PreconfirmedHeader},
-    PreconfirmedFullBlock, TransactionWithReceipt,
+    FullBlockWithoutCommitments, TransactionWithReceipt,
 };
 use mp_chain_config::ChainConfig;
 use mp_chain_config::{L1DataAvailabilityMode, StarknetVersion};
@@ -209,49 +209,21 @@
     {
         // Block 0
         backend
-<<<<<<< HEAD
             .write_access()
             .add_full_block_with_classes(
-                &PreconfirmedFullBlock {
+                &FullBlockWithoutCommitments {
                     header: PreconfirmedHeader {
-                        parent_block_hash: Felt::ZERO,
                         block_number: 0,
                         sequencer_address: Felt::from_hex_unchecked("0xbabaa"),
                         block_timestamp: BlockTimestamp(43),
                         protocol_version: StarknetVersion::V0_13_1_1,
-                        l1_gas_price: GasPrices {
+                        gas_prices: GasPrices {
                             eth_l1_gas_price: 123,
                             strk_l1_gas_price: 12,
                             eth_l1_data_gas_price: 44,
                             strk_l1_data_gas_price: 52,
-=======
-            .store_block(
-                MadaraMaybePendingBlock {
-                    info: MadaraMaybePendingBlockInfo::NotPending(MadaraBlockInfo {
-                        header: Header {
-                            parent_block_hash: Felt::ZERO,
-                            block_number: 0,
-                            transaction_count: 1,
-                            global_state_root: Felt::from_hex_unchecked("0x88912"),
-                            sequencer_address: Felt::from_hex_unchecked("0xbabaa"),
-                            block_timestamp: BlockTimestamp(43),
-                            transaction_commitment: Felt::from_hex_unchecked("0xbabaa0"),
-                            event_count: 0,
-                            event_commitment: Felt::from_hex_unchecked("0xb"),
-                            state_diff_length: Some(5),
-                            state_diff_commitment: Some(Felt::from_hex_unchecked("0xb1")),
-                            receipt_commitment: Some(Felt::from_hex_unchecked("0xb4")),
-                            protocol_version: StarknetVersion::V0_13_1_1,
-                            gas_prices: GasPrices {
-                                eth_l1_gas_price: 123,
-                                strk_l1_gas_price: 12,
-                                eth_l1_data_gas_price: 44,
-                                strk_l1_data_gas_price: 52,
-                                eth_l2_gas_price: 0,
-                                strk_l2_gas_price: 0,
-                            },
-                            l1_da_mode: L1DataAvailabilityMode::Blob,
->>>>>>> e399c418
+                            eth_l2_gas_price: 0,
+                            strk_l2_gas_price: 0,
                         },
                         l1_da_mode: L1DataAvailabilityMode::Blob,
                     },
@@ -284,9 +256,8 @@
         backend
             .write_access()
             .add_full_block_with_classes(
-                &PreconfirmedFullBlock {
+                &FullBlockWithoutCommitments {
                     header: PreconfirmedHeader {
-                        parent_block_hash: block_hashes[0],
                         block_number: 1,
                         l1_da_mode: L1DataAvailabilityMode::Calldata,
                         protocol_version: StarknetVersion::V0_13_2,
@@ -305,9 +276,8 @@
         backend
             .write_access()
             .add_full_block_with_classes(
-                &PreconfirmedFullBlock {
+                &FullBlockWithoutCommitments {
                     header: PreconfirmedHeader {
-                        parent_block_hash: block_hashes[1],
                         block_number: 2,
                         l1_da_mode: L1DataAvailabilityMode::Blob,
                         protocol_version: StarknetVersion::V0_13_2,
@@ -368,7 +338,6 @@
             .write_access()
             .new_preconfirmed(PreconfirmedBlock::new_with_content(
                 PreconfirmedHeader {
-                    parent_block_hash: block_hashes[2],
                     protocol_version: StarknetVersion::V0_13_2,
                     l1_da_mode: L1DataAvailabilityMode::Blob,
                     ..Default::default()
@@ -562,9 +531,8 @@
         backend
             .write_access()
             .add_full_block_with_classes(
-                &PreconfirmedFullBlock {
+                &FullBlockWithoutCommitments {
                     header: PreconfirmedHeader {
-                        parent_block_hash: Felt::ZERO,
                         block_number: 0,
                         protocol_version: StarknetVersion::V0_13_2,
                         ..Default::default()
@@ -582,9 +550,8 @@
         backend
             .write_access()
             .add_full_block_with_classes(
-                &PreconfirmedFullBlock {
+                &FullBlockWithoutCommitments {
                     header: PreconfirmedHeader {
-                        parent_block_hash: block_hashes[0],
                         block_number: 1,
                         protocol_version: StarknetVersion::V0_13_2,
                         ..Default::default()
@@ -602,9 +569,8 @@
         backend
             .write_access()
             .add_full_block_with_classes(
-                &PreconfirmedFullBlock {
+                &FullBlockWithoutCommitments {
                     header: PreconfirmedHeader {
-                        parent_block_hash: block_hashes[1],
                         block_number: 2,
                         protocol_version: StarknetVersion::V0_13_2,
                         ..Default::default()
@@ -619,57 +585,59 @@
             .unwrap();
 
         // Pending
-        backend.write_access().new_preconfirmed(PreconfirmedBlock::new_with_content(
-            PreconfirmedHeader {
-                parent_block_hash: block_hashes[2],
-                protocol_version: StarknetVersion::V0_13_2,
-                ..Default::default()
-            },
-            vec![PreconfirmedExecutedTransaction {
-                transaction: TransactionWithReceipt {
-                    transaction: Transaction::Invoke(InvokeTransaction::V0(InvokeTransactionV0 {
-                        max_fee: Felt::from_hex_unchecked("0xb12"),
-                        signature: vec![].into(),
-                        contract_address: Felt::from_hex_unchecked("0x434b3"),
-                        entry_point_selector: Felt::from_hex_unchecked("0x12123"),
-                        calldata: vec![Felt::from_hex_unchecked("0x2828b")].into(),
+        backend
+            .write_access()
+            .new_preconfirmed(PreconfirmedBlock::new_with_content(
+                PreconfirmedHeader {
+                    protocol_version: StarknetVersion::V0_13_2,
+                    ..Default::default()
+                },
+                vec![PreconfirmedExecutedTransaction {
+                    transaction: TransactionWithReceipt {
+                        transaction: Transaction::Invoke(InvokeTransaction::V0(InvokeTransactionV0 {
+                            max_fee: Felt::from_hex_unchecked("0xb12"),
+                            signature: vec![].into(),
+                            contract_address: Felt::from_hex_unchecked("0x434b3"),
+                            entry_point_selector: Felt::from_hex_unchecked("0x12123"),
+                            calldata: vec![Felt::from_hex_unchecked("0x2828b")].into(),
+                        })),
+                        receipt: TransactionReceipt::Invoke(InvokeTransactionReceipt {
+                            transaction_hash: Felt::from_hex_unchecked("0xdd84847784"),
+                            actual_fee: FeePayment { amount: Felt::from_hex_unchecked("0x94"), unit: PriceUnit::Wei },
+                            messages_sent: vec![],
+                            events: vec![],
+                            execution_resources: ExecutionResources::default(),
+                            execution_result: ExecutionResult::Succeeded,
+                        }),
+                    },
+                    state_diff: TransactionStateUpdate {
+                        nonces: [(contracts[0], 3.into()), (contracts[1], 2.into())].into(),
+                        contract_class_hashes: [(contracts[0], class_hashes[2])].into(),
+                        storage: [((contracts[0], keys[1]), values[0]), ((contracts[0], keys[0]), values[2])].into(),
+                    },
+                    declared_class: Some(ConvertedClass::Sierra(SierraConvertedClass {
+                        class_hash: class_hashes[2],
+                        info: SierraClassInfo {
+                            contract_class: FlattenedSierraClass {
+                                sierra_program: vec![],
+                                contract_class_version: Default::default(),
+                                entry_points_by_type: EntryPointsByType {
+                                    constructor: vec![],
+                                    external: vec![],
+                                    l1_handler: vec![],
+                                },
+                                abi: Default::default(),
+                            }
+                            .into(),
+                            compiled_class_hash: compiled_class_hashes[2],
+                        },
+                        compiled: CompiledSierra(Default::default()).into(),
                     })),
-                    receipt: TransactionReceipt::Invoke(InvokeTransactionReceipt {
-                        transaction_hash: Felt::from_hex_unchecked("0xdd84847784"),
-                        actual_fee: FeePayment { amount: Felt::from_hex_unchecked("0x94"), unit: PriceUnit::Wei },
-                        messages_sent: vec![],
-                        events: vec![],
-                        execution_resources: ExecutionResources::default(),
-                        execution_result: ExecutionResult::Succeeded,
-                    }),
-                },
-                state_diff: TransactionStateUpdate {
-                    nonces: [(contracts[0], 3.into()), (contracts[1], 2.into())].into(),
-                    contract_class_hashes: [(contracts[0], class_hashes[2])].into(),
-                    storage: [((contracts[0], keys[1]), values[0]), ((contracts[0], keys[0]), values[2])].into(),
-                },
-                declared_class: Some(ConvertedClass::Sierra(SierraConvertedClass {
-                    class_hash: class_hashes[2],
-                    info: SierraClassInfo {
-                        contract_class: FlattenedSierraClass {
-                            sierra_program: vec![],
-                            contract_class_version: Default::default(),
-                            entry_points_by_type: EntryPointsByType {
-                                constructor: vec![],
-                                external: vec![],
-                                l1_handler: vec![],
-                            },
-                            abi: Default::default(),
-                        }
-                        .into(),
-                        compiled_class_hash: compiled_class_hashes[2],
-                    },
-                    compiled: CompiledSierra(Default::default()).into(),
-                })),
-                arrived_at: TxTimestamp::default(),
-            }],
-            [],
-        ));
+                    arrived_at: TxTimestamp::default(),
+                }],
+                [],
+            ))
+            .unwrap();
     }
 
     SampleChainForStateUpdates {
