use crate::{
    RejectedTransactionError, RejectedTransactionErrorKind, SubmitTransaction, SubmitTransactionError,
    SubmitValidatedTransaction,
};
use async_trait::async_trait;
use blockifier::{
    blockifier::{stateful_validator::StatefulValidatorError, transaction_executor::TransactionExecutorError},
    state::errors::StateError,
    transaction::{
        account_transaction::{AccountTransaction, ExecutionFlags},
        errors::{TransactionExecutionError, TransactionPreValidationError},
    },
};
use mc_db::MadaraBackend;
use mc_exec::MadaraBackendExecutionExt;
use mp_class::ConvertedClass;
use mp_convert::ToFelt;
use mp_rpc::{
    admin::BroadcastedDeclareTxnV0, AddInvokeTransactionResult, BroadcastedDeclareTxn, BroadcastedDeployAccountTxn,
    BroadcastedInvokeTxn, BroadcastedTxn, ClassAndTxnHash, ContractAndTxnHash,
};
use mp_transactions::{
    validated::{TxTimestamp, ValidatedMempoolTx},
    IntoBlockifierExt, ToBlockifierError,
};
<<<<<<< HEAD
use std::{borrow::Cow, fmt, sync::Arc};
=======
use starknet_api::{
    executable_transaction::{AccountTransaction as ApiAccountTransaction, TransactionType},
    transaction::TransactionVersion,
};
use starknet_types_core::felt::Felt;
use std::{borrow::Cow, sync::Arc};
>>>>>>> 7123f843

fn rejected(kind: RejectedTransactionErrorKind, message: impl Into<Cow<'static, str>>) -> SubmitTransactionError {
    SubmitTransactionError::Rejected(RejectedTransactionError::new(kind, message))
}

impl From<StateError> for SubmitTransactionError {
    fn from(err: StateError) -> Self {
        use RejectedTransactionErrorKind::*;
        use StateError as E;
        use SubmitTransactionError::*;

        match err {
            // Any error raised in a madara BlockifierStateAdaptor accessor.
            E::StateReadError(err) => Internal(anyhow::anyhow!(err)),
            err => rejected(ValidateFailure, format!("{err:#}")),
        }
    }
}

impl From<TransactionPreValidationError> for SubmitTransactionError {
    fn from(err: TransactionPreValidationError) -> Self {
        use RejectedTransactionErrorKind::*;
        use TransactionPreValidationError as E;

        match err {
            E::InvalidNonce { .. } => rejected(InvalidTransactionNonce, format!("{err:#}")),
            E::StateError(err) => err.into(),
            err @ E::TransactionFeeError(_) => rejected(ValidateFailure, format!("{err:#}")),
        }
    }
}

impl From<StatefulValidatorError> for SubmitTransactionError {
    fn from(err: StatefulValidatorError) -> Self {
        use StatefulValidatorError as E;

        match err {
            E::StateError(err) => err.into(),
            E::TransactionExecutionError(err) => err.into(),
            E::TransactionExecutorError(err) => err.into(),
            E::TransactionPreValidationError(err) => err.into(),
        }
    }
}

impl From<TransactionExecutorError> for SubmitTransactionError {
    fn from(err: TransactionExecutorError) -> Self {
        use RejectedTransactionErrorKind::*;
        use TransactionExecutorError as E;

        match err {
            E::BlockFull => rejected(ValidateFailure, format!("{err:#}")),
            E::StateError(err) => err.into(),
            E::TransactionExecutionError(err) => err.into(),
            E::CompressionError(err) => rejected(ValidateFailure, format!("{err:#}")),
        }
    }
}

impl From<TransactionExecutionError> for SubmitTransactionError {
    fn from(err: TransactionExecutionError) -> Self {
        use RejectedTransactionErrorKind::*;
        use TransactionExecutionError as E;

        match err {
            err @ E::ContractClassVersionMismatch { .. } => rejected(InvalidContractClassVersion, format!("{err:#}")),
            err @ E::DeclareTransactionError { .. } => rejected(ClassAlreadyDeclared, format!("{err:#}")),
            err @ (E::ExecutionError { .. }
            | E::ValidateTransactionError { .. }
            | E::ContractConstructorExecutionFailed { .. }
            | E::PanicInValidate { .. }) => rejected(ValidateFailure, format!("{err:#}")),
            err @ (E::FeeCheckError(_)
            | E::FromStr(_)
            | E::InvalidValidateReturnData { .. }
            | E::StarknetApiError(_)
            | E::TransactionFeeError(_)
            | E::TransactionPreValidationError(_)
            | E::TryFromIntError(_)
            | E::TransactionTooLarge { .. }) => rejected(ValidateFailure, format!("{err:#}")),
            err @ E::InvalidVersion { .. } => rejected(InvalidTransactionVersion, format!("{err:#}")),
            err @ (E::InvalidSegmentStructure(_, _) | E::ProgramError { .. }) => {
                rejected(InvalidProgram, format!("{err:#}"))
            }
            E::StateError(err) => err.into(),
        }
    }
}

impl From<ToBlockifierError> for SubmitTransactionError {
    fn from(value: ToBlockifierError) -> Self {
        use RejectedTransactionErrorKind::*;
        use ToBlockifierError as E;

        // These are not always precise or accurate.
        match value {
            E::CompilationFailed(class_compilation_error) => {
                rejected(CompilationFailed, format!("{class_compilation_error:#}"))
            }
            E::ProgramError(program_error) => rejected(InvalidProgram, format!("{program_error:#}")),
            E::ComputeLegacyClassHashFailed(error) => rejected(InvalidContractClass, format!("{error:#}")),
            E::ComputeSierraClassHashFailed(compute_class_hash_error) => {
                rejected(InvalidContractClass, format!("{compute_class_hash_error:#}"))
            }
            E::ConvertToTxApiError(transaction_api_error) => {
                rejected(ValidateFailure, format!("{transaction_api_error:#}"))
            }
            E::ConvertTxBlockifierError(transaction_execution_error) => {
                rejected(ValidateFailure, format!("{transaction_execution_error:#}"))
            }
            err @ E::CompiledClassHashMismatch { .. } => rejected(InvalidCompiledClassHash, format!("{err:#}")),
            err @ E::Base64ToCairoError(_) => rejected(InvalidContractClass, format!("{err:#}")),
            E::ConvertClassToApiError(error) => rejected(InvalidContractClass, format!("{error:#}")),
            E::MissingClass => rejected(InvalidContractClass, "Missing class"),
        }
    }
}

impl From<mc_exec::Error> for SubmitTransactionError {
    fn from(value: mc_exec::Error) -> Self {
        use mc_exec::Error as E;
        use RejectedTransactionErrorKind::*;
        use SubmitTransactionError::*;

        match &value {
            // these should not really happen here
            E::Reexecution(_) | E::FeeEstimation(_) | E::MessageFeeEstimation(_) | E::CallContract(_) => {
                rejected(ValidateFailure, format!("{value:#}"))
            }
            E::UnsupportedProtocolVersion(_) | E::Storage(_) | E::InvalidSequencerAddress(_) => {
                Internal(anyhow::anyhow!(value))
            }
        }
    }
}

#[derive(Debug, Default)]
pub struct TransactionValidatorConfig {
    pub disable_validation: bool,
    pub disable_fee: bool,
}

impl TransactionValidatorConfig {
    pub fn with_disable_validation(mut self, disable_validation: bool) -> Self {
        self.disable_validation = disable_validation;
        self
    }
}

pub struct TransactionValidator {
    inner: Arc<dyn SubmitValidatedTransaction>,
    backend: Arc<MadaraBackend>,
    config: TransactionValidatorConfig,
}

impl fmt::Debug for TransactionValidator {
    fn fmt(&self, f: &mut fmt::Formatter<'_>) -> fmt::Result {
        write!(f, "TransactionValidator {{ config: {:?} }}", self.config)
    }
}

impl TransactionValidator {
    pub fn new(
        inner: Arc<dyn SubmitValidatedTransaction>,
        backend: Arc<MadaraBackend>,
        config: TransactionValidatorConfig,
    ) -> Self {
        Self { inner, backend, config }
    }

    #[tracing::instrument(skip(self, tx, converted_class), fields(module = "TxValidation"))]
    async fn accept_tx(
        &self,
        tx: ApiAccountTransaction,
        converted_class: Option<ConvertedClass>,
        arrived_at: TxTimestamp,
    ) -> Result<(), SubmitTransactionError> {
        let tx_hash = tx.tx_hash().to_felt();

        let Some(nonce) = tx.nonce() else {
            // L1HandlerTransactions don't have nonces.
            return Err(RejectedTransactionError::new(
                RejectedTransactionErrorKind::ValidateFailure,
                "Cannot submit l1 handler transactions",
            )
            .into());
        };

        // We have to skip part of the validation in the very specific case where you send an invoke tx directly after a deploy account:
        // the account is not deployed yet but the tx should be accepted.
<<<<<<< HEAD
        let deploy_account_skip_validation =
            matches!(tx, BTransaction::AccountTransaction(AccountTransaction::Invoke(_)))
                && nonce.to_felt() == Felt::ONE;
=======
        let validate = !(tx.tx_type() == TransactionType::InvokeFunction && tx.nonce().to_felt() == Felt::ONE);
>>>>>>> 7123f843

        // No charge_fee for Admin DeclareV0
        let charge_fee = !((tx.tx_type() == TransactionType::Declare
            && tx.version() == TransactionVersion(Felt::ZERO))
            || self.config.disable_fee);

        let account_tx = AccountTransaction {
            tx,
            execution_flags: ExecutionFlags { only_query: false, charge_fee, validate, strict_nonce_check: false },
        };

        if !self.config.disable_validation {
            tracing::debug!("Mempool verify tx_hash={:#x}", tx_hash);
            // Perform validations
            let mut validator = self.backend.new_transaction_validator()?;
            validator.perform_validations(account_tx.clone())?
        }

        // Forward the validated tx.
        let tx = ValidatedMempoolTx::from_starknet_api(account_tx.tx, arrived_at, converted_class);
        self.inner.submit_validated_transaction(tx).await?;

        Ok(())
    }
}

#[async_trait]
impl SubmitTransaction for TransactionValidator {
    async fn submit_declare_v0_transaction(
        &self,
        tx: BroadcastedDeclareTxnV0,
    ) -> Result<ClassAndTxnHash, SubmitTransactionError> {
        if tx.is_query() {
            return Err(RejectedTransactionError::new(
                RejectedTransactionErrorKind::InvalidTransactionVersion,
                "Cannot submit query-only transactions",
            )
            .into());
        }

        let arrived_at = TxTimestamp::now();

        let (api_tx, class) = tx.into_starknet_api(
            self.backend.chain_config().chain_id.to_felt(),
            self.backend.chain_config().latest_protocol_version,
        )?;

        // Destructure to get class hash only if it's a Declare tx
        let class_hash = match &api_tx {
            ApiAccountTransaction::Declare(declare_tx) => declare_tx.class_hash().to_felt(),
            _ => unreachable!("Created transaction should be Declare"),
        };

        let res = ClassAndTxnHash { transaction_hash: api_tx.tx_hash().to_felt(), class_hash };

        self.accept_tx(api_tx, class, arrived_at).await?;
        Ok(res)
    }

    async fn submit_declare_transaction(
        &self,
        tx: BroadcastedDeclareTxn,
    ) -> Result<ClassAndTxnHash, SubmitTransactionError> {
        if tx.is_query() {
            return Err(RejectedTransactionError::new(
                RejectedTransactionErrorKind::InvalidTransactionVersion,
                "Cannot submit query-only transactions",
            )
            .into());
        }

        let arrived_at = TxTimestamp::now();
        let tx: BroadcastedTxn = BroadcastedTxn::Declare(tx);
        let (api_tx, class) = tx.into_starknet_api(
            self.backend.chain_config().chain_id.to_felt(),
            self.backend.chain_config().latest_protocol_version,
        )?;

        // Destructure to get class hash only if it's a Declare tx
        let class_hash = match &api_tx {
            ApiAccountTransaction::Declare(declare_tx) => declare_tx.class_hash().to_felt(),
            _ => unreachable!("Created transaction should be Declare"),
        };

        let res = ClassAndTxnHash { transaction_hash: api_tx.tx_hash().to_felt(), class_hash };

        self.accept_tx(api_tx, class, arrived_at).await?;
        Ok(res)
    }

    async fn submit_deploy_account_transaction(
        &self,
        tx: BroadcastedDeployAccountTxn,
    ) -> Result<ContractAndTxnHash, SubmitTransactionError> {
        if tx.is_query() {
            return Err(RejectedTransactionError::new(
                RejectedTransactionErrorKind::InvalidTransactionVersion,
                "Cannot submit query-only transactions",
            )
            .into());
        }

        let arrived_at = TxTimestamp::now();
        let tx = BroadcastedTxn::DeployAccount(tx);
        let (api_tx, class) = tx.into_starknet_api(
            self.backend.chain_config().chain_id.to_felt(),
            self.backend.chain_config().latest_protocol_version,
        )?;

        // Destructure to get class hash only if it's a DeployAccount tx
        let contract_address = match &api_tx {
            ApiAccountTransaction::DeployAccount(deploy_account_tx) => deploy_account_tx.contract_address().to_felt(),
            _ => unreachable!("Created transaction should be DeployAccount"),
        };

        let res = ContractAndTxnHash { transaction_hash: api_tx.tx_hash().to_felt(), contract_address };

        self.accept_tx(api_tx, class, arrived_at).await?;
        Ok(res)
    }

    async fn submit_invoke_transaction(
        &self,
        tx: BroadcastedInvokeTxn,
    ) -> Result<AddInvokeTransactionResult, SubmitTransactionError> {
        if tx.is_query() {
            return Err(RejectedTransactionError::new(
                RejectedTransactionErrorKind::InvalidTransactionVersion,
                "Cannot submit query-only transactions",
            )
            .into());
        }

        let arrived_at = TxTimestamp::now();
        let tx = BroadcastedTxn::Invoke(tx);
        let (api_tx, class) = tx.into_starknet_api(
            self.backend.chain_config().chain_id.to_felt(),
            self.backend.chain_config().latest_protocol_version,
        )?;

        let res = AddInvokeTransactionResult { transaction_hash: api_tx.tx_hash().to_felt() };
        self.accept_tx(api_tx, class, arrived_at).await?;
        Ok(res)
    }

    async fn received_transaction(&self, hash: mp_convert::Felt) -> Option<bool> {
        self.inner.received_transaction(hash).await
    }

    async fn subscribe_new_transactions(&self) -> Option<tokio::sync::broadcast::Receiver<mp_convert::Felt>> {
        self.inner.subscribe_new_transactions().await
    }
}<|MERGE_RESOLUTION|>--- conflicted
+++ resolved
@@ -21,18 +21,14 @@
 };
 use mp_transactions::{
     validated::{TxTimestamp, ValidatedMempoolTx},
-    IntoBlockifierExt, ToBlockifierError,
-};
-<<<<<<< HEAD
+    IntoStarknetApiExt, ToBlockifierError,
+};
+use starknet_types_core::felt::Felt;
 use std::{borrow::Cow, fmt, sync::Arc};
-=======
 use starknet_api::{
     executable_transaction::{AccountTransaction as ApiAccountTransaction, TransactionType},
     transaction::TransactionVersion,
 };
-use starknet_types_core::felt::Felt;
-use std::{borrow::Cow, sync::Arc};
->>>>>>> 7123f843
 
 fn rejected(kind: RejectedTransactionErrorKind, message: impl Into<Cow<'static, str>>) -> SubmitTransactionError {
     SubmitTransactionError::Rejected(RejectedTransactionError::new(kind, message))
@@ -211,7 +207,7 @@
     ) -> Result<(), SubmitTransactionError> {
         let tx_hash = tx.tx_hash().to_felt();
 
-        let Some(nonce) = tx.nonce() else {
+        if tx.tx_type() == TransactionType::L1Handler {
             // L1HandlerTransactions don't have nonces.
             return Err(RejectedTransactionError::new(
                 RejectedTransactionErrorKind::ValidateFailure,
@@ -219,16 +215,9 @@
             )
             .into());
         };
-
         // We have to skip part of the validation in the very specific case where you send an invoke tx directly after a deploy account:
         // the account is not deployed yet but the tx should be accepted.
-<<<<<<< HEAD
-        let deploy_account_skip_validation =
-            matches!(tx, BTransaction::AccountTransaction(AccountTransaction::Invoke(_)))
-                && nonce.to_felt() == Felt::ONE;
-=======
         let validate = !(tx.tx_type() == TransactionType::InvokeFunction && tx.nonce().to_felt() == Felt::ONE);
->>>>>>> 7123f843
 
         // No charge_fee for Admin DeclareV0
         let charge_fee = !((tx.tx_type() == TransactionType::Declare
