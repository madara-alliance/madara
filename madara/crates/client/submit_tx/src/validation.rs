use crate::{
    RejectedTransactionError, RejectedTransactionErrorKind, SubmitTransaction, SubmitTransactionError,
    SubmitValidatedTransaction,
};
use async_trait::async_trait;
use blockifier::{
    blockifier::{stateful_validator::StatefulValidatorError, transaction_executor::TransactionExecutorError},
    state::errors::StateError,
    transaction::{
        account_transaction::{AccountTransaction, ExecutionFlags},
        errors::{TransactionExecutionError, TransactionPreValidationError},
        objects::HasRelatedFeeType,
    },
};
use mc_db::{MadaraBackend, MadaraBlockView};
use mc_exec::MadaraBlockViewExecutionExt;
use mc_mempool::{MempoolInsertionError, TxInsertionError};
use mp_class::ConvertedClass;
use mp_convert::ToFelt;
use mp_rpc::admin::BroadcastedDeclareTxnV0;
use mp_rpc::v0_7_1::{
    AddInvokeTransactionResult, BroadcastedDeclareTxn, BroadcastedDeployAccountTxn, BroadcastedInvokeTxn,
    BroadcastedTxn, ClassAndTxnHash, ContractAndTxnHash,
};
use mp_transactions::{
    validated::{TxTimestamp, ValidatedTransaction},
    IntoStarknetApiExt, ToBlockifierError,
};
use starknet_api::{
    executable_transaction::{AccountTransaction as ApiAccountTransaction, TransactionType},
    transaction::TransactionVersion,
};
use starknet_types_core::felt::Felt;
use std::{borrow::Cow, fmt, sync::Arc};

fn rejected(kind: RejectedTransactionErrorKind, message: impl Into<Cow<'static, str>>) -> SubmitTransactionError {
    SubmitTransactionError::Rejected(RejectedTransactionError::new(kind, message))
}

impl From<StateError> for SubmitTransactionError {
    fn from(err: StateError) -> Self {
        use RejectedTransactionErrorKind::*;
        use StateError as E;
        use SubmitTransactionError::*;

        match err {
            // Any error raised in a madara BlockifierStateAdaptor accessor.
            E::StateReadError(err) => Internal(anyhow::anyhow!(err)),
            err => rejected(ValidateFailure, format!("{err:#}")),
        }
    }
}

impl From<TransactionPreValidationError> for SubmitTransactionError {
    fn from(err: TransactionPreValidationError) -> Self {
        use RejectedTransactionErrorKind::*;
        use TransactionPreValidationError as E;

        match err {
            E::InvalidNonce { .. } => rejected(InvalidTransactionNonce, format!("{err:#}")),
            E::StateError(err) => err.into(),
            err @ E::TransactionFeeError(_) => rejected(ValidateFailure, format!("{err:#}")),
        }
    }
}

impl From<StatefulValidatorError> for SubmitTransactionError {
    fn from(err: StatefulValidatorError) -> Self {
        use StatefulValidatorError as E;

        match err {
            E::StateError(err) => err.into(),
            E::TransactionExecutionError(err) => err.into(),
            E::TransactionExecutorError(err) => err.into(),
            E::TransactionPreValidationError(err) => err.into(),
        }
    }
}

impl From<TransactionExecutorError> for SubmitTransactionError {
    fn from(err: TransactionExecutorError) -> Self {
        use RejectedTransactionErrorKind::*;
        use TransactionExecutorError as E;

        match err {
            E::BlockFull => rejected(ValidateFailure, format!("{err:#}")),
            E::StateError(err) => err.into(),
            E::TransactionExecutionError(err) => err.into(),
            E::CompressionError(err) => rejected(ValidateFailure, format!("{err:#}")),
        }
    }
}

impl From<TransactionExecutionError> for SubmitTransactionError {
    fn from(err: TransactionExecutionError) -> Self {
        use RejectedTransactionErrorKind::*;
        use TransactionExecutionError as E;

        match err {
            err @ E::ContractClassVersionMismatch { .. } => rejected(InvalidContractClassVersion, format!("{err:#}")),
            err @ E::DeclareTransactionError { .. } => rejected(ClassAlreadyDeclared, format!("{err:#}")),
            err @ (E::ExecutionError { .. }
            | E::ValidateTransactionError { .. }
            | E::ContractConstructorExecutionFailed { .. }
            | E::PanicInValidate { .. }) => rejected(ValidateFailure, format!("{err:#}")),
            err @ (E::FeeCheckError(_)
            | E::FromStr(_)
            | E::InvalidValidateReturnData { .. }
            | E::StarknetApiError(_)
            | E::TransactionFeeError(_)
            | E::TransactionPreValidationError(_)
            | E::TryFromIntError(_)
            | E::TransactionTooLarge { .. }) => rejected(ValidateFailure, format!("{err:#}")),
            err @ E::InvalidVersion { .. } => rejected(InvalidTransactionVersion, format!("{err:#}")),
            err @ (E::InvalidSegmentStructure(_, _) | E::ProgramError { .. }) => {
                rejected(InvalidProgram, format!("{err:#}"))
            }
            E::StateError(err) => err.into(),
        }
    }
}

impl From<ToBlockifierError> for SubmitTransactionError {
    fn from(value: ToBlockifierError) -> Self {
        use RejectedTransactionErrorKind::*;
        use ToBlockifierError as E;

        // These are not always precise or accurate.
        match value {
            E::CompilationFailed(class_compilation_error) => {
                rejected(CompilationFailed, format!("{class_compilation_error:#}"))
            }
            E::ProgramError(program_error) => rejected(InvalidProgram, format!("{program_error:#}")),
            E::ComputeLegacyClassHashFailed(error) => rejected(InvalidContractClass, format!("{error:#}")),
            E::ComputeSierraClassHashFailed(compute_class_hash_error) => {
                rejected(InvalidContractClass, format!("{compute_class_hash_error:#}"))
            }
            E::ConvertToTxApiError(transaction_api_error) => {
                rejected(ValidateFailure, format!("{transaction_api_error:#}"))
            }
            E::ConvertTxBlockifierError(transaction_execution_error) => {
                rejected(ValidateFailure, format!("{transaction_execution_error:#}"))
            }
            err @ E::CompiledClassHashMismatch { .. } => rejected(InvalidCompiledClassHash, format!("{err:#}")),
            err @ E::Base64ToCairoError(_) => rejected(InvalidContractClass, format!("{err:#}")),
            E::ConvertClassToApiError(error) => rejected(InvalidContractClass, format!("{error:#}")),
            E::MissingClass => rejected(InvalidContractClass, "Missing class"),
        }
    }
}

impl From<mc_exec::Error> for SubmitTransactionError {
    fn from(value: mc_exec::Error) -> Self {
        use mc_exec::Error as E;
        use RejectedTransactionErrorKind::*;
        use SubmitTransactionError::*;

        match &value {
            // these should not really happen here
            E::Reexecution(_) | E::FeeEstimation(_) | E::MessageFeeEstimation(_) | E::CallContract(_) => {
                rejected(ValidateFailure, format!("{value:#}"))
            }
<<<<<<< HEAD
            E::UnsupportedProtocolVersion(_) | E::Internal(_) | E::InvalidSequencerAddress(_) => {
                Internal(anyhow::anyhow!(value))
            }
=======
            E::UnsupportedProtocolVersion(_)
            | E::Storage(_)
            | E::InvalidSequencerAddress(_)
            | E::GasPriceCalculation(_) => Internal(anyhow::anyhow!(value)),
>>>>>>> e399c418
        }
    }
}

impl From<MempoolInsertionError> for SubmitTransactionError {
    fn from(value: MempoolInsertionError) -> Self {
        use MempoolInsertionError as E;
        use RejectedTransactionErrorKind::*;
        use SubmitTransactionError::*;

        fn rejected(
            kind: RejectedTransactionErrorKind,
            message: impl Into<Cow<'static, str>>,
        ) -> SubmitTransactionError {
            SubmitTransactionError::Rejected(RejectedTransactionError::new(kind, message))
        }

        match value {
            err @ (E::Internal(_) | E::ValidatedToBlockifier(_)) => Internal(anyhow::anyhow!(err)),
            err @ E::InnerMempool(TxInsertionError::TooOld { .. }) => Internal(anyhow::anyhow!(err)),
            E::InnerMempool(TxInsertionError::DuplicateTxn) => {
                rejected(DuplicatedTransaction, "A transaction with this hash already exists in the transaction pool")
            }
            E::InnerMempool(TxInsertionError::Limit(limit)) => rejected(TransactionLimitExceeded, format!("{limit:#}")),
            E::InnerMempool(TxInsertionError::NonceConflict) => rejected(
                InvalidTransactionNonce,
                "A transaction with this nonce already exists in the transaction pool",
            ),
            E::InnerMempool(TxInsertionError::PendingDeclare) => {
                rejected(InvalidTransactionNonce, "Cannot add a declare transaction with a future nonce")
            }
            E::InnerMempool(TxInsertionError::MinTipBump { min_tip_bump }) => rejected(
                ValidateFailure,
                format!("Replacing a transaction requires increasing the tip by at least {}%", min_tip_bump * 10.0),
            ),
            E::InnerMempool(TxInsertionError::InvalidContractAddress) => {
                rejected(ValidateFailure, "Invalid contract address")
            }
            E::InnerMempool(TxInsertionError::NonceTooLow { account_nonce }) => rejected(
                InvalidTransactionNonce,
                format!("Nonce needs to be greater than the account nonce {:#x}", account_nonce.to_felt()),
            ),
            E::InvalidNonce => rejected(InvalidTransactionNonce, "Invalid transaction nonce"),
        }
    }
}

#[derive(Debug, Default)]
pub struct TransactionValidatorConfig {
    pub disable_validation: bool,
    pub disable_fee: bool,
}

impl TransactionValidatorConfig {
    pub fn with_disable_validation(mut self, disable_validation: bool) -> Self {
        self.disable_validation = disable_validation;
        self
    }
}

pub struct TransactionValidator {
    inner: Arc<dyn SubmitValidatedTransaction>,
    backend: Arc<MadaraBackend>,
    config: TransactionValidatorConfig,
}

impl fmt::Debug for TransactionValidator {
    fn fmt(&self, f: &mut fmt::Formatter<'_>) -> fmt::Result {
        write!(f, "TransactionValidator {{ config: {:?} }}", self.config)
    }
}

impl TransactionValidator {
    pub fn new(
        inner: Arc<dyn SubmitValidatedTransaction>,
        backend: Arc<MadaraBackend>,
        config: TransactionValidatorConfig,
    ) -> Self {
        Self { inner, backend, config }
    }

    #[tracing::instrument(skip(self, tx, converted_class))]
    async fn accept_tx(
        &self,
        tx: ApiAccountTransaction,
        converted_class: Option<ConvertedClass>,
        arrived_at: TxTimestamp,
    ) -> Result<(), SubmitTransactionError> {
        let tx_hash = tx.tx_hash().to_felt();

        if tx.tx_type() == TransactionType::L1Handler {
            // L1HandlerTransactions don't have nonces.
            return Err(RejectedTransactionError::new(
                RejectedTransactionErrorKind::ValidateFailure,
                "Cannot submit l1 handler transactions",
            )
            .into());
        };
        // We have to skip part of the validation in the very specific case where you send an invoke tx directly after a deploy account:
        // the account is not deployed yet but the tx should be accepted.
        let validate = !(tx.tx_type() == TransactionType::InvokeFunction && tx.nonce().to_felt() == Felt::ONE);

        // No charge_fee for Admin DeclareV0
        let charge_fee = !((tx.tx_type() == TransactionType::Declare
            && tx.version() == TransactionVersion(Felt::ZERO))
            || self.config.disable_fee);

        let account_tx = AccountTransaction {
            tx,
            execution_flags: ExecutionFlags { only_query: false, charge_fee, validate, strict_nonce_check: false },
        };

        if !self.config.disable_validation {
            if account_tx.version() < TransactionVersion::ONE {
                // Some v0 txs don't have a nonce. (declare)
                return Err(RejectedTransactionError::new(
                    RejectedTransactionErrorKind::InvalidTransactionVersion,
                    "Cannot submit v0 transaction",
                )
                .into());
            };

            tracing::debug!("Mempool verify tx_hash={:#x}", tx_hash);
            // Perform validations
            let mut validator = MadaraBlockView::from(self.backend.block_view_on_preconfirmed_or_fake())
                .new_execution_context()?
                .into_transaction_validator();
            validator.perform_validations(account_tx.clone())?
        }

        // Forward the validated tx.
        let tx = ValidatedTransaction::from_starknet_api(account_tx.tx, arrived_at, converted_class);
        self.inner.submit_validated_transaction(tx).await?;

        Ok(())
    }
}

#[async_trait]
impl SubmitTransaction for TransactionValidator {
    async fn submit_declare_v0_transaction(
        &self,
        tx: BroadcastedDeclareTxnV0,
    ) -> Result<ClassAndTxnHash, SubmitTransactionError> {
        if tx.is_query() {
            return Err(RejectedTransactionError::new(
                RejectedTransactionErrorKind::InvalidTransactionVersion,
                "Cannot submit query-only transactions",
            )
            .into());
        }

        let arrived_at = TxTimestamp::now();

        let (api_tx, class) = tx.into_starknet_api(
            self.backend.chain_config().chain_id.to_felt(),
            self.backend.chain_config().latest_protocol_version,
        )?;

        // Destructure to get class hash only if it's a Declare tx
        let class_hash = match &api_tx {
            ApiAccountTransaction::Declare(declare_tx) => declare_tx.class_hash().to_felt(),
            _ => unreachable!("Created transaction should be Declare"),
        };

        let res = ClassAndTxnHash { transaction_hash: api_tx.tx_hash().to_felt(), class_hash };

        self.accept_tx(api_tx, class, arrived_at).await?;
        Ok(res)
    }

    async fn submit_declare_transaction(
        &self,
        tx: BroadcastedDeclareTxn,
    ) -> Result<ClassAndTxnHash, SubmitTransactionError> {
        if tx.is_query() {
            return Err(RejectedTransactionError::new(
                RejectedTransactionErrorKind::InvalidTransactionVersion,
                "Cannot submit query-only transactions",
            )
            .into());
        }

        let arrived_at = TxTimestamp::now();
        let tx: BroadcastedTxn = BroadcastedTxn::Declare(tx);
        let (api_tx, class) = tx.into_starknet_api(
            self.backend.chain_config().chain_id.to_felt(),
            self.backend.chain_config().latest_protocol_version,
        )?;

        // Destructure to get class hash only if it's a Declare tx
        let class_hash = match &api_tx {
            ApiAccountTransaction::Declare(declare_tx) => declare_tx.class_hash().to_felt(),
            _ => unreachable!("Created transaction should be Declare"),
        };

        let res = ClassAndTxnHash { transaction_hash: api_tx.tx_hash().to_felt(), class_hash };

        self.accept_tx(api_tx, class, arrived_at).await?;
        Ok(res)
    }

    async fn submit_deploy_account_transaction(
        &self,
        tx: BroadcastedDeployAccountTxn,
    ) -> Result<ContractAndTxnHash, SubmitTransactionError> {
        if tx.is_query() {
            return Err(RejectedTransactionError::new(
                RejectedTransactionErrorKind::InvalidTransactionVersion,
                "Cannot submit query-only transactions",
            )
            .into());
        }

        let arrived_at = TxTimestamp::now();
        let tx = BroadcastedTxn::DeployAccount(tx);
        let (api_tx, class) = tx.into_starknet_api(
            self.backend.chain_config().chain_id.to_felt(),
            self.backend.chain_config().latest_protocol_version,
        )?;

        // Destructure to get class hash only if it's a DeployAccount tx
        let contract_address = match &api_tx {
            ApiAccountTransaction::DeployAccount(deploy_account_tx) => deploy_account_tx.contract_address().to_felt(),
            _ => unreachable!("Created transaction should be DeployAccount"),
        };

        let res = ContractAndTxnHash { transaction_hash: api_tx.tx_hash().to_felt(), contract_address };

        self.accept_tx(api_tx, class, arrived_at).await?;
        Ok(res)
    }

    async fn submit_invoke_transaction(
        &self,
        tx: BroadcastedInvokeTxn,
    ) -> Result<AddInvokeTransactionResult, SubmitTransactionError> {
        if tx.is_query() {
            return Err(RejectedTransactionError::new(
                RejectedTransactionErrorKind::InvalidTransactionVersion,
                "Cannot submit query-only transactions",
            )
            .into());
        }

        let arrived_at = TxTimestamp::now();
        let tx = BroadcastedTxn::Invoke(tx);
        let (api_tx, class) = tx.into_starknet_api(
            self.backend.chain_config().chain_id.to_felt(),
            self.backend.chain_config().latest_protocol_version,
        )?;

        let res = AddInvokeTransactionResult { transaction_hash: api_tx.tx_hash().to_felt() };
        self.accept_tx(api_tx, class, arrived_at).await?;
        Ok(res)
    }

    async fn received_transaction(&self, hash: mp_convert::Felt) -> Option<bool> {
        self.inner.received_transaction(hash).await
    }

    async fn subscribe_new_transactions(&self) -> Option<tokio::sync::broadcast::Receiver<mp_convert::Felt>> {
        self.inner.subscribe_new_transactions().await
    }
}<|MERGE_RESOLUTION|>--- conflicted
+++ resolved
@@ -160,16 +160,9 @@
             E::Reexecution(_) | E::FeeEstimation(_) | E::MessageFeeEstimation(_) | E::CallContract(_) => {
                 rejected(ValidateFailure, format!("{value:#}"))
             }
-<<<<<<< HEAD
             E::UnsupportedProtocolVersion(_) | E::Internal(_) | E::InvalidSequencerAddress(_) => {
                 Internal(anyhow::anyhow!(value))
             }
-=======
-            E::UnsupportedProtocolVersion(_)
-            | E::Storage(_)
-            | E::InvalidSequencerAddress(_)
-            | E::GasPriceCalculation(_) => Internal(anyhow::anyhow!(value)),
->>>>>>> e399c418
         }
     }
 }
