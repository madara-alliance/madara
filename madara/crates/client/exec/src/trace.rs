use crate::{ExecutionResult, TransactionExecutionError};
use blockifier::state::cached_state::CommitmentStateDiff;
use blockifier::{blockifier_versioned_constants::VersionedConstants, execution::call_info::CallInfo};
use cairo_vm::types::builtin_name::BuiltinName;
use mp_convert::{Felt, ToFelt};
use mp_rpc::v0_9_0::ExecutionResources;
use mp_rpc::{
    v0_7_1::{CallType, ComputationResources, EntryPointType, FunctionCall, MsgToL1, OrderedEvent, OrderedMessage},
    v0_8_1::InnerCallExecutionResources,
};
use starknet_api::executable_transaction::TransactionType;
use starknet_api::transaction::fields::GasVectorComputationMode;
use std::collections::HashMap;
use std::sync::Arc;

#[derive(Debug, Clone)]
pub struct FunctionInvocation {
    pub calldata: Arc<Vec<Felt>>,
    pub contract_address: Felt,
    pub selector: Felt,
    pub call_type: CallType,
    pub caller_address: Felt,
    pub internal_calls: Vec<FunctionInvocation>,
    pub class_hash: Felt,
    pub entry_point_type: EntryPointType,
    pub events: Vec<OrderedEvent>,
    pub messages: Vec<OrderedMessage>,
    pub result: Vec<Felt>,
    pub execution_resources: InnerCallExecutionResources,
    pub computation_resources: ComputationResources,
    pub is_reverted: bool,
}

#[derive(thiserror::Error, Debug)]
pub enum ConvertCallInfoToExecuteInvocationError {
    #[error(transparent)]
    GetFunctionInvocation(#[from] TryFuntionInvocationFromCallInfoError),
    #[error("Missing FunctionInvocation")]
    MissingFunctionInvocation,
}

#[derive(thiserror::Error, Debug)]
pub enum TryFuntionInvocationFromCallInfoError {
    #[error(transparent)]
    TransactionExecution(#[from] TransactionExecutionError),
}

impl FunctionInvocation {
    pub fn from_call_info(
        call_info: &CallInfo,
        versioned_constants: &VersionedConstants,
        gas_vector_computation_mode: &GasVectorComputationMode,
    ) -> Self {
        let gas_consumed = call_info
            .summarize(versioned_constants)
            .to_partial_gas_vector(versioned_constants, gas_vector_computation_mode);

        let messages = collect_call_info_ordered_messages(call_info);
        let events = collect_call_info_ordered_events(&call_info.execution.events);

        let internal_calls = call_info
            .inner_calls
            .iter()
            .map(|call_info| Self::from_call_info(call_info, versioned_constants, gas_vector_computation_mode))
            .collect();

        Self {
            calldata: call_info.call.calldata.0.clone(),
            contract_address: call_info.call.storage_address.to_felt(),
            selector: call_info.call.entry_point_selector.to_felt(),
            call_type: match call_info.call.call_type {
                blockifier::execution::entry_point::CallType::Call => CallType::Regular,
                blockifier::execution::entry_point::CallType::Delegate => CallType::Delegate,
            },
            caller_address: call_info.call.caller_address.to_felt(),
            internal_calls,
            class_hash: call_info.call.class_hash.unwrap_or_default().to_felt(),
            entry_point_type: match call_info.call.entry_point_type {
                starknet_api::contract_class::EntryPointType::Constructor => EntryPointType::Constructor,
                starknet_api::contract_class::EntryPointType::External => EntryPointType::External,
                starknet_api::contract_class::EntryPointType::L1Handler => EntryPointType::L1Handler,
            },
            events,
            messages,
            result: call_info.execution.retdata.0.clone(),
            execution_resources: InnerCallExecutionResources {
                l1_gas: gas_consumed.l1_gas.0.into(),
                l2_gas: gas_consumed.l2_gas.0.into(),
            },
            is_reverted: call_info.execution.failed,
            computation_resources: computation_resources_v0_7(&call_info.resources),
        }
    }

    pub fn into_rpc_v0_7(self) -> mp_rpc::v0_7_1::FunctionInvocation {
        mp_rpc::v0_7_1::FunctionInvocation {
            function_call: FunctionCall {
                calldata: self.calldata,
                contract_address: self.contract_address,
                entry_point_selector: self.selector,
            },
            caller_address: self.caller_address,
            class_hash: self.class_hash,
            entry_point_type: self.entry_point_type,
            call_type: self.call_type,
            result: self.result,
            calls: self.internal_calls.into_iter().map(|c| c.into_rpc_v0_7()).collect(),
            events: self.events,
            messages: self.messages,
            execution_resources: self.computation_resources,
        }
    }
    pub fn into_rpc_v0_8(self) -> mp_rpc::v0_8_1::FunctionInvocation {
        mp_rpc::v0_8_1::FunctionInvocation {
            function_call: FunctionCall {
                calldata: self.calldata,
                contract_address: self.contract_address,
                entry_point_selector: self.selector,
            },
            caller_address: self.caller_address,
            class_hash: self.class_hash,
            entry_point_type: self.entry_point_type,
            call_type: self.call_type,
            result: self.result,
            calls: self.internal_calls.into_iter().map(|c| c.into_rpc_v0_8()).collect(),
            events: self.events,
            messages: self.messages,
            execution_resources: self.execution_resources,
            is_reverted: self.is_reverted,
        }
    }
}

pub fn execution_result_to_tx_trace_v0_7(
    executions_result: &ExecutionResult,
    versioned_constants: &VersionedConstants,
) -> Result<mp_rpc::v0_7_1::TransactionTrace, ConvertCallInfoToExecuteInvocationError> {
    let ExecutionResult { tx_type, execution_info, state_diff, .. } = executions_result;

    let state_diff = match state_diff_is_empty(state_diff) {
        true => None,
        false => Some(to_state_diff(state_diff)),
    };

    let validate_invocation = execution_info.validate_call_info.as_ref().map(|call_info| {
        FunctionInvocation::from_call_info(
            call_info,
            versioned_constants,
            &executions_result.gas_vector_computation_mode,
        )
        .into_rpc_v0_7()
    });
    let execute_function_invocation = execution_info.execute_call_info.as_ref().map(|call_info| {
        FunctionInvocation::from_call_info(
            call_info,
            versioned_constants,
            &executions_result.gas_vector_computation_mode,
        )
        .into_rpc_v0_7()
    });
    let fee_transfer_invocation = execution_info.fee_transfer_call_info.as_ref().map(|call_info| {
        FunctionInvocation::from_call_info(
            call_info,
            versioned_constants,
            &executions_result.gas_vector_computation_mode,
        )
        .into_rpc_v0_7()
    });

    let computation_resources = agregate_execution_ressources_v0_7(
        validate_invocation.as_ref().map(|value| &value.execution_resources),
        execute_function_invocation.as_ref().map(|value| &value.execution_resources),
        fee_transfer_invocation.as_ref().map(|value| &value.execution_resources),
    );

    let execution_resources = mp_rpc::v0_7_1::ExecutionResources {
        bitwise_builtin_applications: computation_resources.bitwise_builtin_applications,
        ec_op_builtin_applications: computation_resources.ec_op_builtin_applications,
        ecdsa_builtin_applications: computation_resources.ecdsa_builtin_applications,
        keccak_builtin_applications: computation_resources.keccak_builtin_applications,
        memory_holes: computation_resources.memory_holes,
        pedersen_builtin_applications: computation_resources.pedersen_builtin_applications,
        poseidon_builtin_applications: computation_resources.poseidon_builtin_applications,
        range_check_builtin_applications: computation_resources.range_check_builtin_applications,
        segment_arena_builtin: computation_resources.segment_arena_builtin,
        steps: computation_resources.steps,
        data_availability: mp_rpc::v0_7_1::DataAvailability {
            l1_gas: execution_info.receipt.da_gas.l1_gas.0 as _,
            l1_data_gas: execution_info.receipt.da_gas.l1_data_gas.0 as _,
        },
    };

    let tx_trace = match tx_type {
        TransactionType::Declare => {
            mp_rpc::v0_7_1::TransactionTrace::Declare(mp_rpc::v0_7_1::DeclareTransactionTrace {
                validate_invocation,
                fee_transfer_invocation,
                state_diff,
                execution_resources,
            })
        }
        TransactionType::DeployAccount => {
            mp_rpc::v0_7_1::TransactionTrace::DeployAccount(mp_rpc::v0_7_1::DeployAccountTransactionTrace {
                validate_invocation,
                constructor_invocation: execute_function_invocation
                    .ok_or(ConvertCallInfoToExecuteInvocationError::MissingFunctionInvocation)?,
                fee_transfer_invocation,
                state_diff,
                execution_resources,
            })
        }
        TransactionType::InvokeFunction => {
            mp_rpc::v0_7_1::TransactionTrace::Invoke(mp_rpc::v0_7_1::InvokeTransactionTrace {
                validate_invocation,
                execute_invocation: if let Some(e) = &execution_info.revert_error {
                    mp_rpc::v0_7_1::ExecuteInvocation::Anon(mp_rpc::v0_7_1::RevertedInvocation {
                        revert_reason: e.to_string(),
                    })
                } else {
                    mp_rpc::v0_7_1::ExecuteInvocation::FunctionInvocation(
                        execute_function_invocation
                            .ok_or(ConvertCallInfoToExecuteInvocationError::MissingFunctionInvocation)?,
                    )
                },
                fee_transfer_invocation,
                state_diff,
                execution_resources,
            })
        }
        TransactionType::L1Handler => {
            if executions_result.execution_info.is_reverted() {
                // We have to map to a dummy object here, since reverted l1 handler txs are not representable in this version.
                return Ok(mp_rpc::v0_7_1::TransactionTrace::L1Handler(mp_rpc::v0_7_1::L1HandlerTransactionTrace {
                    function_invocation: mp_rpc::v0_7_1::FunctionInvocation {
                        function_call: FunctionCall {
                            calldata: Default::default(),
                            contract_address: Default::default(),
                            entry_point_selector: Default::default(),
                        },
                        call_type: CallType::Regular,
                        caller_address: Default::default(),
                        calls: Default::default(),
                        class_hash: Default::default(),
                        entry_point_type: EntryPointType::L1Handler,
                        events: Default::default(),
                        execution_resources: Default::default(),
                        messages: Default::default(),
                        result: Default::default(),
                    },
                    state_diff,
                    execution_resources,
                }));
            }
            mp_rpc::v0_7_1::TransactionTrace::L1Handler(mp_rpc::v0_7_1::L1HandlerTransactionTrace {
                function_invocation: execute_function_invocation
                    .ok_or(ConvertCallInfoToExecuteInvocationError::MissingFunctionInvocation)?,
                state_diff,
                execution_resources,
            })
        }
    };

    Ok(tx_trace)
}

pub fn execution_result_to_tx_trace_v0_8(
    executions_result: &ExecutionResult,
    versioned_constants: &VersionedConstants,
) -> Result<mp_rpc::v0_8_1::TransactionTrace, ConvertCallInfoToExecuteInvocationError> {
    let ExecutionResult { tx_type, execution_info, state_diff, .. } = executions_result;

    let state_diff = match state_diff_is_empty(state_diff) {
        true => None,
        false => Some(to_state_diff(state_diff)),
    };

    let validate_invocation = execution_info.validate_call_info.as_ref().map(|call_info| {
        FunctionInvocation::from_call_info(
            call_info,
            versioned_constants,
            &executions_result.gas_vector_computation_mode,
        )
        .into_rpc_v0_8()
    });
    let execute_function_invocation = execution_info.execute_call_info.as_ref().map(|call_info| {
        FunctionInvocation::from_call_info(
            call_info,
            versioned_constants,
            &executions_result.gas_vector_computation_mode,
        )
        .into_rpc_v0_8()
    });
    let fee_transfer_invocation = execution_info.fee_transfer_call_info.as_ref().map(|call_info| {
        FunctionInvocation::from_call_info(
            call_info,
            versioned_constants,
            &executions_result.gas_vector_computation_mode,
        )
        .into_rpc_v0_8()
    });

    let execution_resources = ExecutionResources {
        l1_gas: execution_info.receipt.gas.l1_gas.0.into(),
        l2_gas: execution_info.receipt.gas.l2_gas.0.into(),
        l1_data_gas: execution_info.receipt.gas.l1_data_gas.0.into(),
    };

    let tx_trace = match tx_type {
        TransactionType::Declare => {
            mp_rpc::v0_8_1::TransactionTrace::Declare(mp_rpc::v0_8_1::DeclareTransactionTrace {
                validate_invocation,
                fee_transfer_invocation,
                state_diff,
                execution_resources,
            })
        }
        TransactionType::DeployAccount => {
            mp_rpc::v0_8_1::TransactionTrace::DeployAccount(mp_rpc::v0_8_1::DeployAccountTransactionTrace {
                validate_invocation,
                constructor_invocation: execute_function_invocation
                    .ok_or(ConvertCallInfoToExecuteInvocationError::MissingFunctionInvocation)?,
                fee_transfer_invocation,
                state_diff,
                execution_resources,
            })
        }
        TransactionType::InvokeFunction => {
            mp_rpc::v0_8_1::TransactionTrace::Invoke(mp_rpc::v0_8_1::InvokeTransactionTrace {
                validate_invocation,
                execute_invocation: if let Some(e) = &execution_info.revert_error {
                    mp_rpc::v0_8_1::RevertibleFunctionInvocation::Anon(mp_rpc::v0_8_1::RevertedInvocation {
                        revert_reason: e.to_string(),
                    })
                } else {
                    mp_rpc::v0_8_1::RevertibleFunctionInvocation::FunctionInvocation(
                        execute_function_invocation
                            .ok_or(ConvertCallInfoToExecuteInvocationError::MissingFunctionInvocation)?,
                    )
                },
                fee_transfer_invocation,
                state_diff,
                execution_resources,
            })
        }
        TransactionType::L1Handler => {
            if executions_result.execution_info.is_reverted() {
                // We have to map to a dummy object here, since reverted l1 handler txs are not representable in this version.
                return Ok(mp_rpc::v0_8_1::TransactionTrace::L1Handler(mp_rpc::v0_8_1::L1HandlerTransactionTrace {
                    function_invocation: mp_rpc::v0_8_1::FunctionInvocation {
                        function_call: FunctionCall {
                            calldata: Default::default(),
                            contract_address: Default::default(),
                            entry_point_selector: Default::default(),
                        },
                        call_type: CallType::Regular,
                        caller_address: Default::default(),
                        calls: Default::default(),
                        class_hash: Default::default(),
                        entry_point_type: EntryPointType::L1Handler,
                        events: Default::default(),
                        execution_resources: Default::default(),
                        messages: Default::default(),
                        result: Default::default(),
                        is_reverted: true,
                    },
                    state_diff,
                    execution_resources,
                }));
            }
            mp_rpc::v0_8_1::TransactionTrace::L1Handler(mp_rpc::v0_8_1::L1HandlerTransactionTrace {
                function_invocation: execute_function_invocation
                    .ok_or(ConvertCallInfoToExecuteInvocationError::MissingFunctionInvocation)?,
                state_diff,
                execution_resources,
            })
        }
    };

    Ok(tx_trace)
}

pub fn execution_result_to_tx_trace_v0_9(
    executions_result: &ExecutionResult,
    versioned_constants: &VersionedConstants,
) -> Result<mp_rpc::v0_9_0::TransactionTrace, ConvertCallInfoToExecuteInvocationError> {
    let ExecutionResult { tx_type, execution_info, state_diff, .. } = executions_result;

    let state_diff = match state_diff_is_empty(state_diff) {
        true => None,
        false => Some(to_state_diff(state_diff)),
    };

    let validate_invocation = execution_info.validate_call_info.as_ref().map(|call_info| {
        FunctionInvocation::from_call_info(
            call_info,
            versioned_constants,
            &executions_result.gas_vector_computation_mode,
        )
        .into_rpc_v0_8()
    });
    let execute_function_invocation = execution_info.execute_call_info.as_ref().map(|call_info| {
        FunctionInvocation::from_call_info(
            call_info,
            versioned_constants,
            &executions_result.gas_vector_computation_mode,
        )
        .into_rpc_v0_8()
    });
    let fee_transfer_invocation = execution_info.fee_transfer_call_info.as_ref().map(|call_info| {
        FunctionInvocation::from_call_info(
            call_info,
            versioned_constants,
            &executions_result.gas_vector_computation_mode,
        )
        .into_rpc_v0_8()
    });

    let execution_resources = ExecutionResources {
        l1_gas: execution_info.receipt.gas.l1_gas.0.into(),
        l2_gas: execution_info.receipt.gas.l2_gas.0.into(),
        l1_data_gas: execution_info.receipt.gas.l1_data_gas.0.into(),
    };

    let tx_trace = match tx_type {
        TransactionType::Declare => {
            mp_rpc::v0_9_0::TransactionTrace::Declare(mp_rpc::v0_9_0::DeclareTransactionTrace {
                validate_invocation,
                fee_transfer_invocation,
                state_diff,
                execution_resources,
            })
        }
        TransactionType::DeployAccount => {
            mp_rpc::v0_9_0::TransactionTrace::DeployAccount(mp_rpc::v0_9_0::DeployAccountTransactionTrace {
                validate_invocation,
                constructor_invocation: execute_function_invocation
                    .ok_or(ConvertCallInfoToExecuteInvocationError::MissingFunctionInvocation)?,
                fee_transfer_invocation,
                state_diff,
                execution_resources,
            })
        }
        TransactionType::InvokeFunction => {
            mp_rpc::v0_9_0::TransactionTrace::Invoke(mp_rpc::v0_9_0::InvokeTransactionTrace {
                validate_invocation,
                execute_invocation: if let Some(e) = &execution_info.revert_error {
                    mp_rpc::v0_9_0::RevertibleFunctionInvocation::Anon(mp_rpc::v0_9_0::RevertedInvocation {
                        revert_reason: e.to_string(),
                    })
                } else {
                    mp_rpc::v0_9_0::RevertibleFunctionInvocation::FunctionInvocation(
                        execute_function_invocation
                            .ok_or(ConvertCallInfoToExecuteInvocationError::MissingFunctionInvocation)?,
                    )
                },
                fee_transfer_invocation,
                state_diff,
                execution_resources,
            })
        }
        TransactionType::L1Handler => {
            mp_rpc::v0_9_0::TransactionTrace::L1Handler(mp_rpc::v0_9_0::L1HandlerTransactionTrace {
                function_invocation: if let Some(e) = &execution_info.revert_error {
                    mp_rpc::v0_9_0::RevertibleFunctionInvocation::Anon(mp_rpc::v0_9_0::RevertedInvocation {
                        revert_reason: e.to_string(),
                    })
                } else {
                    mp_rpc::v0_9_0::RevertibleFunctionInvocation::FunctionInvocation(
                        execute_function_invocation
                            .ok_or(ConvertCallInfoToExecuteInvocationError::MissingFunctionInvocation)?,
                    )
                },
                state_diff,
                execution_resources,
            })
        }
    };

    Ok(tx_trace)
}

fn collect_call_info_ordered_messages(call_info: &CallInfo) -> Vec<mp_rpc::v0_7_1::OrderedMessage> {
    call_info
        .execution
        .l2_to_l1_messages
        .iter()
        .enumerate()
        .map(|(index, message)| mp_rpc::v0_7_1::OrderedMessage {
            order: index as u64,
            msg_to_l_1: MsgToL1 {
                payload: message.message.payload.0.to_vec(),
<<<<<<< HEAD
                to_address: message.message.to_address.0,
=======
                to_address: message.message.to_address.to_felt(),
>>>>>>> 973787d2
                from_address: call_info.call.storage_address.to_felt(),
            },
        })
        .collect()
}

fn collect_call_info_ordered_events(
    ordered_events: &[blockifier::execution::call_info::OrderedEvent],
) -> Vec<mp_rpc::v0_7_1::OrderedEvent> {
    ordered_events
        .iter()
        .map(|event| mp_rpc::v0_7_1::OrderedEvent {
            order: event.order as u64,
            event: mp_rpc::v0_7_1::EventContent {
                keys: event.event.keys.iter().map(ToFelt::to_felt).collect(),
                data: event.event.data.0.to_vec(),
            },
        })
        .collect()
}

fn computation_resources_v0_7(
    vm_resources: &cairo_vm::vm::runners::cairo_runner::ExecutionResources,
) -> mp_rpc::v0_7_1::ComputationResources {
    let steps = vm_resources.n_steps as u64;
    let memory_holes = vm_resources.n_memory_holes as u64;
    resources_mapping(&vm_resources.builtin_instance_counter, steps, memory_holes)
}

fn resources_mapping(
    builtin_mapping: &HashMap<BuiltinName, usize>,
    steps: u64,
    memory_holes: u64,
) -> mp_rpc::v0_7_1::ComputationResources {
    let memory_holes = match memory_holes {
        0 => None,
        n => Some(n),
    };

    let range_check_builtin_applications = builtin_mapping.get(&BuiltinName::range_check).map(|&value| value as u64);
    let pedersen_builtin_applications = builtin_mapping.get(&BuiltinName::pedersen).map(|&value| value as u64);
    let poseidon_builtin_applications = builtin_mapping.get(&BuiltinName::poseidon).map(|&value| value as u64);
    let ec_op_builtin_applications = builtin_mapping.get(&BuiltinName::ec_op).map(|&value| value as u64);
    let ecdsa_builtin_applications = builtin_mapping.get(&BuiltinName::ecdsa).map(|&value| value as u64);
    let bitwise_builtin_applications = builtin_mapping.get(&BuiltinName::bitwise).map(|&value| value as u64);
    let keccak_builtin_applications = builtin_mapping.get(&BuiltinName::keccak).map(|&value| value as u64);
    let segment_arena_builtin = builtin_mapping.get(&BuiltinName::segment_arena).map(|&value| value as u64);

    mp_rpc::v0_7_1::ComputationResources {
        steps,
        memory_holes,
        range_check_builtin_applications,
        pedersen_builtin_applications,
        poseidon_builtin_applications,
        ec_op_builtin_applications,
        ecdsa_builtin_applications,
        bitwise_builtin_applications,
        keccak_builtin_applications,
        segment_arena_builtin,
    }
}

fn to_state_diff(commitment_state_diff: &CommitmentStateDiff) -> mp_rpc::v0_7_1::StateDiff {
    mp_rpc::v0_7_1::StateDiff {
        storage_diffs: commitment_state_diff
            .storage_updates
            .iter()
            .map(|(address, updates)| {
                let storage_entries = updates
                    .into_iter()
                    .map(|(key, value)| mp_rpc::v0_7_1::KeyValuePair { key: key.to_felt(), value: *value })
                    .collect();
                mp_rpc::v0_7_1::ContractStorageDiffItem { address: address.to_felt(), storage_entries }
            })
            .collect(),
        deprecated_declared_classes: vec![],
        declared_classes: vec![],
        deployed_contracts: vec![],
        replaced_classes: vec![],
        nonces: commitment_state_diff
            .address_to_nonce
            .iter()
            .map(|(address, nonce)| mp_rpc::v0_7_1::NonceUpdate {
                contract_address: address.to_felt(),
                nonce: nonce.to_felt(),
            })
            .collect(),
    }
}

fn state_diff_is_empty(commitment_state_diff: &CommitmentStateDiff) -> bool {
    commitment_state_diff.address_to_class_hash.is_empty()
        && commitment_state_diff.address_to_nonce.is_empty()
        && commitment_state_diff.storage_updates.is_empty()
        && commitment_state_diff.class_hash_to_compiled_class_hash.is_empty()
}

fn agregate_execution_ressources_v0_7(
    a: Option<&mp_rpc::v0_7_1::ComputationResources>,
    b: Option<&mp_rpc::v0_7_1::ComputationResources>,
    c: Option<&mp_rpc::v0_7_1::ComputationResources>,
) -> mp_rpc::v0_7_1::ComputationResources {
    fn sum<'a>(
        iter: impl IntoIterator<Item = &'a mp_rpc::v0_7_1::ComputationResources>,
        getter: impl Fn(&ComputationResources) -> Option<u64>,
    ) -> Option<u64> {
        let sum = iter.into_iter().filter_map(getter).sum();
        if sum == 0 {
            None
        } else {
            Some(sum)
        }
    }
    let abc = [a, b, c].into_iter().flatten();
    mp_rpc::v0_7_1::ComputationResources {
        steps: abc.clone().map(|x| x.steps).sum(),
        memory_holes: sum(abc.clone(), |x| x.memory_holes),
        range_check_builtin_applications: sum(abc.clone(), |x| x.range_check_builtin_applications),
        pedersen_builtin_applications: sum(abc.clone(), |x| x.pedersen_builtin_applications),
        poseidon_builtin_applications: sum(abc.clone(), |x| x.poseidon_builtin_applications),
        ec_op_builtin_applications: sum(abc.clone(), |x| x.ec_op_builtin_applications),
        ecdsa_builtin_applications: sum(abc.clone(), |x| x.ecdsa_builtin_applications),
        bitwise_builtin_applications: sum(abc.clone(), |x| x.bitwise_builtin_applications),
        keccak_builtin_applications: sum(abc.clone(), |x| x.keccak_builtin_applications),
        segment_arena_builtin: sum(abc.clone(), |x| x.segment_arena_builtin),
    }
}<|MERGE_RESOLUTION|>--- conflicted
+++ resolved
@@ -489,11 +489,7 @@
             order: index as u64,
             msg_to_l_1: MsgToL1 {
                 payload: message.message.payload.0.to_vec(),
-<<<<<<< HEAD
-                to_address: message.message.to_address.0,
-=======
                 to_address: message.message.to_address.to_felt(),
->>>>>>> 973787d2
                 from_address: call_info.call.storage_address.to_felt(),
             },
         })
