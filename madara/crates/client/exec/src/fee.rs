--- conflicted
+++ resolved
@@ -1,23 +1,14 @@
-use crate::{ExecutionContext, ExecutionResult};
-<<<<<<< HEAD
+use crate::{Error, ExecutionContext, ExecutionResult};
+use anyhow::Context;
 use mc_db::MadaraStorageRead;
-use starknet_api::block::{FeeType, GasPriceVector};
+use starknet_api::{block::FeeType, execution_resources::GasVector, transaction::fields::Tip};
 
 impl<D: MadaraStorageRead> ExecutionContext<D> {
-    pub fn execution_result_to_fee_estimate(&self, executions_result: &ExecutionResult) -> mp_rpc::FeeEstimate {
-        let GasPriceVector { l1_gas_price, l1_data_gas_price, .. } =
-            self.block_context.block_info().gas_prices.gas_price_vector(&executions_result.fee_type);
-        let l1_gas_price = l1_gas_price.get().0;
-        let l1_data_gas_price = l1_data_gas_price.get().0;
-=======
-use starknet_api::{block::FeeType, execution_resources::GasVector, transaction::fields::Tip};
-
-impl ExecutionContext {
     pub fn execution_result_to_fee_estimate(
         &self,
         executions_result: &ExecutionResult,
         tip: Tip,
-    ) -> mp_rpc::v0_7_1::FeeEstimate {
+    ) -> Result<mp_rpc::v0_7_1::FeeEstimate, Error> {
         let gas_price_vector = self.block_context.block_info().gas_prices.gas_price_vector(&executions_result.fee_type);
         let minimal_gas_vector = executions_result.minimal_l1_gas.unwrap_or_default();
         let gas_vector = executions_result.execution_info.receipt.gas;
@@ -32,9 +23,8 @@
                 .checked_add(
                     self.block_context.versioned_constants().sierra_gas_to_l1_gas_amount_round_up(gas_vector.l2_gas),
                 )
-                .expect("Gas vector overflow");
+                .context("Gas vector overflow")?;
         }
->>>>>>> e399c418
 
         let overall_fee = gas_vector.cost(gas_price_vector, tip);
 
@@ -43,13 +33,13 @@
             FeeType::Strk => mp_rpc::v0_7_1::PriceUnit::Fri,
         };
 
-        mp_rpc::v0_7_1::FeeEstimate {
+        Ok(mp_rpc::v0_7_1::FeeEstimate {
             gas_consumed: gas_vector.l1_gas.0.into(),
             gas_price: gas_price_vector.l1_gas_price.get().0.into(),
             data_gas_consumed: gas_vector.l1_data_gas.0.into(),
             data_gas_price: gas_price_vector.l1_data_gas_price.get().0.into(),
             overall_fee: overall_fee.into(),
             unit,
-        }
+        })
     }
 }