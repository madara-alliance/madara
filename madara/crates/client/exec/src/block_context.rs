--- conflicted
+++ resolved
@@ -27,7 +27,7 @@
             block_timestamp: BlockTimestamp(block_info.block_timestamp().0),
             sequencer_address: ContractAddress::try_from(*block_info.sequencer_address())
                 .map_err(|_| Error::InvalidSequencerAddress(*block_info.sequencer_address()))?,
-            gas_prices: block_info.l1_gas_price().into(),
+            gas_prices: block_info.gas_prices().into(),
             use_kzg_da: *block_info.l1_da_mode() == L1DataAvailabilityMode::Blob,
         },
         chain_config.blockifier_chain_info(),
@@ -116,165 +116,4 @@
             },
         ))
     }
-<<<<<<< HEAD
-=======
-
-    fn new_transaction_validator(self: &Arc<Self>) -> Result<StatefulValidator<BlockifierStateAdapter>, Error> {
-        let pending_block = self.latest_pending_block();
-        let block_n = self.get_latest_block_n()?.map(|n| n + 1).unwrap_or(/* genesis */ 0);
-        Ok(StatefulValidator::create(
-            CachedState::new(BlockifierStateAdapter::new(Arc::clone(self), block_n, Some(DbBlockId::Pending))),
-            BlockContext::new(
-                BlockInfo {
-                    block_number: BlockNumber(block_n),
-                    block_timestamp: BlockTimestamp(pending_block.header.block_timestamp.0),
-                    sequencer_address: pending_block
-                        .header
-                        .sequencer_address
-                        .try_into()
-                        .map_err(|_| Error::InvalidSequencerAddress(pending_block.header.sequencer_address))?,
-                    gas_prices: (&pending_block.header.gas_prices).into(),
-                    use_kzg_da: pending_block.header.l1_da_mode == L1DataAvailabilityMode::Blob,
-                },
-                self.chain_config().blockifier_chain_info(),
-                self.chain_config().exec_constants_by_protocol_version(pending_block.header.protocol_version)?,
-                self.chain_config().bouncer_config.clone(),
-            ),
-        ))
-    }
-}
-
-// TODO: deprecate this struct (only used for reexecution, which IMO should also go into MadaraBackendExecutionExt)
-pub struct ExecutionContext {
-    pub(crate) backend: Arc<MadaraBackend>,
-    pub(crate) block_context: Arc<BlockContext>,
-    /// None means we are executing the genesis block. (no latest block)
-    pub(crate) latest_visible_block: Option<DbBlockId>,
-}
-
-impl ExecutionContext {
-    pub fn executor_for_block_production(&self) -> TransactionExecutor<BlockifierStateAdapter> {
-        TransactionExecutor::new(
-            self.init_cached_state(),
-            self.block_context.as_ref().clone(),
-            TransactionExecutorConfig { concurrency_config: Default::default(), stack_size: DEFAULT_STACK_SIZE },
-        )
-    }
-
-    pub fn tx_validator(&self) -> StatefulValidator<BlockifierStateAdapter> {
-        StatefulValidator::create(self.init_cached_state(), self.block_context.as_ref().clone())
-    }
-
-    pub fn init_cached_state(&self) -> CachedState<BlockifierStateAdapter> {
-        tracing::debug!(
-            "Init cached state on top of {:?}, block number {:?}",
-            self.latest_visible_block,
-            self.block_context.block_info().block_number.0
-        );
-
-        CachedState::new(BlockifierStateAdapter::new(
-            Arc::clone(&self.backend),
-            self.block_context.block_info().block_number.0,
-            self.latest_visible_block,
-        ))
-    }
-
-    /// Init execution at the beginning of a block. The header of the block will be used, but all of the
-    /// transactions' state modifications will not be visible.
-    ///
-    /// This function is usually what you would want for the `trace` rpc enpoints, for example.
-    #[tracing::instrument(skip(backend, block_info), fields(module = "ExecutionContext"))]
-    pub fn new_at_block_start(
-        backend: Arc<MadaraBackend>,
-        block_info: &MadaraMaybePendingBlockInfo,
-    ) -> Result<Self, Error> {
-        let (latest_visible_block, header_block_id) = match block_info {
-            MadaraMaybePendingBlockInfo::Pending(_block) => {
-                let latest_block_n = backend.get_latest_block_n()?;
-                (
-                    latest_block_n.map(DbBlockId::Number),
-                    // when the block is pending, we use the latest block n + 1 to make the block header
-                    // if there is no latest block, the pending block is actually the genesis block
-                    latest_block_n.map(|el| el + 1).unwrap_or(0),
-                )
-            }
-            MadaraMaybePendingBlockInfo::NotPending(block) => {
-                // If the block is genesis, latest visible block is None.
-                (block.header.block_number.checked_sub(1).map(DbBlockId::Number), block.header.block_number)
-            }
-        };
-        Self::new(backend, block_info, latest_visible_block, header_block_id)
-    }
-
-    /// Init execution on top of a block. All of the transactions' state modifications are visible
-    /// but the execution still happens within that block.
-    /// This is essentially as if we're executing on top of the block after all of the transactions
-    /// are executed, but before we switched to making a new block.
-    ///
-    /// This function is usually what you would want for the `estimateFee`, `simulateTransaction`, `call` rpc endpoints, for example.
-    #[tracing::instrument(skip(backend, block_info), fields(module = "ExecutionContext"))]
-    pub fn new_at_block_end(
-        backend: Arc<MadaraBackend>,
-        block_info: &MadaraMaybePendingBlockInfo,
-    ) -> Result<Self, Error> {
-        let (latest_visible_block, header_block_id) = match block_info {
-            MadaraMaybePendingBlockInfo::Pending(_block) => {
-                let latest_block_n = backend.get_latest_block_n()?;
-                (Some(DbBlockId::Pending), latest_block_n.map(|el| el + 1).unwrap_or(0))
-            }
-            MadaraMaybePendingBlockInfo::NotPending(block) => {
-                (Some(DbBlockId::Number(block.header.block_number)), block.header.block_number)
-            }
-        };
-        Self::new(backend, block_info, latest_visible_block, header_block_id)
-    }
-
-    fn new(
-        backend: Arc<MadaraBackend>,
-        block_info: &MadaraMaybePendingBlockInfo,
-        latest_visible_block: Option<DbBlockId>,
-        block_number: u64,
-    ) -> Result<Self, Error> {
-        let (protocol_version, block_timestamp, sequencer_address, l1_gas_price, l1_da_mode) = match block_info {
-            MadaraMaybePendingBlockInfo::Pending(block) => (
-                block.header.protocol_version,
-                block.header.block_timestamp,
-                block.header.sequencer_address,
-                block.header.gas_prices.clone(),
-                block.header.l1_da_mode,
-            ),
-            MadaraMaybePendingBlockInfo::NotPending(block) => (
-                block.header.protocol_version,
-                block.header.block_timestamp,
-                block.header.sequencer_address,
-                block.header.gas_prices.clone(),
-                block.header.l1_da_mode,
-            ),
-        };
-
-        let versioned_constants = backend.chain_config().exec_constants_by_protocol_version(protocol_version)?;
-        let chain_info = backend.chain_config().blockifier_chain_info();
-        let block_info = BlockInfo {
-            block_number: BlockNumber(block_number),
-            block_timestamp: BlockTimestamp(block_timestamp.0),
-            sequencer_address: sequencer_address
-                .try_into()
-                .map_err(|_| Error::InvalidSequencerAddress(sequencer_address))?,
-            gas_prices: (&l1_gas_price).into(),
-            use_kzg_da: l1_da_mode == L1DataAvailabilityMode::Blob,
-        };
-
-        Ok(ExecutionContext {
-            block_context: BlockContext::new(
-                block_info,
-                chain_info,
-                versioned_constants,
-                backend.chain_config().bouncer_config.clone(),
-            )
-            .into(),
-            latest_visible_block,
-            backend,
-        })
-    }
->>>>>>> e399c418
 }