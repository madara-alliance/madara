use std::{
    collections::{HashMap, VecDeque},
    sync::Arc,
};

use blockifier::{
    execution::contract_class::RunnableCompiledClass,
    state::{
        cached_state::StateMaps,
        errors::StateError,
        state_api::{StateReader, StateResult},
    },
};
use starknet_api::{
    contract_class::ContractClass as ApiContractClass,
    core::{ClassHash, CompiledClassHash, ContractAddress, Nonce},
    state::StorageKey,
};
<<<<<<< HEAD
use std::{
    collections::{HashMap, HashSet, VecDeque},
    sync::Arc,
};
=======

use mc_db::{db_block_id::DbBlockId, MadaraBackend};
use mp_convert::Felt;

use crate::BlockifierStateAdapter;
>>>>>>> 7123f843

#[derive(Debug)]
struct CacheByBlock {
    block_n: u64,
    state_diff: StateMaps,
<<<<<<< HEAD
    classes: HashMap<ClassHash, ContractClass>,
    l1_to_l2_messages: HashSet<u64>,
=======
    classes: HashMap<ClassHash, ApiContractClass>,
>>>>>>> 7123f843
}

/// Special cache that allows us to execute blocks past what the db currently has saved. Only used for
/// block production.
/// We need this because when a block is produced, saving it do the database is done asynchronously by another task. This means
/// that we need to keep the state of the previous block around to execute the next one. We can only remove the cached state of the
/// previous blocks once we know they are imported into the database.
pub struct LayeredStateAdaptor {
    inner: BlockifierStateAdapter,
    cached_states_by_block_n: VecDeque<CacheByBlock>,
    backend: Arc<MadaraBackend>,
}
impl LayeredStateAdaptor {
    pub fn new(backend: Arc<MadaraBackend>) -> Result<Self, crate::Error> {
        let on_top_of_block_n = backend.get_latest_block_n()?;
        let block_number = on_top_of_block_n.map(|n| n + 1).unwrap_or(/* genesis */ 0);

        Ok(Self {
            inner: BlockifierStateAdapter::new(backend.clone(), block_number, on_top_of_block_n.map(DbBlockId::Number)),
            backend,
            cached_states_by_block_n: Default::default(),
        })
    }

    /// Currently executing block_n.
    pub fn block_n(&self) -> u64 {
        self.inner.block_number
    }

    /// Previous executing block_n. None means it is the genesis block.
    pub fn previous_block_n(&self) -> Option<u64> {
        self.inner.block_number.checked_sub(1)
    }

    fn remove_cache_before_including(&mut self, block_n: Option<u64>) {
        if let Some(block_n) = block_n {
            while self.cached_states_by_block_n.back().is_some_and(|cache| cache.block_n <= block_n) {
                let popped = self.cached_states_by_block_n.pop_back().expect("Checked that back exists just above.");
                tracing::debug!("Removed cache {:?} ", popped.block_n);
            }
        }
    }

    /// This will set the current executing block_n to the next block_n.
    /// l1_to_l2_messages: list of consumed core contract nonces. We need to keep track of those to be absolutely sure we
    /// don't duplicate a transaction.
    pub fn finish_block(
        &mut self,
        state_diff: StateMaps,
<<<<<<< HEAD
        classes: HashMap<ClassHash, ContractClass>,
        l1_to_l2_messages: HashSet<u64>,
=======
        classes: HashMap<ClassHash, ApiContractClass>,
>>>>>>> 7123f843
    ) -> Result<(), crate::Error> {
        let latest_db_block = self.backend.get_latest_block_n()?;
        // Remove outdated cache entries
        self.remove_cache_before_including(latest_db_block);

        // Push the current state to cache
        let block_n = self.block_n();
        tracing::debug!("Push to cache {block_n}");
        self.cached_states_by_block_n.push_front(CacheByBlock { block_n, state_diff, classes, l1_to_l2_messages });

        // Update the inner state adaptor to update its block_n to the next one.
        self.inner = BlockifierStateAdapter::new(
            self.backend.clone(),
            block_n + 1,
            /* on top of */ latest_db_block.map(DbBlockId::Number),
        );

        Ok(())
    }

    pub fn is_l1_to_l2_message_nonce_consumed(&self, nonce: u64) -> StateResult<bool> {
        if self.cached_states_by_block_n.iter().any(|s| s.l1_to_l2_messages.contains(&nonce)) {
            return Ok(true);
        }
        self.inner.is_l1_to_l2_message_nonce_consumed(nonce)
    }
}

impl StateReader for LayeredStateAdaptor {
    fn get_storage_at(&self, contract_address: ContractAddress, key: StorageKey) -> StateResult<Felt> {
        if let Some(el) =
            self.cached_states_by_block_n.iter().find_map(|s| s.state_diff.storage.get(&(contract_address, key)))
        {
            return Ok(*el);
        }
        self.inner.get_storage_at(contract_address, key)
    }
    fn get_nonce_at(&self, contract_address: ContractAddress) -> StateResult<Nonce> {
        if let Some(el) = self.cached_states_by_block_n.iter().find_map(|s| s.state_diff.nonces.get(&contract_address))
        {
            return Ok(*el);
        }
        self.inner.get_nonce_at(contract_address)
    }
    fn get_class_hash_at(&self, contract_address: ContractAddress) -> StateResult<ClassHash> {
        if let Some(el) =
            self.cached_states_by_block_n.iter().find_map(|s| s.state_diff.class_hashes.get(&contract_address))
        {
            return Ok(*el);
        }
        self.inner.get_class_hash_at(contract_address)
    }
<<<<<<< HEAD
    fn get_compiled_contract_class(&self, class_hash: ClassHash) -> StateResult<ContractClass> {
        if let Some(el) = self.cached_states_by_block_n.iter().find_map(|s| s.classes.get(&class_hash)) {
            return Ok(el.clone());
=======
    fn get_compiled_class(&self, class_hash: ClassHash) -> StateResult<RunnableCompiledClass> {
        for s in &self.cached_states_by_block_n {
            if let Some(el) = s.classes.get(&class_hash) {
                return <ApiContractClass as TryInto<RunnableCompiledClass>>::try_into(el.clone())
                    .map_err(StateError::ProgramError);
            }
>>>>>>> 7123f843
        }
        self.inner.get_compiled_class(class_hash)
    }
    fn get_compiled_class_hash(&self, class_hash: ClassHash) -> StateResult<CompiledClassHash> {
        if let Some(el) =
            self.cached_states_by_block_n.iter().find_map(|s| s.state_diff.compiled_class_hashes.get(&class_hash))
        {
            return Ok(*el);
        }
        self.inner.get_compiled_class_hash(class_hash)
    }
}

#[cfg(test)]
mod tests {
    use super::LayeredStateAdaptor;
    use blockifier::state::{cached_state::StateMaps, state_api::StateReader};
    use mc_db::MadaraBackend;
    use mp_block::{
        header::{BlockTimestamp, GasPrices, PendingHeader},
        PendingFullBlock,
    };
    use mp_chain_config::{ChainConfig, L1DataAvailabilityMode, StarknetVersion};
    use mp_convert::{Felt, ToFelt};
    use mp_state_update::{ContractStorageDiffItem, StateDiff, StorageEntry};

    #[tokio::test]
    async fn test_layered_state_adaptor() {
        let backend = MadaraBackend::open_for_testing(ChainConfig::madara_test().into());
        let mut adaptor = LayeredStateAdaptor::new(backend.clone()).unwrap();

        // initial state (no genesis block)

        assert_eq!(adaptor.block_n(), 0);
        assert_eq!(adaptor.previous_block_n(), None);
        assert_eq!(adaptor.cached_states_by_block_n.len(), 0);

        assert_eq!(
            adaptor.get_storage_at(Felt::ONE.try_into().unwrap(), Felt::ONE.try_into().unwrap()).unwrap(),
            Felt::ZERO
        );
        assert_eq!(
            adaptor.get_storage_at(Felt::ONE.try_into().unwrap(), Felt::TWO.try_into().unwrap()).unwrap(),
            Felt::ZERO
        );
        assert_eq!(
            adaptor.get_storage_at(Felt::THREE.try_into().unwrap(), Felt::TWO.try_into().unwrap()).unwrap(),
            Felt::ZERO
        );

        // finish a block, not in db yet

        let mut state_maps = StateMaps::default();
        state_maps.storage.insert((Felt::ONE.try_into().unwrap(), Felt::ONE.try_into().unwrap()), Felt::THREE);
        adaptor.finish_block(state_maps, Default::default(), Default::default()).unwrap();

        assert_eq!(adaptor.block_n(), 1);
        assert_eq!(adaptor.previous_block_n(), Some(0));
        assert_eq!(adaptor.cached_states_by_block_n.len(), 1);

        assert_eq!(
            adaptor.get_storage_at(Felt::ONE.try_into().unwrap(), Felt::ONE.try_into().unwrap()).unwrap(),
            Felt::THREE
        ); // from cache
        assert_eq!(
            adaptor.get_storage_at(Felt::ONE.try_into().unwrap(), Felt::TWO.try_into().unwrap()).unwrap(),
            Felt::ZERO
        );
        assert_eq!(
            adaptor.get_storage_at(Felt::THREE.try_into().unwrap(), Felt::TWO.try_into().unwrap()).unwrap(),
            Felt::ZERO
        );

        // block is now in db

        backend
            .add_full_block_with_classes(
                PendingFullBlock {
                    header: PendingHeader {
                        parent_block_hash: Felt::ZERO,
                        sequencer_address: backend.chain_config().sequencer_address.to_felt(),
                        block_timestamp: BlockTimestamp::now(),
                        protocol_version: StarknetVersion::LATEST,
                        l1_gas_price: GasPrices::default(),
                        l1_da_mode: L1DataAvailabilityMode::Calldata,
                    },
                    state_diff: StateDiff {
                        storage_diffs: [ContractStorageDiffItem {
                            address: Felt::ONE,
                            storage_entries: vec![StorageEntry { key: Felt::ONE, value: Felt::THREE }],
                        }]
                        .into(),
                        ..Default::default()
                    },
                    transactions: vec![],
                    events: vec![],
                },
                /* block_n */ 0,
                /* classes */ &[],
                /* pre_v0_13_2_hash_override */ false,
            )
            .await
            .unwrap();

        assert_eq!(adaptor.block_n(), 1);
        assert_eq!(adaptor.previous_block_n(), Some(0));
        assert_eq!(adaptor.cached_states_by_block_n.len(), 1); // nothing changed here yet

        // finish another block, not in db yet but the earlier one is now in db. that one should have its state removed from the deque.

        let mut state_maps = StateMaps::default();
        state_maps.storage.insert((Felt::ONE.try_into().unwrap(), Felt::TWO.try_into().unwrap()), Felt::TWO);
        adaptor.finish_block(state_maps, Default::default(), Default::default()).unwrap();

        assert_eq!(adaptor.block_n(), 2);
        assert_eq!(adaptor.previous_block_n(), Some(1));
        assert_eq!(adaptor.cached_states_by_block_n.len(), 1);

        assert_eq!(
            adaptor.get_storage_at(Felt::ONE.try_into().unwrap(), Felt::ONE.try_into().unwrap()).unwrap(),
            Felt::THREE
        ); // from db
        assert_eq!(
            adaptor.get_storage_at(Felt::ONE.try_into().unwrap(), Felt::TWO.try_into().unwrap()).unwrap(),
            Felt::TWO
        ); // from cache
        assert_eq!(
            adaptor.get_storage_at(Felt::THREE.try_into().unwrap(), Felt::TWO.try_into().unwrap()).unwrap(),
            Felt::ZERO
        );
    }
}<|MERGE_RESOLUTION|>--- conflicted
+++ resolved
@@ -1,5 +1,5 @@
 use std::{
-    collections::{HashMap, VecDeque},
+    collections::{HashMap, HashSet, VecDeque},
     sync::Arc,
 };
 
@@ -16,29 +16,18 @@
     core::{ClassHash, CompiledClassHash, ContractAddress, Nonce},
     state::StorageKey,
 };
-<<<<<<< HEAD
-use std::{
-    collections::{HashMap, HashSet, VecDeque},
-    sync::Arc,
-};
-=======
 
 use mc_db::{db_block_id::DbBlockId, MadaraBackend};
 use mp_convert::Felt;
 
 use crate::BlockifierStateAdapter;
->>>>>>> 7123f843
 
 #[derive(Debug)]
 struct CacheByBlock {
     block_n: u64,
     state_diff: StateMaps,
-<<<<<<< HEAD
-    classes: HashMap<ClassHash, ContractClass>,
+    classes: HashMap<ClassHash, ApiContractClass>,
     l1_to_l2_messages: HashSet<u64>,
-=======
-    classes: HashMap<ClassHash, ApiContractClass>,
->>>>>>> 7123f843
 }
 
 /// Special cache that allows us to execute blocks past what the db currently has saved. Only used for
@@ -88,12 +77,8 @@
     pub fn finish_block(
         &mut self,
         state_diff: StateMaps,
-<<<<<<< HEAD
-        classes: HashMap<ClassHash, ContractClass>,
+        classes: HashMap<ClassHash, ApiContractClass>,
         l1_to_l2_messages: HashSet<u64>,
-=======
-        classes: HashMap<ClassHash, ApiContractClass>,
->>>>>>> 7123f843
     ) -> Result<(), crate::Error> {
         let latest_db_block = self.backend.get_latest_block_n()?;
         // Remove outdated cache entries
@@ -146,18 +131,10 @@
         }
         self.inner.get_class_hash_at(contract_address)
     }
-<<<<<<< HEAD
-    fn get_compiled_contract_class(&self, class_hash: ClassHash) -> StateResult<ContractClass> {
+    fn get_compiled_class(&self, class_hash: ClassHash) -> StateResult<RunnableCompiledClass> {
         if let Some(el) = self.cached_states_by_block_n.iter().find_map(|s| s.classes.get(&class_hash)) {
-            return Ok(el.clone());
-=======
-    fn get_compiled_class(&self, class_hash: ClassHash) -> StateResult<RunnableCompiledClass> {
-        for s in &self.cached_states_by_block_n {
-            if let Some(el) = s.classes.get(&class_hash) {
-                return <ApiContractClass as TryInto<RunnableCompiledClass>>::try_into(el.clone())
-                    .map_err(StateError::ProgramError);
-            }
->>>>>>> 7123f843
+            return <ApiContractClass as TryInto<RunnableCompiledClass>>::try_into(el.clone())
+                .map_err(StateError::ProgramError);
         }
         self.inner.get_compiled_class(class_hash)
     }
