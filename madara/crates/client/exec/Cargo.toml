[package]
description = "Madara execution"
name = "mc-exec"
authors.workspace = true
edition.workspace = true
license.workspace = true
repository.workspace = true
version.workspace = true
homepage.workspace = true

[lints]
workspace = true

[package.metadata.docs.rs]
targets = ["x86_64-unknown-linux-gnu"]

[dependencies]

# Madara
mc-db = { workspace = true }
mp-block = { workspace = true }
mp-chain-config = { workspace = true }
mp-class = { workspace = true }
mp-convert = { workspace = true }
mp-rpc = { workspace = true }
mp-state-update = { workspace = true }
mp-transactions = { workspace = true }

# Starknet
blockifier = { workspace = true }
cairo-vm = { workspace = true }
starknet-types-core = { workspace = true }
starknet_api = { workspace = true }

# Other
<<<<<<< HEAD
anyhow.workspace = true
=======

anyhow = { workspace = true }
itertools = { workspace = true }
>>>>>>> 0e68a601
thiserror = { workspace = true }


#Instrumentation
opentelemetry = { workspace = true, features = ["metrics", "logs"] }
opentelemetry-appender-tracing = { workspace = true, default-features = false }
opentelemetry-otlp = { workspace = true, features = [
  "tonic",
  "metrics",
  "logs",
] }
opentelemetry-semantic-conventions = { workspace = true }
opentelemetry-stdout = { workspace = true }
opentelemetry_sdk = { workspace = true, features = ["rt-tokio", "logs"] }
tracing = { workspace = true }
tracing-core = { workspace = true, default-features = false }
tracing-opentelemetry = { workspace = true }
tracing-subscriber = { workspace = true, features = ["env-filter"] }


[dev-dependencies]

rstest = { workspace = true }
mc-db = { workspace = true, features = ["testing"] }
tokio = { workspace = true, features = ["rt-multi-thread"] }
serde_json = { workspace = true }<|MERGE_RESOLUTION|>--- conflicted
+++ resolved
@@ -33,13 +33,8 @@
 starknet_api = { workspace = true }
 
 # Other
-<<<<<<< HEAD
-anyhow.workspace = true
-=======
-
 anyhow = { workspace = true }
 itertools = { workspace = true }
->>>>>>> 0e68a601
 thiserror = { workspace = true }
 
 
