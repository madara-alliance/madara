--- conflicted
+++ resolved
@@ -19,13 +19,10 @@
 flate2 = "1.0.30"
 futures.workspace = true
 m-cairo-test-contracts.workspace = true
-<<<<<<< HEAD
 mc-gateway-client.workspace = true
 mp-block.workspace = true
+mp-class.workspace = true
 mp-convert.workspace = true
-=======
-mp-class.workspace = true
->>>>>>> 0e68a601
 rand.workspace = true
 reqwest.workspace = true
 rstest.workspace = true
