//! End to end tests for madara.
#![cfg(test)]

mod devnet;
mod rpc;
mod storage_proof;

use anyhow::bail;
use rstest::rstest;
use starknet_providers::Provider;
use starknet_providers::{jsonrpc::HttpTransport, JsonRpcClient, Url};
use std::{
    collections::HashMap,
    env,
    future::Future,
    io::{BufRead, BufReader},
    path::{Path, PathBuf},
    process::{Child, Command, Output, Stdio},
    sync::{
        mpsc::{self, TryRecvError},
        Arc,
    },
    thread,
    time::{Duration, Instant},
};
use tempfile::TempDir;

async fn wait_for_cond<F: Future<Output = Result<(), anyhow::Error>>>(
    mut cond: impl FnMut() -> F,
    duration: Duration,
    max_attempts: u32,
) {
    let mut attempt = 0;
    loop {
        let Err(err) = cond().await else {
            break;
        };

        attempt += 1;
        if attempt >= max_attempts {
            let elapsed = (attempt as f64 * duration.as_secs() as f64) / 60.0;
            panic!("No answer from the node after {:.1} minutes: {:#}", elapsed, err);
        }

        tokio::time::sleep(duration).await;
    }
}

pub struct MadaraCmd {
    process: Option<Child>,
    ready: bool,
    json_rpc: JsonRpcClient<HttpTransport>,
    rpc_url: Url,
    tempdir: Arc<TempDir>,
    _port: u16,
}

impl MadaraCmd {
    pub fn wait_with_output(mut self) -> Output {
        self.process.take().unwrap().wait_with_output().unwrap()
    }

    pub fn json_rpc(&self) -> &JsonRpcClient<HttpTransport> {
        &self.json_rpc
    }

    pub fn db_dir(&self) -> &Path {
        self.tempdir.path()
    }

    pub async fn wait_for_ready(&mut self) -> &mut Self {
        let endpoint = self.rpc_url.join("/health").unwrap();
        wait_for_cond(
            || async {
                let res = reqwest::get(endpoint.clone()).await?;
                res.error_for_status()?;
                anyhow::Ok(())
            },
            Duration::from_millis(500),
            100,
        )
        .await;
        self.ready = true;
        self
    }

    // TODO: replace this with `subscribeNewHeads`
    pub async fn wait_for_sync_to(&mut self, block_n: u64) -> &mut Self {
        let rpc = self.json_rpc();
        wait_for_cond(
            || async {
                match rpc.block_hash_and_number().await {
                    Ok(got) => {
                        tracing::info!("Received block number {} out of {block_n}", got.block_number);

                        if got.block_number < block_n {
                            bail!("got block_n {}, expected {block_n}", got.block_number);
                        }
                        anyhow::Ok(())
                    }
                    Err(err) => bail!(err),
                }
            },
            Duration::from_secs(2),
            400,
        )
        .await;
        self
    }

    pub fn kill(&mut self) {
        let Some(mut child) = self.process.take() else { return };
        let _ = child.kill();
    }

    pub fn stop(&mut self) {
        let Some(mut child) = self.process.take() else { return };

        // Send SIGTERM signal to gracefully terminate the process
        let termination_result = Command::new("kill").arg("-TERM").arg(child.id().to_string()).status();

        // Force kill if graceful termination failed
        if termination_result.is_err() {
            let _ = child.kill();
        }

        let grace_period = Duration::from_secs(5);
        let termination_start = std::time::Instant::now();

        // Wait for process exit or force kill after grace period
        while let Ok(None) = child.try_wait() {
            if termination_start.elapsed() >= grace_period {
                let _ = child.kill();
                break;
            }
            std::thread::sleep(Duration::from_millis(100));
        }

        // Ensure process cleanup
        let _ = child.wait();
    }
}

<<<<<<< HEAD
impl Drop for MadaraCmd {
    fn drop(&mut self) {
        self.stop();
    }
}

// this really should use unix sockets, sad
=======
pub fn extract_port_from_stderr(process: &mut Child) -> Result<u16, String> {
    let stderr = process.stderr.take().ok_or_else(|| "Could not capture stderr from Madara process".to_string())?;
>>>>>>> a735a2d9

    let reader = BufReader::new(stderr);
    let (tx, rx) = mpsc::channel();

    thread::spawn(move || {
        for line in reader.lines().map_while(Result::ok) {
            if let Some(addr_part) = line.split("Running JSON-RPC server at ").nth(1) {
                if let Some(ip_port) = addr_part.split_whitespace().next() {
                    if let Some(port_str) = ip_port.rsplit(':').next() {
                        if let Ok(port) = port_str.parse::<u16>() {
                            let _ = tx.send(port);
                            return;
                        }
                    }
                }
            }
        }
    });

    let timeout = Duration::from_secs(30);
    let start = Instant::now();

    while start.elapsed() < timeout {
        match rx.try_recv() {
            Ok(port) => return Ok(port),
            Err(TryRecvError::Empty) => thread::sleep(Duration::from_millis(100)),
            Err(TryRecvError::Disconnected) => return Err("Port extraction thread terminated unexpectedly".to_string()),
        }
    }

    Err(format!("Timed out after {:?} waiting for Madara to start", timeout))
}

/// Note: the builder is [`Clone`]able. When cloned, it will keep the same tempdir.
///
/// This is useful for tests that need to restart the node using the same DB: they
/// can just make a builder, clone() it and call [`MadaraCmdBuilder::run`] to launch
/// the node. They can then [`drop`] the [`MadaraCmd`] instance to kill the node, and
/// restart the node using the same db by reusing the earlier builder.
#[derive(Clone)]
pub struct MadaraCmdBuilder {
    args: Vec<String>,
    env: HashMap<String, String>,
    tempdir: Arc<TempDir>,
}

impl Default for MadaraCmdBuilder {
    fn default() -> Self {
        Self::new()
    }
}

impl MadaraCmdBuilder {
    pub fn new() -> Self {
        Self {
            args: Default::default(),
            env: Default::default(),
            tempdir: Arc::new(TempDir::with_prefix("madara-test").unwrap()),
        }
    }

    pub fn args(mut self, args: impl IntoIterator<Item = impl Into<String>>) -> Self {
        self.args = args.into_iter().map(Into::into).collect();
        self
    }

    pub fn env(mut self, env: impl IntoIterator<Item = (impl Into<String>, impl Into<String>)>) -> Self {
        self.env = env.into_iter().map(|(k, v)| (k.into(), v.into())).collect();
        self
    }

    pub fn run(self) -> MadaraCmd {
        self.run_with_option(true)
    }

    pub fn run_with_option(self, wait_for_port: bool) -> MadaraCmd {
        let target_bin = PathBuf::from(env::var("COVERAGE_BIN").expect("env COVERAGE_BIN to be set by script"));

        assert!(target_bin.exists(), "No binary to run: {:?}", target_bin);

        let gateway_key_args =
            env::var("GATEWAY_KEY").ok().map(|key| vec!["--gateway-key".into(), key]).unwrap_or_default();

        let mut cmd = Command::new(target_bin);
        cmd.envs(self.env)
            .args(self.args)
            .args([
                "--base-path".into(),
                self.tempdir.path().display().to_string(),
                "--rpc-port".into(),
                "0".into(), // OS Assigned
            ])
            .args(gateway_key_args)
            .stdout(if wait_for_port { Stdio::inherit() } else { Stdio::piped() })
            .stderr(Stdio::piped());

        let mut process = cmd.spawn().expect("Failed to spawn Madara process");

        let port = if wait_for_port {
            let actual_port =
                extract_port_from_stderr(&mut process).expect("Failed to extract port from Madara process");
            tracing::info!("Detected Madara running on port: {}", actual_port);
            actual_port
        } else {
            0
        };

        let rpc_url = Url::parse(&format!("http://127.0.0.1:{}/", port)).unwrap();

<<<<<<< HEAD
        tracing::info!("Running new madara process with args {:?}", self.args);

        // This is an optional argument to sync faster from the FGW if gateway_key is set
        let gateway_key_arg = env::var("GATEWAY_KEY").ok().map(|gateway_key| ["--gateway-key".into(), gateway_key]);

        let process = Command::new(target_bin)
            .envs(self.env)
            .args(
                self.args
                    .into_iter()
                    .chain([
                        "--base-path".into(),
                        format!("{}", self.tempdir.deref().as_ref().display()),
                        "--rpc-port".into(),
                        format!("{}", self.port.0),
                    ])
                    .chain(gateway_key_arg.into_iter().flatten()),
            )
            .stdout(Stdio::piped())
            .spawn()
            .unwrap();

        let rpc_url = Url::parse(&format!("http://127.0.0.1:{}/", self.port.0)).unwrap();
=======
>>>>>>> a735a2d9
        MadaraCmd {
            process: Some(process),
            ready: false,
            json_rpc: JsonRpcClient::new(HttpTransport::new(rpc_url.clone())),
            rpc_url,
            tempdir: self.tempdir,
            _port: port,
        }
    }
}

#[rstest]
fn madara_help_shows() {
    let _ = tracing_subscriber::fmt().with_test_writer().try_init();

    let output = MadaraCmdBuilder::new().args(["--help"]).run_with_option(false).wait_with_output();
    assert!(output.status.success());
    let stdout = String::from_utf8(output.stdout).unwrap();
    assert!(stdout.contains("Madara: High performance Starknet sequencer/full-node"), "stdout: {stdout}");
}

#[rstest]
#[tokio::test]
async fn madara_can_sync_a_few_blocks() {
    use starknet_core::types::BlockHashAndNumber;
    use starknet_types_core::felt::Felt;

    let _ = tracing_subscriber::fmt().with_test_writer().try_init();

    let cmd_builder = MadaraCmdBuilder::new().args([
        "--full",
        "--network",
        "sepolia",
        "--sync-stop-at",
        "19",
        "--no-l1-sync",
        "--gas-price",
        "0",
    ]);

    let mut node = cmd_builder.run();
    node.wait_for_ready().await;
    node.wait_for_sync_to(19).await;

    assert_eq!(
        node.json_rpc().block_hash_and_number().await.unwrap(),
        BlockHashAndNumber {
            // https://sepolia.voyager.online/block/19
            block_hash: Felt::from_hex_unchecked("0x4177d1ba942a4ab94f86a476c06f0f9e02363ad410cdf177c54064788c9bcb5"),
            block_number: 19
        }
    );
}

#[rstest]
#[tokio::test]
async fn madara_can_sync_and_restart() {
    use starknet_core::types::BlockHashAndNumber;
    use starknet_types_core::felt::Felt;

    let _ = tracing_subscriber::fmt().with_test_writer().try_init();

    let cmd_builder = MadaraCmdBuilder::new().args([
        "--full",
        "--network",
        "sepolia",
        "--sync-stop-at",
        "5",
        "--no-l1-sync",
        "--gas-price",
        "0",
    ]);

    let mut node = cmd_builder.clone().run();
    node.wait_for_ready().await;
    node.wait_for_sync_to(5).await;

    assert_eq!(
        node.json_rpc().block_hash_and_number().await.unwrap(),
        BlockHashAndNumber {
            // https://sepolia.voyager.online/block/5
            block_hash: Felt::from_hex_unchecked("0x13b390a0b2c48f907cda28c73a12aa31b96d51bc1be004ba5f71174d8d70e4f"),
            block_number: 5
        }
    );

    node.stop(); // stop the node (gracefully).

    let cmd_builder =
        cmd_builder.args(["--full", "--network", "sepolia", "--sync-stop-at", "7", "--no-l1-sync", "--gas-price", "0"]);

    let mut node = cmd_builder.clone().run();
    node.wait_for_ready().await;
    node.wait_for_sync_to(7).await;

    assert_eq!(
        node.json_rpc().block_hash_and_number().await.unwrap(),
        BlockHashAndNumber {
            // https://sepolia.voyager.online/block/7
            block_hash: Felt::from_hex_unchecked("0x2e59a5adbdf53e00fd282a007b59771067870c1c7664ca7878327adfff398b4"),
            block_number: 7
        }
    );

    node.kill(); // kill the node. ungraceful shutdown.

    let cmd_builder = cmd_builder.args([
        "--full",
        "--network",
        "sepolia",
        "--sync-stop-at",
        "10",
        "--no-l1-sync",
        "--gas-price",
        "0",
    ]);

    let mut node = cmd_builder.clone().run();
    node.wait_for_ready().await;
    node.wait_for_sync_to(10).await;

    assert_eq!(
        node.json_rpc().block_hash_and_number().await.unwrap(),
        BlockHashAndNumber {
            // https://sepolia.voyager.online/block/10
            block_hash: Felt::from_hex_unchecked("0x3b26e3fc6bc2062f99479ea06a79e080a5f373514e03002459010c3be544593"),
            block_number: 10
        }
    );
}<|MERGE_RESOLUTION|>--- conflicted
+++ resolved
@@ -141,18 +141,14 @@
     }
 }
 
-<<<<<<< HEAD
 impl Drop for MadaraCmd {
     fn drop(&mut self) {
         self.stop();
     }
 }
 
-// this really should use unix sockets, sad
-=======
 pub fn extract_port_from_stderr(process: &mut Child) -> Result<u16, String> {
     let stderr = process.stderr.take().ok_or_else(|| "Could not capture stderr from Madara process".to_string())?;
->>>>>>> a735a2d9
 
     let reader = BufReader::new(stderr);
     let (tx, rx) = mpsc::channel();
@@ -236,6 +232,8 @@
         let gateway_key_args =
             env::var("GATEWAY_KEY").ok().map(|key| vec!["--gateway-key".into(), key]).unwrap_or_default();
 
+        tracing::info!("Running new madara process with args {:?}", self.args);
+
         let mut cmd = Command::new(target_bin);
         cmd.envs(self.env)
             .args(self.args)
@@ -262,32 +260,6 @@
 
         let rpc_url = Url::parse(&format!("http://127.0.0.1:{}/", port)).unwrap();
 
-<<<<<<< HEAD
-        tracing::info!("Running new madara process with args {:?}", self.args);
-
-        // This is an optional argument to sync faster from the FGW if gateway_key is set
-        let gateway_key_arg = env::var("GATEWAY_KEY").ok().map(|gateway_key| ["--gateway-key".into(), gateway_key]);
-
-        let process = Command::new(target_bin)
-            .envs(self.env)
-            .args(
-                self.args
-                    .into_iter()
-                    .chain([
-                        "--base-path".into(),
-                        format!("{}", self.tempdir.deref().as_ref().display()),
-                        "--rpc-port".into(),
-                        format!("{}", self.port.0),
-                    ])
-                    .chain(gateway_key_arg.into_iter().flatten()),
-            )
-            .stdout(Stdio::piped())
-            .spawn()
-            .unwrap();
-
-        let rpc_url = Url::parse(&format!("http://127.0.0.1:{}/", self.port.0)).unwrap();
-=======
->>>>>>> a735a2d9
         MadaraCmd {
             process: Some(process),
             ready: false,
