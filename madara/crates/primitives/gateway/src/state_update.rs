use crate::block::{FromGatewayError, ProviderBlock};
use mp_block::FullBlock;
use mp_state_update::{DeclaredClassItem, DeployedContractItem, StorageEntry};
use serde::{Deserialize, Serialize};
use serde_with::serde_as;
use starknet_types_core::felt::Felt;
<<<<<<< HEAD
use std::collections::HashMap;
=======

use crate::block::{FromGatewayError, ProviderBlock, ProviderBlockPending, ProviderBlockPendingMaybe};

#[derive(Debug, Clone, PartialEq, Serialize)] // no Deserialize because it's untagged
#[serde(untagged)]
pub enum ProviderStateUpdatePendingMaybe {
    NonPending(ProviderStateUpdate),
    Pending(ProviderStateUpdatePending),
}

impl ProviderStateUpdatePendingMaybe {
    pub fn non_pending(&self) -> Option<&ProviderStateUpdate> {
        match self {
            Self::NonPending(non_pending) => Some(non_pending),
            Self::Pending(_) => None,
        }
    }

    pub fn non_pending_owned(self) -> Option<ProviderStateUpdate> {
        match self {
            Self::NonPending(non_pending) => Some(non_pending),
            Self::Pending(_) => None,
        }
    }

    pub fn pending(&self) -> Option<&ProviderStateUpdatePending> {
        match self {
            Self::NonPending(_) => None,
            Self::Pending(pending) => Some(pending),
        }
    }

    pub fn pending_owned(self) -> Option<ProviderStateUpdatePending> {
        match self {
            Self::NonPending(_) => None,
            Self::Pending(pending) => Some(pending),
        }
    }

    pub fn state_diff(&self) -> &StateDiff {
        match self {
            Self::NonPending(non_pending) => &non_pending.state_diff,
            Self::Pending(pending) => &pending.state_diff,
        }
    }
}
>>>>>>> e399c418

#[derive(Clone, Debug, Deserialize, Serialize, PartialEq, Eq)]
#[serde(deny_unknown_fields)]
pub struct ProviderStateUpdate {
    pub block_hash: Felt,
    pub new_root: Felt,
    pub old_root: Felt,
    pub state_diff: StateDiff,
}

impl From<mp_state_update::StateUpdate> for ProviderStateUpdate {
    fn from(state_update: mp_state_update::StateUpdate) -> Self {
        Self {
            block_hash: state_update.block_hash,
            new_root: state_update.new_root,
            old_root: state_update.old_root,
            state_diff: state_update.state_diff.into(),
        }
    }
}

#[derive(Clone, Debug, Deserialize, Serialize, PartialEq, Eq)]
#[serde(deny_unknown_fields)]
pub struct ProviderStateUpdatePending {
    pub old_root: Felt,
    pub state_diff: StateDiff,
}

impl From<mp_state_update::PendingStateUpdate> for ProviderStateUpdatePending {
    fn from(pending_state_update: mp_state_update::PendingStateUpdate) -> Self {
        Self { old_root: pending_state_update.old_root, state_diff: pending_state_update.state_diff.into() }
    }
}

#[serde_as]
#[derive(Clone, Debug, Deserialize, Serialize, PartialEq, Eq, Default)]
#[serde(deny_unknown_fields)]
pub struct StateDiff {
    pub storage_diffs: HashMap<Felt, Vec<StorageEntry>>,
    pub deployed_contracts: Vec<DeployedContractItem>,
    pub old_declared_contracts: Vec<Felt>,
    pub declared_classes: Vec<DeclaredClassItem>,
    pub nonces: HashMap<Felt, Felt>,
    pub replaced_classes: Vec<DeployedContractItem>,
}

impl From<mp_state_update::StateDiff> for StateDiff {
    fn from(state_diff: mp_state_update::StateDiff) -> Self {
        Self {
            storage_diffs: state_diff
                .storage_diffs
                .into_iter()
                .map(|mp_state_update::ContractStorageDiffItem { address, storage_entries }| (address, storage_entries))
                .collect(),
            deployed_contracts: state_diff.deployed_contracts,
            old_declared_contracts: state_diff.old_declared_contracts,
            declared_classes: state_diff.declared_classes,
            nonces: state_diff
                .nonces
                .into_iter()
                .map(|mp_state_update::NonceUpdate { contract_address, nonce }| (contract_address, nonce))
                .collect(),
            replaced_classes: state_diff
                .replaced_classes
                .into_iter()
                .map(|mp_state_update::ReplacedClassItem { contract_address, class_hash }| DeployedContractItem {
                    address: contract_address,
                    class_hash,
                })
                .collect(),
        }
    }
}

impl From<StateDiff> for mp_state_update::StateDiff {
    fn from(state_diff: StateDiff) -> Self {
        Self {
            storage_diffs: state_diff
                .storage_diffs
                .into_iter()
                .map(|(address, storage_entries)| mp_state_update::ContractStorageDiffItem { address, storage_entries })
                .collect(),
            old_declared_contracts: state_diff.old_declared_contracts,
            declared_classes: state_diff.declared_classes,
            deployed_contracts: state_diff.deployed_contracts,
            replaced_classes: state_diff
                .replaced_classes
                .into_iter()
                .map(|DeployedContractItem { address: contract_address, class_hash }| {
                    mp_state_update::ReplacedClassItem { contract_address, class_hash }
                })
                .collect(),
            nonces: state_diff
                .nonces
                .into_iter()
                .map(|(contract_address, nonce)| mp_state_update::NonceUpdate { contract_address, nonce })
                .collect(),
        }
    }
}

#[derive(Clone, Debug, Deserialize, Serialize, PartialEq)]
#[cfg_attr(test, derive(Eq))]
pub struct ProviderStateUpdateWithBlock {
    pub state_update: ProviderStateUpdate,
    pub block: ProviderBlock,
}

impl ProviderStateUpdateWithBlock {
    pub fn into_full_block(self) -> Result<FullBlock, FromGatewayError> {
        self.block.into_full_block(self.state_update.state_diff.into())
    }
}<|MERGE_RESOLUTION|>--- conflicted
+++ resolved
@@ -4,56 +4,7 @@
 use serde::{Deserialize, Serialize};
 use serde_with::serde_as;
 use starknet_types_core::felt::Felt;
-<<<<<<< HEAD
 use std::collections::HashMap;
-=======
-
-use crate::block::{FromGatewayError, ProviderBlock, ProviderBlockPending, ProviderBlockPendingMaybe};
-
-#[derive(Debug, Clone, PartialEq, Serialize)] // no Deserialize because it's untagged
-#[serde(untagged)]
-pub enum ProviderStateUpdatePendingMaybe {
-    NonPending(ProviderStateUpdate),
-    Pending(ProviderStateUpdatePending),
-}
-
-impl ProviderStateUpdatePendingMaybe {
-    pub fn non_pending(&self) -> Option<&ProviderStateUpdate> {
-        match self {
-            Self::NonPending(non_pending) => Some(non_pending),
-            Self::Pending(_) => None,
-        }
-    }
-
-    pub fn non_pending_owned(self) -> Option<ProviderStateUpdate> {
-        match self {
-            Self::NonPending(non_pending) => Some(non_pending),
-            Self::Pending(_) => None,
-        }
-    }
-
-    pub fn pending(&self) -> Option<&ProviderStateUpdatePending> {
-        match self {
-            Self::NonPending(_) => None,
-            Self::Pending(pending) => Some(pending),
-        }
-    }
-
-    pub fn pending_owned(self) -> Option<ProviderStateUpdatePending> {
-        match self {
-            Self::NonPending(_) => None,
-            Self::Pending(pending) => Some(pending),
-        }
-    }
-
-    pub fn state_diff(&self) -> &StateDiff {
-        match self {
-            Self::NonPending(non_pending) => &non_pending.state_diff,
-            Self::Pending(pending) => &pending.state_diff,
-        }
-    }
-}
->>>>>>> e399c418
 
 #[derive(Clone, Debug, Deserialize, Serialize, PartialEq, Eq)]
 #[serde(deny_unknown_fields)]
