--- conflicted
+++ resolved
@@ -2,13 +2,8 @@
 
 use crate::header::GasPrices;
 use commitments::{BlockCommitments, CommitmentComputationContext};
-<<<<<<< HEAD
 use header::{BlockTimestamp, PreconfirmedHeader};
 use mp_chain_config::L1DataAvailabilityMode;
-=======
-use header::{BlockTimestamp, PendingHeader};
-
->>>>>>> e399c418
 use mp_chain_config::StarknetVersion;
 use mp_convert::FixedPoint;
 use mp_receipt::{EventWithTransactionHash, TransactionReceipt};
@@ -18,12 +13,9 @@
 pub mod commitments;
 pub mod event_with_info;
 pub mod header;
-<<<<<<< HEAD
+pub mod to_rpc;
+
 pub use mp_transactions::Transaction;
-=======
-pub mod to_rpc;
->>>>>>> e399c418
-
 pub use event_with_info::EventWithInfo;
 pub use header::Header;
 pub use primitive_types::{H160, U256};
@@ -150,23 +142,16 @@
             Self::Preconfirmed(block) => &block.header.l1_da_mode,
         }
     }
-    pub fn l1_gas_price(&self) -> &GasPrices {
-        match self {
-            Self::Confirmed(block) => &block.header.l1_gas_price,
-            Self::Preconfirmed(block) => &block.header.l1_gas_price,
+    pub fn gas_prices(&self) -> &GasPrices {
+        match self {
+            Self::Confirmed(block) => &block.header.gas_prices,
+            Self::Preconfirmed(block) => &block.header.gas_prices,
         }
     }
     pub fn block_timestamp(&self) -> &BlockTimestamp {
         match self {
             Self::Confirmed(block) => &block.header.block_timestamp,
             Self::Preconfirmed(block) => &block.header.block_timestamp,
-        }
-    }
-
-    pub fn gas_prices(&self) -> &GasPrices {
-        match self {
-            MadaraMaybePendingBlockInfo::NotPending(block) => &block.header.gas_prices,
-            MadaraMaybePendingBlockInfo::Pending(block) => &block.header.gas_prices,
         }
     }
 }
@@ -362,25 +347,25 @@
     pub events: Vec<EventWithTransactionHash>,
 }
 
-/// A pending block is a block that has not yet been closed.
 #[derive(Clone, Debug, Default)]
-pub struct PreconfirmedFullBlock {
+pub struct FullBlockWithoutCommitments {
     pub header: PreconfirmedHeader,
     pub state_diff: StateDiff,
     pub transactions: Vec<TransactionWithReceipt>,
     pub events: Vec<EventWithTransactionHash>,
 }
 
-impl PreconfirmedFullBlock {
+impl FullBlockWithoutCommitments {
     /// Uses the rayon thread pool.
     pub fn close_block(
         self,
         ctx: &CommitmentComputationContext,
+        parent_block_hash: Felt,
         new_global_state_root: Felt,
         pre_v0_13_2_override: bool,
     ) -> FullBlock {
         let commitments = BlockCommitments::compute(ctx, &self.transactions, &self.state_diff, &self.events);
-        let header = self.header.into_confirmed_header(commitments, new_global_state_root);
+        let header = self.header.into_confirmed_header(parent_block_hash, commitments, new_global_state_root);
         FullBlock {
             block_hash: header.compute_hash(ctx.chain_id, pre_v0_13_2_override),
             header,
@@ -393,7 +378,7 @@
 
 /// Gas quote for calculating gas prices.
 /// It's represents an instantaneous quote of current L1 network fees.
-#[derive(Clone, Default)]
+#[derive(Clone, Default, Debug)]
 pub struct L1GasQuote {
     pub l1_gas_price: u128,
     pub l1_data_gas_price: u128,
