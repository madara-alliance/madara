--- conflicted
+++ resolved
@@ -32,7 +32,7 @@
 pub const TEST_CHAIN_ID: Felt = Felt::from_hex_unchecked("0x0534e5f5345504f4c4941"); // b"SN_SEPOLIA"
 pub const INTEGRATION_CHAIN_ID: Felt = Felt::from_hex_unchecked("0x0534e5f494e544547524154494f4e5f5345504f4c4941"); // b"SN_INTEGRATION_SEPOLIA"
 
-#[derive(Debug, Clone, Hash, PartialEq, Eq, serde::Serialize, serde::Deserialize)]
+#[derive(Debug, Clone, PartialEq, Eq, serde::Serialize, serde::Deserialize)]
 pub struct TransactionWithHash {
     pub transaction: Transaction,
     pub hash: Felt,
@@ -50,7 +50,7 @@
     pub transaction_hash: Felt,
 }
 
-#[derive(Debug, Clone, Hash, PartialEq, Eq, serde::Serialize, serde::Deserialize)]
+#[derive(Debug, Clone, PartialEq, Eq, serde::Serialize, serde::Deserialize)]
 pub enum Transaction {
     Invoke(InvokeTransaction),
     L1Handler(L1HandlerTransaction),
@@ -384,9 +384,6 @@
     }
 }
 
-<<<<<<< HEAD
-#[derive(Debug, Clone, Hash, Default, PartialEq, Eq, serde::Serialize, serde::Deserialize)]
-=======
 #[derive(Debug, Clone, Default, PartialEq, Eq, serde::Serialize, serde::Deserialize)]
 pub struct L1HandlerTransactionWithFee {
     pub tx: L1HandlerTransaction,
@@ -400,7 +397,6 @@
 }
 
 #[derive(Debug, Clone, Default, PartialEq, Eq, serde::Serialize, serde::Deserialize)]
->>>>>>> ddee2ece
 pub struct L1HandlerTransaction {
     pub version: Felt,
     pub nonce: u64,
