use crate::{CompiledSierra, CompressedLegacyContractClass, FlattenedSierraClass, LegacyContractAbiEntry};
use casm_classes_v2::casm_contract_class::CasmContractClass;
use num_bigint::{BigInt, BigUint, Sign};
use starknet_types_core::felt::Felt;

#[cfg(feature = "cairo_native")]
use cairo_native::executor::AotContractExecutor;

#[derive(Debug, thiserror::Error)]
pub enum ClassCompilationError {
    #[error("Failed to decompress program: {0}")]
    DecompressionFailed(#[from] std::io::Error),
    #[error("Failed to parse program JSON: {0}")]
    ParsingProgramJsonFailed(#[from] serde_json::Error),
    #[error("Program is not an object")]
    ProgramIsNotAnObject,
    #[error("Failed to compile siera class: {0}")]
    CompilationFailed(String), // use String due to different crates versions for compilation
    #[error("Failed to parse sierra version: {0}")]
    ParsingSierraVersion(#[from] SierraVersionError),
    #[error("Failed to construct a blockifier class: {0}")]
    BlockifierClassConstructionFailed(#[from] cairo_vm::types::errors::program_errors::ProgramError),
    #[error("Compiled class hash mismatch, expected {expected:#x} got {got:#x}")]
    CompiledClassHashMismatch { expected: Felt, got: Felt },
    #[cfg(feature = "cairo_native")]
    #[error("Failed to compile sierra to cairo native: {0}")]
    NativeCompilationFailed(cairo_native::error::Error),
    #[cfg(feature = "cairo_native")]
    #[error("Failed to extract sierra program")]
    ExtractSierraProgramFailed(String), // use String due to original error type Felt252SerdeError not being available publicly
}

impl CompressedLegacyContractClass {
    // Returns `impl serde::Serialize` because the fact that it returns a serde_json::Value is an impl detail
    pub fn abi(&self) -> Result<impl serde::Serialize, ClassCompilationError> {
        // This convoluted JSON serialization is a way to get around bincode's
        // lack of support for #[serde(tag = "type")]. Abi entries should be
        // serialized as typed JSON structs, so we have to do this manually.
        //
        // NOTE: that the `type` field is already present in each ABI entry
        // struct so we do not need to add it manually.

        // we should actually change that, it would be better to have a concrete type here.

        let abi = self
            .abi
            .as_ref()
            .map(|abi| {
                abi.iter()
                    .map(|entry| match entry {
                        LegacyContractAbiEntry::Function(entry) => serde_json::to_value(entry).map(|mut v| {
                            if entry.state_mutability.is_none() {
                                v.as_object_mut().unwrap().remove("stateMutability");
                            }
                            v
                        }),
                        LegacyContractAbiEntry::Event(entry) => serde_json::to_value(entry),
                        LegacyContractAbiEntry::Struct(entry) => serde_json::to_value(entry),
                    })
                    .collect::<Result<Vec<_>, _>>()
                    .map_err(ClassCompilationError::ParsingProgramJsonFailed)
            })
            .transpose()?;

        Ok(abi)
    }

    pub fn serialize_to_json(&self) -> Result<String, ClassCompilationError> {
        let mut program: serde_json::Value =
            serde_json::from_reader(crate::convert::gz_decompress_stream(self.program.as_slice()))?;

        let program_object = program.as_object_mut().ok_or(ClassCompilationError::ProgramIsNotAnObject)?;

        if !program_object.contains_key("debug_info") {
            program_object.insert("debug_info".to_owned(), serde_json::json!(""));
        }

        let json = serde_json::json!({
            "program": program,
            "entry_points_by_type": self.entry_points_by_type,
            "abi": self.abi()?,
        });

        Ok(serde_json::to_string(&json)?)
    }

    pub fn to_starknet_api_no_abi(
        &self,
    ) -> Result<starknet_api::deprecated_contract_class::ContractClass, serde_json::Error> {
        let decoder = flate2::read::GzDecoder::new(std::io::Cursor::new(&self.program));
        let program: starknet_api::deprecated_contract_class::Program = serde_json::from_reader(decoder)?;

        Ok(starknet_api::deprecated_contract_class::ContractClass {
            program,
            entry_points_by_type: self.entry_points_by_type.clone().into(),
            abi: None,
        })
    }
}

impl FlattenedSierraClass {
    /// compiles a [FlattenedSierraClass] to a CASM contract Class
    ///
    /// # Returns
    ///
    /// A tuple containing the compiled class hash and the compiled class serialized to JSON
    pub fn compile_to_casm(&self) -> Result<(Felt, CasmContractClass), ClassCompilationError> {
        let sierra_version = parse_sierra_version(&self.sierra_program)?;

        let (compiled_class_hash, compiled_class) = match sierra_version {
            SierraVersion(0, 1, 0) => {
                let compiled_class = v1_0_0_alpha6::compile(self)?;
                let json = serde_json::to_string(&compiled_class)?;
                let compiled_class: CasmContractClass = serde_json::from_str(&json)?;
                let compiled_class_hash = compiled_class.compiled_class_hash();
                (compiled_class_hash, compiled_class)
            }
            SierraVersion(1, 0, 0) => {
                let compiled_class = v1_0_0_rc0::compile(self)?;
                let json = serde_json::to_string(&compiled_class)?;
                let compiled_class: CasmContractClass = serde_json::from_str(&json)?;
                let compiled_class_hash = compiled_class.compiled_class_hash();
                (compiled_class_hash, compiled_class)
            }
            SierraVersion(1, 1, 0) => {
                let compiled_class = v1_1_1::compile(self)?;
                let json = serde_json::to_string(&compiled_class)?;
                let compiled_class: CasmContractClass = serde_json::from_str(&json)?;
                let compiled_class_hash = compiled_class.compiled_class_hash();
                (compiled_class_hash, compiled_class)
            }
            _ => v2::compile(self)?,
        };
        Ok((compiled_class_hash, compiled_class))
    }

    #[cfg(feature = "cairo_native")]
    pub fn compile_to_native(&self) -> Result<AotContractExecutor, ClassCompilationError> {
        let sierra_version = parse_sierra_version(&self.sierra_program)?;
        let sierra_version = casm_classes_v2::compiler_version::VersionId {
            major: sierra_version.0 as _,
            minor: sierra_version.1 as _,
            patch: sierra_version.2 as _,
        };
        let sierra = v2::to_cairo_lang(self);
        let program = sierra
            .extract_sierra_program()
            .map_err(|e| ClassCompilationError::ExtractSierraProgramFailed(e.to_string()))?;

        let executor = AotContractExecutor::new(
            &program,
            &sierra.entry_points_by_type,
            sierra_version,
            cairo_native::OptLevel::Default,
        )
        .map_err(ClassCompilationError::NativeCompilationFailed)?;

        Ok(executor)
    }

    pub fn sierra_version(&self) -> Result<starknet_api::contract_class::SierraVersion, SierraVersionError> {
        let version = parse_sierra_version(&self.sierra_program)?;
        Ok(starknet_api::contract_class::SierraVersion::new(version.0, version.1, version.2))
    }
}

impl TryFrom<&CompiledSierra> for CasmContractClass {
    type Error = serde_json::Error;

    fn try_from(value: &CompiledSierra) -> Result<Self, Self::Error> {
        serde_json::from_str(&value.0)
    }
}

impl TryFrom<&CasmContractClass> for CompiledSierra {
    type Error = serde_json::Error;

    fn try_from(value: &CasmContractClass) -> Result<Self, Self::Error> {
        serde_json::to_string::<CasmContractClass>(value).map(CompiledSierra)
    }
}

#[derive(Debug, PartialEq)]
struct SierraVersion(u64, u64, u64);

#[derive(Debug, thiserror::Error)]
pub enum SierraVersionError {
    #[error("Malformed version")]
    MalformedVersion,
    #[error("Program is too short, expected at least 3 elements")]
    TooShortProgram,
}

fn parse_sierra_version(program: &[Felt]) -> Result<SierraVersion, SierraVersionError> {
    const VERSION_0_1_0_AS_SHORTSTRING: Felt = Felt::from_hex_unchecked("0x302e312e30"); // "0.1.0"

    match program {
        [first, ..] if first == &VERSION_0_1_0_AS_SHORTSTRING => Ok(SierraVersion(0, 1, 0)),
        [a, b, c, ..] => {
            let (a, b, c) = (
                (*a).try_into().map_err(|_| SierraVersionError::MalformedVersion)?,
                (*b).try_into().map_err(|_| SierraVersionError::MalformedVersion)?,
                (*c).try_into().map_err(|_| SierraVersionError::MalformedVersion)?,
            );
            Ok(SierraVersion(a, b, c))
        }
        _ => Err(SierraVersionError::TooShortProgram),
    }
}

mod v1_0_0_alpha6 {
    use crate::{EntryPointsByType, FlattenedSierraClass, SierraEntryPoint};

    use super::{felt_to_big_uint, ClassCompilationError, Felt};
    use casm_compiler_v1_0_0_alpha6::casm_contract_class::CasmContractClass;
    use casm_compiler_v1_0_0_alpha6::contract_class::{ContractClass, ContractEntryPoint, ContractEntryPoints};
    use casm_utils_v1_0_0_alpha6::bigint::BigUintAsHex;

    pub(super) fn compile(sierra: &FlattenedSierraClass) -> Result<CasmContractClass, ClassCompilationError> {
        let sierra_class = to_cairo_lang(sierra);

        let casm_class = CasmContractClass::from_contract_class(sierra_class, true)
            .map_err(|e| ClassCompilationError::CompilationFailed(e.to_string()))?;

        Ok(casm_class)
    }

    fn to_cairo_lang(class: &FlattenedSierraClass) -> ContractClass {
        ContractClass {
            sierra_program: class.sierra_program.iter().map(felt_to_big_uint_as_hex).collect(),
            sierra_program_debug_info: None,
            contract_class_version: class.contract_class_version.clone(),
            entry_points_by_type: entry_points_by_type_to_contract_entry_points(&class.entry_points_by_type),
            abi: None,
        }
    }

    /// Converts a [EntryPointsByType] to a [ContractEntryPoints]
    fn entry_points_by_type_to_contract_entry_points(value: &EntryPointsByType) -> ContractEntryPoints {
        fn sierra_entry_point_to_contract_entry_point(value: SierraEntryPoint) -> ContractEntryPoint {
            ContractEntryPoint {
                function_idx: value.function_idx.try_into().unwrap(),
                selector: felt_to_big_uint(&value.selector),
            }
        }
        ContractEntryPoints {
            constructor: value
                .constructor
                .iter()
                .map(|x| sierra_entry_point_to_contract_entry_point(x.clone()))
                .collect(),
            external: value.external.iter().map(|x| sierra_entry_point_to_contract_entry_point(x.clone())).collect(),
            l1_handler: value
                .l1_handler
                .iter()
                .map(|x| sierra_entry_point_to_contract_entry_point(x.clone()))
                .collect(),
        }
    }

    /// Converts a [Felt] to a [BigUintAsHex]
    fn felt_to_big_uint_as_hex(value: &Felt) -> BigUintAsHex {
        BigUintAsHex { value: felt_to_big_uint(value) }
    }
}

mod v1_0_0_rc0 {
    use crate::{EntryPointsByType, FlattenedSierraClass, SierraEntryPoint};

    use super::{felt_to_big_uint, ClassCompilationError, Felt};
    use casm_compiler_v1_0_0_rc0::casm_contract_class::CasmContractClass;
    use casm_compiler_v1_0_0_rc0::contract_class::{ContractClass, ContractEntryPoint, ContractEntryPoints};
    use casm_utils_v1_0_0_rc0::bigint::BigUintAsHex;

    pub(super) fn compile(sierra: &FlattenedSierraClass) -> Result<CasmContractClass, ClassCompilationError> {
        let sierra_class = to_cairo_lang(sierra);

        let casm_class = CasmContractClass::from_contract_class(sierra_class, true)
            .map_err(|e| ClassCompilationError::CompilationFailed(e.to_string()))?;

        Ok(casm_class)
    }

    fn to_cairo_lang(class: &FlattenedSierraClass) -> ContractClass {
        ContractClass {
            sierra_program: class.sierra_program.iter().map(felt_to_big_uint_as_hex).collect(),
            sierra_program_debug_info: None,
            contract_class_version: class.contract_class_version.clone(),
            entry_points_by_type: entry_points_by_type_to_contract_entry_points(&class.entry_points_by_type),
            abi: None,
        }
    }

    /// Converts a [EntryPointsByType] to a [ContractEntryPoints]
    fn entry_points_by_type_to_contract_entry_points(value: &EntryPointsByType) -> ContractEntryPoints {
        fn sierra_entry_point_to_contract_entry_point(value: SierraEntryPoint) -> ContractEntryPoint {
            ContractEntryPoint {
                function_idx: value.function_idx.try_into().unwrap(),
                selector: felt_to_big_uint(&value.selector),
            }
        }
        ContractEntryPoints {
            constructor: value
                .constructor
                .iter()
                .map(|x| sierra_entry_point_to_contract_entry_point(x.clone()))
                .collect(),
            external: value.external.iter().map(|x| sierra_entry_point_to_contract_entry_point(x.clone())).collect(),
            l1_handler: value
                .l1_handler
                .iter()
                .map(|x| sierra_entry_point_to_contract_entry_point(x.clone()))
                .collect(),
        }
    }

    /// Converts a [Felt] to a [BigUintAsHex]
    fn felt_to_big_uint_as_hex(value: &Felt) -> BigUintAsHex {
        BigUintAsHex { value: felt_to_big_uint(value) }
    }
}

mod v1_1_1 {
    use crate::{EntryPointsByType, FlattenedSierraClass, SierraEntryPoint};

    use super::{felt_to_big_uint, ClassCompilationError, Felt};
    use casm_compiler_v1_1_1::casm_contract_class::CasmContractClass;
    use casm_compiler_v1_1_1::contract_class::{ContractClass, ContractEntryPoint, ContractEntryPoints};
    use casm_utils_v1_1_1::bigint::BigUintAsHex;

    pub(super) fn compile(sierra: &FlattenedSierraClass) -> Result<CasmContractClass, ClassCompilationError> {
        let sierra_class = to_cairo_lang(sierra);

        let casm_class = CasmContractClass::from_contract_class(sierra_class, true)
            .map_err(|e| ClassCompilationError::CompilationFailed(e.to_string()))?;

        Ok(casm_class)
    }

    fn to_cairo_lang(class: &FlattenedSierraClass) -> ContractClass {
        ContractClass {
            sierra_program: class.sierra_program.iter().map(felt_to_big_uint_as_hex).collect(),
            sierra_program_debug_info: None,
            contract_class_version: class.contract_class_version.clone(),
            entry_points_by_type: entry_points_by_type_to_contract_entry_points(&class.entry_points_by_type),
            abi: None,
        }
    }

    /// Converts a [EntryPointsByType] to a [ContractEntryPoints]
    fn entry_points_by_type_to_contract_entry_points(value: &EntryPointsByType) -> ContractEntryPoints {
        fn sierra_entry_point_to_contract_entry_point(value: SierraEntryPoint) -> ContractEntryPoint {
            ContractEntryPoint {
                function_idx: value.function_idx.try_into().unwrap(),
                selector: felt_to_big_uint(&value.selector),
            }
        }
        ContractEntryPoints {
            constructor: value
                .constructor
                .iter()
                .map(|x| sierra_entry_point_to_contract_entry_point(x.clone()))
                .collect(),
            external: value.external.iter().map(|x| sierra_entry_point_to_contract_entry_point(x.clone())).collect(),
            l1_handler: value
                .l1_handler
                .iter()
                .map(|x| sierra_entry_point_to_contract_entry_point(x.clone()))
                .collect(),
        }
    }

    /// Converts a [Felt] to a [BigUintAsHex]
    fn felt_to_big_uint_as_hex(value: &Felt) -> BigUintAsHex {
        BigUintAsHex { value: felt_to_big_uint(value) }
    }
}

mod v2 {
    use crate::{EntryPointsByType, FlattenedSierraClass, SierraEntryPoint};

    use super::{felt_to_big_uint, ClassCompilationError, Felt};
    use casm_classes_v2::casm_contract_class::CasmContractClass;
    use casm_classes_v2::contract_class::{ContractClass, ContractEntryPoint, ContractEntryPoints};
    use casm_utils_v2::bigint::BigUintAsHex;

    pub(super) fn compile(sierra: &FlattenedSierraClass) -> Result<(Felt, CasmContractClass), ClassCompilationError> {
        let sierra_class = to_cairo_lang(sierra);

        let casm_class = CasmContractClass::from_contract_class(
            sierra_class,
            /* add_pythonic_hints */ true,
            /* max_bytecode_size */ usize::MAX,
        )
        .map_err(|e| ClassCompilationError::CompilationFailed(e.to_string()))?;
        let compiled_class_hash = casm_class.compiled_class_hash();

        Ok((compiled_class_hash, casm_class))
    }

    pub(super) fn to_cairo_lang(class: &FlattenedSierraClass) -> ContractClass {
        ContractClass {
            sierra_program: class.sierra_program.iter().map(felt_to_big_uint_as_hex).collect(),
            sierra_program_debug_info: None,
            contract_class_version: class.contract_class_version.clone(),
            entry_points_by_type: entry_points_by_type_to_contract_entry_points(&class.entry_points_by_type),
            abi: None,
        }
    }

    /// Converts a [EntryPointsByType] to a [ContractEntryPoints]
    fn entry_points_by_type_to_contract_entry_points(value: &EntryPointsByType) -> ContractEntryPoints {
        fn sierra_entry_point_to_contract_entry_point(value: SierraEntryPoint) -> ContractEntryPoint {
            ContractEntryPoint {
                function_idx: value.function_idx.try_into().unwrap(),
                selector: felt_to_big_uint(&value.selector),
            }
        }
        ContractEntryPoints {
            constructor: value
                .constructor
                .iter()
                .map(|x| sierra_entry_point_to_contract_entry_point(x.clone()))
                .collect(),
            external: value.external.iter().map(|x| sierra_entry_point_to_contract_entry_point(x.clone())).collect(),
            l1_handler: value
                .l1_handler
                .iter()
                .map(|x| sierra_entry_point_to_contract_entry_point(x.clone()))
                .collect(),
        }
    }

    /// Converts a [Felt] to a [BigUintAsHex]
    fn felt_to_big_uint_as_hex(value: &Felt) -> BigUintAsHex {
        BigUintAsHex { value: felt_to_big_uint(value) }
    }
}

/// Converts a [Felt] to a [BigUint]
fn felt_to_big_uint(value: &Felt) -> BigUint {
    BigInt::from_bytes_be(Sign::Plus, &value.to_bytes_be()).to_biguint().unwrap()
}

#[cfg(test)]
mod tests {
    use crate::ContractClass;
    use starknet_core::types::BlockId;
    use starknet_core::types::BlockTag;
    use starknet_providers::Url;
    use starknet_providers::{Provider, SequencerGatewayProvider};
    use starknet_types_core::felt::Felt;

    #[tokio::test]
    async fn test_compressed_legacy_class_to_blockifier() {
        let provider = SequencerGatewayProvider::new(
<<<<<<< HEAD
            Url::parse("https://gatway.alpha-mainnet.starknet.io/gateway").unwrap(),
=======
            Url::parse("https://gateway.alpha-mainnet.starknet.io/gateway").unwrap(),
>>>>>>> cb9a0d1f
            Url::parse("https://feeder.alpha-mainnet.starknet.io/feeder_gateway").unwrap(),
            starknet_core::chain_id::MAINNET,
        );
        let class_hash = Felt::from_hex_unchecked("0x25ec026985a3bf9d0cc1fe17326b245dfdc3ff89b8fde106542a3ea56c5a918");
        let _class: ContractClass =
            provider.get_class(BlockId::Tag(BlockTag::Latest), class_hash).await.unwrap().into();
    }

    #[tokio::test]
    async fn test_flattened_sierra_class_to_blockifier() {
        let provider = SequencerGatewayProvider::new(
<<<<<<< HEAD
            Url::parse("https://gatway.alpha-mainnet.starknet.io/gateway").unwrap(),
=======
            Url::parse("https://gateway.alpha-mainnet.starknet.io/gateway").unwrap(),
>>>>>>> cb9a0d1f
            Url::parse("https://feeder.alpha-mainnet.starknet.io/feeder_gateway").unwrap(),
            starknet_core::chain_id::MAINNET,
        );

        let class_hash = Felt::from_hex_unchecked("0x816dd0297efc55dc1e7559020a3a825e81ef734b558f03c83325d4da7e6253");
        let expected_compiled_class_hash =
            Felt::from_hex_unchecked("0x3b3c33049515b020e435d5803b2b8a6915398cbcd8f79ca545a04c286c5084b");
        let class: ContractClass = provider.get_class(BlockId::Tag(BlockTag::Latest), class_hash).await.unwrap().into();

        if let ContractClass::Sierra(sierra) = class {
            let start = std::time::Instant::now();
            let (compiled_class_hash, _casm_definition) = sierra.compile_to_casm().unwrap();
            println!("compile time: {:?}", start.elapsed());
            assert_eq!(compiled_class_hash, expected_compiled_class_hash);
        } else {
            panic!("Not a Sierra contract");
        }
    }
}<|MERGE_RESOLUTION|>--- conflicted
+++ resolved
@@ -454,11 +454,7 @@
     #[tokio::test]
     async fn test_compressed_legacy_class_to_blockifier() {
         let provider = SequencerGatewayProvider::new(
-<<<<<<< HEAD
-            Url::parse("https://gatway.alpha-mainnet.starknet.io/gateway").unwrap(),
-=======
             Url::parse("https://gateway.alpha-mainnet.starknet.io/gateway").unwrap(),
->>>>>>> cb9a0d1f
             Url::parse("https://feeder.alpha-mainnet.starknet.io/feeder_gateway").unwrap(),
             starknet_core::chain_id::MAINNET,
         );
@@ -470,11 +466,7 @@
     #[tokio::test]
     async fn test_flattened_sierra_class_to_blockifier() {
         let provider = SequencerGatewayProvider::new(
-<<<<<<< HEAD
-            Url::parse("https://gatway.alpha-mainnet.starknet.io/gateway").unwrap(),
-=======
             Url::parse("https://gateway.alpha-mainnet.starknet.io/gateway").unwrap(),
->>>>>>> cb9a0d1f
             Url::parse("https://feeder.alpha-mainnet.starknet.io/feeder_gateway").unwrap(),
             starknet_core::chain_id::MAINNET,
         );
