//! RevertError formatting utilities for filtering redundant VM tracebacks.
//!
//! This module provides extension traits and utilities for formatting blockifier's
//! `RevertError` type to produce cleaner, more readable error messages by filtering
//! redundant VM tracebacks that appear at every level of the call stack.

use blockifier::execution::stack_trace::{ErrorStack, ErrorStackSegment, PreambleType, VmExceptionFrame};
use blockifier::transaction::objects::RevertError;

/// Extension trait for `RevertError` to provide proper formatting with filtered VM tracebacks.
///
/// This trait implements the `format_for_receipt()` method.
/// It filters redundant VM tracebacks from error stacks to make error messages more readable.
pub trait RevertErrorExt {
    /// Returns a new RevertError with filtered VM tracebacks (consuming version).
    ///
    /// This method leverages the typed structure of `RevertError`. For execution errors,
    /// it filters redundant VM tracebacks from the error stack, keeping only the most
    /// relevant ones. For post-execution errors, it returns the original error moved.
    ///
    /// Note: This method consumes self to avoid cloning non-Clone types.
    ///
    /// # Returns
    /// A new `RevertError` with filtered error information.
    fn format_for_receipt(self) -> RevertError;

    /// Returns a formatted string representation with filtered VM tracebacks (non-consuming version).
    ///
    /// This method is used when you only have a reference and need the formatted string output.
    /// It directly formats to string without needing to clone the RevertError.
    ///
    /// # Returns
    /// A formatted string with filtered error information.
    fn format_for_receipt_string(&self) -> String;
}

impl RevertErrorExt for RevertError {
    fn format_for_receipt(self) -> RevertError {
        match self {
            RevertError::Execution(error_stack) => {
                // Create a new ErrorStack with filtered segments
                let new_stack = filter_redundant_vm_tracebacks(error_stack);
                RevertError::Execution(new_stack)
            }
            RevertError::PostExecution(fee_error) => RevertError::PostExecution(fee_error),
        }
    }

    fn format_for_receipt_string(&self) -> String {
        match self {
            RevertError::Execution(error_stack) => {
                // Create a filtered version for display purposes only
                let filtered = filter_redundant_vm_tracebacks_ref(error_stack);
                filtered.to_string()
            }
            RevertError::PostExecution(fee_error) => fee_error.to_string(),
        }
    }
}

/// Determines whether a VM traceback at the given index should be kept.
///
/// Rules:
/// - Always keep VM tracebacks that belong to LibraryCall entries
/// - For CallContract entries:
<<<<<<< HEAD
///   - Keep if there are no more entry points after (deepest level)
///   - Filter if followed by another CallContract (redundant intermediate traceback)
///   - If followed by a LibraryCall:
///     - If this is a SINGLE CallContract (no CallContract before it): keep (transition to library)
///     - If this is part of a CHAIN of CallContracts:
///       - Keep if the LibraryCall has NO VM (this CallContract is the last traceback before error)
///       - Filter if the LibraryCall HAS VM (LibraryCall's VM is more relevant)
=======
///   - Keep if followed by a LibraryCall or if it's the last CallContract before error
///   - Keep if the next CallContract is the last one before error (preserve call chain context)
///   - Keep if there's a LibraryCall before this CallContract (we're inside a library call context)
///   - Remove if followed by a CallContract that has more CallContracts after it (and no LibraryCall precedes)
>>>>>>> f4b27489
/// - If no owning entry point is found, keep the traceback (safety default)
fn should_keep_vm_traceback(error_stack: &ErrorStack, vm_index: usize) -> bool {
    let owning_entry = find_parent_entry_point(error_stack, vm_index);
    let parent_index = find_parent_entry_point_index(error_stack, vm_index);

    match owning_entry {
        Some(entry_point) => {
            // Always keep VM tracebacks for LibraryCall entries
            if entry_point.preamble_type == PreambleType::LibraryCall {
                true
            } else {
                // For CallContract entries, check what comes next
<<<<<<< HEAD
                match get_next_entry_point_info(error_stack, vm_index) {
                    // No more entry points - this is the deepest level, keep the VM
                    None => true,
                    // Next entry point is a CallContract - filter (it will show its own traceback)
                    Some((_, PreambleType::CallContract)) => false,
                    // Next entry point is a LibraryCall
                    Some((next_entry_idx, PreambleType::LibraryCall)) => {
                        // Check if this CallContract is part of a chain (has CallContract before it)
                        let is_in_chain =
                            parent_index.map(|idx| has_callcontract_before_parent(error_stack, idx)).unwrap_or(false);

                        if is_in_chain {
                            // Part of a chain: keep only if LibraryCall has NO VM
                            !has_vm_after_entry_point(error_stack, next_entry_idx)
                        } else {
                            // Single CallContract before LibraryCall: always keep
                            true
                        }
                    }
                    // Constructor - treat like CallContract
                    Some((_, PreambleType::Constructor)) => false,
                }
=======
                // Keep if no nested CallContract, OR if the next CallContract is the last one
                // OR if there's a LibraryCall before this CallContract (we're inside a library call context)
                !has_nested_call_contract_after(error_stack, vm_index)
                    || is_next_call_contract_last(error_stack, vm_index)
                    || has_library_call_before(error_stack, vm_index)
>>>>>>> f4b27489
            }
        }
        // If we can't find an owning entry, keep the traceback
        None => true,
    }
}

/// Filters redundant VM tracebacks from the error stack.
///
/// The blockifier generates VM tracebacks at every level of the call stack.
/// This function filters them to show the traceback only once, positioned after
/// the last regular contract call (CallContract) entry point frame and before
/// any library call (LibraryCall) frames or the final error.
fn filter_redundant_vm_tracebacks(error_stack: ErrorStack) -> ErrorStack {
    let len = error_stack.stack.len();

    // Create a list of indices to keep
    let mut indices_to_keep = Vec::new();

    for i in 0..len {
        let segment = &error_stack.stack[i];

        match segment {
            ErrorStackSegment::Vm(_) => {
                if should_keep_vm_traceback(&error_stack, i) {
                    indices_to_keep.push(i);
                }
            }
            // Always keep non-VM segments
            _ => indices_to_keep.push(i),
        }
    }

    // Move the segments we want to keep into the new stack
    let mut stack_vec = error_stack.stack;
    for (new_idx, original_idx) in indices_to_keep.iter().enumerate() {
        // For indices we're keeping, move them to the front of the vec
        if new_idx != *original_idx {
            stack_vec.swap(new_idx, *original_idx);
        }
    }

    // Truncate to only keep the elements we want
    stack_vec.truncate(indices_to_keep.len());

    ErrorStack { header: error_stack.header, stack: stack_vec }
}

/// Filters redundant VM tracebacks from the error stack (reference version for display).
///
/// This version works with references and constructs a new ErrorStack for display purposes.
/// Used when we can't move out of the original error stack.
fn filter_redundant_vm_tracebacks_ref(error_stack: &ErrorStack) -> ErrorStack {
    let mut new_stack = ErrorStack { header: error_stack.header.clone(), stack: Vec::new() };

    let len = error_stack.stack.len();

    for i in 0..len {
        let segment = &error_stack.stack[i];

        match segment {
            ErrorStackSegment::Vm(vm_frame) => {
                if should_keep_vm_traceback(error_stack, i) {
                    // Manually reconstruct the VmExceptionFrame
                    new_stack.push(ErrorStackSegment::Vm(VmExceptionFrame {
                        pc: vm_frame.pc,
                        error_attr_value: vm_frame.error_attr_value.clone(),
                        traceback: vm_frame.traceback.clone(),
                    }));
                }
            }
            ErrorStackSegment::EntryPoint(entry_point) => {
                // Manually reconstruct the EntryPointErrorFrame
                new_stack.push(ErrorStackSegment::EntryPoint(
                    blockifier::execution::stack_trace::EntryPointErrorFrame {
                        depth: entry_point.depth,
                        preamble_type: entry_point.preamble_type.clone(),
                        storage_address: entry_point.storage_address,
                        class_hash: entry_point.class_hash,
                        selector: entry_point.selector,
                    },
                ));
            }
            ErrorStackSegment::Cairo1RevertSummary(summary) => {
                new_stack.push(ErrorStackSegment::Cairo1RevertSummary(summary.clone()));
            }
            ErrorStackSegment::StringFrame(s) => {
                new_stack.push(ErrorStackSegment::StringFrame(s.clone()));
            }
        }
    }

    new_stack
}

/// Finds the EntryPoint that owns the VM traceback at the given index.
/// Looks backward from the current index to find the most recent EntryPoint.
fn find_parent_entry_point(
    error_stack: &ErrorStack,
    vm_index: usize,
) -> Option<&blockifier::execution::stack_trace::EntryPointErrorFrame> {
    for i in (0..vm_index).rev() {
        if let ErrorStackSegment::EntryPoint(entry_point) = &error_stack.stack[i] {
            return Some(entry_point);
        }
    }
    None
}

/// Gets the next entry point after the given index and returns its index and type.
fn get_next_entry_point_info(error_stack: &ErrorStack, vm_index: usize) -> Option<(usize, PreambleType)> {
    for (i, segment) in error_stack.stack.iter().enumerate().skip(vm_index + 1) {
        if let ErrorStackSegment::EntryPoint(entry_point) = segment {
            return Some((i, entry_point.preamble_type.clone()));
        }
    }
    None
}

/// Checks if there's a VM segment immediately after the given entry point index.
fn has_vm_after_entry_point(error_stack: &ErrorStack, entry_point_index: usize) -> bool {
    // Check the next segment after the entry point
    if let Some(next_segment) = error_stack.stack.get(entry_point_index + 1) {
        matches!(next_segment, ErrorStackSegment::Vm(_))
    } else {
        false
    }
}

/// Checks if there's a CallContract entry point immediately before the parent entry point.
/// This is used to determine if a CallContract is part of a chain or a single call.
fn has_callcontract_before_parent(error_stack: &ErrorStack, parent_entry_index: usize) -> bool {
    if parent_entry_index == 0 {
        return false;
    }

    // Look backwards from parent_entry_index for the previous EntryPoint
    for i in (0..parent_entry_index).rev() {
        if let ErrorStackSegment::EntryPoint(entry_point) = &error_stack.stack[i] {
            return entry_point.preamble_type == PreambleType::CallContract;
        }
    }
    false
}

/// Finds the index of the parent entry point for a given VM index.
fn find_parent_entry_point_index(error_stack: &ErrorStack, vm_index: usize) -> Option<usize> {
    for i in (0..vm_index).rev() {
        if matches!(error_stack.stack.get(i), Some(ErrorStackSegment::EntryPoint(_))) {
            return Some(i);
        }
    }
    None
}

/// Checks if there's a LibraryCall entry point before the given VM traceback index.
/// This is used to determine if we're inside a library call context, in which case
/// we should keep the traceback for CallContract entries even if they're followed by
/// more CallContracts.
fn has_library_call_before(error_stack: &ErrorStack, vm_index: usize) -> bool {
    for i in (0..vm_index).rev() {
        if let ErrorStackSegment::EntryPoint(entry_point) = &error_stack.stack[i] {
            if entry_point.preamble_type == PreambleType::LibraryCall {
                return true;
            }
        }
    }
    false
}

#[cfg(test)]
mod tests {
    use super::*;
    use blockifier::execution::stack_trace::{EntryPointErrorFrame, ErrorStackHeader};
    use cairo_vm::types::relocatable::Relocatable;
    use starknet_api::core::EntryPointSelector;

    // Helper macro to create test addresses - works without the testing feature
    macro_rules! test_contract_address {
        ($addr:expr) => {{
            use starknet_api::core::ContractAddress;
            use starknet_api::core::PatriciaKey;
            use starknet_types_core::felt::Felt;
            ContractAddress(PatriciaKey::try_from(Felt::from_hex($addr).unwrap()).unwrap())
        }};
    }

    macro_rules! test_class_hash {
        ($hash:expr) => {{
            use starknet_api::core::ClassHash;
            use starknet_types_core::felt::Felt;
            ClassHash(Felt::from_hex($hash).unwrap())
        }};
    }

    macro_rules! test_felt {
        ($val:expr) => {{
            use starknet_types_core::felt::Felt;
            Felt::from_hex($val).unwrap()
        }};
    }

    #[test]
    fn test_format_for_receipt_filters_redundant_tracebacks() {
        // Build the ErrorStack structure that represents the unfiltered error
        let mut error_stack = ErrorStack { header: ErrorStackHeader::Execution, stack: vec![] };

        // Entry 0: CallContract with VM traceback (should be removed)
        error_stack.push(
            EntryPointErrorFrame {
                depth: 0,
                preamble_type: PreambleType::CallContract,
                storage_address: test_contract_address!(
                    "0x05743c833ed33a3433f1c5587dac97753ddcc84f9844e6fa2a3268e5ae35cbc3"
                ),
                class_hash: test_class_hash!("0x073414441639dcd11d1846f287650a00c60c416b9d3ba45d31c651672125b2c2"),
                selector: Some(EntryPointSelector(test_felt!(
                    "0x015d40a3d6ca2ac30f4031e42be28da9b056fef9bb7357ac5e85627ee876e5ad"
                ))),
            }
            .into(),
        );
        error_stack.push(
            VmExceptionFrame {
                pc: Relocatable { segment_index: 0, offset: 35988 },
                error_attr_value: None,
                traceback: Some("Cairo traceback (most recent call last):\nUnknown location (pc=0:330)\nUnknown location (pc=0:11695)\nUnknown location (pc=0:36001)\nUnknown location (pc=0:36001)\nUnknown location (pc=0:36001)\n".to_string()),
            }
            .into(),
        );

        // Entry 1: CallContract with VM traceback (should be removed)
        error_stack.push(
            EntryPointErrorFrame {
                depth: 1,
                preamble_type: PreambleType::CallContract,
                storage_address: test_contract_address!(
                    "0x0286003f7c7bfc3f94e8f0af48b48302e7aee2fb13c23b141479ba00832ef2c6"
                ),
                class_hash: test_class_hash!("0x03e283b1e8bce178469acb94700999ecc7ad180420201e16eb0a81294ae8599b"),
                selector: Some(EntryPointSelector(test_felt!(
                    "0x0056878e39e16b42520b0d7936d3fd3498f86ceda4dbad50f6ff717644c95ed6"
                ))),
            }
            .into(),
        );
        error_stack.push(
            VmExceptionFrame {
                pc: Relocatable { segment_index: 0, offset: 115867 },
                error_attr_value: None,
                traceback: Some("Cairo traceback (most recent call last):\nUnknown location (pc=0:9435)\nUnknown location (pc=0:43555)\nUnknown location (pc=0:93296)\n".to_string()),
            }
            .into(),
        );

        // Entry 2: CallContract with VM traceback (should be kept - last before LibraryCall)
        error_stack.push(
            EntryPointErrorFrame {
                depth: 2,
                preamble_type: PreambleType::CallContract,
                storage_address: test_contract_address!(
                    "0x06f373b346561036d98ea10fb3e60d2f459c872b1933b50b21fe6ef4fda3b75e"
                ),
                class_hash: test_class_hash!("0x070cdfaea3ec997bd3a8cdedfc0ffe804a58afc3d6b5a6e5c0218ec233ceea6d"),
                selector: Some(EntryPointSelector(test_felt!(
                    "0x0041b033f4a31df8067c24d1e9b550a2ce75fd4a29e1147af9752174f0e6cb20"
                ))),
            }
            .into(),
        );
        error_stack.push(
            VmExceptionFrame {
                pc: Relocatable { segment_index: 0, offset: 32 },
                error_attr_value: None,
                traceback: Some("Cairo traceback (most recent call last):\nUnknown location (pc=0:1683)\nUnknown location (pc=0:1669)\n".to_string()),
            }
            .into(),
        );

        // Entry 3: LibraryCall with final error
        error_stack.push(
            EntryPointErrorFrame {
                depth: 3,
                preamble_type: PreambleType::LibraryCall,
                storage_address: test_contract_address!(
                    "0x06f373b346561036d98ea10fb3e60d2f459c872b1933b50b21fe6ef4fda3b75e"
                ),
                class_hash: test_class_hash!("0x05ffbcfeb50d200a0677c48a129a11245a3fc519d1d98d76882d1c9a1b19c6ed"),
                selector: Some(EntryPointSelector(test_felt!(
                    "0x0041b033f4a31df8067c24d1e9b550a2ce75fd4a29e1147af9752174f0e6cb20"
                ))),
            }
            .into(),
        );
        error_stack.push(
            ErrorStackSegment::StringFrame("Execution failed. Failure reason:\nError in contract (contract address: 0x06f373b346561036d98ea10fb3e60d2f459c872b1933b50b21fe6ef4fda3b75e, class hash: 0x05ffbcfeb50d200a0677c48a129a11245a3fc519d1d98d76882d1c9a1b19c6ed, selector: 0x0041b033f4a31df8067c24d1e9b550a2ce75fd4a29e1147af9752174f0e6cb20):\n0x753235365f737562204f766572666c6f77 ('u256_sub Overflow').\n".to_string()),
        );

        let revert_error = RevertError::Execution(error_stack);

        // Verify that the RevertError structure produces the correct input (unfiltered)
        let input = "Transaction execution has failed:\n0: Error in the called contract (contract address: 0x05743c833ed33a3433f1c5587dac97753ddcc84f9844e6fa2a3268e5ae35cbc3, class hash: 0x073414441639dcd11d1846f287650a00c60c416b9d3ba45d31c651672125b2c2, selector: 0x015d40a3d6ca2ac30f4031e42be28da9b056fef9bb7357ac5e85627ee876e5ad):\nError at pc=0:35988:\nCairo traceback (most recent call last):\nUnknown location (pc=0:330)\nUnknown location (pc=0:11695)\nUnknown location (pc=0:36001)\nUnknown location (pc=0:36001)\nUnknown location (pc=0:36001)\n\n1: Error in the called contract (contract address: 0x0286003f7c7bfc3f94e8f0af48b48302e7aee2fb13c23b141479ba00832ef2c6, class hash: 0x03e283b1e8bce178469acb94700999ecc7ad180420201e16eb0a81294ae8599b, selector: 0x0056878e39e16b42520b0d7936d3fd3498f86ceda4dbad50f6ff717644c95ed6):\nError at pc=0:115867:\nCairo traceback (most recent call last):\nUnknown location (pc=0:9435)\nUnknown location (pc=0:43555)\nUnknown location (pc=0:93296)\n\n2: Error in the called contract (contract address: 0x06f373b346561036d98ea10fb3e60d2f459c872b1933b50b21fe6ef4fda3b75e, class hash: 0x070cdfaea3ec997bd3a8cdedfc0ffe804a58afc3d6b5a6e5c0218ec233ceea6d, selector: 0x0041b033f4a31df8067c24d1e9b550a2ce75fd4a29e1147af9752174f0e6cb20):\nError at pc=0:32:\nCairo traceback (most recent call last):\nUnknown location (pc=0:1683)\nUnknown location (pc=0:1669)\n\n3: Error in a library call (contract address: 0x06f373b346561036d98ea10fb3e60d2f459c872b1933b50b21fe6ef4fda3b75e, class hash: 0x05ffbcfeb50d200a0677c48a129a11245a3fc519d1d98d76882d1c9a1b19c6ed, selector: 0x0041b033f4a31df8067c24d1e9b550a2ce75fd4a29e1147af9752174f0e6cb20):\nExecution failed. Failure reason:\nError in contract (contract address: 0x06f373b346561036d98ea10fb3e60d2f459c872b1933b50b21fe6ef4fda3b75e, class hash: 0x05ffbcfeb50d200a0677c48a129a11245a3fc519d1d98d76882d1c9a1b19c6ed, selector: 0x0041b033f4a31df8067c24d1e9b550a2ce75fd4a29e1147af9752174f0e6cb20):\n0x753235365f737562204f766572666c6f77 ('u256_sub Overflow').\n";
        assert_eq!(revert_error.to_string(), input);

        // Expected output: only the traceback from entry 2 (last CallContract before LibraryCall) is kept
        let expected = "Transaction execution has failed:\n0: Error in the called contract (contract address: 0x05743c833ed33a3433f1c5587dac97753ddcc84f9844e6fa2a3268e5ae35cbc3, class hash: 0x073414441639dcd11d1846f287650a00c60c416b9d3ba45d31c651672125b2c2, selector: 0x015d40a3d6ca2ac30f4031e42be28da9b056fef9bb7357ac5e85627ee876e5ad):\n1: Error in the called contract (contract address: 0x0286003f7c7bfc3f94e8f0af48b48302e7aee2fb13c23b141479ba00832ef2c6, class hash: 0x03e283b1e8bce178469acb94700999ecc7ad180420201e16eb0a81294ae8599b, selector: 0x0056878e39e16b42520b0d7936d3fd3498f86ceda4dbad50f6ff717644c95ed6):\n2: Error in the called contract (contract address: 0x06f373b346561036d98ea10fb3e60d2f459c872b1933b50b21fe6ef4fda3b75e, class hash: 0x070cdfaea3ec997bd3a8cdedfc0ffe804a58afc3d6b5a6e5c0218ec233ceea6d, selector: 0x0041b033f4a31df8067c24d1e9b550a2ce75fd4a29e1147af9752174f0e6cb20):\nError at pc=0:32:\nCairo traceback (most recent call last):\nUnknown location (pc=0:1683)\nUnknown location (pc=0:1669)\n\n3: Error in a library call (contract address: 0x06f373b346561036d98ea10fb3e60d2f459c872b1933b50b21fe6ef4fda3b75e, class hash: 0x05ffbcfeb50d200a0677c48a129a11245a3fc519d1d98d76882d1c9a1b19c6ed, selector: 0x0041b033f4a31df8067c24d1e9b550a2ce75fd4a29e1147af9752174f0e6cb20):\nExecution failed. Failure reason:\nError in contract (contract address: 0x06f373b346561036d98ea10fb3e60d2f459c872b1933b50b21fe6ef4fda3b75e, class hash: 0x05ffbcfeb50d200a0677c48a129a11245a3fc519d1d98d76882d1c9a1b19c6ed, selector: 0x0041b033f4a31df8067c24d1e9b550a2ce75fd4a29e1147af9752174f0e6cb20):\n0x753235365f737562204f766572666c6f77 ('u256_sub Overflow').\n";

        let result = revert_error.format_for_receipt().to_string();

        assert_eq!(result, expected);
    }

    #[test]
    fn test_format_for_receipt_filters_redundant_tracebacks_2() {
        // Build the ErrorStack structure that represents the unfiltered error
        let mut error_stack = ErrorStack { header: ErrorStackHeader::Execution, stack: vec![] };

        // Entry 0: CallContract with VM traceback (should be kept - next is LibraryCall)
        error_stack.push(
            EntryPointErrorFrame {
                depth: 0,
                preamble_type: PreambleType::CallContract,
                storage_address: test_contract_address!(
                    "0x006fb38baf7a14acc032ff556c2791b03292861581572d02296c5093fd16cafb"
                ),
                class_hash: test_class_hash!("0x03530cc4759d78042f1b543bf797f5f3d647cde0388c33734cf91b7f7b9314a9"),
                selector: Some(EntryPointSelector(test_felt!(
                    "0x015d40a3d6ca2ac30f4031e42be28da9b056fef9bb7357ac5e85627ee876e5ad"
                ))),
            }
            .into(),
        );
        error_stack.push(
            VmExceptionFrame {
                pc: Relocatable { segment_index: 0, offset: 12 },
                error_attr_value: None,
                traceback: Some("Cairo traceback (most recent call last):\nUnknown location (pc=0:161)\nUnknown location (pc=0:147)\n".to_string()),
            }
            .into(),
        );

        // Entry 1: LibraryCall with VM traceback (should be kept - belongs to LibraryCall)
        error_stack.push(
            EntryPointErrorFrame {
                depth: 1,
                preamble_type: PreambleType::LibraryCall,
                storage_address: test_contract_address!(
                    "0x006fb38baf7a14acc032ff556c2791b03292861581572d02296c5093fd16cafb"
                ),
                class_hash: test_class_hash!("0x041cb0280ebadaa75f996d8d92c6f265f6d040bb3ba442e5f86a554f1765244e"),
                selector: Some(EntryPointSelector(test_felt!(
                    "0x015d40a3d6ca2ac30f4031e42be28da9b056fef9bb7357ac5e85627ee876e5ad"
                ))),
            }
            .into(),
        );
        error_stack.push(
            VmExceptionFrame {
                pc: Relocatable { segment_index: 0, offset: 56 },
                error_attr_value: None,
                traceback: Some("Cairo traceback (most recent call last):\nUnknown location (pc=0:1700)\nUnknown location (pc=0:1655)\nError message: multicall 405852601487139132244494309743039711091605094719341446212637486410648343561 failed\nUnknown location (pc=0:179)\n".to_string()),
            }
            .into(),
        );

        // Entry 2: CallContract with VM traceback (should be kept - next is LibraryCall)
        error_stack.push(
            EntryPointErrorFrame {
                depth: 2,
                preamble_type: PreambleType::CallContract,
                storage_address: test_contract_address!(
                    "0x046e9237f5408b5f899e72125dd69bd55485a287aaf24663d3ebe00d237fc7ef"
                ),
                class_hash: test_class_hash!("0x070cdfaea3ec997bd3a8cdedfc0ffe804a58afc3d6b5a6e5c0218ec233ceea6d"),
                selector: Some(EntryPointSelector(test_felt!(
                    "0x00e5b455a836c7a254df57ed39d023d46b641b331162c6c0b369647056655409"
                ))),
            }
            .into(),
        );
        error_stack.push(
            VmExceptionFrame {
                pc: Relocatable { segment_index: 0, offset: 32 },
                error_attr_value: None,
                traceback: Some("Cairo traceback (most recent call last):\nUnknown location (pc=0:1683)\nUnknown location (pc=0:1669)\n".to_string()),
            }
            .into(),
        );

        // Entry 3: LibraryCall with final error
        error_stack.push(
            EntryPointErrorFrame {
                depth: 3,
                preamble_type: PreambleType::LibraryCall,
                storage_address: test_contract_address!(
                    "0x046e9237f5408b5f899e72125dd69bd55485a287aaf24663d3ebe00d237fc7ef"
                ),
                class_hash: test_class_hash!("0x0358663e6ed9d37efd33d4661e20b2bad143e0f92076b0c91fe65f31ccf55046"),
                selector: Some(EntryPointSelector(test_felt!(
                    "0x00e5b455a836c7a254df57ed39d023d46b641b331162c6c0b369647056655409"
                ))),
            }
            .into(),
        );
        error_stack.push(
            ErrorStackSegment::StringFrame("Execution failed. Failure reason:\nError in contract (contract address: 0x046e9237f5408b5f899e72125dd69bd55485a287aaf24663d3ebe00d237fc7ef, class hash: 0x0358663e6ed9d37efd33d4661e20b2bad143e0f92076b0c91fe65f31ccf55046, selector: 0x00e5b455a836c7a254df57ed39d023d46b641b331162c6c0b369647056655409):\n0x4661696c656420746f20646573657269616c697a6520706172616d202333 ('Failed to deserialize param #3').\n".to_string()),
        );

        let revert_error = RevertError::Execution(error_stack);

        // Verify that the RevertError structure produces the correct input (unfiltered)
        let input = "Transaction execution has failed:\n0: Error in the called contract (contract address: 0x006fb38baf7a14acc032ff556c2791b03292861581572d02296c5093fd16cafb, class hash: 0x03530cc4759d78042f1b543bf797f5f3d647cde0388c33734cf91b7f7b9314a9, selector: 0x015d40a3d6ca2ac30f4031e42be28da9b056fef9bb7357ac5e85627ee876e5ad):\nError at pc=0:12:\nCairo traceback (most recent call last):\nUnknown location (pc=0:161)\nUnknown location (pc=0:147)\n\n1: Error in a library call (contract address: 0x006fb38baf7a14acc032ff556c2791b03292861581572d02296c5093fd16cafb, class hash: 0x041cb0280ebadaa75f996d8d92c6f265f6d040bb3ba442e5f86a554f1765244e, selector: 0x015d40a3d6ca2ac30f4031e42be28da9b056fef9bb7357ac5e85627ee876e5ad):\nError at pc=0:56:\nCairo traceback (most recent call last):\nUnknown location (pc=0:1700)\nUnknown location (pc=0:1655)\nError message: multicall 405852601487139132244494309743039711091605094719341446212637486410648343561 failed\nUnknown location (pc=0:179)\n\n2: Error in the called contract (contract address: 0x046e9237f5408b5f899e72125dd69bd55485a287aaf24663d3ebe00d237fc7ef, class hash: 0x070cdfaea3ec997bd3a8cdedfc0ffe804a58afc3d6b5a6e5c0218ec233ceea6d, selector: 0x00e5b455a836c7a254df57ed39d023d46b641b331162c6c0b369647056655409):\nError at pc=0:32:\nCairo traceback (most recent call last):\nUnknown location (pc=0:1683)\nUnknown location (pc=0:1669)\n\n3: Error in a library call (contract address: 0x046e9237f5408b5f899e72125dd69bd55485a287aaf24663d3ebe00d237fc7ef, class hash: 0x0358663e6ed9d37efd33d4661e20b2bad143e0f92076b0c91fe65f31ccf55046, selector: 0x00e5b455a836c7a254df57ed39d023d46b641b331162c6c0b369647056655409):\nExecution failed. Failure reason:\nError in contract (contract address: 0x046e9237f5408b5f899e72125dd69bd55485a287aaf24663d3ebe00d237fc7ef, class hash: 0x0358663e6ed9d37efd33d4661e20b2bad143e0f92076b0c91fe65f31ccf55046, selector: 0x00e5b455a836c7a254df57ed39d023d46b641b331162c6c0b369647056655409):\n0x4661696c656420746f20646573657269616c697a6520706172616d202333 ('Failed to deserialize param #3').\n";
        assert_eq!(revert_error.to_string(), input);

        // Expected output: all tracebacks kept (entry 0 before LibraryCall, entry 1 belongs to LibraryCall, entry 2 before LibraryCall)
        let expected = "Transaction execution has failed:\n0: Error in the called contract (contract address: 0x006fb38baf7a14acc032ff556c2791b03292861581572d02296c5093fd16cafb, class hash: 0x03530cc4759d78042f1b543bf797f5f3d647cde0388c33734cf91b7f7b9314a9, selector: 0x015d40a3d6ca2ac30f4031e42be28da9b056fef9bb7357ac5e85627ee876e5ad):\nError at pc=0:12:\nCairo traceback (most recent call last):\nUnknown location (pc=0:161)\nUnknown location (pc=0:147)\n\n1: Error in a library call (contract address: 0x006fb38baf7a14acc032ff556c2791b03292861581572d02296c5093fd16cafb, class hash: 0x041cb0280ebadaa75f996d8d92c6f265f6d040bb3ba442e5f86a554f1765244e, selector: 0x015d40a3d6ca2ac30f4031e42be28da9b056fef9bb7357ac5e85627ee876e5ad):\nError at pc=0:56:\nCairo traceback (most recent call last):\nUnknown location (pc=0:1700)\nUnknown location (pc=0:1655)\nError message: multicall 405852601487139132244494309743039711091605094719341446212637486410648343561 failed\nUnknown location (pc=0:179)\n\n2: Error in the called contract (contract address: 0x046e9237f5408b5f899e72125dd69bd55485a287aaf24663d3ebe00d237fc7ef, class hash: 0x070cdfaea3ec997bd3a8cdedfc0ffe804a58afc3d6b5a6e5c0218ec233ceea6d, selector: 0x00e5b455a836c7a254df57ed39d023d46b641b331162c6c0b369647056655409):\nError at pc=0:32:\nCairo traceback (most recent call last):\nUnknown location (pc=0:1683)\nUnknown location (pc=0:1669)\n\n3: Error in a library call (contract address: 0x046e9237f5408b5f899e72125dd69bd55485a287aaf24663d3ebe00d237fc7ef, class hash: 0x0358663e6ed9d37efd33d4661e20b2bad143e0f92076b0c91fe65f31ccf55046, selector: 0x00e5b455a836c7a254df57ed39d023d46b641b331162c6c0b369647056655409):\nExecution failed. Failure reason:\nError in contract (contract address: 0x046e9237f5408b5f899e72125dd69bd55485a287aaf24663d3ebe00d237fc7ef, class hash: 0x0358663e6ed9d37efd33d4661e20b2bad143e0f92076b0c91fe65f31ccf55046, selector: 0x00e5b455a836c7a254df57ed39d023d46b641b331162c6c0b369647056655409):\n0x4661696c656420746f20646573657269616c697a6520706172616d202333 ('Failed to deserialize param #3').\n";

        let result = revert_error.format_for_receipt().to_string();

        assert_eq!(result, expected);
    }

    #[test]
    fn test_format_for_receipt_filters_redundant_tracebacks_3() {
        // Build the ErrorStack structure that represents the unfiltered error
        let mut error_stack = ErrorStack { header: ErrorStackHeader::Execution, stack: vec![] };

        // Entry 0: CallContract with VM traceback (should be kept - last before error)
        error_stack.push(
            EntryPointErrorFrame {
                depth: 0,
                preamble_type: PreambleType::CallContract,
                storage_address: test_contract_address!(
                    "0x01f062c02ee674cc7a88dd94e0b230b76decf76aff55b83ec32a90936e7569ab"
                ),
                class_hash: test_class_hash!("0x073414441639dcd11d1846f287650a00c60c416b9d3ba45d31c651672125b2c2"),
                selector: Some(EntryPointSelector(test_felt!(
                    "0x015d40a3d6ca2ac30f4031e42be28da9b056fef9bb7357ac5e85627ee876e5ad"
                ))),
            }
            .into(),
        );
        error_stack.push(
            VmExceptionFrame {
                pc: Relocatable { segment_index: 0, offset: 35988 },
                error_attr_value: None,
                traceback: Some("Cairo traceback (most recent call last):\nUnknown location (pc=0:330)\nUnknown location (pc=0:11695)\n".to_string()),
            }
            .into(),
        );

        // Entry 1: CallContract with VM traceback (should be kept - last before error)
        error_stack.push(
            EntryPointErrorFrame {
                depth: 1,
                preamble_type: PreambleType::CallContract,
                storage_address: test_contract_address!(
                    "0x02953d14869a4f634e02272ac288713dc514bfd018857569252b74f4a96e91fc"
                ),
                class_hash: test_class_hash!("0x05e4b69d808cd273b7d84ea27f1954c1eb8b61211036d293b1a0d5e9f34726e8"),
                selector: Some(EntryPointSelector(test_felt!(
                    "0x00aceca4cf913a062eea8c1609ce381630d82808d51e757d7b2b68c961933fa8"
                ))),
            }
            .into(),
        );
        error_stack.push(
            VmExceptionFrame {
                pc: Relocatable { segment_index: 0, offset: 117929 },
                error_attr_value: None,
                traceback: Some("Cairo traceback (most recent call last):\nUnknown location (pc=0:118178)\nUnknown location (pc=0:118178)\nUnknown location (pc=0:118178)\nUnknown location (pc=0:118178)\nUnknown location (pc=0:118178)\nUnknown location (pc=0:118178)\nUnknown location (pc=0:118178)\nUnknown location (pc=0:118178)\nUnknown location (pc=0:118178)\nUnknown location (pc=0:118178)\nUnknown location (pc=0:118178)\nUnknown location (pc=0:118178)\nUnknown location (pc=0:118178)\nUnknown location (pc=0:118178)\nUnknown location (pc=0:118178)\nUnknown location (pc=0:118178)\nUnknown location (pc=0:118178)\nUnknown location (pc=0:118178)\nUnknown location (pc=0:118178)\nUnknown location (pc=0:118178)\n".to_string()),
            }
            .into(),
        );

        // Final error message
        error_stack.push(ErrorStackSegment::StringFrame(
            "Exceeded the maximum number of events, number events: 1001, max number events: 1000.".to_string(),
        ));

        let revert_error = RevertError::Execution(error_stack);

        // Verify that the RevertError structure produces the correct input (unfiltered)
        let input = "Transaction execution has failed:\n0: Error in the called contract (contract address: 0x01f062c02ee674cc7a88dd94e0b230b76decf76aff55b83ec32a90936e7569ab, class hash: 0x073414441639dcd11d1846f287650a00c60c416b9d3ba45d31c651672125b2c2, selector: 0x015d40a3d6ca2ac30f4031e42be28da9b056fef9bb7357ac5e85627ee876e5ad):\nError at pc=0:35988:\nCairo traceback (most recent call last):\nUnknown location (pc=0:330)\nUnknown location (pc=0:11695)\n\n1: Error in the called contract (contract address: 0x02953d14869a4f634e02272ac288713dc514bfd018857569252b74f4a96e91fc, class hash: 0x05e4b69d808cd273b7d84ea27f1954c1eb8b61211036d293b1a0d5e9f34726e8, selector: 0x00aceca4cf913a062eea8c1609ce381630d82808d51e757d7b2b68c961933fa8):\nError at pc=0:117929:\nCairo traceback (most recent call last):\nUnknown location (pc=0:118178)\nUnknown location (pc=0:118178)\nUnknown location (pc=0:118178)\nUnknown location (pc=0:118178)\nUnknown location (pc=0:118178)\nUnknown location (pc=0:118178)\nUnknown location (pc=0:118178)\nUnknown location (pc=0:118178)\nUnknown location (pc=0:118178)\nUnknown location (pc=0:118178)\nUnknown location (pc=0:118178)\nUnknown location (pc=0:118178)\nUnknown location (pc=0:118178)\nUnknown location (pc=0:118178)\nUnknown location (pc=0:118178)\nUnknown location (pc=0:118178)\nUnknown location (pc=0:118178)\nUnknown location (pc=0:118178)\nUnknown location (pc=0:118178)\nUnknown location (pc=0:118178)\n\nExceeded the maximum number of events, number events: 1001, max number events: 1000.";
        assert_eq!(revert_error.to_string(), input);

        // Expected output: all tracebacks kept (entry 0 before LibraryCall, entry 1 belongs to LibraryCall, entry 2 before LibraryCall)
        let expected = "Transaction execution has failed:\n0: Error in the called contract (contract address: 0x01f062c02ee674cc7a88dd94e0b230b76decf76aff55b83ec32a90936e7569ab, class hash: 0x073414441639dcd11d1846f287650a00c60c416b9d3ba45d31c651672125b2c2, selector: 0x015d40a3d6ca2ac30f4031e42be28da9b056fef9bb7357ac5e85627ee876e5ad):\nError at pc=0:35988:\nCairo traceback (most recent call last):\nUnknown location (pc=0:330)\nUnknown location (pc=0:11695)\n\n1: Error in the called contract (contract address: 0x02953d14869a4f634e02272ac288713dc514bfd018857569252b74f4a96e91fc, class hash: 0x05e4b69d808cd273b7d84ea27f1954c1eb8b61211036d293b1a0d5e9f34726e8, selector: 0x00aceca4cf913a062eea8c1609ce381630d82808d51e757d7b2b68c961933fa8):\nError at pc=0:117929:\nCairo traceback (most recent call last):\nUnknown location (pc=0:118178)\nUnknown location (pc=0:118178)\nUnknown location (pc=0:118178)\nUnknown location (pc=0:118178)\nUnknown location (pc=0:118178)\nUnknown location (pc=0:118178)\nUnknown location (pc=0:118178)\nUnknown location (pc=0:118178)\nUnknown location (pc=0:118178)\nUnknown location (pc=0:118178)\nUnknown location (pc=0:118178)\nUnknown location (pc=0:118178)\nUnknown location (pc=0:118178)\nUnknown location (pc=0:118178)\nUnknown location (pc=0:118178)\nUnknown location (pc=0:118178)\nUnknown location (pc=0:118178)\nUnknown location (pc=0:118178)\nUnknown location (pc=0:118178)\nUnknown location (pc=0:118178)\n\nExceeded the maximum number of events, number events: 1001, max number events: 1000.";

        let result = revert_error.to_string();

        assert_eq!(result, expected);
    }

    #[test]
<<<<<<< HEAD
    fn test_format_for_receipt_filters_callcontract_before_librarycall() {
        // This test case represents the actual error structure observed in production:
        // - Entry 0: CallContract (VM should be filtered - has more entry points after)
        // - Entry 1: CallContract (VM should be filtered - has more entry points after)
        // - Entry 2: LibraryCall (VM should be kept - LibraryCall always keeps VM)
        // - Entry 3: LibraryCall with StringFrame (final error, no VM)
        //
        // This matches the Starkware sequencer behavior where CallContract VM tracebacks
        // are filtered when there are more entry points in the call stack.
        let mut error_stack = ErrorStack { header: ErrorStackHeader::Execution, stack: vec![] };

        // Entry 0: CallContract with VM traceback (should be filtered)
=======
    fn test_format_for_receipt_filters_redundant_tracebacks_4() {
        // Build the ErrorStack structure that represents the unfiltered error
        let mut error_stack = ErrorStack { header: ErrorStackHeader::Execution, stack: vec![] };

        // Entry 0: CallContract with VM traceback (should be kept - next is LibraryCall)
>>>>>>> f4b27489
        error_stack.push(
            EntryPointErrorFrame {
                depth: 0,
                preamble_type: PreambleType::CallContract,
                storage_address: test_contract_address!(
<<<<<<< HEAD
                    "0x051a24146bfe38f21f6a119443a071710e28c05981e854394c7a72ec2b729c2c"
                ),
                class_hash: test_class_hash!("0x073414441639dcd11d1846f287650a00c60c416b9d3ba45d31c651672125b2c2"),
=======
                    "0x07796f3bee40a288085b844d3a96a71d25e06d0dba9284a89196b8050fe5430f"
                ),
                class_hash: test_class_hash!("0x03530cc4759d78042f1b543bf797f5f3d647cde0388c33734cf91b7f7b9314a9"),
>>>>>>> f4b27489
                selector: Some(EntryPointSelector(test_felt!(
                    "0x015d40a3d6ca2ac30f4031e42be28da9b056fef9bb7357ac5e85627ee876e5ad"
                ))),
            }
            .into(),
        );
        error_stack.push(
            VmExceptionFrame {
<<<<<<< HEAD
                pc: Relocatable { segment_index: 0, offset: 35988 },
                error_attr_value: None,
                traceback: Some("Cairo traceback (most recent call last):\nUnknown location (pc=0:330)\nUnknown location (pc=0:11695)\nUnknown location (pc=0:36001)\nUnknown location (pc=0:36001)\nUnknown location (pc=0:36001)\nUnknown location (pc=0:36001)\nUnknown location (pc=0:36001)\n".to_string()),
=======
                pc: Relocatable { segment_index: 0, offset: 12 },
                error_attr_value: None,
                traceback: Some("Cairo traceback (most recent call last):\nUnknown location (pc=0:161)\nUnknown location (pc=0:147)\n".to_string()),
>>>>>>> f4b27489
            }
            .into(),
        );

<<<<<<< HEAD
        // Entry 1: CallContract with VM traceback (should be filtered - next is LibraryCall but there are more entry points)
        error_stack.push(
            EntryPointErrorFrame {
                depth: 1,
                preamble_type: PreambleType::CallContract,
                storage_address: test_contract_address!(
                    "0x062834ad1c4f52429e246bdf24055963ac7ae388ed50e91117c0da5ad9eb8984"
                ),
                class_hash: test_class_hash!("0x05755c007b188110107d00696dcc349b158da075d395b1414fd5c6662a9d44a8"),
                selector: Some(EntryPointSelector(test_felt!(
                    "0x01c2961b7317d2486c600e15b77a7261b34e53ad3f0faa22d71320bbe7709ae2"
=======
        // Entry 1: LibraryCall with VM traceback (should be kept - belongs to LibraryCall)
        error_stack.push(
            EntryPointErrorFrame {
                depth: 1,
                preamble_type: PreambleType::LibraryCall,
                storage_address: test_contract_address!(
                    "0x07796f3bee40a288085b844d3a96a71d25e06d0dba9284a89196b8050fe5430f"
                ),
                class_hash: test_class_hash!("0x041cb0280ebadaa75f996d8d92c6f265f6d040bb3ba442e5f86a554f1765244e"),
                selector: Some(EntryPointSelector(test_felt!(
                    "0x015d40a3d6ca2ac30f4031e42be28da9b056fef9bb7357ac5e85627ee876e5ad"
>>>>>>> f4b27489
                ))),
            }
            .into(),
        );
        error_stack.push(
            VmExceptionFrame {
<<<<<<< HEAD
                pc: Relocatable { segment_index: 0, offset: 371 },
                error_attr_value: None,
                traceback: Some("Cairo traceback (most recent call last):\nUnknown location (pc=0:155)\n".to_string()),
=======
                pc: Relocatable { segment_index: 0, offset: 56 },
                error_attr_value: None,
                traceback: Some("Cairo traceback (most recent call last):\nUnknown location (pc=0:1700)\nUnknown location (pc=0:1655)\nError message: multicall 1767341249246097106076784707040396935140562465068258416472332980274188751400 failed\nUnknown location (pc=0:179)\n".to_string()),
>>>>>>> f4b27489
            }
            .into(),
        );

<<<<<<< HEAD
        // Entry 2: LibraryCall with VM traceback (should be kept - LibraryCall)
        error_stack.push(
            EntryPointErrorFrame {
                depth: 2,
                preamble_type: PreambleType::LibraryCall,
                storage_address: test_contract_address!(
                    "0x062834ad1c4f52429e246bdf24055963ac7ae388ed50e91117c0da5ad9eb8984"
                ),
                class_hash: test_class_hash!("0x070cdfaea3ec997bd3a8cdedfc0ffe804a58afc3d6b5a6e5c0218ec233ceea6d"),
                selector: Some(EntryPointSelector(test_felt!(
                    "0x0000000000000000000000000000000000000000000000000000000000000abc"
=======
        // Entry 2: CallContract with VM traceback (should be kept - LibraryCall precedes and CallContract->LibraryCall follows)
        error_stack.push(
            EntryPointErrorFrame {
                depth: 2,
                preamble_type: PreambleType::CallContract,
                storage_address: test_contract_address!(
                    "0x0274d8800b7f4f60a13c8cf17fda9e949b099562195ab185ce667f2e483457c5"
                ),
                class_hash: test_class_hash!("0x0192c0791d74fe2667a9b7297b6aaaf1210da00374fae56debe13dc5cf1582af"),
                selector: Some(EntryPointSelector(test_felt!(
                    "0x03e8479a521791d4137c3f8bdcdd4d62d019135d1d86492d60476cee169b9228"
                ))),
            }
            .into(),
        );
        error_stack.push(
            VmExceptionFrame {
                pc: Relocatable { segment_index: 0, offset: 21216 },
                error_attr_value: None,
                traceback: Some("Cairo traceback (most recent call last):\nUnknown location (pc=0:6367)\nUnknown location (pc=0:11745)\nUnknown location (pc=0:17461)\n".to_string()),
            }
            .into(),
        );

        // Entry 3: CallContract with VM traceback (should be kept - next is LibraryCall)
        error_stack.push(
            EntryPointErrorFrame {
                depth: 3,
                preamble_type: PreambleType::CallContract,
                storage_address: test_contract_address!(
                    "0x07348407ebad690fec0cc8597e87dc16ef7b269a655ff72587dafff83d462be2"
                ),
                class_hash: test_class_hash!("0x070cdfaea3ec997bd3a8cdedfc0ffe804a58afc3d6b5a6e5c0218ec233ceea6d"),
                selector: Some(EntryPointSelector(test_felt!(
                    "0x03704ffe8fba161be0e994951751a5033b1462b918ff785c0a636be718dfdb68"
>>>>>>> f4b27489
                ))),
            }
            .into(),
        );
        error_stack.push(
            VmExceptionFrame {
                pc: Relocatable { segment_index: 0, offset: 32 },
                error_attr_value: None,
                traceback: Some("Cairo traceback (most recent call last):\nUnknown location (pc=0:1683)\nUnknown location (pc=0:1669)\n".to_string()),
            }
            .into(),
        );

<<<<<<< HEAD
        // Entry 3: LibraryCall with final error (no VM traceback, just StringFrame)
        error_stack.push(
            EntryPointErrorFrame {
                depth: 3,
                preamble_type: PreambleType::LibraryCall,
                storage_address: test_contract_address!(
                    "0x062834ad1c4f52429e246bdf24055963ac7ae388ed50e91117c0da5ad9eb8984"
                ),
                class_hash: test_class_hash!("0x0000000000000000000000000000000000000000000000000000000000000000"),
                selector: Some(EntryPointSelector(test_felt!(
                    "0x0000000000000000000000000000000000000000000000000000000000000abc"
=======
        // Entry 4: LibraryCall with final error
        error_stack.push(
            EntryPointErrorFrame {
                depth: 4,
                preamble_type: PreambleType::LibraryCall,
                storage_address: test_contract_address!(
                    "0x07348407ebad690fec0cc8597e87dc16ef7b269a655ff72587dafff83d462be2"
                ),
                class_hash: test_class_hash!("0x05ffbcfeb50d200a0677c48a129a11245a3fc519d1d98d76882d1c9a1b19c6ed"),
                selector: Some(EntryPointSelector(test_felt!(
                    "0x03704ffe8fba161be0e994951751a5033b1462b918ff785c0a636be718dfdb68"
>>>>>>> f4b27489
                ))),
            }
            .into(),
        );
<<<<<<< HEAD
        error_stack.push(ErrorStackSegment::StringFrame(
            "Class with hash 0x0000000000000000000000000000000000000000000000000000000000000000 is not declared.\n"
                .to_string(),
        ));

        let revert_error = RevertError::Execution(error_stack);

        // Verify the unfiltered input (what blockifier produces)
        let input = "Transaction execution has failed:\n0: Error in the called contract (contract address: 0x051a24146bfe38f21f6a119443a071710e28c05981e854394c7a72ec2b729c2c, class hash: 0x073414441639dcd11d1846f287650a00c60c416b9d3ba45d31c651672125b2c2, selector: 0x015d40a3d6ca2ac30f4031e42be28da9b056fef9bb7357ac5e85627ee876e5ad):\nError at pc=0:35988:\nCairo traceback (most recent call last):\nUnknown location (pc=0:330)\nUnknown location (pc=0:11695)\nUnknown location (pc=0:36001)\nUnknown location (pc=0:36001)\nUnknown location (pc=0:36001)\nUnknown location (pc=0:36001)\nUnknown location (pc=0:36001)\n\n1: Error in the called contract (contract address: 0x062834ad1c4f52429e246bdf24055963ac7ae388ed50e91117c0da5ad9eb8984, class hash: 0x05755c007b188110107d00696dcc349b158da075d395b1414fd5c6662a9d44a8, selector: 0x01c2961b7317d2486c600e15b77a7261b34e53ad3f0faa22d71320bbe7709ae2):\nError at pc=0:371:\nCairo traceback (most recent call last):\nUnknown location (pc=0:155)\n\n2: Error in a library call (contract address: 0x062834ad1c4f52429e246bdf24055963ac7ae388ed50e91117c0da5ad9eb8984, class hash: 0x070cdfaea3ec997bd3a8cdedfc0ffe804a58afc3d6b5a6e5c0218ec233ceea6d, selector: 0x0000000000000000000000000000000000000000000000000000000000000abc):\nError at pc=0:32:\nCairo traceback (most recent call last):\nUnknown location (pc=0:1683)\nUnknown location (pc=0:1669)\n\n3: Error in a library call (contract address: 0x062834ad1c4f52429e246bdf24055963ac7ae388ed50e91117c0da5ad9eb8984, class hash: 0x0000000000000000000000000000000000000000000000000000000000000000, selector: 0x0000000000000000000000000000000000000000000000000000000000000abc):\nClass with hash 0x0000000000000000000000000000000000000000000000000000000000000000 is not declared.\n";
        assert_eq!(revert_error.to_string(), input);

        // Expected output: matches Starkware sequencer behavior
        // - Entry 0 CallContract VM: filtered (has entry points after)
        // - Entry 1 CallContract VM: filtered (has entry points after)
        // - Entry 2 LibraryCall VM: kept (LibraryCall)
        // - Entry 3 LibraryCall: just the error string
        let expected = "Transaction execution has failed:\n0: Error in the called contract (contract address: 0x051a24146bfe38f21f6a119443a071710e28c05981e854394c7a72ec2b729c2c, class hash: 0x073414441639dcd11d1846f287650a00c60c416b9d3ba45d31c651672125b2c2, selector: 0x015d40a3d6ca2ac30f4031e42be28da9b056fef9bb7357ac5e85627ee876e5ad):\n1: Error in the called contract (contract address: 0x062834ad1c4f52429e246bdf24055963ac7ae388ed50e91117c0da5ad9eb8984, class hash: 0x05755c007b188110107d00696dcc349b158da075d395b1414fd5c6662a9d44a8, selector: 0x01c2961b7317d2486c600e15b77a7261b34e53ad3f0faa22d71320bbe7709ae2):\n2: Error in a library call (contract address: 0x062834ad1c4f52429e246bdf24055963ac7ae388ed50e91117c0da5ad9eb8984, class hash: 0x070cdfaea3ec997bd3a8cdedfc0ffe804a58afc3d6b5a6e5c0218ec233ceea6d, selector: 0x0000000000000000000000000000000000000000000000000000000000000abc):\nError at pc=0:32:\nCairo traceback (most recent call last):\nUnknown location (pc=0:1683)\nUnknown location (pc=0:1669)\n\n3: Error in a library call (contract address: 0x062834ad1c4f52429e246bdf24055963ac7ae388ed50e91117c0da5ad9eb8984, class hash: 0x0000000000000000000000000000000000000000000000000000000000000000, selector: 0x0000000000000000000000000000000000000000000000000000000000000abc):\nClass with hash 0x0000000000000000000000000000000000000000000000000000000000000000 is not declared.\n";
=======
        error_stack.push(
            ErrorStackSegment::StringFrame("Execution failed. Failure reason:\nError in contract (contract address: 0x07348407ebad690fec0cc8597e87dc16ef7b269a655ff72587dafff83d462be2, class hash: 0x05ffbcfeb50d200a0677c48a129a11245a3fc519d1d98d76882d1c9a1b19c6ed, selector: 0x03704ffe8fba161be0e994951751a5033b1462b918ff785c0a636be718dfdb68):\n0x753235365f737562204f766572666c6f77 ('u256_sub Overflow').\n".to_string()),
        );

        let revert_error = RevertError::Execution(error_stack);

        // Verify that the RevertError structure produces the correct input (unfiltered)
        let input = "Transaction execution has failed:\n0: Error in the called contract (contract address: 0x07796f3bee40a288085b844d3a96a71d25e06d0dba9284a89196b8050fe5430f, class hash: 0x03530cc4759d78042f1b543bf797f5f3d647cde0388c33734cf91b7f7b9314a9, selector: 0x015d40a3d6ca2ac30f4031e42be28da9b056fef9bb7357ac5e85627ee876e5ad):\nError at pc=0:12:\nCairo traceback (most recent call last):\nUnknown location (pc=0:161)\nUnknown location (pc=0:147)\n\n1: Error in a library call (contract address: 0x07796f3bee40a288085b844d3a96a71d25e06d0dba9284a89196b8050fe5430f, class hash: 0x041cb0280ebadaa75f996d8d92c6f265f6d040bb3ba442e5f86a554f1765244e, selector: 0x015d40a3d6ca2ac30f4031e42be28da9b056fef9bb7357ac5e85627ee876e5ad):\nError at pc=0:56:\nCairo traceback (most recent call last):\nUnknown location (pc=0:1700)\nUnknown location (pc=0:1655)\nError message: multicall 1767341249246097106076784707040396935140562465068258416472332980274188751400 failed\nUnknown location (pc=0:179)\n\n2: Error in the called contract (contract address: 0x0274d8800b7f4f60a13c8cf17fda9e949b099562195ab185ce667f2e483457c5, class hash: 0x0192c0791d74fe2667a9b7297b6aaaf1210da00374fae56debe13dc5cf1582af, selector: 0x03e8479a521791d4137c3f8bdcdd4d62d019135d1d86492d60476cee169b9228):\nError at pc=0:21216:\nCairo traceback (most recent call last):\nUnknown location (pc=0:6367)\nUnknown location (pc=0:11745)\nUnknown location (pc=0:17461)\n\n3: Error in the called contract (contract address: 0x07348407ebad690fec0cc8597e87dc16ef7b269a655ff72587dafff83d462be2, class hash: 0x070cdfaea3ec997bd3a8cdedfc0ffe804a58afc3d6b5a6e5c0218ec233ceea6d, selector: 0x03704ffe8fba161be0e994951751a5033b1462b918ff785c0a636be718dfdb68):\nError at pc=0:32:\nCairo traceback (most recent call last):\nUnknown location (pc=0:1683)\nUnknown location (pc=0:1669)\n\n4: Error in a library call (contract address: 0x07348407ebad690fec0cc8597e87dc16ef7b269a655ff72587dafff83d462be2, class hash: 0x05ffbcfeb50d200a0677c48a129a11245a3fc519d1d98d76882d1c9a1b19c6ed, selector: 0x03704ffe8fba161be0e994951751a5033b1462b918ff785c0a636be718dfdb68):\nExecution failed. Failure reason:\nError in contract (contract address: 0x07348407ebad690fec0cc8597e87dc16ef7b269a655ff72587dafff83d462be2, class hash: 0x05ffbcfeb50d200a0677c48a129a11245a3fc519d1d98d76882d1c9a1b19c6ed, selector: 0x03704ffe8fba161be0e994951751a5033b1462b918ff785c0a636be718dfdb68):\n0x753235365f737562204f766572666c6f77 ('u256_sub Overflow').\n";
        assert_eq!(revert_error.to_string(), input);

        // Expected output: all tracebacks kept (entry 0 before LibraryCall, entry 1 belongs to LibraryCall, entry 2 after LibraryCall before CallContract->LibraryCall, entry 3 before LibraryCall)
        let expected = "Transaction execution has failed:\n0: Error in the called contract (contract address: 0x07796f3bee40a288085b844d3a96a71d25e06d0dba9284a89196b8050fe5430f, class hash: 0x03530cc4759d78042f1b543bf797f5f3d647cde0388c33734cf91b7f7b9314a9, selector: 0x015d40a3d6ca2ac30f4031e42be28da9b056fef9bb7357ac5e85627ee876e5ad):\nError at pc=0:12:\nCairo traceback (most recent call last):\nUnknown location (pc=0:161)\nUnknown location (pc=0:147)\n\n1: Error in a library call (contract address: 0x07796f3bee40a288085b844d3a96a71d25e06d0dba9284a89196b8050fe5430f, class hash: 0x041cb0280ebadaa75f996d8d92c6f265f6d040bb3ba442e5f86a554f1765244e, selector: 0x015d40a3d6ca2ac30f4031e42be28da9b056fef9bb7357ac5e85627ee876e5ad):\nError at pc=0:56:\nCairo traceback (most recent call last):\nUnknown location (pc=0:1700)\nUnknown location (pc=0:1655)\nError message: multicall 1767341249246097106076784707040396935140562465068258416472332980274188751400 failed\nUnknown location (pc=0:179)\n\n2: Error in the called contract (contract address: 0x0274d8800b7f4f60a13c8cf17fda9e949b099562195ab185ce667f2e483457c5, class hash: 0x0192c0791d74fe2667a9b7297b6aaaf1210da00374fae56debe13dc5cf1582af, selector: 0x03e8479a521791d4137c3f8bdcdd4d62d019135d1d86492d60476cee169b9228):\nError at pc=0:21216:\nCairo traceback (most recent call last):\nUnknown location (pc=0:6367)\nUnknown location (pc=0:11745)\nUnknown location (pc=0:17461)\n\n3: Error in the called contract (contract address: 0x07348407ebad690fec0cc8597e87dc16ef7b269a655ff72587dafff83d462be2, class hash: 0x070cdfaea3ec997bd3a8cdedfc0ffe804a58afc3d6b5a6e5c0218ec233ceea6d, selector: 0x03704ffe8fba161be0e994951751a5033b1462b918ff785c0a636be718dfdb68):\nError at pc=0:32:\nCairo traceback (most recent call last):\nUnknown location (pc=0:1683)\nUnknown location (pc=0:1669)\n\n4: Error in a library call (contract address: 0x07348407ebad690fec0cc8597e87dc16ef7b269a655ff72587dafff83d462be2, class hash: 0x05ffbcfeb50d200a0677c48a129a11245a3fc519d1d98d76882d1c9a1b19c6ed, selector: 0x03704ffe8fba161be0e994951751a5033b1462b918ff785c0a636be718dfdb68):\nExecution failed. Failure reason:\nError in contract (contract address: 0x07348407ebad690fec0cc8597e87dc16ef7b269a655ff72587dafff83d462be2, class hash: 0x05ffbcfeb50d200a0677c48a129a11245a3fc519d1d98d76882d1c9a1b19c6ed, selector: 0x03704ffe8fba161be0e994951751a5033b1462b918ff785c0a636be718dfdb68):\n0x753235365f737562204f766572666c6f77 ('u256_sub Overflow').\n";
>>>>>>> f4b27489

        let result = revert_error.format_for_receipt().to_string();

        assert_eq!(result, expected);
    }
}<|MERGE_RESOLUTION|>--- conflicted
+++ resolved
@@ -63,7 +63,6 @@
 /// Rules:
 /// - Always keep VM tracebacks that belong to LibraryCall entries
 /// - For CallContract entries:
-<<<<<<< HEAD
 ///   - Keep if there are no more entry points after (deepest level)
 ///   - Filter if followed by another CallContract (redundant intermediate traceback)
 ///   - If followed by a LibraryCall:
@@ -71,12 +70,6 @@
 ///     - If this is part of a CHAIN of CallContracts:
 ///       - Keep if the LibraryCall has NO VM (this CallContract is the last traceback before error)
 ///       - Filter if the LibraryCall HAS VM (LibraryCall's VM is more relevant)
-=======
-///   - Keep if followed by a LibraryCall or if it's the last CallContract before error
-///   - Keep if the next CallContract is the last one before error (preserve call chain context)
-///   - Keep if there's a LibraryCall before this CallContract (we're inside a library call context)
-///   - Remove if followed by a CallContract that has more CallContracts after it (and no LibraryCall precedes)
->>>>>>> f4b27489
 /// - If no owning entry point is found, keep the traceback (safety default)
 fn should_keep_vm_traceback(error_stack: &ErrorStack, vm_index: usize) -> bool {
     let owning_entry = find_parent_entry_point(error_stack, vm_index);
@@ -89,7 +82,6 @@
                 true
             } else {
                 // For CallContract entries, check what comes next
-<<<<<<< HEAD
                 match get_next_entry_point_info(error_stack, vm_index) {
                     // No more entry points - this is the deepest level, keep the VM
                     None => true,
@@ -112,13 +104,6 @@
                     // Constructor - treat like CallContract
                     Some((_, PreambleType::Constructor)) => false,
                 }
-=======
-                // Keep if no nested CallContract, OR if the next CallContract is the last one
-                // OR if there's a LibraryCall before this CallContract (we're inside a library call context)
-                !has_nested_call_contract_after(error_stack, vm_index)
-                    || is_next_call_contract_last(error_stack, vm_index)
-                    || has_library_call_before(error_stack, vm_index)
->>>>>>> f4b27489
             }
         }
         // If we can't find an owning entry, keep the traceback
@@ -614,7 +599,140 @@
     }
 
     #[test]
-<<<<<<< HEAD
+    fn test_format_for_receipt_filters_redundant_tracebacks_4() {
+        // Build the ErrorStack structure that represents the unfiltered error
+        let mut error_stack = ErrorStack { header: ErrorStackHeader::Execution, stack: vec![] };
+
+        // Entry 0: CallContract with VM traceback (should be kept - next is LibraryCall)
+        error_stack.push(
+            EntryPointErrorFrame {
+                depth: 0,
+                preamble_type: PreambleType::CallContract,
+                storage_address: test_contract_address!(
+                    "0x07796f3bee40a288085b844d3a96a71d25e06d0dba9284a89196b8050fe5430f"
+                ),
+                class_hash: test_class_hash!("0x03530cc4759d78042f1b543bf797f5f3d647cde0388c33734cf91b7f7b9314a9"),
+                selector: Some(EntryPointSelector(test_felt!(
+                    "0x015d40a3d6ca2ac30f4031e42be28da9b056fef9bb7357ac5e85627ee876e5ad"
+                ))),
+            }
+            .into(),
+        );
+        error_stack.push(
+            VmExceptionFrame {
+                pc: Relocatable { segment_index: 0, offset: 12 },
+                error_attr_value: None,
+                traceback: Some("Cairo traceback (most recent call last):\nUnknown location (pc=0:161)\nUnknown location (pc=0:147)\n".to_string()),
+            }
+            .into(),
+        );
+
+        // Entry 1: LibraryCall with VM traceback (should be kept - belongs to LibraryCall)
+        error_stack.push(
+            EntryPointErrorFrame {
+                depth: 1,
+                preamble_type: PreambleType::LibraryCall,
+                storage_address: test_contract_address!(
+                    "0x07796f3bee40a288085b844d3a96a71d25e06d0dba9284a89196b8050fe5430f"
+                ),
+                class_hash: test_class_hash!("0x041cb0280ebadaa75f996d8d92c6f265f6d040bb3ba442e5f86a554f1765244e"),
+                selector: Some(EntryPointSelector(test_felt!(
+                    "0x015d40a3d6ca2ac30f4031e42be28da9b056fef9bb7357ac5e85627ee876e5ad"
+                ))),
+            }
+            .into(),
+        );
+        error_stack.push(
+            VmExceptionFrame {
+                pc: Relocatable { segment_index: 0, offset: 56 },
+                error_attr_value: None,
+                traceback: Some("Cairo traceback (most recent call last):\nUnknown location (pc=0:1700)\nUnknown location (pc=0:1655)\nError message: multicall 1767341249246097106076784707040396935140562465068258416472332980274188751400 failed\nUnknown location (pc=0:179)\n".to_string()),
+            }
+            .into(),
+        );
+
+        // Entry 2: CallContract with VM traceback (should be kept - LibraryCall precedes and CallContract->LibraryCall follows)
+        error_stack.push(
+            EntryPointErrorFrame {
+                depth: 2,
+                preamble_type: PreambleType::CallContract,
+                storage_address: test_contract_address!(
+                    "0x0274d8800b7f4f60a13c8cf17fda9e949b099562195ab185ce667f2e483457c5"
+                ),
+                class_hash: test_class_hash!("0x0192c0791d74fe2667a9b7297b6aaaf1210da00374fae56debe13dc5cf1582af"),
+                selector: Some(EntryPointSelector(test_felt!(
+                    "0x03e8479a521791d4137c3f8bdcdd4d62d019135d1d86492d60476cee169b9228"
+                ))),
+            }
+            .into(),
+        );
+        error_stack.push(
+            VmExceptionFrame {
+                pc: Relocatable { segment_index: 0, offset: 21216 },
+                error_attr_value: None,
+                traceback: Some("Cairo traceback (most recent call last):\nUnknown location (pc=0:6367)\nUnknown location (pc=0:11745)\nUnknown location (pc=0:17461)\n".to_string()),
+            }
+            .into(),
+        );
+
+        // Entry 3: CallContract with VM traceback (should be kept - next is LibraryCall)
+        error_stack.push(
+            EntryPointErrorFrame {
+                depth: 3,
+                preamble_type: PreambleType::CallContract,
+                storage_address: test_contract_address!(
+                    "0x07348407ebad690fec0cc8597e87dc16ef7b269a655ff72587dafff83d462be2"
+                ),
+                class_hash: test_class_hash!("0x070cdfaea3ec997bd3a8cdedfc0ffe804a58afc3d6b5a6e5c0218ec233ceea6d"),
+                selector: Some(EntryPointSelector(test_felt!(
+                    "0x03704ffe8fba161be0e994951751a5033b1462b918ff785c0a636be718dfdb68"
+                ))),
+            }
+            .into(),
+        );
+        error_stack.push(
+            VmExceptionFrame {
+                pc: Relocatable { segment_index: 0, offset: 32 },
+                error_attr_value: None,
+                traceback: Some("Cairo traceback (most recent call last):\nUnknown location (pc=0:1683)\nUnknown location (pc=0:1669)\n".to_string()),
+            }
+            .into(),
+        );
+
+        // Entry 4: LibraryCall with final error
+        error_stack.push(
+            EntryPointErrorFrame {
+                depth: 4,
+                preamble_type: PreambleType::LibraryCall,
+                storage_address: test_contract_address!(
+                    "0x07348407ebad690fec0cc8597e87dc16ef7b269a655ff72587dafff83d462be2"
+                ),
+                class_hash: test_class_hash!("0x05ffbcfeb50d200a0677c48a129a11245a3fc519d1d98d76882d1c9a1b19c6ed"),
+                selector: Some(EntryPointSelector(test_felt!(
+                    "0x03704ffe8fba161be0e994951751a5033b1462b918ff785c0a636be718dfdb68"
+                ))),
+            }
+            .into(),
+        );
+        error_stack.push(
+            ErrorStackSegment::StringFrame("Execution failed. Failure reason:\nError in contract (contract address: 0x07348407ebad690fec0cc8597e87dc16ef7b269a655ff72587dafff83d462be2, class hash: 0x05ffbcfeb50d200a0677c48a129a11245a3fc519d1d98d76882d1c9a1b19c6ed, selector: 0x03704ffe8fba161be0e994951751a5033b1462b918ff785c0a636be718dfdb68):\n0x753235365f737562204f766572666c6f77 ('u256_sub Overflow').\n".to_string()),
+        );
+
+        let revert_error = RevertError::Execution(error_stack);
+
+        // Verify that the RevertError structure produces the correct input (unfiltered)
+        let input = "Transaction execution has failed:\n0: Error in the called contract (contract address: 0x07796f3bee40a288085b844d3a96a71d25e06d0dba9284a89196b8050fe5430f, class hash: 0x03530cc4759d78042f1b543bf797f5f3d647cde0388c33734cf91b7f7b9314a9, selector: 0x015d40a3d6ca2ac30f4031e42be28da9b056fef9bb7357ac5e85627ee876e5ad):\nError at pc=0:12:\nCairo traceback (most recent call last):\nUnknown location (pc=0:161)\nUnknown location (pc=0:147)\n\n1: Error in a library call (contract address: 0x07796f3bee40a288085b844d3a96a71d25e06d0dba9284a89196b8050fe5430f, class hash: 0x041cb0280ebadaa75f996d8d92c6f265f6d040bb3ba442e5f86a554f1765244e, selector: 0x015d40a3d6ca2ac30f4031e42be28da9b056fef9bb7357ac5e85627ee876e5ad):\nError at pc=0:56:\nCairo traceback (most recent call last):\nUnknown location (pc=0:1700)\nUnknown location (pc=0:1655)\nError message: multicall 1767341249246097106076784707040396935140562465068258416472332980274188751400 failed\nUnknown location (pc=0:179)\n\n2: Error in the called contract (contract address: 0x0274d8800b7f4f60a13c8cf17fda9e949b099562195ab185ce667f2e483457c5, class hash: 0x0192c0791d74fe2667a9b7297b6aaaf1210da00374fae56debe13dc5cf1582af, selector: 0x03e8479a521791d4137c3f8bdcdd4d62d019135d1d86492d60476cee169b9228):\nError at pc=0:21216:\nCairo traceback (most recent call last):\nUnknown location (pc=0:6367)\nUnknown location (pc=0:11745)\nUnknown location (pc=0:17461)\n\n3: Error in the called contract (contract address: 0x07348407ebad690fec0cc8597e87dc16ef7b269a655ff72587dafff83d462be2, class hash: 0x070cdfaea3ec997bd3a8cdedfc0ffe804a58afc3d6b5a6e5c0218ec233ceea6d, selector: 0x03704ffe8fba161be0e994951751a5033b1462b918ff785c0a636be718dfdb68):\nError at pc=0:32:\nCairo traceback (most recent call last):\nUnknown location (pc=0:1683)\nUnknown location (pc=0:1669)\n\n4: Error in a library call (contract address: 0x07348407ebad690fec0cc8597e87dc16ef7b269a655ff72587dafff83d462be2, class hash: 0x05ffbcfeb50d200a0677c48a129a11245a3fc519d1d98d76882d1c9a1b19c6ed, selector: 0x03704ffe8fba161be0e994951751a5033b1462b918ff785c0a636be718dfdb68):\nExecution failed. Failure reason:\nError in contract (contract address: 0x07348407ebad690fec0cc8597e87dc16ef7b269a655ff72587dafff83d462be2, class hash: 0x05ffbcfeb50d200a0677c48a129a11245a3fc519d1d98d76882d1c9a1b19c6ed, selector: 0x03704ffe8fba161be0e994951751a5033b1462b918ff785c0a636be718dfdb68):\n0x753235365f737562204f766572666c6f77 ('u256_sub Overflow').\n";
+        assert_eq!(revert_error.to_string(), input);
+
+        // Expected output: all tracebacks kept (entry 0 before LibraryCall, entry 1 belongs to LibraryCall, entry 2 after LibraryCall before CallContract->LibraryCall, entry 3 before LibraryCall)
+        let expected = "Transaction execution has failed:\n0: Error in the called contract (contract address: 0x07796f3bee40a288085b844d3a96a71d25e06d0dba9284a89196b8050fe5430f, class hash: 0x03530cc4759d78042f1b543bf797f5f3d647cde0388c33734cf91b7f7b9314a9, selector: 0x015d40a3d6ca2ac30f4031e42be28da9b056fef9bb7357ac5e85627ee876e5ad):\nError at pc=0:12:\nCairo traceback (most recent call last):\nUnknown location (pc=0:161)\nUnknown location (pc=0:147)\n\n1: Error in a library call (contract address: 0x07796f3bee40a288085b844d3a96a71d25e06d0dba9284a89196b8050fe5430f, class hash: 0x041cb0280ebadaa75f996d8d92c6f265f6d040bb3ba442e5f86a554f1765244e, selector: 0x015d40a3d6ca2ac30f4031e42be28da9b056fef9bb7357ac5e85627ee876e5ad):\nError at pc=0:56:\nCairo traceback (most recent call last):\nUnknown location (pc=0:1700)\nUnknown location (pc=0:1655)\nError message: multicall 1767341249246097106076784707040396935140562465068258416472332980274188751400 failed\nUnknown location (pc=0:179)\n\n2: Error in the called contract (contract address: 0x0274d8800b7f4f60a13c8cf17fda9e949b099562195ab185ce667f2e483457c5, class hash: 0x0192c0791d74fe2667a9b7297b6aaaf1210da00374fae56debe13dc5cf1582af, selector: 0x03e8479a521791d4137c3f8bdcdd4d62d019135d1d86492d60476cee169b9228):\nError at pc=0:21216:\nCairo traceback (most recent call last):\nUnknown location (pc=0:6367)\nUnknown location (pc=0:11745)\nUnknown location (pc=0:17461)\n\n3: Error in the called contract (contract address: 0x07348407ebad690fec0cc8597e87dc16ef7b269a655ff72587dafff83d462be2, class hash: 0x070cdfaea3ec997bd3a8cdedfc0ffe804a58afc3d6b5a6e5c0218ec233ceea6d, selector: 0x03704ffe8fba161be0e994951751a5033b1462b918ff785c0a636be718dfdb68):\nError at pc=0:32:\nCairo traceback (most recent call last):\nUnknown location (pc=0:1683)\nUnknown location (pc=0:1669)\n\n4: Error in a library call (contract address: 0x07348407ebad690fec0cc8597e87dc16ef7b269a655ff72587dafff83d462be2, class hash: 0x05ffbcfeb50d200a0677c48a129a11245a3fc519d1d98d76882d1c9a1b19c6ed, selector: 0x03704ffe8fba161be0e994951751a5033b1462b918ff785c0a636be718dfdb68):\nExecution failed. Failure reason:\nError in contract (contract address: 0x07348407ebad690fec0cc8597e87dc16ef7b269a655ff72587dafff83d462be2, class hash: 0x05ffbcfeb50d200a0677c48a129a11245a3fc519d1d98d76882d1c9a1b19c6ed, selector: 0x03704ffe8fba161be0e994951751a5033b1462b918ff785c0a636be718dfdb68):\n0x753235365f737562204f766572666c6f77 ('u256_sub Overflow').\n";
+
+        let result = revert_error.format_for_receipt().to_string();
+
+        assert_eq!(result, expected);
+    }
+
+    #[test]
     fn test_format_for_receipt_filters_callcontract_before_librarycall() {
         // This test case represents the actual error structure observed in production:
         // - Entry 0: CallContract (VM should be filtered - has more entry points after)
@@ -627,27 +745,14 @@
         let mut error_stack = ErrorStack { header: ErrorStackHeader::Execution, stack: vec![] };
 
         // Entry 0: CallContract with VM traceback (should be filtered)
-=======
-    fn test_format_for_receipt_filters_redundant_tracebacks_4() {
-        // Build the ErrorStack structure that represents the unfiltered error
-        let mut error_stack = ErrorStack { header: ErrorStackHeader::Execution, stack: vec![] };
-
-        // Entry 0: CallContract with VM traceback (should be kept - next is LibraryCall)
->>>>>>> f4b27489
         error_stack.push(
             EntryPointErrorFrame {
                 depth: 0,
                 preamble_type: PreambleType::CallContract,
                 storage_address: test_contract_address!(
-<<<<<<< HEAD
                     "0x051a24146bfe38f21f6a119443a071710e28c05981e854394c7a72ec2b729c2c"
                 ),
                 class_hash: test_class_hash!("0x073414441639dcd11d1846f287650a00c60c416b9d3ba45d31c651672125b2c2"),
-=======
-                    "0x07796f3bee40a288085b844d3a96a71d25e06d0dba9284a89196b8050fe5430f"
-                ),
-                class_hash: test_class_hash!("0x03530cc4759d78042f1b543bf797f5f3d647cde0388c33734cf91b7f7b9314a9"),
->>>>>>> f4b27489
                 selector: Some(EntryPointSelector(test_felt!(
                     "0x015d40a3d6ca2ac30f4031e42be28da9b056fef9bb7357ac5e85627ee876e5ad"
                 ))),
@@ -656,20 +761,13 @@
         );
         error_stack.push(
             VmExceptionFrame {
-<<<<<<< HEAD
                 pc: Relocatable { segment_index: 0, offset: 35988 },
                 error_attr_value: None,
                 traceback: Some("Cairo traceback (most recent call last):\nUnknown location (pc=0:330)\nUnknown location (pc=0:11695)\nUnknown location (pc=0:36001)\nUnknown location (pc=0:36001)\nUnknown location (pc=0:36001)\nUnknown location (pc=0:36001)\nUnknown location (pc=0:36001)\n".to_string()),
-=======
-                pc: Relocatable { segment_index: 0, offset: 12 },
-                error_attr_value: None,
-                traceback: Some("Cairo traceback (most recent call last):\nUnknown location (pc=0:161)\nUnknown location (pc=0:147)\n".to_string()),
->>>>>>> f4b27489
-            }
-            .into(),
-        );
-
-<<<<<<< HEAD
+            }
+            .into(),
+        );
+
         // Entry 1: CallContract with VM traceback (should be filtered - next is LibraryCall but there are more entry points)
         error_stack.push(
             EntryPointErrorFrame {
@@ -681,39 +779,19 @@
                 class_hash: test_class_hash!("0x05755c007b188110107d00696dcc349b158da075d395b1414fd5c6662a9d44a8"),
                 selector: Some(EntryPointSelector(test_felt!(
                     "0x01c2961b7317d2486c600e15b77a7261b34e53ad3f0faa22d71320bbe7709ae2"
-=======
-        // Entry 1: LibraryCall with VM traceback (should be kept - belongs to LibraryCall)
-        error_stack.push(
-            EntryPointErrorFrame {
-                depth: 1,
-                preamble_type: PreambleType::LibraryCall,
-                storage_address: test_contract_address!(
-                    "0x07796f3bee40a288085b844d3a96a71d25e06d0dba9284a89196b8050fe5430f"
-                ),
-                class_hash: test_class_hash!("0x041cb0280ebadaa75f996d8d92c6f265f6d040bb3ba442e5f86a554f1765244e"),
-                selector: Some(EntryPointSelector(test_felt!(
-                    "0x015d40a3d6ca2ac30f4031e42be28da9b056fef9bb7357ac5e85627ee876e5ad"
->>>>>>> f4b27489
-                ))),
-            }
-            .into(),
-        );
-        error_stack.push(
-            VmExceptionFrame {
-<<<<<<< HEAD
+                ))),
+            }
+            .into(),
+        );
+        error_stack.push(
+            VmExceptionFrame {
                 pc: Relocatable { segment_index: 0, offset: 371 },
                 error_attr_value: None,
                 traceback: Some("Cairo traceback (most recent call last):\nUnknown location (pc=0:155)\n".to_string()),
-=======
-                pc: Relocatable { segment_index: 0, offset: 56 },
-                error_attr_value: None,
-                traceback: Some("Cairo traceback (most recent call last):\nUnknown location (pc=0:1700)\nUnknown location (pc=0:1655)\nError message: multicall 1767341249246097106076784707040396935140562465068258416472332980274188751400 failed\nUnknown location (pc=0:179)\n".to_string()),
->>>>>>> f4b27489
-            }
-            .into(),
-        );
-
-<<<<<<< HEAD
+            }
+            .into(),
+        );
+
         // Entry 2: LibraryCall with VM traceback (should be kept - LibraryCall)
         error_stack.push(
             EntryPointErrorFrame {
@@ -725,43 +803,6 @@
                 class_hash: test_class_hash!("0x070cdfaea3ec997bd3a8cdedfc0ffe804a58afc3d6b5a6e5c0218ec233ceea6d"),
                 selector: Some(EntryPointSelector(test_felt!(
                     "0x0000000000000000000000000000000000000000000000000000000000000abc"
-=======
-        // Entry 2: CallContract with VM traceback (should be kept - LibraryCall precedes and CallContract->LibraryCall follows)
-        error_stack.push(
-            EntryPointErrorFrame {
-                depth: 2,
-                preamble_type: PreambleType::CallContract,
-                storage_address: test_contract_address!(
-                    "0x0274d8800b7f4f60a13c8cf17fda9e949b099562195ab185ce667f2e483457c5"
-                ),
-                class_hash: test_class_hash!("0x0192c0791d74fe2667a9b7297b6aaaf1210da00374fae56debe13dc5cf1582af"),
-                selector: Some(EntryPointSelector(test_felt!(
-                    "0x03e8479a521791d4137c3f8bdcdd4d62d019135d1d86492d60476cee169b9228"
-                ))),
-            }
-            .into(),
-        );
-        error_stack.push(
-            VmExceptionFrame {
-                pc: Relocatable { segment_index: 0, offset: 21216 },
-                error_attr_value: None,
-                traceback: Some("Cairo traceback (most recent call last):\nUnknown location (pc=0:6367)\nUnknown location (pc=0:11745)\nUnknown location (pc=0:17461)\n".to_string()),
-            }
-            .into(),
-        );
-
-        // Entry 3: CallContract with VM traceback (should be kept - next is LibraryCall)
-        error_stack.push(
-            EntryPointErrorFrame {
-                depth: 3,
-                preamble_type: PreambleType::CallContract,
-                storage_address: test_contract_address!(
-                    "0x07348407ebad690fec0cc8597e87dc16ef7b269a655ff72587dafff83d462be2"
-                ),
-                class_hash: test_class_hash!("0x070cdfaea3ec997bd3a8cdedfc0ffe804a58afc3d6b5a6e5c0218ec233ceea6d"),
-                selector: Some(EntryPointSelector(test_felt!(
-                    "0x03704ffe8fba161be0e994951751a5033b1462b918ff785c0a636be718dfdb68"
->>>>>>> f4b27489
                 ))),
             }
             .into(),
@@ -775,7 +816,6 @@
             .into(),
         );
 
-<<<<<<< HEAD
         // Entry 3: LibraryCall with final error (no VM traceback, just StringFrame)
         error_stack.push(
             EntryPointErrorFrame {
@@ -787,24 +827,10 @@
                 class_hash: test_class_hash!("0x0000000000000000000000000000000000000000000000000000000000000000"),
                 selector: Some(EntryPointSelector(test_felt!(
                     "0x0000000000000000000000000000000000000000000000000000000000000abc"
-=======
-        // Entry 4: LibraryCall with final error
-        error_stack.push(
-            EntryPointErrorFrame {
-                depth: 4,
-                preamble_type: PreambleType::LibraryCall,
-                storage_address: test_contract_address!(
-                    "0x07348407ebad690fec0cc8597e87dc16ef7b269a655ff72587dafff83d462be2"
-                ),
-                class_hash: test_class_hash!("0x05ffbcfeb50d200a0677c48a129a11245a3fc519d1d98d76882d1c9a1b19c6ed"),
-                selector: Some(EntryPointSelector(test_felt!(
-                    "0x03704ffe8fba161be0e994951751a5033b1462b918ff785c0a636be718dfdb68"
->>>>>>> f4b27489
-                ))),
-            }
-            .into(),
-        );
-<<<<<<< HEAD
+                ))),
+            }
+            .into(),
+        );
         error_stack.push(ErrorStackSegment::StringFrame(
             "Class with hash 0x0000000000000000000000000000000000000000000000000000000000000000 is not declared.\n"
                 .to_string(),
@@ -822,20 +848,6 @@
         // - Entry 2 LibraryCall VM: kept (LibraryCall)
         // - Entry 3 LibraryCall: just the error string
         let expected = "Transaction execution has failed:\n0: Error in the called contract (contract address: 0x051a24146bfe38f21f6a119443a071710e28c05981e854394c7a72ec2b729c2c, class hash: 0x073414441639dcd11d1846f287650a00c60c416b9d3ba45d31c651672125b2c2, selector: 0x015d40a3d6ca2ac30f4031e42be28da9b056fef9bb7357ac5e85627ee876e5ad):\n1: Error in the called contract (contract address: 0x062834ad1c4f52429e246bdf24055963ac7ae388ed50e91117c0da5ad9eb8984, class hash: 0x05755c007b188110107d00696dcc349b158da075d395b1414fd5c6662a9d44a8, selector: 0x01c2961b7317d2486c600e15b77a7261b34e53ad3f0faa22d71320bbe7709ae2):\n2: Error in a library call (contract address: 0x062834ad1c4f52429e246bdf24055963ac7ae388ed50e91117c0da5ad9eb8984, class hash: 0x070cdfaea3ec997bd3a8cdedfc0ffe804a58afc3d6b5a6e5c0218ec233ceea6d, selector: 0x0000000000000000000000000000000000000000000000000000000000000abc):\nError at pc=0:32:\nCairo traceback (most recent call last):\nUnknown location (pc=0:1683)\nUnknown location (pc=0:1669)\n\n3: Error in a library call (contract address: 0x062834ad1c4f52429e246bdf24055963ac7ae388ed50e91117c0da5ad9eb8984, class hash: 0x0000000000000000000000000000000000000000000000000000000000000000, selector: 0x0000000000000000000000000000000000000000000000000000000000000abc):\nClass with hash 0x0000000000000000000000000000000000000000000000000000000000000000 is not declared.\n";
-=======
-        error_stack.push(
-            ErrorStackSegment::StringFrame("Execution failed. Failure reason:\nError in contract (contract address: 0x07348407ebad690fec0cc8597e87dc16ef7b269a655ff72587dafff83d462be2, class hash: 0x05ffbcfeb50d200a0677c48a129a11245a3fc519d1d98d76882d1c9a1b19c6ed, selector: 0x03704ffe8fba161be0e994951751a5033b1462b918ff785c0a636be718dfdb68):\n0x753235365f737562204f766572666c6f77 ('u256_sub Overflow').\n".to_string()),
-        );
-
-        let revert_error = RevertError::Execution(error_stack);
-
-        // Verify that the RevertError structure produces the correct input (unfiltered)
-        let input = "Transaction execution has failed:\n0: Error in the called contract (contract address: 0x07796f3bee40a288085b844d3a96a71d25e06d0dba9284a89196b8050fe5430f, class hash: 0x03530cc4759d78042f1b543bf797f5f3d647cde0388c33734cf91b7f7b9314a9, selector: 0x015d40a3d6ca2ac30f4031e42be28da9b056fef9bb7357ac5e85627ee876e5ad):\nError at pc=0:12:\nCairo traceback (most recent call last):\nUnknown location (pc=0:161)\nUnknown location (pc=0:147)\n\n1: Error in a library call (contract address: 0x07796f3bee40a288085b844d3a96a71d25e06d0dba9284a89196b8050fe5430f, class hash: 0x041cb0280ebadaa75f996d8d92c6f265f6d040bb3ba442e5f86a554f1765244e, selector: 0x015d40a3d6ca2ac30f4031e42be28da9b056fef9bb7357ac5e85627ee876e5ad):\nError at pc=0:56:\nCairo traceback (most recent call last):\nUnknown location (pc=0:1700)\nUnknown location (pc=0:1655)\nError message: multicall 1767341249246097106076784707040396935140562465068258416472332980274188751400 failed\nUnknown location (pc=0:179)\n\n2: Error in the called contract (contract address: 0x0274d8800b7f4f60a13c8cf17fda9e949b099562195ab185ce667f2e483457c5, class hash: 0x0192c0791d74fe2667a9b7297b6aaaf1210da00374fae56debe13dc5cf1582af, selector: 0x03e8479a521791d4137c3f8bdcdd4d62d019135d1d86492d60476cee169b9228):\nError at pc=0:21216:\nCairo traceback (most recent call last):\nUnknown location (pc=0:6367)\nUnknown location (pc=0:11745)\nUnknown location (pc=0:17461)\n\n3: Error in the called contract (contract address: 0x07348407ebad690fec0cc8597e87dc16ef7b269a655ff72587dafff83d462be2, class hash: 0x070cdfaea3ec997bd3a8cdedfc0ffe804a58afc3d6b5a6e5c0218ec233ceea6d, selector: 0x03704ffe8fba161be0e994951751a5033b1462b918ff785c0a636be718dfdb68):\nError at pc=0:32:\nCairo traceback (most recent call last):\nUnknown location (pc=0:1683)\nUnknown location (pc=0:1669)\n\n4: Error in a library call (contract address: 0x07348407ebad690fec0cc8597e87dc16ef7b269a655ff72587dafff83d462be2, class hash: 0x05ffbcfeb50d200a0677c48a129a11245a3fc519d1d98d76882d1c9a1b19c6ed, selector: 0x03704ffe8fba161be0e994951751a5033b1462b918ff785c0a636be718dfdb68):\nExecution failed. Failure reason:\nError in contract (contract address: 0x07348407ebad690fec0cc8597e87dc16ef7b269a655ff72587dafff83d462be2, class hash: 0x05ffbcfeb50d200a0677c48a129a11245a3fc519d1d98d76882d1c9a1b19c6ed, selector: 0x03704ffe8fba161be0e994951751a5033b1462b918ff785c0a636be718dfdb68):\n0x753235365f737562204f766572666c6f77 ('u256_sub Overflow').\n";
-        assert_eq!(revert_error.to_string(), input);
-
-        // Expected output: all tracebacks kept (entry 0 before LibraryCall, entry 1 belongs to LibraryCall, entry 2 after LibraryCall before CallContract->LibraryCall, entry 3 before LibraryCall)
-        let expected = "Transaction execution has failed:\n0: Error in the called contract (contract address: 0x07796f3bee40a288085b844d3a96a71d25e06d0dba9284a89196b8050fe5430f, class hash: 0x03530cc4759d78042f1b543bf797f5f3d647cde0388c33734cf91b7f7b9314a9, selector: 0x015d40a3d6ca2ac30f4031e42be28da9b056fef9bb7357ac5e85627ee876e5ad):\nError at pc=0:12:\nCairo traceback (most recent call last):\nUnknown location (pc=0:161)\nUnknown location (pc=0:147)\n\n1: Error in a library call (contract address: 0x07796f3bee40a288085b844d3a96a71d25e06d0dba9284a89196b8050fe5430f, class hash: 0x041cb0280ebadaa75f996d8d92c6f265f6d040bb3ba442e5f86a554f1765244e, selector: 0x015d40a3d6ca2ac30f4031e42be28da9b056fef9bb7357ac5e85627ee876e5ad):\nError at pc=0:56:\nCairo traceback (most recent call last):\nUnknown location (pc=0:1700)\nUnknown location (pc=0:1655)\nError message: multicall 1767341249246097106076784707040396935140562465068258416472332980274188751400 failed\nUnknown location (pc=0:179)\n\n2: Error in the called contract (contract address: 0x0274d8800b7f4f60a13c8cf17fda9e949b099562195ab185ce667f2e483457c5, class hash: 0x0192c0791d74fe2667a9b7297b6aaaf1210da00374fae56debe13dc5cf1582af, selector: 0x03e8479a521791d4137c3f8bdcdd4d62d019135d1d86492d60476cee169b9228):\nError at pc=0:21216:\nCairo traceback (most recent call last):\nUnknown location (pc=0:6367)\nUnknown location (pc=0:11745)\nUnknown location (pc=0:17461)\n\n3: Error in the called contract (contract address: 0x07348407ebad690fec0cc8597e87dc16ef7b269a655ff72587dafff83d462be2, class hash: 0x070cdfaea3ec997bd3a8cdedfc0ffe804a58afc3d6b5a6e5c0218ec233ceea6d, selector: 0x03704ffe8fba161be0e994951751a5033b1462b918ff785c0a636be718dfdb68):\nError at pc=0:32:\nCairo traceback (most recent call last):\nUnknown location (pc=0:1683)\nUnknown location (pc=0:1669)\n\n4: Error in a library call (contract address: 0x07348407ebad690fec0cc8597e87dc16ef7b269a655ff72587dafff83d462be2, class hash: 0x05ffbcfeb50d200a0677c48a129a11245a3fc519d1d98d76882d1c9a1b19c6ed, selector: 0x03704ffe8fba161be0e994951751a5033b1462b918ff785c0a636be718dfdb68):\nExecution failed. Failure reason:\nError in contract (contract address: 0x07348407ebad690fec0cc8597e87dc16ef7b269a655ff72587dafff83d462be2, class hash: 0x05ffbcfeb50d200a0677c48a129a11245a3fc519d1d98d76882d1c9a1b19c6ed, selector: 0x03704ffe8fba161be0e994951751a5033b1462b918ff785c0a636be718dfdb68):\n0x753235365f737562204f766572666c6f77 ('u256_sub Overflow').\n";
->>>>>>> f4b27489
 
         let result = revert_error.format_for_receipt().to_string();
 
