//! RevertError formatting utilities for filtering redundant VM tracebacks.
//!
//! This module provides extension traits and utilities for formatting blockifier's
//! `RevertError` type to produce cleaner, more readable error messages by filtering
//! redundant VM tracebacks that appear at every level of the call stack.

use blockifier::execution::stack_trace::{ErrorStack, ErrorStackSegment, PreambleType, VmExceptionFrame};
use blockifier::transaction::objects::RevertError;

/// Extension trait for `RevertError` to provide proper formatting with filtered VM tracebacks.
///
/// This trait implements the `format_for_receipt()` method.
/// It filters redundant VM tracebacks from error stacks to make error messages more readable.
pub trait RevertErrorExt {
    /// Returns a new RevertError with filtered VM tracebacks (consuming version).
    ///
    /// This method leverages the typed structure of `RevertError`. For execution errors,
    /// it filters redundant VM tracebacks from the error stack, keeping only the most
    /// relevant ones. For post-execution errors, it returns the original error moved.
    ///
    /// Note: This method consumes self to avoid cloning non-Clone types.
    ///
    /// # Returns
    /// A new `RevertError` with filtered error information.
    fn format_for_receipt(self) -> RevertError;

    /// Returns a formatted string representation with filtered VM tracebacks (non-consuming version).
    ///
    /// This method is used when you only have a reference and need the formatted string output.
    /// It directly formats to string without needing to clone the RevertError.
    ///
    /// # Returns
    /// A formatted string with filtered error information.
    fn format_for_receipt_string(&self) -> String;
}

impl RevertErrorExt for RevertError {
    fn format_for_receipt(self) -> RevertError {
        match self {
            RevertError::Execution(error_stack) => {
                // Create a new ErrorStack with filtered segments
                let new_stack = filter_redundant_vm_tracebacks(error_stack);
                RevertError::Execution(new_stack)
            }
            RevertError::PostExecution(fee_error) => RevertError::PostExecution(fee_error),
        }
    }

    fn format_for_receipt_string(&self) -> String {
        match self {
            RevertError::Execution(error_stack) => {
                // Create a filtered version for display purposes only
                let filtered = filter_redundant_vm_tracebacks_ref(error_stack);
                filtered.to_string()
            }
            RevertError::PostExecution(fee_error) => fee_error.to_string(),
        }
    }
}

/// Determines whether a VM traceback at the given index should be kept.
///
/// Rules:
/// - Always keep VM tracebacks that belong to LibraryCall entries
/// - For CallContract entries:
<<<<<<< HEAD
///   - Keep if there are no more entry points after (deepest level)
///   - If followed by another CallContract:
///     - Keep if there's a LibraryCall before this CallContract (chain resets after LibraryCall)
///     - Filter otherwise (redundant intermediate traceback)
///   - If followed by a LibraryCall:
///     - If this is a SINGLE CallContract (no CallContract before it): keep (transition to library)
///     - If this is part of a CHAIN of CallContracts:
///       - Keep if the LibraryCall has NO VM (this CallContract is the last traceback before error)
///       - Filter if the LibraryCall HAS VM (LibraryCall's VM is more relevant)
=======
///   - Keep if there's no EntryPoint after (it's the last one before the error)
///   - Keep if there's a LibraryCall before this CallContract (we're inside a library call context)
///   - Keep if the next EntryPoint is a LibraryCall (context before entering library)
///   - Keep if the next CallContract is the last one before error (preserve call chain context)
///   - Remove if followed by another CallContract that will eventually lead to a LibraryCall
>>>>>>> 9e5eedb5
/// - If no owning entry point is found, keep the traceback (safety default)
fn should_keep_vm_traceback(error_stack: &ErrorStack, vm_index: usize) -> bool {
    let owning_entry = find_parent_entry_point(error_stack, vm_index);
    let parent_index = find_parent_entry_point_index(error_stack, vm_index);

    match owning_entry {
        Some(entry_point) => {
            // Always keep VM tracebacks for LibraryCall entries
            if entry_point.preamble_type == PreambleType::LibraryCall {
                true
            } else {
                // For CallContract entries, check what comes next
<<<<<<< HEAD
                match get_next_entry_point_info(error_stack, vm_index) {
                    // No more entry points - this is the deepest level, keep the VM
                    None => true,
                    // Next entry point is a CallContract
                    Some((_, PreambleType::CallContract)) => {
                        // Keep if there's a LibraryCall before this CallContract
                        // (LibraryCall breaks/resets the chain)
                        has_library_call_before(error_stack, vm_index)
                    }
                    // Next entry point is a LibraryCall
                    Some((next_entry_idx, PreambleType::LibraryCall)) => {
                        // Check if this CallContract is part of a chain (has CallContract before it)
                        // BUT only if there's no LibraryCall between them (LibraryCall resets the chain)
                        let is_in_chain = parent_index
                            .map(|idx| {
                                has_callcontract_before_parent(error_stack, idx)
                                    && !has_library_call_before(error_stack, vm_index)
                            })
                            .unwrap_or(false);

                        if is_in_chain {
                            // Part of a chain: keep only if LibraryCall has NO VM
                            !has_vm_after_entry_point(error_stack, next_entry_idx)
                        } else {
                            // Single CallContract before LibraryCall (or after LibraryCall): always keep
                            true
                        }
                    }
                    // Constructor - treat like CallContract
                    Some((_, PreambleType::Constructor)) => has_library_call_before(error_stack, vm_index),
                }
=======
                // Keep if:
                // 1. There's no EntryPoint after this (last in chain), OR
                // 2. There's a LibraryCall before (inside library call context), OR
                // 3. The next EntryPoint is a LibraryCall without its own VM traceback, OR
                // 4. The next CallContract is the last one before error (preserve chain context for CallContract-only chains)
                !has_any_entry_point_after(error_stack, vm_index)
                    || has_library_call_before(error_stack, vm_index)
                    || is_next_entry_library_call_without_vm(error_stack, vm_index)
                    || is_next_call_contract_last(error_stack, vm_index)
>>>>>>> 9e5eedb5
            }
        }
        // If we can't find an owning entry, keep the traceback
        None => true,
    }
}

/// Filters redundant VM tracebacks from the error stack.
///
/// The blockifier generates VM tracebacks at every level of the call stack.
/// This function filters them to show the traceback only once, positioned after
/// the last regular contract call (CallContract) entry point frame and before
/// any library call (LibraryCall) frames or the final error.
fn filter_redundant_vm_tracebacks(error_stack: ErrorStack) -> ErrorStack {
    let len = error_stack.stack.len();

    // Create a list of indices to keep
    let mut indices_to_keep = Vec::new();

    for i in 0..len {
        let segment = &error_stack.stack[i];

        match segment {
            ErrorStackSegment::Vm(_) => {
                if should_keep_vm_traceback(&error_stack, i) {
                    indices_to_keep.push(i);
                }
            }
            // Always keep non-VM segments
            _ => indices_to_keep.push(i),
        }
    }

    // Move the segments we want to keep into the new stack
    let mut stack_vec = error_stack.stack;
    for (new_idx, original_idx) in indices_to_keep.iter().enumerate() {
        // For indices we're keeping, move them to the front of the vec
        if new_idx != *original_idx {
            stack_vec.swap(new_idx, *original_idx);
        }
    }

    // Truncate to only keep the elements we want
    stack_vec.truncate(indices_to_keep.len());

    ErrorStack { header: error_stack.header, stack: stack_vec }
}

/// Filters redundant VM tracebacks from the error stack (reference version for display).
///
/// This version works with references and constructs a new ErrorStack for display purposes.
/// Used when we can't move out of the original error stack.
fn filter_redundant_vm_tracebacks_ref(error_stack: &ErrorStack) -> ErrorStack {
    let mut new_stack = ErrorStack { header: error_stack.header.clone(), stack: Vec::new() };

    let len = error_stack.stack.len();

    for i in 0..len {
        let segment = &error_stack.stack[i];

        match segment {
            ErrorStackSegment::Vm(vm_frame) => {
                if should_keep_vm_traceback(error_stack, i) {
                    // Manually reconstruct the VmExceptionFrame
                    new_stack.push(ErrorStackSegment::Vm(VmExceptionFrame {
                        pc: vm_frame.pc,
                        error_attr_value: vm_frame.error_attr_value.clone(),
                        traceback: vm_frame.traceback.clone(),
                    }));
                }
            }
            ErrorStackSegment::EntryPoint(entry_point) => {
                // Manually reconstruct the EntryPointErrorFrame
                new_stack.push(ErrorStackSegment::EntryPoint(
                    blockifier::execution::stack_trace::EntryPointErrorFrame {
                        depth: entry_point.depth,
                        preamble_type: entry_point.preamble_type.clone(),
                        storage_address: entry_point.storage_address,
                        class_hash: entry_point.class_hash,
                        selector: entry_point.selector,
                    },
                ));
            }
            ErrorStackSegment::Cairo1RevertSummary(summary) => {
                new_stack.push(ErrorStackSegment::Cairo1RevertSummary(summary.clone()));
            }
            ErrorStackSegment::StringFrame(s) => {
                new_stack.push(ErrorStackSegment::StringFrame(s.clone()));
            }
        }
    }

    new_stack
}

/// Finds the EntryPoint that owns the VM traceback at the given index.
/// Looks backward from the current index to find the most recent EntryPoint.
fn find_parent_entry_point(
    error_stack: &ErrorStack,
    vm_index: usize,
) -> Option<&blockifier::execution::stack_trace::EntryPointErrorFrame> {
    for i in (0..vm_index).rev() {
        if let ErrorStackSegment::EntryPoint(entry_point) = &error_stack.stack[i] {
            return Some(entry_point);
        }
    }
    None
}

<<<<<<< HEAD
/// Gets the next entry point after the given index and returns its index and type.
fn get_next_entry_point_info(error_stack: &ErrorStack, vm_index: usize) -> Option<(usize, PreambleType)> {
    for (i, segment) in error_stack.stack.iter().enumerate().skip(vm_index + 1) {
        if let ErrorStackSegment::EntryPoint(entry_point) = segment {
            return Some((i, entry_point.preamble_type.clone()));
        }
    }
    None
}

/// Checks if there's a VM segment immediately after the given entry point index.
fn has_vm_after_entry_point(error_stack: &ErrorStack, entry_point_index: usize) -> bool {
    // Check the next segment after the entry point
    if let Some(next_segment) = error_stack.stack.get(entry_point_index + 1) {
        matches!(next_segment, ErrorStackSegment::Vm(_))
    } else {
        false
    }
}
=======
/// Checks if there's any EntryPoint (CallContract or LibraryCall) after the given VM traceback index.
/// Returns true if there's any EntryPoint after, false if this is the last one before the error.
fn has_any_entry_point_after(error_stack: &ErrorStack, vm_index: usize) -> bool {
    // Scan forward to find any EntryPoint
    for segment in error_stack.stack.iter().skip(vm_index + 1) {
        if matches!(segment, ErrorStackSegment::EntryPoint(_)) {
            return true;
        }
    }
    // No EntryPoint found after this index
    false
}

/// Checks if the next EntryPoint after this VM traceback is a LibraryCall
/// and this CallContract should keep its traceback.
///
/// Returns true only if:
/// 1. The next EntryPoint is a LibraryCall
/// 2. AND one of the following:
///    a. The LibraryCall does not have its own VM traceback, OR
///    b. This CallContract is not preceded by another CallContract (it's the first CC before LC)
///
/// This ensures we keep the CallContract's traceback when it's the first in a chain
/// before a LibraryCall, or when the LibraryCall doesn't provide its own traceback.
fn is_next_entry_library_call_without_vm(error_stack: &ErrorStack, vm_index: usize) -> bool {
    let mut found_library_call = false;
    let mut library_call_index = 0;

    // Find the next EntryPoint
    for (i, segment) in error_stack.stack.iter().enumerate().skip(vm_index + 1) {
        if let ErrorStackSegment::EntryPoint(entry_point) = segment {
            if entry_point.preamble_type == PreambleType::LibraryCall {
                found_library_call = true;
                library_call_index = i;
            }
            break;
        }
    }

    if !found_library_call {
        return false;
    }

    // Check if the LibraryCall has a VM traceback immediately after it
    let library_call_has_vm = if library_call_index + 1 < error_stack.stack.len() {
        matches!(&error_stack.stack[library_call_index + 1], ErrorStackSegment::Vm(_))
    } else {
        false
    };

    // If LibraryCall doesn't have its own VM traceback, keep the CallContract's
    if !library_call_has_vm {
        return true;
    }

    // LibraryCall has its own VM traceback.
    // Only keep CallContract's traceback if this is the first CallContract
    // (not preceded by another CallContract)
    let owning_entry_index = find_parent_entry_point_index(error_stack, vm_index);
    if let Some(idx) = owning_entry_index {
        // Check if there's a CallContract before this one
        for i in (0..idx).rev() {
            if let ErrorStackSegment::EntryPoint(prev_entry) = &error_stack.stack[i] {
                // If previous is LibraryCall, this is the first CC in a new chain - keep it
                // If previous is CallContract, this CC is redundant - don't keep it
                return prev_entry.preamble_type == PreambleType::LibraryCall;
            }
        }
    }

    // No previous EntryPoint, so this is the first - keep it
    true
}

/// Finds the index of the EntryPoint that owns the VM traceback at the given index.
fn find_parent_entry_point_index(error_stack: &ErrorStack, vm_index: usize) -> Option<usize> {
    for i in (0..vm_index).rev() {
        if matches!(&error_stack.stack[i], ErrorStackSegment::EntryPoint(_)) {
            return Some(i);
        }
    }
    None
}

/// Checks if the next CallContract after this VM traceback is the last one before the error.
/// Returns true only if:
/// 1. The next EntryPoint is a CallContract
/// 2. There are no more EntryPoints after it (just error messages)
///
/// This specifically handles the case where CallContract chain ends in error without LibraryCall.
fn is_next_call_contract_last(error_stack: &ErrorStack, vm_index: usize) -> bool {
    let mut found_next_entry = false;
>>>>>>> 9e5eedb5

/// Checks if there's a CallContract entry point immediately before the parent entry point.
/// This is used to determine if a CallContract is part of a chain or a single call.
fn has_callcontract_before_parent(error_stack: &ErrorStack, parent_entry_index: usize) -> bool {
    if parent_entry_index == 0 {
        return false;
    }

    // Look backwards from parent_entry_index for the previous EntryPoint
    for i in (0..parent_entry_index).rev() {
        if let ErrorStackSegment::EntryPoint(entry_point) = &error_stack.stack[i] {
            return entry_point.preamble_type == PreambleType::CallContract;
        }
    }
    false
}

/// Finds the index of the parent entry point for a given VM index.
fn find_parent_entry_point_index(error_stack: &ErrorStack, vm_index: usize) -> Option<usize> {
    for i in (0..vm_index).rev() {
        if matches!(error_stack.stack.get(i), Some(ErrorStackSegment::EntryPoint(_))) {
            return Some(i);
        }
    }
    None
}

/// Checks if there's a LibraryCall entry point before the given VM traceback index.
/// This is used to determine if we're inside a library call context, in which case
/// we should keep the traceback for CallContract entries even if they're followed by
/// more CallContracts.
fn has_library_call_before(error_stack: &ErrorStack, vm_index: usize) -> bool {
    for i in (0..vm_index).rev() {
        if let ErrorStackSegment::EntryPoint(entry_point) = &error_stack.stack[i] {
            if entry_point.preamble_type == PreambleType::LibraryCall {
                return true;
            }
        }
    }
    false
}

#[cfg(test)]
mod tests {
    use super::*;
    use blockifier::execution::stack_trace::{EntryPointErrorFrame, ErrorStackHeader};
    use cairo_vm::types::relocatable::Relocatable;
    use starknet_api::core::EntryPointSelector;

    // Helper macro to create test addresses - works without the testing feature
    macro_rules! test_contract_address {
        ($addr:expr) => {{
            use starknet_api::core::ContractAddress;
            use starknet_api::core::PatriciaKey;
            use starknet_types_core::felt::Felt;
            ContractAddress(PatriciaKey::try_from(Felt::from_hex($addr).unwrap()).unwrap())
        }};
    }

    macro_rules! test_class_hash {
        ($hash:expr) => {{
            use starknet_api::core::ClassHash;
            use starknet_types_core::felt::Felt;
            ClassHash(Felt::from_hex($hash).unwrap())
        }};
    }

    macro_rules! test_felt {
        ($val:expr) => {{
            use starknet_types_core::felt::Felt;
            Felt::from_hex($val).unwrap()
        }};
    }

    #[test]
    fn test_revert_error_filters_call_contract_chain_before_library_call_without_vm() {
        // Test case: CC(0) -> CC(1) -> CC(2) -> LC(3, no VM, only StringFrame)
        // Only the last CallContract (entry 2) before the LibraryCall should keep its traceback
        // because the LibraryCall doesn't have its own VM traceback.
        let mut error_stack = ErrorStack { header: ErrorStackHeader::Execution, stack: vec![] };

        // Entry 0: CallContract with VM traceback (should be removed)
        error_stack.push(
            EntryPointErrorFrame {
                depth: 0,
                preamble_type: PreambleType::CallContract,
                storage_address: test_contract_address!(
                    "0x05743c833ed33a3433f1c5587dac97753ddcc84f9844e6fa2a3268e5ae35cbc3"
                ),
                class_hash: test_class_hash!("0x073414441639dcd11d1846f287650a00c60c416b9d3ba45d31c651672125b2c2"),
                selector: Some(EntryPointSelector(test_felt!(
                    "0x015d40a3d6ca2ac30f4031e42be28da9b056fef9bb7357ac5e85627ee876e5ad"
                ))),
            }
            .into(),
        );
        error_stack.push(
            VmExceptionFrame {
                pc: Relocatable { segment_index: 0, offset: 35988 },
                error_attr_value: None,
                traceback: Some("Cairo traceback (most recent call last):\nUnknown location (pc=0:330)\nUnknown location (pc=0:11695)\nUnknown location (pc=0:36001)\nUnknown location (pc=0:36001)\nUnknown location (pc=0:36001)\n".to_string()),
            }
            .into(),
        );

        // Entry 1: CallContract with VM traceback (should be removed)
        error_stack.push(
            EntryPointErrorFrame {
                depth: 1,
                preamble_type: PreambleType::CallContract,
                storage_address: test_contract_address!(
                    "0x0286003f7c7bfc3f94e8f0af48b48302e7aee2fb13c23b141479ba00832ef2c6"
                ),
                class_hash: test_class_hash!("0x03e283b1e8bce178469acb94700999ecc7ad180420201e16eb0a81294ae8599b"),
                selector: Some(EntryPointSelector(test_felt!(
                    "0x0056878e39e16b42520b0d7936d3fd3498f86ceda4dbad50f6ff717644c95ed6"
                ))),
            }
            .into(),
        );
        error_stack.push(
            VmExceptionFrame {
                pc: Relocatable { segment_index: 0, offset: 115867 },
                error_attr_value: None,
                traceback: Some("Cairo traceback (most recent call last):\nUnknown location (pc=0:9435)\nUnknown location (pc=0:43555)\nUnknown location (pc=0:93296)\n".to_string()),
            }
            .into(),
        );

        // Entry 2: CallContract with VM traceback (should be kept - last before LibraryCall)
        error_stack.push(
            EntryPointErrorFrame {
                depth: 2,
                preamble_type: PreambleType::CallContract,
                storage_address: test_contract_address!(
                    "0x06f373b346561036d98ea10fb3e60d2f459c872b1933b50b21fe6ef4fda3b75e"
                ),
                class_hash: test_class_hash!("0x070cdfaea3ec997bd3a8cdedfc0ffe804a58afc3d6b5a6e5c0218ec233ceea6d"),
                selector: Some(EntryPointSelector(test_felt!(
                    "0x0041b033f4a31df8067c24d1e9b550a2ce75fd4a29e1147af9752174f0e6cb20"
                ))),
            }
            .into(),
        );
        error_stack.push(
            VmExceptionFrame {
                pc: Relocatable { segment_index: 0, offset: 32 },
                error_attr_value: None,
                traceback: Some("Cairo traceback (most recent call last):\nUnknown location (pc=0:1683)\nUnknown location (pc=0:1669)\n".to_string()),
            }
            .into(),
        );

        // Entry 3: LibraryCall with final error
        error_stack.push(
            EntryPointErrorFrame {
                depth: 3,
                preamble_type: PreambleType::LibraryCall,
                storage_address: test_contract_address!(
                    "0x06f373b346561036d98ea10fb3e60d2f459c872b1933b50b21fe6ef4fda3b75e"
                ),
                class_hash: test_class_hash!("0x05ffbcfeb50d200a0677c48a129a11245a3fc519d1d98d76882d1c9a1b19c6ed"),
                selector: Some(EntryPointSelector(test_felt!(
                    "0x0041b033f4a31df8067c24d1e9b550a2ce75fd4a29e1147af9752174f0e6cb20"
                ))),
            }
            .into(),
        );
        error_stack.push(
            ErrorStackSegment::StringFrame("Execution failed. Failure reason:\nError in contract (contract address: 0x06f373b346561036d98ea10fb3e60d2f459c872b1933b50b21fe6ef4fda3b75e, class hash: 0x05ffbcfeb50d200a0677c48a129a11245a3fc519d1d98d76882d1c9a1b19c6ed, selector: 0x0041b033f4a31df8067c24d1e9b550a2ce75fd4a29e1147af9752174f0e6cb20):\n0x753235365f737562204f766572666c6f77 ('u256_sub Overflow').\n".to_string()),
        );

        let revert_error = RevertError::Execution(error_stack);

        // Verify that the RevertError structure produces the correct input (unfiltered)
        let input = "Transaction execution has failed:\n0: Error in the called contract (contract address: 0x05743c833ed33a3433f1c5587dac97753ddcc84f9844e6fa2a3268e5ae35cbc3, class hash: 0x073414441639dcd11d1846f287650a00c60c416b9d3ba45d31c651672125b2c2, selector: 0x015d40a3d6ca2ac30f4031e42be28da9b056fef9bb7357ac5e85627ee876e5ad):\nError at pc=0:35988:\nCairo traceback (most recent call last):\nUnknown location (pc=0:330)\nUnknown location (pc=0:11695)\nUnknown location (pc=0:36001)\nUnknown location (pc=0:36001)\nUnknown location (pc=0:36001)\n\n1: Error in the called contract (contract address: 0x0286003f7c7bfc3f94e8f0af48b48302e7aee2fb13c23b141479ba00832ef2c6, class hash: 0x03e283b1e8bce178469acb94700999ecc7ad180420201e16eb0a81294ae8599b, selector: 0x0056878e39e16b42520b0d7936d3fd3498f86ceda4dbad50f6ff717644c95ed6):\nError at pc=0:115867:\nCairo traceback (most recent call last):\nUnknown location (pc=0:9435)\nUnknown location (pc=0:43555)\nUnknown location (pc=0:93296)\n\n2: Error in the called contract (contract address: 0x06f373b346561036d98ea10fb3e60d2f459c872b1933b50b21fe6ef4fda3b75e, class hash: 0x070cdfaea3ec997bd3a8cdedfc0ffe804a58afc3d6b5a6e5c0218ec233ceea6d, selector: 0x0041b033f4a31df8067c24d1e9b550a2ce75fd4a29e1147af9752174f0e6cb20):\nError at pc=0:32:\nCairo traceback (most recent call last):\nUnknown location (pc=0:1683)\nUnknown location (pc=0:1669)\n\n3: Error in a library call (contract address: 0x06f373b346561036d98ea10fb3e60d2f459c872b1933b50b21fe6ef4fda3b75e, class hash: 0x05ffbcfeb50d200a0677c48a129a11245a3fc519d1d98d76882d1c9a1b19c6ed, selector: 0x0041b033f4a31df8067c24d1e9b550a2ce75fd4a29e1147af9752174f0e6cb20):\nExecution failed. Failure reason:\nError in contract (contract address: 0x06f373b346561036d98ea10fb3e60d2f459c872b1933b50b21fe6ef4fda3b75e, class hash: 0x05ffbcfeb50d200a0677c48a129a11245a3fc519d1d98d76882d1c9a1b19c6ed, selector: 0x0041b033f4a31df8067c24d1e9b550a2ce75fd4a29e1147af9752174f0e6cb20):\n0x753235365f737562204f766572666c6f77 ('u256_sub Overflow').\n";
        assert_eq!(revert_error.to_string(), input);

        // Expected output: only the traceback from entry 2 (last CallContract before LibraryCall) is kept
        let expected = "Transaction execution has failed:\n0: Error in the called contract (contract address: 0x05743c833ed33a3433f1c5587dac97753ddcc84f9844e6fa2a3268e5ae35cbc3, class hash: 0x073414441639dcd11d1846f287650a00c60c416b9d3ba45d31c651672125b2c2, selector: 0x015d40a3d6ca2ac30f4031e42be28da9b056fef9bb7357ac5e85627ee876e5ad):\n1: Error in the called contract (contract address: 0x0286003f7c7bfc3f94e8f0af48b48302e7aee2fb13c23b141479ba00832ef2c6, class hash: 0x03e283b1e8bce178469acb94700999ecc7ad180420201e16eb0a81294ae8599b, selector: 0x0056878e39e16b42520b0d7936d3fd3498f86ceda4dbad50f6ff717644c95ed6):\n2: Error in the called contract (contract address: 0x06f373b346561036d98ea10fb3e60d2f459c872b1933b50b21fe6ef4fda3b75e, class hash: 0x070cdfaea3ec997bd3a8cdedfc0ffe804a58afc3d6b5a6e5c0218ec233ceea6d, selector: 0x0041b033f4a31df8067c24d1e9b550a2ce75fd4a29e1147af9752174f0e6cb20):\nError at pc=0:32:\nCairo traceback (most recent call last):\nUnknown location (pc=0:1683)\nUnknown location (pc=0:1669)\n\n3: Error in a library call (contract address: 0x06f373b346561036d98ea10fb3e60d2f459c872b1933b50b21fe6ef4fda3b75e, class hash: 0x05ffbcfeb50d200a0677c48a129a11245a3fc519d1d98d76882d1c9a1b19c6ed, selector: 0x0041b033f4a31df8067c24d1e9b550a2ce75fd4a29e1147af9752174f0e6cb20):\nExecution failed. Failure reason:\nError in contract (contract address: 0x06f373b346561036d98ea10fb3e60d2f459c872b1933b50b21fe6ef4fda3b75e, class hash: 0x05ffbcfeb50d200a0677c48a129a11245a3fc519d1d98d76882d1c9a1b19c6ed, selector: 0x0041b033f4a31df8067c24d1e9b550a2ce75fd4a29e1147af9752174f0e6cb20):\n0x753235365f737562204f766572666c6f77 ('u256_sub Overflow').\n";

        let result = revert_error.format_for_receipt().to_string();

        assert_eq!(result, expected);
    }

    #[test]
    fn test_revert_error_keeps_tracebacks_for_alternating_call_contract_library_call_pattern() {
        // Test case: CC(0) -> LC(1, with VM) -> CC(2) -> LC(3, no VM, only StringFrame)
        // All tracebacks should be kept because:
        // - Entry 0: First CC before LC with VM (kept as first in chain)
        // - Entry 1: LibraryCall always keeps its traceback
        // - Entry 2: CC after LC context, before LC without VM
        let mut error_stack = ErrorStack { header: ErrorStackHeader::Execution, stack: vec![] };

        // Entry 0: CallContract with VM traceback (should be kept - next is LibraryCall)
        error_stack.push(
            EntryPointErrorFrame {
                depth: 0,
                preamble_type: PreambleType::CallContract,
                storage_address: test_contract_address!(
                    "0x006fb38baf7a14acc032ff556c2791b03292861581572d02296c5093fd16cafb"
                ),
                class_hash: test_class_hash!("0x03530cc4759d78042f1b543bf797f5f3d647cde0388c33734cf91b7f7b9314a9"),
                selector: Some(EntryPointSelector(test_felt!(
                    "0x015d40a3d6ca2ac30f4031e42be28da9b056fef9bb7357ac5e85627ee876e5ad"
                ))),
            }
            .into(),
        );
        error_stack.push(
            VmExceptionFrame {
                pc: Relocatable { segment_index: 0, offset: 12 },
                error_attr_value: None,
                traceback: Some("Cairo traceback (most recent call last):\nUnknown location (pc=0:161)\nUnknown location (pc=0:147)\n".to_string()),
            }
            .into(),
        );

        // Entry 1: LibraryCall with VM traceback (should be kept - belongs to LibraryCall)
        error_stack.push(
            EntryPointErrorFrame {
                depth: 1,
                preamble_type: PreambleType::LibraryCall,
                storage_address: test_contract_address!(
                    "0x006fb38baf7a14acc032ff556c2791b03292861581572d02296c5093fd16cafb"
                ),
                class_hash: test_class_hash!("0x041cb0280ebadaa75f996d8d92c6f265f6d040bb3ba442e5f86a554f1765244e"),
                selector: Some(EntryPointSelector(test_felt!(
                    "0x015d40a3d6ca2ac30f4031e42be28da9b056fef9bb7357ac5e85627ee876e5ad"
                ))),
            }
            .into(),
        );
        error_stack.push(
            VmExceptionFrame {
                pc: Relocatable { segment_index: 0, offset: 56 },
                error_attr_value: None,
                traceback: Some("Cairo traceback (most recent call last):\nUnknown location (pc=0:1700)\nUnknown location (pc=0:1655)\nError message: multicall 405852601487139132244494309743039711091605094719341446212637486410648343561 failed\nUnknown location (pc=0:179)\n".to_string()),
            }
            .into(),
        );

        // Entry 2: CallContract with VM traceback (should be kept - next is LibraryCall)
        error_stack.push(
            EntryPointErrorFrame {
                depth: 2,
                preamble_type: PreambleType::CallContract,
                storage_address: test_contract_address!(
                    "0x046e9237f5408b5f899e72125dd69bd55485a287aaf24663d3ebe00d237fc7ef"
                ),
                class_hash: test_class_hash!("0x070cdfaea3ec997bd3a8cdedfc0ffe804a58afc3d6b5a6e5c0218ec233ceea6d"),
                selector: Some(EntryPointSelector(test_felt!(
                    "0x00e5b455a836c7a254df57ed39d023d46b641b331162c6c0b369647056655409"
                ))),
            }
            .into(),
        );
        error_stack.push(
            VmExceptionFrame {
                pc: Relocatable { segment_index: 0, offset: 32 },
                error_attr_value: None,
                traceback: Some("Cairo traceback (most recent call last):\nUnknown location (pc=0:1683)\nUnknown location (pc=0:1669)\n".to_string()),
            }
            .into(),
        );

        // Entry 3: LibraryCall with final error
        error_stack.push(
            EntryPointErrorFrame {
                depth: 3,
                preamble_type: PreambleType::LibraryCall,
                storage_address: test_contract_address!(
                    "0x046e9237f5408b5f899e72125dd69bd55485a287aaf24663d3ebe00d237fc7ef"
                ),
                class_hash: test_class_hash!("0x0358663e6ed9d37efd33d4661e20b2bad143e0f92076b0c91fe65f31ccf55046"),
                selector: Some(EntryPointSelector(test_felt!(
                    "0x00e5b455a836c7a254df57ed39d023d46b641b331162c6c0b369647056655409"
                ))),
            }
            .into(),
        );
        error_stack.push(
            ErrorStackSegment::StringFrame("Execution failed. Failure reason:\nError in contract (contract address: 0x046e9237f5408b5f899e72125dd69bd55485a287aaf24663d3ebe00d237fc7ef, class hash: 0x0358663e6ed9d37efd33d4661e20b2bad143e0f92076b0c91fe65f31ccf55046, selector: 0x00e5b455a836c7a254df57ed39d023d46b641b331162c6c0b369647056655409):\n0x4661696c656420746f20646573657269616c697a6520706172616d202333 ('Failed to deserialize param #3').\n".to_string()),
        );

        let revert_error = RevertError::Execution(error_stack);

        // Verify that the RevertError structure produces the correct input (unfiltered)
        let input = "Transaction execution has failed:\n0: Error in the called contract (contract address: 0x006fb38baf7a14acc032ff556c2791b03292861581572d02296c5093fd16cafb, class hash: 0x03530cc4759d78042f1b543bf797f5f3d647cde0388c33734cf91b7f7b9314a9, selector: 0x015d40a3d6ca2ac30f4031e42be28da9b056fef9bb7357ac5e85627ee876e5ad):\nError at pc=0:12:\nCairo traceback (most recent call last):\nUnknown location (pc=0:161)\nUnknown location (pc=0:147)\n\n1: Error in a library call (contract address: 0x006fb38baf7a14acc032ff556c2791b03292861581572d02296c5093fd16cafb, class hash: 0x041cb0280ebadaa75f996d8d92c6f265f6d040bb3ba442e5f86a554f1765244e, selector: 0x015d40a3d6ca2ac30f4031e42be28da9b056fef9bb7357ac5e85627ee876e5ad):\nError at pc=0:56:\nCairo traceback (most recent call last):\nUnknown location (pc=0:1700)\nUnknown location (pc=0:1655)\nError message: multicall 405852601487139132244494309743039711091605094719341446212637486410648343561 failed\nUnknown location (pc=0:179)\n\n2: Error in the called contract (contract address: 0x046e9237f5408b5f899e72125dd69bd55485a287aaf24663d3ebe00d237fc7ef, class hash: 0x070cdfaea3ec997bd3a8cdedfc0ffe804a58afc3d6b5a6e5c0218ec233ceea6d, selector: 0x00e5b455a836c7a254df57ed39d023d46b641b331162c6c0b369647056655409):\nError at pc=0:32:\nCairo traceback (most recent call last):\nUnknown location (pc=0:1683)\nUnknown location (pc=0:1669)\n\n3: Error in a library call (contract address: 0x046e9237f5408b5f899e72125dd69bd55485a287aaf24663d3ebe00d237fc7ef, class hash: 0x0358663e6ed9d37efd33d4661e20b2bad143e0f92076b0c91fe65f31ccf55046, selector: 0x00e5b455a836c7a254df57ed39d023d46b641b331162c6c0b369647056655409):\nExecution failed. Failure reason:\nError in contract (contract address: 0x046e9237f5408b5f899e72125dd69bd55485a287aaf24663d3ebe00d237fc7ef, class hash: 0x0358663e6ed9d37efd33d4661e20b2bad143e0f92076b0c91fe65f31ccf55046, selector: 0x00e5b455a836c7a254df57ed39d023d46b641b331162c6c0b369647056655409):\n0x4661696c656420746f20646573657269616c697a6520706172616d202333 ('Failed to deserialize param #3').\n";
        assert_eq!(revert_error.to_string(), input);

        // Expected output: all tracebacks kept (entry 0 before LibraryCall, entry 1 belongs to LibraryCall, entry 2 before LibraryCall)
        let expected = "Transaction execution has failed:\n0: Error in the called contract (contract address: 0x006fb38baf7a14acc032ff556c2791b03292861581572d02296c5093fd16cafb, class hash: 0x03530cc4759d78042f1b543bf797f5f3d647cde0388c33734cf91b7f7b9314a9, selector: 0x015d40a3d6ca2ac30f4031e42be28da9b056fef9bb7357ac5e85627ee876e5ad):\nError at pc=0:12:\nCairo traceback (most recent call last):\nUnknown location (pc=0:161)\nUnknown location (pc=0:147)\n\n1: Error in a library call (contract address: 0x006fb38baf7a14acc032ff556c2791b03292861581572d02296c5093fd16cafb, class hash: 0x041cb0280ebadaa75f996d8d92c6f265f6d040bb3ba442e5f86a554f1765244e, selector: 0x015d40a3d6ca2ac30f4031e42be28da9b056fef9bb7357ac5e85627ee876e5ad):\nError at pc=0:56:\nCairo traceback (most recent call last):\nUnknown location (pc=0:1700)\nUnknown location (pc=0:1655)\nError message: multicall 405852601487139132244494309743039711091605094719341446212637486410648343561 failed\nUnknown location (pc=0:179)\n\n2: Error in the called contract (contract address: 0x046e9237f5408b5f899e72125dd69bd55485a287aaf24663d3ebe00d237fc7ef, class hash: 0x070cdfaea3ec997bd3a8cdedfc0ffe804a58afc3d6b5a6e5c0218ec233ceea6d, selector: 0x00e5b455a836c7a254df57ed39d023d46b641b331162c6c0b369647056655409):\nError at pc=0:32:\nCairo traceback (most recent call last):\nUnknown location (pc=0:1683)\nUnknown location (pc=0:1669)\n\n3: Error in a library call (contract address: 0x046e9237f5408b5f899e72125dd69bd55485a287aaf24663d3ebe00d237fc7ef, class hash: 0x0358663e6ed9d37efd33d4661e20b2bad143e0f92076b0c91fe65f31ccf55046, selector: 0x00e5b455a836c7a254df57ed39d023d46b641b331162c6c0b369647056655409):\nExecution failed. Failure reason:\nError in contract (contract address: 0x046e9237f5408b5f899e72125dd69bd55485a287aaf24663d3ebe00d237fc7ef, class hash: 0x0358663e6ed9d37efd33d4661e20b2bad143e0f92076b0c91fe65f31ccf55046, selector: 0x00e5b455a836c7a254df57ed39d023d46b641b331162c6c0b369647056655409):\n0x4661696c656420746f20646573657269616c697a6520706172616d202333 ('Failed to deserialize param #3').\n";

        let result = revert_error.format_for_receipt().to_string();

        assert_eq!(result, expected);
    }

    #[test]
    fn test_revert_error_keeps_all_tracebacks_for_call_contract_chain_with_string_error() {
        // Test case: CC(0) -> CC(1) -> StringFrame (no LibraryCall)
        // All tracebacks should be kept because there's no LibraryCall -
        // both CallContracts are at the end of the chain before the error.
        let mut error_stack = ErrorStack { header: ErrorStackHeader::Execution, stack: vec![] };

        // Entry 0: CallContract with VM traceback (should be kept - last before error)
        error_stack.push(
            EntryPointErrorFrame {
                depth: 0,
                preamble_type: PreambleType::CallContract,
                storage_address: test_contract_address!(
                    "0x01f062c02ee674cc7a88dd94e0b230b76decf76aff55b83ec32a90936e7569ab"
                ),
                class_hash: test_class_hash!("0x073414441639dcd11d1846f287650a00c60c416b9d3ba45d31c651672125b2c2"),
                selector: Some(EntryPointSelector(test_felt!(
                    "0x015d40a3d6ca2ac30f4031e42be28da9b056fef9bb7357ac5e85627ee876e5ad"
                ))),
            }
            .into(),
        );
        error_stack.push(
            VmExceptionFrame {
                pc: Relocatable { segment_index: 0, offset: 35988 },
                error_attr_value: None,
                traceback: Some("Cairo traceback (most recent call last):\nUnknown location (pc=0:330)\nUnknown location (pc=0:11695)\n".to_string()),
            }
            .into(),
        );

        // Entry 1: CallContract with VM traceback (should be kept - last before error)
        error_stack.push(
            EntryPointErrorFrame {
                depth: 1,
                preamble_type: PreambleType::CallContract,
                storage_address: test_contract_address!(
                    "0x02953d14869a4f634e02272ac288713dc514bfd018857569252b74f4a96e91fc"
                ),
                class_hash: test_class_hash!("0x05e4b69d808cd273b7d84ea27f1954c1eb8b61211036d293b1a0d5e9f34726e8"),
                selector: Some(EntryPointSelector(test_felt!(
                    "0x00aceca4cf913a062eea8c1609ce381630d82808d51e757d7b2b68c961933fa8"
                ))),
            }
            .into(),
        );
        error_stack.push(
            VmExceptionFrame {
                pc: Relocatable { segment_index: 0, offset: 117929 },
                error_attr_value: None,
                traceback: Some("Cairo traceback (most recent call last):\nUnknown location (pc=0:118178)\nUnknown location (pc=0:118178)\nUnknown location (pc=0:118178)\nUnknown location (pc=0:118178)\nUnknown location (pc=0:118178)\nUnknown location (pc=0:118178)\nUnknown location (pc=0:118178)\nUnknown location (pc=0:118178)\nUnknown location (pc=0:118178)\nUnknown location (pc=0:118178)\nUnknown location (pc=0:118178)\nUnknown location (pc=0:118178)\nUnknown location (pc=0:118178)\nUnknown location (pc=0:118178)\nUnknown location (pc=0:118178)\nUnknown location (pc=0:118178)\nUnknown location (pc=0:118178)\nUnknown location (pc=0:118178)\nUnknown location (pc=0:118178)\nUnknown location (pc=0:118178)\n".to_string()),
            }
            .into(),
        );

        // Final error message
        error_stack.push(ErrorStackSegment::StringFrame(
            "Exceeded the maximum number of events, number events: 1001, max number events: 1000.".to_string(),
        ));

        let revert_error = RevertError::Execution(error_stack);

        // Verify that the RevertError structure produces the correct input (unfiltered)
        let input = "Transaction execution has failed:\n0: Error in the called contract (contract address: 0x01f062c02ee674cc7a88dd94e0b230b76decf76aff55b83ec32a90936e7569ab, class hash: 0x073414441639dcd11d1846f287650a00c60c416b9d3ba45d31c651672125b2c2, selector: 0x015d40a3d6ca2ac30f4031e42be28da9b056fef9bb7357ac5e85627ee876e5ad):\nError at pc=0:35988:\nCairo traceback (most recent call last):\nUnknown location (pc=0:330)\nUnknown location (pc=0:11695)\n\n1: Error in the called contract (contract address: 0x02953d14869a4f634e02272ac288713dc514bfd018857569252b74f4a96e91fc, class hash: 0x05e4b69d808cd273b7d84ea27f1954c1eb8b61211036d293b1a0d5e9f34726e8, selector: 0x00aceca4cf913a062eea8c1609ce381630d82808d51e757d7b2b68c961933fa8):\nError at pc=0:117929:\nCairo traceback (most recent call last):\nUnknown location (pc=0:118178)\nUnknown location (pc=0:118178)\nUnknown location (pc=0:118178)\nUnknown location (pc=0:118178)\nUnknown location (pc=0:118178)\nUnknown location (pc=0:118178)\nUnknown location (pc=0:118178)\nUnknown location (pc=0:118178)\nUnknown location (pc=0:118178)\nUnknown location (pc=0:118178)\nUnknown location (pc=0:118178)\nUnknown location (pc=0:118178)\nUnknown location (pc=0:118178)\nUnknown location (pc=0:118178)\nUnknown location (pc=0:118178)\nUnknown location (pc=0:118178)\nUnknown location (pc=0:118178)\nUnknown location (pc=0:118178)\nUnknown location (pc=0:118178)\nUnknown location (pc=0:118178)\n\nExceeded the maximum number of events, number events: 1001, max number events: 1000.";
        assert_eq!(revert_error.to_string(), input);

        // Expected output: all tracebacks kept (entry 0 before LibraryCall, entry 1 belongs to LibraryCall, entry 2 before LibraryCall)
        let expected = "Transaction execution has failed:\n0: Error in the called contract (contract address: 0x01f062c02ee674cc7a88dd94e0b230b76decf76aff55b83ec32a90936e7569ab, class hash: 0x073414441639dcd11d1846f287650a00c60c416b9d3ba45d31c651672125b2c2, selector: 0x015d40a3d6ca2ac30f4031e42be28da9b056fef9bb7357ac5e85627ee876e5ad):\nError at pc=0:35988:\nCairo traceback (most recent call last):\nUnknown location (pc=0:330)\nUnknown location (pc=0:11695)\n\n1: Error in the called contract (contract address: 0x02953d14869a4f634e02272ac288713dc514bfd018857569252b74f4a96e91fc, class hash: 0x05e4b69d808cd273b7d84ea27f1954c1eb8b61211036d293b1a0d5e9f34726e8, selector: 0x00aceca4cf913a062eea8c1609ce381630d82808d51e757d7b2b68c961933fa8):\nError at pc=0:117929:\nCairo traceback (most recent call last):\nUnknown location (pc=0:118178)\nUnknown location (pc=0:118178)\nUnknown location (pc=0:118178)\nUnknown location (pc=0:118178)\nUnknown location (pc=0:118178)\nUnknown location (pc=0:118178)\nUnknown location (pc=0:118178)\nUnknown location (pc=0:118178)\nUnknown location (pc=0:118178)\nUnknown location (pc=0:118178)\nUnknown location (pc=0:118178)\nUnknown location (pc=0:118178)\nUnknown location (pc=0:118178)\nUnknown location (pc=0:118178)\nUnknown location (pc=0:118178)\nUnknown location (pc=0:118178)\nUnknown location (pc=0:118178)\nUnknown location (pc=0:118178)\nUnknown location (pc=0:118178)\nUnknown location (pc=0:118178)\n\nExceeded the maximum number of events, number events: 1001, max number events: 1000.";

        let result = revert_error.to_string();

        assert_eq!(result, expected);
    }

    #[test]
    fn test_revert_error_keeps_tracebacks_in_library_call_context_with_nested_call_chain() {
        // Test case: CC(0) -> LC(1, with VM) -> CC(2) -> CC(3) -> LC(4, no VM, only StringFrame)
        // All tracebacks should be kept because:
        // - Entry 0: First CC before LC (kept as first in chain)
        // - Entry 1: LibraryCall always keeps its traceback
        // - Entry 2: CC after LC context (has_library_call_before = true)
        // - Entry 3: Last CC before LC without VM
        let mut error_stack = ErrorStack { header: ErrorStackHeader::Execution, stack: vec![] };

        // Entry 0: CallContract with VM traceback (should be kept - next is LibraryCall)
        error_stack.push(
            EntryPointErrorFrame {
                depth: 0,
                preamble_type: PreambleType::CallContract,
                storage_address: test_contract_address!(
                    "0x07796f3bee40a288085b844d3a96a71d25e06d0dba9284a89196b8050fe5430f"
                ),
                class_hash: test_class_hash!("0x03530cc4759d78042f1b543bf797f5f3d647cde0388c33734cf91b7f7b9314a9"),
                selector: Some(EntryPointSelector(test_felt!(
                    "0x015d40a3d6ca2ac30f4031e42be28da9b056fef9bb7357ac5e85627ee876e5ad"
                ))),
            }
            .into(),
        );
        error_stack.push(
            VmExceptionFrame {
                pc: Relocatable { segment_index: 0, offset: 12 },
                error_attr_value: None,
                traceback: Some("Cairo traceback (most recent call last):\nUnknown location (pc=0:161)\nUnknown location (pc=0:147)\n".to_string()),
            }
            .into(),
        );

        // Entry 1: LibraryCall with VM traceback (should be kept - belongs to LibraryCall)
        error_stack.push(
            EntryPointErrorFrame {
                depth: 1,
                preamble_type: PreambleType::LibraryCall,
                storage_address: test_contract_address!(
                    "0x07796f3bee40a288085b844d3a96a71d25e06d0dba9284a89196b8050fe5430f"
                ),
                class_hash: test_class_hash!("0x041cb0280ebadaa75f996d8d92c6f265f6d040bb3ba442e5f86a554f1765244e"),
                selector: Some(EntryPointSelector(test_felt!(
                    "0x015d40a3d6ca2ac30f4031e42be28da9b056fef9bb7357ac5e85627ee876e5ad"
                ))),
            }
            .into(),
        );
        error_stack.push(
            VmExceptionFrame {
                pc: Relocatable { segment_index: 0, offset: 56 },
                error_attr_value: None,
                traceback: Some("Cairo traceback (most recent call last):\nUnknown location (pc=0:1700)\nUnknown location (pc=0:1655)\nError message: multicall 1767341249246097106076784707040396935140562465068258416472332980274188751400 failed\nUnknown location (pc=0:179)\n".to_string()),
            }
            .into(),
        );

        // Entry 2: CallContract with VM traceback (should be kept - LibraryCall precedes and CallContract->LibraryCall follows)
        error_stack.push(
            EntryPointErrorFrame {
                depth: 2,
                preamble_type: PreambleType::CallContract,
                storage_address: test_contract_address!(
                    "0x0274d8800b7f4f60a13c8cf17fda9e949b099562195ab185ce667f2e483457c5"
                ),
                class_hash: test_class_hash!("0x0192c0791d74fe2667a9b7297b6aaaf1210da00374fae56debe13dc5cf1582af"),
                selector: Some(EntryPointSelector(test_felt!(
                    "0x03e8479a521791d4137c3f8bdcdd4d62d019135d1d86492d60476cee169b9228"
                ))),
            }
            .into(),
        );
        error_stack.push(
            VmExceptionFrame {
                pc: Relocatable { segment_index: 0, offset: 21216 },
                error_attr_value: None,
                traceback: Some("Cairo traceback (most recent call last):\nUnknown location (pc=0:6367)\nUnknown location (pc=0:11745)\nUnknown location (pc=0:17461)\n".to_string()),
            }
            .into(),
        );

        // Entry 3: CallContract with VM traceback (should be kept - next is LibraryCall)
        error_stack.push(
            EntryPointErrorFrame {
                depth: 3,
                preamble_type: PreambleType::CallContract,
                storage_address: test_contract_address!(
                    "0x07348407ebad690fec0cc8597e87dc16ef7b269a655ff72587dafff83d462be2"
                ),
                class_hash: test_class_hash!("0x070cdfaea3ec997bd3a8cdedfc0ffe804a58afc3d6b5a6e5c0218ec233ceea6d"),
                selector: Some(EntryPointSelector(test_felt!(
                    "0x03704ffe8fba161be0e994951751a5033b1462b918ff785c0a636be718dfdb68"
                ))),
            }
            .into(),
        );
        error_stack.push(
            VmExceptionFrame {
                pc: Relocatable { segment_index: 0, offset: 32 },
                error_attr_value: None,
                traceback: Some("Cairo traceback (most recent call last):\nUnknown location (pc=0:1683)\nUnknown location (pc=0:1669)\n".to_string()),
            }
            .into(),
        );

        // Entry 4: LibraryCall with final error
        error_stack.push(
            EntryPointErrorFrame {
                depth: 4,
                preamble_type: PreambleType::LibraryCall,
                storage_address: test_contract_address!(
                    "0x07348407ebad690fec0cc8597e87dc16ef7b269a655ff72587dafff83d462be2"
                ),
                class_hash: test_class_hash!("0x05ffbcfeb50d200a0677c48a129a11245a3fc519d1d98d76882d1c9a1b19c6ed"),
                selector: Some(EntryPointSelector(test_felt!(
                    "0x03704ffe8fba161be0e994951751a5033b1462b918ff785c0a636be718dfdb68"
                ))),
            }
            .into(),
        );
        error_stack.push(
            ErrorStackSegment::StringFrame("Execution failed. Failure reason:\nError in contract (contract address: 0x07348407ebad690fec0cc8597e87dc16ef7b269a655ff72587dafff83d462be2, class hash: 0x05ffbcfeb50d200a0677c48a129a11245a3fc519d1d98d76882d1c9a1b19c6ed, selector: 0x03704ffe8fba161be0e994951751a5033b1462b918ff785c0a636be718dfdb68):\n0x753235365f737562204f766572666c6f77 ('u256_sub Overflow').\n".to_string()),
        );

        let revert_error = RevertError::Execution(error_stack);

        // Verify that the RevertError structure produces the correct input (unfiltered)
        let input = "Transaction execution has failed:\n0: Error in the called contract (contract address: 0x07796f3bee40a288085b844d3a96a71d25e06d0dba9284a89196b8050fe5430f, class hash: 0x03530cc4759d78042f1b543bf797f5f3d647cde0388c33734cf91b7f7b9314a9, selector: 0x015d40a3d6ca2ac30f4031e42be28da9b056fef9bb7357ac5e85627ee876e5ad):\nError at pc=0:12:\nCairo traceback (most recent call last):\nUnknown location (pc=0:161)\nUnknown location (pc=0:147)\n\n1: Error in a library call (contract address: 0x07796f3bee40a288085b844d3a96a71d25e06d0dba9284a89196b8050fe5430f, class hash: 0x041cb0280ebadaa75f996d8d92c6f265f6d040bb3ba442e5f86a554f1765244e, selector: 0x015d40a3d6ca2ac30f4031e42be28da9b056fef9bb7357ac5e85627ee876e5ad):\nError at pc=0:56:\nCairo traceback (most recent call last):\nUnknown location (pc=0:1700)\nUnknown location (pc=0:1655)\nError message: multicall 1767341249246097106076784707040396935140562465068258416472332980274188751400 failed\nUnknown location (pc=0:179)\n\n2: Error in the called contract (contract address: 0x0274d8800b7f4f60a13c8cf17fda9e949b099562195ab185ce667f2e483457c5, class hash: 0x0192c0791d74fe2667a9b7297b6aaaf1210da00374fae56debe13dc5cf1582af, selector: 0x03e8479a521791d4137c3f8bdcdd4d62d019135d1d86492d60476cee169b9228):\nError at pc=0:21216:\nCairo traceback (most recent call last):\nUnknown location (pc=0:6367)\nUnknown location (pc=0:11745)\nUnknown location (pc=0:17461)\n\n3: Error in the called contract (contract address: 0x07348407ebad690fec0cc8597e87dc16ef7b269a655ff72587dafff83d462be2, class hash: 0x070cdfaea3ec997bd3a8cdedfc0ffe804a58afc3d6b5a6e5c0218ec233ceea6d, selector: 0x03704ffe8fba161be0e994951751a5033b1462b918ff785c0a636be718dfdb68):\nError at pc=0:32:\nCairo traceback (most recent call last):\nUnknown location (pc=0:1683)\nUnknown location (pc=0:1669)\n\n4: Error in a library call (contract address: 0x07348407ebad690fec0cc8597e87dc16ef7b269a655ff72587dafff83d462be2, class hash: 0x05ffbcfeb50d200a0677c48a129a11245a3fc519d1d98d76882d1c9a1b19c6ed, selector: 0x03704ffe8fba161be0e994951751a5033b1462b918ff785c0a636be718dfdb68):\nExecution failed. Failure reason:\nError in contract (contract address: 0x07348407ebad690fec0cc8597e87dc16ef7b269a655ff72587dafff83d462be2, class hash: 0x05ffbcfeb50d200a0677c48a129a11245a3fc519d1d98d76882d1c9a1b19c6ed, selector: 0x03704ffe8fba161be0e994951751a5033b1462b918ff785c0a636be718dfdb68):\n0x753235365f737562204f766572666c6f77 ('u256_sub Overflow').\n";
        assert_eq!(revert_error.to_string(), input);

        // Expected output: all tracebacks kept (entry 0 before LibraryCall, entry 1 belongs to LibraryCall, entry 2 after LibraryCall before CallContract->LibraryCall, entry 3 before LibraryCall)
        let expected = "Transaction execution has failed:\n0: Error in the called contract (contract address: 0x07796f3bee40a288085b844d3a96a71d25e06d0dba9284a89196b8050fe5430f, class hash: 0x03530cc4759d78042f1b543bf797f5f3d647cde0388c33734cf91b7f7b9314a9, selector: 0x015d40a3d6ca2ac30f4031e42be28da9b056fef9bb7357ac5e85627ee876e5ad):\nError at pc=0:12:\nCairo traceback (most recent call last):\nUnknown location (pc=0:161)\nUnknown location (pc=0:147)\n\n1: Error in a library call (contract address: 0x07796f3bee40a288085b844d3a96a71d25e06d0dba9284a89196b8050fe5430f, class hash: 0x041cb0280ebadaa75f996d8d92c6f265f6d040bb3ba442e5f86a554f1765244e, selector: 0x015d40a3d6ca2ac30f4031e42be28da9b056fef9bb7357ac5e85627ee876e5ad):\nError at pc=0:56:\nCairo traceback (most recent call last):\nUnknown location (pc=0:1700)\nUnknown location (pc=0:1655)\nError message: multicall 1767341249246097106076784707040396935140562465068258416472332980274188751400 failed\nUnknown location (pc=0:179)\n\n2: Error in the called contract (contract address: 0x0274d8800b7f4f60a13c8cf17fda9e949b099562195ab185ce667f2e483457c5, class hash: 0x0192c0791d74fe2667a9b7297b6aaaf1210da00374fae56debe13dc5cf1582af, selector: 0x03e8479a521791d4137c3f8bdcdd4d62d019135d1d86492d60476cee169b9228):\nError at pc=0:21216:\nCairo traceback (most recent call last):\nUnknown location (pc=0:6367)\nUnknown location (pc=0:11745)\nUnknown location (pc=0:17461)\n\n3: Error in the called contract (contract address: 0x07348407ebad690fec0cc8597e87dc16ef7b269a655ff72587dafff83d462be2, class hash: 0x070cdfaea3ec997bd3a8cdedfc0ffe804a58afc3d6b5a6e5c0218ec233ceea6d, selector: 0x03704ffe8fba161be0e994951751a5033b1462b918ff785c0a636be718dfdb68):\nError at pc=0:32:\nCairo traceback (most recent call last):\nUnknown location (pc=0:1683)\nUnknown location (pc=0:1669)\n\n4: Error in a library call (contract address: 0x07348407ebad690fec0cc8597e87dc16ef7b269a655ff72587dafff83d462be2, class hash: 0x05ffbcfeb50d200a0677c48a129a11245a3fc519d1d98d76882d1c9a1b19c6ed, selector: 0x03704ffe8fba161be0e994951751a5033b1462b918ff785c0a636be718dfdb68):\nExecution failed. Failure reason:\nError in contract (contract address: 0x07348407ebad690fec0cc8597e87dc16ef7b269a655ff72587dafff83d462be2, class hash: 0x05ffbcfeb50d200a0677c48a129a11245a3fc519d1d98d76882d1c9a1b19c6ed, selector: 0x03704ffe8fba161be0e994951751a5033b1462b918ff785c0a636be718dfdb68):\n0x753235365f737562204f766572666c6f77 ('u256_sub Overflow').\n";

        let result = revert_error.format_for_receipt().to_string();

        assert_eq!(result, expected);
    }

    #[test]
<<<<<<< HEAD
=======
    fn test_revert_error_filters_call_contract_chain_when_library_call_has_own_vm() {
        // Test case: CC(0) -> CC(1) -> LC(2, with VM) -> LC(3, no VM, only StringFrame)
        // Entry 0 and Entry 1 VM tracebacks should be removed because:
        // - The LibraryCall at entry 2 has its own VM traceback
        // - Entry 1 is not the first CC in the chain (entry 0 precedes it)
        // - Entry 0 is followed by another CC, not directly by LC
        // Only the LibraryCall's VM traceback (entry 2) is kept.

        let mut error_stack = ErrorStack { header: ErrorStackHeader::Execution, stack: vec![] };

        // Entry 0: CallContract with VM traceback (should be removed - followed by another CallContract)
        error_stack.push(
            EntryPointErrorFrame {
                depth: 0,
                preamble_type: PreambleType::CallContract,
                storage_address: test_contract_address!(
                    "0x051a24146bfe38f21f6a119443a071710e28c05981e854394c7a72ec2b729c2c"
                ),
                class_hash: test_class_hash!("0x073414441639dcd11d1846f287650a00c60c416b9d3ba45d31c651672125b2c2"),
                selector: Some(EntryPointSelector(test_felt!(
                    "0x015d40a3d6ca2ac30f4031e42be28da9b056fef9bb7357ac5e85627ee876e5ad"
                ))),
            }
            .into(),
        );
        error_stack.push(
            VmExceptionFrame {
                pc: Relocatable { segment_index: 0, offset: 35988 },
                error_attr_value: None,
                traceback: Some("Cairo traceback (most recent call last):\nUnknown location (pc=0:330)\nUnknown location (pc=0:11695)\n".to_string()),
            }
            .into(),
        );

        // Entry 1: CallContract with VM traceback (should be removed - next is LibraryCall but traceback is redundant)
        error_stack.push(
            EntryPointErrorFrame {
                depth: 1,
                preamble_type: PreambleType::CallContract,
                storage_address: test_contract_address!(
                    "0x012f3ff23c30ac1cd01cd6a929eb18553dbf0e2ed84fa999781707617eef6720"
                ),
                class_hash: test_class_hash!("0x05755c007b188110107d00696dcc349b158da075d395b1414fd5c6662a9d44a8"),
                selector: Some(EntryPointSelector(test_felt!(
                    "0x01c2961b7317d2486c600e15b77a7261b34e53ad3f0faa22d71320bbe7709ae2"
                ))),
            }
            .into(),
        );
        error_stack.push(
            VmExceptionFrame {
                pc: Relocatable { segment_index: 0, offset: 371 },
                error_attr_value: None,
                traceback: Some("Cairo traceback (most recent call last):\nUnknown location (pc=0:155)\n".to_string()),
            }
            .into(),
        );

        // Entry 2: LibraryCall with VM traceback (should be kept - belongs to LibraryCall)
        error_stack.push(
            EntryPointErrorFrame {
                depth: 2,
                preamble_type: PreambleType::LibraryCall,
                storage_address: test_contract_address!(
                    "0x012f3ff23c30ac1cd01cd6a929eb18553dbf0e2ed84fa999781707617eef6720"
                ),
                class_hash: test_class_hash!("0x070cdfaea3ec997bd3a8cdedfc0ffe804a58afc3d6b5a6e5c0218ec233ceea6d"),
                selector: Some(EntryPointSelector(test_felt!(
                    "0x0000000000000000000000000000000000000000000000000000000000000abc"
                ))),
            }
            .into(),
        );
        error_stack.push(
            VmExceptionFrame {
                pc: Relocatable { segment_index: 0, offset: 32 },
                error_attr_value: None,
                traceback: Some("Cairo traceback (most recent call last):\nUnknown location (pc=0:1683)\nUnknown location (pc=0:1669)\n".to_string()),
            }
            .into(),
        );

        // Entry 3: LibraryCall with StringFrame error (no VM traceback)
        error_stack.push(
            EntryPointErrorFrame {
                depth: 3,
                preamble_type: PreambleType::LibraryCall,
                storage_address: test_contract_address!(
                    "0x012f3ff23c30ac1cd01cd6a929eb18553dbf0e2ed84fa999781707617eef6720"
                ),
                class_hash: test_class_hash!("0x0000000000000000000000000000000000000000000000000000000000000000"),
                selector: Some(EntryPointSelector(test_felt!(
                    "0x0000000000000000000000000000000000000000000000000000000000000abc"
                ))),
            }
            .into(),
        );
        error_stack.push(ErrorStackSegment::StringFrame(
            "Class with hash 0x0000000000000000000000000000000000000000000000000000000000000000 is not declared.\n"
                .to_string(),
        ));

        let revert_error = RevertError::Execution(error_stack);

        // Verify that the RevertError structure produces the correct input (unfiltered - what blockifier produces)
        let input = "Transaction execution has failed:\n0: Error in the called contract (contract address: 0x051a24146bfe38f21f6a119443a071710e28c05981e854394c7a72ec2b729c2c, class hash: 0x073414441639dcd11d1846f287650a00c60c416b9d3ba45d31c651672125b2c2, selector: 0x015d40a3d6ca2ac30f4031e42be28da9b056fef9bb7357ac5e85627ee876e5ad):\nError at pc=0:35988:\nCairo traceback (most recent call last):\nUnknown location (pc=0:330)\nUnknown location (pc=0:11695)\n\n1: Error in the called contract (contract address: 0x012f3ff23c30ac1cd01cd6a929eb18553dbf0e2ed84fa999781707617eef6720, class hash: 0x05755c007b188110107d00696dcc349b158da075d395b1414fd5c6662a9d44a8, selector: 0x01c2961b7317d2486c600e15b77a7261b34e53ad3f0faa22d71320bbe7709ae2):\nError at pc=0:371:\nCairo traceback (most recent call last):\nUnknown location (pc=0:155)\n\n2: Error in a library call (contract address: 0x012f3ff23c30ac1cd01cd6a929eb18553dbf0e2ed84fa999781707617eef6720, class hash: 0x070cdfaea3ec997bd3a8cdedfc0ffe804a58afc3d6b5a6e5c0218ec233ceea6d, selector: 0x0000000000000000000000000000000000000000000000000000000000000abc):\nError at pc=0:32:\nCairo traceback (most recent call last):\nUnknown location (pc=0:1683)\nUnknown location (pc=0:1669)\n\n3: Error in a library call (contract address: 0x012f3ff23c30ac1cd01cd6a929eb18553dbf0e2ed84fa999781707617eef6720, class hash: 0x0000000000000000000000000000000000000000000000000000000000000000, selector: 0x0000000000000000000000000000000000000000000000000000000000000abc):\nClass with hash 0x0000000000000000000000000000000000000000000000000000000000000000 is not declared.\n";
        assert_eq!(revert_error.to_string(), input);

        // Expected output: VM tracebacks from entry 0 and entry 1 are removed, only entry 2's traceback is kept
        let expected = "Transaction execution has failed:\n0: Error in the called contract (contract address: 0x051a24146bfe38f21f6a119443a071710e28c05981e854394c7a72ec2b729c2c, class hash: 0x073414441639dcd11d1846f287650a00c60c416b9d3ba45d31c651672125b2c2, selector: 0x015d40a3d6ca2ac30f4031e42be28da9b056fef9bb7357ac5e85627ee876e5ad):\n1: Error in the called contract (contract address: 0x012f3ff23c30ac1cd01cd6a929eb18553dbf0e2ed84fa999781707617eef6720, class hash: 0x05755c007b188110107d00696dcc349b158da075d395b1414fd5c6662a9d44a8, selector: 0x01c2961b7317d2486c600e15b77a7261b34e53ad3f0faa22d71320bbe7709ae2):\n2: Error in a library call (contract address: 0x012f3ff23c30ac1cd01cd6a929eb18553dbf0e2ed84fa999781707617eef6720, class hash: 0x070cdfaea3ec997bd3a8cdedfc0ffe804a58afc3d6b5a6e5c0218ec233ceea6d, selector: 0x0000000000000000000000000000000000000000000000000000000000000abc):\nError at pc=0:32:\nCairo traceback (most recent call last):\nUnknown location (pc=0:1683)\nUnknown location (pc=0:1669)\n\n3: Error in a library call (contract address: 0x012f3ff23c30ac1cd01cd6a929eb18553dbf0e2ed84fa999781707617eef6720, class hash: 0x0000000000000000000000000000000000000000000000000000000000000000, selector: 0x0000000000000000000000000000000000000000000000000000000000000abc):\nClass with hash 0x0000000000000000000000000000000000000000000000000000000000000000 is not declared.\n";

        let result = revert_error.format_for_receipt().to_string();

        assert_eq!(result, expected);
    }

    #[test]
>>>>>>> 9e5eedb5
    fn test_format_for_receipt_filters_callcontract_before_librarycall() {
        // This test case represents the actual error structure observed in production:
        // - Entry 0: CallContract (VM should be filtered - has more entry points after)
        // - Entry 1: CallContract (VM should be filtered - has more entry points after)
        // - Entry 2: LibraryCall (VM should be kept - LibraryCall always keeps VM)
        // - Entry 3: LibraryCall with StringFrame (final error, no VM)
        //
        // This matches the Starkware sequencer behavior where CallContract VM tracebacks
        // are filtered when there are more entry points in the call stack.
        let mut error_stack = ErrorStack { header: ErrorStackHeader::Execution, stack: vec![] };

        // Entry 0: CallContract with VM traceback (should be filtered)
        error_stack.push(
            EntryPointErrorFrame {
                depth: 0,
                preamble_type: PreambleType::CallContract,
                storage_address: test_contract_address!(
                    "0x051a24146bfe38f21f6a119443a071710e28c05981e854394c7a72ec2b729c2c"
                ),
                class_hash: test_class_hash!("0x073414441639dcd11d1846f287650a00c60c416b9d3ba45d31c651672125b2c2"),
                selector: Some(EntryPointSelector(test_felt!(
                    "0x015d40a3d6ca2ac30f4031e42be28da9b056fef9bb7357ac5e85627ee876e5ad"
                ))),
            }
            .into(),
        );
        error_stack.push(
            VmExceptionFrame {
                pc: Relocatable { segment_index: 0, offset: 35988 },
                error_attr_value: None,
                traceback: Some("Cairo traceback (most recent call last):\nUnknown location (pc=0:330)\nUnknown location (pc=0:11695)\nUnknown location (pc=0:36001)\nUnknown location (pc=0:36001)\nUnknown location (pc=0:36001)\nUnknown location (pc=0:36001)\nUnknown location (pc=0:36001)\n".to_string()),
            }
            .into(),
        );

        // Entry 1: CallContract with VM traceback (should be filtered - next is LibraryCall but there are more entry points)
        error_stack.push(
            EntryPointErrorFrame {
                depth: 1,
                preamble_type: PreambleType::CallContract,
                storage_address: test_contract_address!(
                    "0x062834ad1c4f52429e246bdf24055963ac7ae388ed50e91117c0da5ad9eb8984"
                ),
                class_hash: test_class_hash!("0x05755c007b188110107d00696dcc349b158da075d395b1414fd5c6662a9d44a8"),
                selector: Some(EntryPointSelector(test_felt!(
                    "0x01c2961b7317d2486c600e15b77a7261b34e53ad3f0faa22d71320bbe7709ae2"
                ))),
            }
            .into(),
        );
        error_stack.push(
            VmExceptionFrame {
                pc: Relocatable { segment_index: 0, offset: 371 },
                error_attr_value: None,
                traceback: Some("Cairo traceback (most recent call last):\nUnknown location (pc=0:155)\n".to_string()),
            }
            .into(),
        );

        // Entry 2: LibraryCall with VM traceback (should be kept - LibraryCall)
        error_stack.push(
            EntryPointErrorFrame {
                depth: 2,
                preamble_type: PreambleType::LibraryCall,
                storage_address: test_contract_address!(
                    "0x062834ad1c4f52429e246bdf24055963ac7ae388ed50e91117c0da5ad9eb8984"
                ),
                class_hash: test_class_hash!("0x070cdfaea3ec997bd3a8cdedfc0ffe804a58afc3d6b5a6e5c0218ec233ceea6d"),
                selector: Some(EntryPointSelector(test_felt!(
                    "0x0000000000000000000000000000000000000000000000000000000000000abc"
                ))),
            }
            .into(),
        );
        error_stack.push(
            VmExceptionFrame {
                pc: Relocatable { segment_index: 0, offset: 32 },
                error_attr_value: None,
                traceback: Some("Cairo traceback (most recent call last):\nUnknown location (pc=0:1683)\nUnknown location (pc=0:1669)\n".to_string()),
            }
            .into(),
        );

        // Entry 3: LibraryCall with final error (no VM traceback, just StringFrame)
        error_stack.push(
            EntryPointErrorFrame {
                depth: 3,
                preamble_type: PreambleType::LibraryCall,
                storage_address: test_contract_address!(
                    "0x062834ad1c4f52429e246bdf24055963ac7ae388ed50e91117c0da5ad9eb8984"
                ),
                class_hash: test_class_hash!("0x0000000000000000000000000000000000000000000000000000000000000000"),
                selector: Some(EntryPointSelector(test_felt!(
                    "0x0000000000000000000000000000000000000000000000000000000000000abc"
                ))),
            }
            .into(),
        );
        error_stack.push(ErrorStackSegment::StringFrame(
            "Class with hash 0x0000000000000000000000000000000000000000000000000000000000000000 is not declared.\n"
                .to_string(),
        ));

        let revert_error = RevertError::Execution(error_stack);

        // Verify the unfiltered input (what blockifier produces)
        let input = "Transaction execution has failed:\n0: Error in the called contract (contract address: 0x051a24146bfe38f21f6a119443a071710e28c05981e854394c7a72ec2b729c2c, class hash: 0x073414441639dcd11d1846f287650a00c60c416b9d3ba45d31c651672125b2c2, selector: 0x015d40a3d6ca2ac30f4031e42be28da9b056fef9bb7357ac5e85627ee876e5ad):\nError at pc=0:35988:\nCairo traceback (most recent call last):\nUnknown location (pc=0:330)\nUnknown location (pc=0:11695)\nUnknown location (pc=0:36001)\nUnknown location (pc=0:36001)\nUnknown location (pc=0:36001)\nUnknown location (pc=0:36001)\nUnknown location (pc=0:36001)\n\n1: Error in the called contract (contract address: 0x062834ad1c4f52429e246bdf24055963ac7ae388ed50e91117c0da5ad9eb8984, class hash: 0x05755c007b188110107d00696dcc349b158da075d395b1414fd5c6662a9d44a8, selector: 0x01c2961b7317d2486c600e15b77a7261b34e53ad3f0faa22d71320bbe7709ae2):\nError at pc=0:371:\nCairo traceback (most recent call last):\nUnknown location (pc=0:155)\n\n2: Error in a library call (contract address: 0x062834ad1c4f52429e246bdf24055963ac7ae388ed50e91117c0da5ad9eb8984, class hash: 0x070cdfaea3ec997bd3a8cdedfc0ffe804a58afc3d6b5a6e5c0218ec233ceea6d, selector: 0x0000000000000000000000000000000000000000000000000000000000000abc):\nError at pc=0:32:\nCairo traceback (most recent call last):\nUnknown location (pc=0:1683)\nUnknown location (pc=0:1669)\n\n3: Error in a library call (contract address: 0x062834ad1c4f52429e246bdf24055963ac7ae388ed50e91117c0da5ad9eb8984, class hash: 0x0000000000000000000000000000000000000000000000000000000000000000, selector: 0x0000000000000000000000000000000000000000000000000000000000000abc):\nClass with hash 0x0000000000000000000000000000000000000000000000000000000000000000 is not declared.\n";
        assert_eq!(revert_error.to_string(), input);

        // Expected output: matches Starkware sequencer behavior
        // - Entry 0 CallContract VM: filtered (has entry points after)
        // - Entry 1 CallContract VM: filtered (has entry points after)
        // - Entry 2 LibraryCall VM: kept (LibraryCall)
        // - Entry 3 LibraryCall: just the error string
        let expected = "Transaction execution has failed:\n0: Error in the called contract (contract address: 0x051a24146bfe38f21f6a119443a071710e28c05981e854394c7a72ec2b729c2c, class hash: 0x073414441639dcd11d1846f287650a00c60c416b9d3ba45d31c651672125b2c2, selector: 0x015d40a3d6ca2ac30f4031e42be28da9b056fef9bb7357ac5e85627ee876e5ad):\n1: Error in the called contract (contract address: 0x062834ad1c4f52429e246bdf24055963ac7ae388ed50e91117c0da5ad9eb8984, class hash: 0x05755c007b188110107d00696dcc349b158da075d395b1414fd5c6662a9d44a8, selector: 0x01c2961b7317d2486c600e15b77a7261b34e53ad3f0faa22d71320bbe7709ae2):\n2: Error in a library call (contract address: 0x062834ad1c4f52429e246bdf24055963ac7ae388ed50e91117c0da5ad9eb8984, class hash: 0x070cdfaea3ec997bd3a8cdedfc0ffe804a58afc3d6b5a6e5c0218ec233ceea6d, selector: 0x0000000000000000000000000000000000000000000000000000000000000abc):\nError at pc=0:32:\nCairo traceback (most recent call last):\nUnknown location (pc=0:1683)\nUnknown location (pc=0:1669)\n\n3: Error in a library call (contract address: 0x062834ad1c4f52429e246bdf24055963ac7ae388ed50e91117c0da5ad9eb8984, class hash: 0x0000000000000000000000000000000000000000000000000000000000000000, selector: 0x0000000000000000000000000000000000000000000000000000000000000abc):\nClass with hash 0x0000000000000000000000000000000000000000000000000000000000000000 is not declared.\n";

        let result = revert_error.format_for_receipt().to_string();

        assert_eq!(result, expected);
    }
}<|MERGE_RESOLUTION|>--- conflicted
+++ resolved
@@ -63,23 +63,11 @@
 /// Rules:
 /// - Always keep VM tracebacks that belong to LibraryCall entries
 /// - For CallContract entries:
-<<<<<<< HEAD
-///   - Keep if there are no more entry points after (deepest level)
-///   - If followed by another CallContract:
-///     - Keep if there's a LibraryCall before this CallContract (chain resets after LibraryCall)
-///     - Filter otherwise (redundant intermediate traceback)
-///   - If followed by a LibraryCall:
-///     - If this is a SINGLE CallContract (no CallContract before it): keep (transition to library)
-///     - If this is part of a CHAIN of CallContracts:
-///       - Keep if the LibraryCall has NO VM (this CallContract is the last traceback before error)
-///       - Filter if the LibraryCall HAS VM (LibraryCall's VM is more relevant)
-=======
 ///   - Keep if there's no EntryPoint after (it's the last one before the error)
 ///   - Keep if there's a LibraryCall before this CallContract (we're inside a library call context)
 ///   - Keep if the next EntryPoint is a LibraryCall (context before entering library)
 ///   - Keep if the next CallContract is the last one before error (preserve call chain context)
 ///   - Remove if followed by another CallContract that will eventually lead to a LibraryCall
->>>>>>> 9e5eedb5
 /// - If no owning entry point is found, keep the traceback (safety default)
 fn should_keep_vm_traceback(error_stack: &ErrorStack, vm_index: usize) -> bool {
     let owning_entry = find_parent_entry_point(error_stack, vm_index);
@@ -92,39 +80,6 @@
                 true
             } else {
                 // For CallContract entries, check what comes next
-<<<<<<< HEAD
-                match get_next_entry_point_info(error_stack, vm_index) {
-                    // No more entry points - this is the deepest level, keep the VM
-                    None => true,
-                    // Next entry point is a CallContract
-                    Some((_, PreambleType::CallContract)) => {
-                        // Keep if there's a LibraryCall before this CallContract
-                        // (LibraryCall breaks/resets the chain)
-                        has_library_call_before(error_stack, vm_index)
-                    }
-                    // Next entry point is a LibraryCall
-                    Some((next_entry_idx, PreambleType::LibraryCall)) => {
-                        // Check if this CallContract is part of a chain (has CallContract before it)
-                        // BUT only if there's no LibraryCall between them (LibraryCall resets the chain)
-                        let is_in_chain = parent_index
-                            .map(|idx| {
-                                has_callcontract_before_parent(error_stack, idx)
-                                    && !has_library_call_before(error_stack, vm_index)
-                            })
-                            .unwrap_or(false);
-
-                        if is_in_chain {
-                            // Part of a chain: keep only if LibraryCall has NO VM
-                            !has_vm_after_entry_point(error_stack, next_entry_idx)
-                        } else {
-                            // Single CallContract before LibraryCall (or after LibraryCall): always keep
-                            true
-                        }
-                    }
-                    // Constructor - treat like CallContract
-                    Some((_, PreambleType::Constructor)) => has_library_call_before(error_stack, vm_index),
-                }
-=======
                 // Keep if:
                 // 1. There's no EntryPoint after this (last in chain), OR
                 // 2. There's a LibraryCall before (inside library call context), OR
@@ -134,7 +89,6 @@
                     || has_library_call_before(error_stack, vm_index)
                     || is_next_entry_library_call_without_vm(error_stack, vm_index)
                     || is_next_call_contract_last(error_stack, vm_index)
->>>>>>> 9e5eedb5
             }
         }
         // If we can't find an owning entry, keep the traceback
@@ -244,27 +198,6 @@
     None
 }
 
-<<<<<<< HEAD
-/// Gets the next entry point after the given index and returns its index and type.
-fn get_next_entry_point_info(error_stack: &ErrorStack, vm_index: usize) -> Option<(usize, PreambleType)> {
-    for (i, segment) in error_stack.stack.iter().enumerate().skip(vm_index + 1) {
-        if let ErrorStackSegment::EntryPoint(entry_point) = segment {
-            return Some((i, entry_point.preamble_type.clone()));
-        }
-    }
-    None
-}
-
-/// Checks if there's a VM segment immediately after the given entry point index.
-fn has_vm_after_entry_point(error_stack: &ErrorStack, entry_point_index: usize) -> bool {
-    // Check the next segment after the entry point
-    if let Some(next_segment) = error_stack.stack.get(entry_point_index + 1) {
-        matches!(next_segment, ErrorStackSegment::Vm(_))
-    } else {
-        false
-    }
-}
-=======
 /// Checks if there's any EntryPoint (CallContract or LibraryCall) after the given VM traceback index.
 /// Returns true if there's any EntryPoint after, false if this is the last one before the error.
 fn has_any_entry_point_after(error_stack: &ErrorStack, vm_index: usize) -> bool {
@@ -357,7 +290,6 @@
 /// This specifically handles the case where CallContract chain ends in error without LibraryCall.
 fn is_next_call_contract_last(error_stack: &ErrorStack, vm_index: usize) -> bool {
     let mut found_next_entry = false;
->>>>>>> 9e5eedb5
 
 /// Checks if there's a CallContract entry point immediately before the parent entry point.
 /// This is used to determine if a CallContract is part of a chain or a single call.
@@ -872,8 +804,6 @@
     }
 
     #[test]
-<<<<<<< HEAD
-=======
     fn test_revert_error_filters_call_contract_chain_when_library_call_has_own_vm() {
         // Test case: CC(0) -> CC(1) -> LC(2, with VM) -> LC(3, no VM, only StringFrame)
         // Entry 0 and Entry 1 VM tracebacks should be removed because:
@@ -991,7 +921,6 @@
     }
 
     #[test]
->>>>>>> 9e5eedb5
     fn test_format_for_receipt_filters_callcontract_before_librarycall() {
         // This test case represents the actual error structure observed in production:
         // - Entry 0: CallContract (VM should be filtered - has more entry points after)
