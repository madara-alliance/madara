use mp_chain_config::StarknetVersion;
use serde::{Deserialize, Serialize};
use sha3::{Digest, Keccak256};
use starknet_core::utils::starknet_keccak;
use starknet_types_core::{
    felt::Felt,
    hash::{Pedersen, Poseidon, StarkHash},
};

pub mod from_blockifier;

mod to_starknet_types;

pub use from_blockifier::from_blockifier_execution_info;
pub use starknet_core::types::Hash256;

#[derive(Debug, Clone, PartialEq, Eq, Serialize, Deserialize)]
pub enum TransactionReceipt {
    Invoke(InvokeTransactionReceipt),
    L1Handler(L1HandlerTransactionReceipt),
    Declare(DeclareTransactionReceipt),
    Deploy(DeployTransactionReceipt),
    DeployAccount(DeployAccountTransactionReceipt),
}

impl From<InvokeTransactionReceipt> for TransactionReceipt {
    fn from(receipt: InvokeTransactionReceipt) -> Self {
        TransactionReceipt::Invoke(receipt)
    }
}

impl From<L1HandlerTransactionReceipt> for TransactionReceipt {
    fn from(receipt: L1HandlerTransactionReceipt) -> Self {
        TransactionReceipt::L1Handler(receipt)
    }
}

impl From<DeclareTransactionReceipt> for TransactionReceipt {
    fn from(receipt: DeclareTransactionReceipt) -> Self {
        TransactionReceipt::Declare(receipt)
    }
}

impl From<DeployTransactionReceipt> for TransactionReceipt {
    fn from(receipt: DeployTransactionReceipt) -> Self {
        TransactionReceipt::Deploy(receipt)
    }
}

impl From<DeployAccountTransactionReceipt> for TransactionReceipt {
    fn from(receipt: DeployAccountTransactionReceipt) -> Self {
        TransactionReceipt::DeployAccount(receipt)
    }
}

impl TransactionReceipt {
    pub fn transaction_hash(&self) -> Felt {
        match self {
            TransactionReceipt::Invoke(receipt) => receipt.transaction_hash,
            TransactionReceipt::L1Handler(receipt) => receipt.transaction_hash,
            TransactionReceipt::Declare(receipt) => receipt.transaction_hash,
            TransactionReceipt::Deploy(receipt) => receipt.transaction_hash,
            TransactionReceipt::DeployAccount(receipt) => receipt.transaction_hash,
        }
    }

    pub fn actual_fee(&self) -> &FeePayment {
        match self {
            TransactionReceipt::Invoke(receipt) => &receipt.actual_fee,
            TransactionReceipt::L1Handler(receipt) => &receipt.actual_fee,
            TransactionReceipt::Declare(receipt) => &receipt.actual_fee,
            TransactionReceipt::Deploy(receipt) => &receipt.actual_fee,
            TransactionReceipt::DeployAccount(receipt) => &receipt.actual_fee,
        }
    }

    pub fn data_availability(&self) -> &GasVector {
        match self {
            TransactionReceipt::Invoke(receipt) => &receipt.execution_resources.data_availability,
            TransactionReceipt::L1Handler(receipt) => &receipt.execution_resources.data_availability,
            TransactionReceipt::Declare(receipt) => &receipt.execution_resources.data_availability,
            TransactionReceipt::Deploy(receipt) => &receipt.execution_resources.data_availability,
            TransactionReceipt::DeployAccount(receipt) => &receipt.execution_resources.data_availability,
        }
    }

    pub fn total_gas_consumed(&self) -> &GasVector {
        match self {
            TransactionReceipt::Invoke(receipt) => &receipt.execution_resources.total_gas_consumed,
            TransactionReceipt::L1Handler(receipt) => &receipt.execution_resources.total_gas_consumed,
            TransactionReceipt::Declare(receipt) => &receipt.execution_resources.total_gas_consumed,
            TransactionReceipt::Deploy(receipt) => &receipt.execution_resources.total_gas_consumed,
            TransactionReceipt::DeployAccount(receipt) => &receipt.execution_resources.total_gas_consumed,
        }
    }

    pub fn messages_sent(&self) -> &[MsgToL1] {
        match self {
            TransactionReceipt::Invoke(receipt) => &receipt.messages_sent,
            TransactionReceipt::L1Handler(receipt) => &receipt.messages_sent,
            TransactionReceipt::Declare(receipt) => &receipt.messages_sent,
            TransactionReceipt::Deploy(receipt) => &receipt.messages_sent,
            TransactionReceipt::DeployAccount(receipt) => &receipt.messages_sent,
        }
    }

    pub fn events(&self) -> &[Event] {
        match self {
            TransactionReceipt::Invoke(receipt) => &receipt.events,
            TransactionReceipt::L1Handler(receipt) => &receipt.events,
            TransactionReceipt::Declare(receipt) => &receipt.events,
            TransactionReceipt::Deploy(receipt) => &receipt.events,
            TransactionReceipt::DeployAccount(receipt) => &receipt.events,
        }
    }

    pub fn events_mut(&mut self) -> &mut Vec<Event> {
        match self {
            TransactionReceipt::Invoke(receipt) => &mut receipt.events,
            TransactionReceipt::L1Handler(receipt) => &mut receipt.events,
            TransactionReceipt::Declare(receipt) => &mut receipt.events,
            TransactionReceipt::Deploy(receipt) => &mut receipt.events,
            TransactionReceipt::DeployAccount(receipt) => &mut receipt.events,
        }
    }

    pub fn into_events(self) -> Vec<Event> {
        match self {
            TransactionReceipt::Invoke(receipt) => receipt.events,
            TransactionReceipt::L1Handler(receipt) => receipt.events,
            TransactionReceipt::Declare(receipt) => receipt.events,
            TransactionReceipt::Deploy(receipt) => receipt.events,
            TransactionReceipt::DeployAccount(receipt) => receipt.events,
        }
    }

    pub fn execution_result(&self) -> ExecutionResult {
        match self {
            TransactionReceipt::Invoke(receipt) => receipt.execution_result.clone(),
            TransactionReceipt::L1Handler(receipt) => receipt.execution_result.clone(),
            TransactionReceipt::Declare(receipt) => receipt.execution_result.clone(),
            TransactionReceipt::Deploy(receipt) => receipt.execution_result.clone(),
            TransactionReceipt::DeployAccount(receipt) => receipt.execution_result.clone(),
        }
    }

    pub fn execution_resources(&self) -> &ExecutionResources {
        match self {
            TransactionReceipt::Invoke(receipt) => &receipt.execution_resources,
            TransactionReceipt::L1Handler(receipt) => &receipt.execution_resources,
            TransactionReceipt::Declare(receipt) => &receipt.execution_resources,
            TransactionReceipt::Deploy(receipt) => &receipt.execution_resources,
            TransactionReceipt::DeployAccount(receipt) => &receipt.execution_resources,
        }
    }

    pub fn contract_address(&self) -> Option<Felt> {
        match self {
            TransactionReceipt::Deploy(receipt) => Some(receipt.contract_address),
            TransactionReceipt::DeployAccount(receipt) => Some(receipt.contract_address),
            _ => None,
        }
    }

    pub fn compute_hash(&self) -> Felt {
        Poseidon::hash_array(&[
            self.transaction_hash(),
            self.actual_fee().amount,
            compute_messages_sent_hash(self.messages_sent()),
            self.execution_result().compute_hash(),
            Felt::ZERO, // L2 gas consumption.
            self.total_gas_consumed().l1_gas.into(),
            self.total_gas_consumed().l1_data_gas.into(),
        ])
    }

<<<<<<< HEAD
    pub fn l2_gas_used(&self) -> u64 {
        self.execution_resources().total_gas_consumed.l2_gas
=======
    pub fn as_l1_handler(&self) -> Option<&L1HandlerTransactionReceipt> {
        match self {
            TransactionReceipt::L1Handler(r) => Some(r),
            _ => None,
        }
>>>>>>> 0e68a601
    }
}

fn compute_messages_sent_hash(messages: &[MsgToL1]) -> Felt {
    let messages_len_as_felt: Felt = (messages.len() as u64).into();

    let elements: Vec<Felt> = std::iter::once(messages_len_as_felt)
        .chain(messages.iter().flat_map(|msg| {
            let payload_len_as_felt = (msg.payload.len() as u64).into();
            std::iter::once(msg.from_address)
                .chain(std::iter::once(msg.to_address))
                .chain(std::iter::once(payload_len_as_felt))
                .chain(msg.payload.iter().cloned())
        }))
        .collect();

    Poseidon::hash_array(&elements)
}

#[derive(Debug, Clone, Default, PartialEq, Eq, Serialize, Deserialize)]
pub struct InvokeTransactionReceipt {
    pub transaction_hash: Felt, // This can be retrieved from the transaction itself.
    pub actual_fee: FeePayment,
    pub messages_sent: Vec<MsgToL1>,
    pub events: Vec<Event>,
    pub execution_resources: ExecutionResources,
    pub execution_result: ExecutionResult,
}

#[serde_with::serde_as]
#[derive(Debug, Clone, PartialEq, Eq, Serialize, Deserialize)]
pub struct L1HandlerTransactionReceipt {
    #[serde_as(as = "mp_convert::hash256_serde::Hash256Serde")]
    pub message_hash: Hash256,
    pub transaction_hash: Felt,
    pub actual_fee: FeePayment,
    pub messages_sent: Vec<MsgToL1>,
    pub events: Vec<Event>,
    pub execution_resources: ExecutionResources,
    pub execution_result: ExecutionResult,
}

// TODO: we shouldnt need to have default impls for these types (it's used in tests)
// Implement default by hand as [`Hash256`] does not impl Default.
impl Default for L1HandlerTransactionReceipt {
    fn default() -> Self {
        Self {
            message_hash: Hash256::from_bytes(Default::default()),
            transaction_hash: Default::default(),
            actual_fee: Default::default(),
            messages_sent: Default::default(),
            events: Default::default(),
            execution_resources: Default::default(),
            execution_result: Default::default(),
        }
    }
}

#[derive(Debug, Clone, Default, PartialEq, Eq, Serialize, Deserialize)]
pub struct DeclareTransactionReceipt {
    pub transaction_hash: Felt,
    pub actual_fee: FeePayment,
    pub messages_sent: Vec<MsgToL1>,
    pub events: Vec<Event>,
    pub execution_resources: ExecutionResources,
    pub execution_result: ExecutionResult,
}

#[derive(Debug, Clone, Default, PartialEq, Eq, Serialize, Deserialize)]
pub struct DeployTransactionReceipt {
    pub transaction_hash: Felt,
    pub actual_fee: FeePayment,
    pub messages_sent: Vec<MsgToL1>,
    pub events: Vec<Event>,
    pub execution_resources: ExecutionResources,
    pub execution_result: ExecutionResult,
    pub contract_address: Felt,
}

#[derive(Debug, Clone, Default, PartialEq, Eq, Serialize, Deserialize)]
pub struct DeployAccountTransactionReceipt {
    pub transaction_hash: Felt,
    pub actual_fee: FeePayment,
    pub messages_sent: Vec<MsgToL1>,
    pub events: Vec<Event>,
    pub execution_resources: ExecutionResources,
    pub execution_result: ExecutionResult,
    pub contract_address: Felt,
}

#[derive(Debug, Clone, Default, PartialEq, Eq, Serialize, Deserialize)]
pub struct FeePayment {
    pub amount: Felt,
    pub unit: PriceUnit,
}

#[derive(Debug, Clone, Copy, Default, PartialEq, Eq, Serialize, Deserialize)]
pub enum PriceUnit {
    #[default]
    Wei,
    Fri,
}

#[derive(Debug, Clone, PartialEq, Eq, Serialize, Deserialize)]
#[serde(deny_unknown_fields)]
pub struct MsgToL1 {
    pub from_address: Felt,
    pub to_address: Felt,
    pub payload: Vec<Felt>,
}

#[derive(Clone, Debug, Deserialize, Serialize, PartialEq, Eq)]
#[serde(deny_unknown_fields)]
pub struct MsgToL2 {
    pub from_address: Felt,
    pub to_address: Felt,
    pub selector: Felt,
    pub payload: Vec<Felt>,
    pub nonce: Option<Felt>,
}

// Specification reference: https://docs.starknet.io/architecture-and-concepts/network-architecture/messaging-mechanism/#hashing_l1-l2
// Example implementation in starknet-rs: https://github.com/xJonathanLEI/starknet-rs/blob/master/starknet-core/src/types/msg.rs#L28
//
// Key Differences:
// - In starknet-rs, padding is applied to the `from_address` and `nonce` fields. This is necessary because the `from_address` is an Ethereum address (20 bytes) and the `nonce` is a u64 (8 bytes).
// - In this implementation, padding for `from_address` and `nonce` is not required. Both fields are converted to `felt252`, which naturally fits the required size.
// - Padding is only applied to the payload length, which is a u64 (8 bytes), to ensure proper alignment.
impl MsgToL2 {
    pub fn compute_hash(&self) -> Hash256 {
        let mut hasher = Keccak256::new();
        hasher.update(self.from_address.to_bytes_be());
        hasher.update(self.to_address.to_bytes_be());
        hasher.update(self.nonce.unwrap_or_default().to_bytes_be());
        hasher.update(self.selector.to_bytes_be());
        hasher.update([0u8; 24]); // Padding
        hasher.update((self.payload.len() as u64).to_be_bytes());
        self.payload.iter().for_each(|felt| hasher.update(felt.to_bytes_be()));
        let bytes = hasher.finalize().as_slice().try_into().expect("Byte array length mismatch");
        Hash256::from_bytes(bytes)
    }
}

/// Event with transaction hash.
#[derive(Debug, Clone, PartialEq, Eq, Serialize, Deserialize)]
#[serde(deny_unknown_fields)]
pub struct EventWithTransactionHash {
    pub transaction_hash: Felt,
    #[serde(flatten)]
    pub event: Event,
}

#[derive(Debug, Clone, PartialEq, Eq, Serialize, Deserialize)]
#[serde(deny_unknown_fields)]
pub struct Event {
    pub from_address: Felt,
    pub keys: Vec<Felt>,
    pub data: Vec<Felt>,
}

impl Event {
    /// Calculate the hash of the event.
    pub fn compute_hash(&self, transaction_hash: Felt, starknet_version: StarknetVersion) -> Felt {
        if starknet_version < StarknetVersion::V0_13_2 {
            self.compute_hash_pedersen()
        } else {
            self.compute_hash_poseidon(&transaction_hash)
        }
    }

    pub fn compute_hash_pedersen(&self) -> Felt {
        let keys_hash = Pedersen::hash_array(&self.keys);
        let data_hash = Pedersen::hash_array(&self.data);
        Pedersen::hash_array(&[self.from_address, keys_hash, data_hash])
    }

    pub fn compute_hash_poseidon(&self, transaction_hash: &Felt) -> Felt {
        let keys_len_as_felt = (self.keys.len() as u64).into();
        let data_len_as_felt = (self.data.len() as u64).into();

        let elements: Vec<Felt> = std::iter::once(self.from_address)
            .chain(std::iter::once(*transaction_hash))
            .chain(std::iter::once(keys_len_as_felt).chain(self.keys.iter().cloned()))
            .chain(std::iter::once(data_len_as_felt).chain(self.data.iter().cloned()))
            .collect();

        Poseidon::hash_array(&elements)
    }
}

#[derive(Debug, Clone, PartialEq, Eq, Default, Serialize, Deserialize)]
pub struct ExecutionResources {
    pub steps: u64,
    pub memory_holes: u64,
    pub range_check_builtin_applications: u64,
    pub pedersen_builtin_applications: u64,
    pub poseidon_builtin_applications: u64,
    pub ec_op_builtin_applications: u64,
    pub ecdsa_builtin_applications: u64,
    pub bitwise_builtin_applications: u64,
    pub keccak_builtin_applications: u64,
    pub segment_arena_builtin: u64,
    pub data_availability: GasVector,
    pub total_gas_consumed: GasVector,
}

#[derive(Debug, Clone, Default, PartialEq, Eq, Serialize, Deserialize)]
#[serde(deny_unknown_fields)]
pub struct GasVector {
    pub l1_gas: u64,
    pub l1_data_gas: u64,
    pub l2_gas: u64,
}

#[derive(Debug, Clone, Default, PartialEq, Eq, Serialize, Deserialize)]
pub enum ExecutionResult {
    #[default]
    Succeeded,
    Reverted {
        reason: String,
    },
}

impl ExecutionResult {
    pub fn revert_reason(&self) -> Option<&str> {
        match self {
            Self::Succeeded => None,
            Self::Reverted { reason } => Some(reason),
        }
    }

    fn compute_hash(&self) -> Felt {
        match self {
            ExecutionResult::Succeeded => Felt::ZERO,
            ExecutionResult::Reverted { reason } => starknet_keccak(reason.as_bytes()),
        }
    }
}

#[cfg(test)]
mod tests {
    use super::*;

    #[test]
    fn test_bincode_transaction_receipt() {
        let receipt = TransactionReceipt::Invoke(InvokeTransactionReceipt {
            transaction_hash: Felt::from(1),
            actual_fee: FeePayment { amount: Felt::from(2), unit: PriceUnit::Wei },
            messages_sent: vec![MsgToL1 {
                from_address: Felt::from(3),
                to_address: Felt::from(4),
                payload: vec![Felt::from(5)],
            }],
            events: vec![Event { from_address: Felt::from(6), keys: vec![Felt::from(7)], data: vec![Felt::from(8)] }],
            execution_resources: ExecutionResources {
                steps: 9,
                memory_holes: 10,
                range_check_builtin_applications: 11,
                pedersen_builtin_applications: 12,
                poseidon_builtin_applications: 13,
                ec_op_builtin_applications: 14,
                ecdsa_builtin_applications: 15,
                bitwise_builtin_applications: 16,
                keccak_builtin_applications: 17,
                segment_arena_builtin: 18,
                data_availability: GasVector { l1_gas: 19, l1_data_gas: 20, l2_gas: 21 },
                total_gas_consumed: GasVector { l1_gas: 22, l1_data_gas: 23, l2_gas: 24 },
            },
            execution_result: ExecutionResult::Succeeded,
        });

        let encoded_receipt = bincode::serialize(&receipt).unwrap();
        let decoded_receipt: TransactionReceipt = bincode::deserialize(&encoded_receipt).unwrap();
        assert_eq!(receipt, decoded_receipt);
    }

    #[test]
    fn test_compute_messages_sent_hash() {
        let msg1 = MsgToL1 { from_address: Felt::ZERO, to_address: Felt::ONE, payload: vec![Felt::TWO, Felt::THREE] };
        let msg2 =
            MsgToL1 { from_address: Felt::ONE, to_address: Felt::TWO, payload: vec![Felt::THREE, Felt::from(4)] };

        let hash = compute_messages_sent_hash(&[msg1, msg2]);
        let expected_hash =
            Felt::from_hex_unchecked("0x00c89474a9007dc060aed76caf8b30b927cfea1ebce2d134b943b8d7121004e4");

        assert_eq!(hash, expected_hash,);
    }

    #[test]
    fn test_execution_result_compute_hash() {
        let succeeded = ExecutionResult::Succeeded;
        let reverted = ExecutionResult::Reverted { reason: "reason".to_string() };
        let expected_hash =
            Felt::from_hex_unchecked("0x3da776b48d37b131aef5221e52de092c5693df8fdf02fd7acf293a075aa3be4");

        assert_eq!(succeeded.compute_hash(), Felt::ZERO);
        assert_eq!(reverted.compute_hash(), expected_hash,);
    }

    #[test]
    fn test_event_compute_hash_pedersen() {
        let event = Event {
            from_address: Felt::from(1),
            keys: vec![Felt::from(2), Felt::from(3)],
            data: vec![Felt::from(4), Felt::from(5)],
        };

        let hash = event.compute_hash_pedersen();
        let expected_hash =
            Felt::from_hex_unchecked("0x770591674368ef723f40ddef92ee7cf2fcf3e244afa15cd0a703fce83a415c1");

        assert_eq!(hash, expected_hash);
    }

    #[test]
    fn test_event_compute_hash_poseidon() {
        let event = Event {
            from_address: Felt::from(1),
            keys: vec![Felt::from(2), Felt::from(3)],
            data: vec![Felt::from(4), Felt::from(5)],
        };
        let transaction_hash = Felt::from(6);

        let hash = event.compute_hash_poseidon(&transaction_hash);
        let expected_hash =
            Felt::from_hex_unchecked("0x38be6cfe9175d3f260d1886bf932e1b67415c6c0e8b8a6de565326493c5524f");

        assert_eq!(hash, expected_hash);
    }

    #[test]
    fn test_transaction_receipt_compute_hash() {
        let receipt: TransactionReceipt = dummy_invoke_receipt().into();
        let hash = receipt.compute_hash();
        let expected_hash =
            Felt::from_hex_unchecked("0x4ec732a8832cee7ed43a5fb10c20077e8b6d84196ea455ce4b06d27472176e2");
        assert_eq!(hash, expected_hash);

        let receipt: TransactionReceipt = dummy_declare_receipt().into();
        let hash = receipt.compute_hash();
        assert_eq!(hash, expected_hash);

        let receipt: TransactionReceipt = dummy_deploy_receipt().into();
        let hash = receipt.compute_hash();
        assert_eq!(hash, expected_hash);

        let receipt: TransactionReceipt = dummy_deploy_account_receipt().into();
        let hash = receipt.compute_hash();
        assert_eq!(hash, expected_hash);

        let receipt: TransactionReceipt = dummy_l1_handler_receipt().into();
        let hash = receipt.compute_hash();
        let expected_hash =
            Felt::from_hex_unchecked("0x4e34009fa7c50a33edcba2912c8f8195bcebc65d73002b712d0e87e4d9c4425");
        assert_eq!(hash, expected_hash);
    }

    fn dummy_messages() -> Vec<MsgToL1> {
        vec![
            MsgToL1 {
                from_address: Felt::from(1),
                to_address: Felt::from(2),
                payload: vec![Felt::from(3), Felt::from(4)],
            },
            MsgToL1 {
                from_address: Felt::from(5),
                to_address: Felt::from(6),
                payload: vec![Felt::from(7), Felt::from(8)],
            },
        ]
    }

    fn dummy_events() -> Vec<Event> {
        vec![
            Event {
                from_address: Felt::from(1),
                keys: vec![Felt::from(2), Felt::from(3)],
                data: vec![Felt::from(4), Felt::from(5)],
            },
            Event {
                from_address: Felt::from(6),
                keys: vec![Felt::from(7), Felt::from(8)],
                data: vec![Felt::from(9), Felt::from(10)],
            },
        ]
    }

    fn dummy_execution_ressources() -> ExecutionResources {
        ExecutionResources {
            steps: 1,
            memory_holes: 2,
            range_check_builtin_applications: 3,
            pedersen_builtin_applications: 4,
            poseidon_builtin_applications: 5,
            ec_op_builtin_applications: 6,
            ecdsa_builtin_applications: 7,
            bitwise_builtin_applications: 8,
            keccak_builtin_applications: 9,
            segment_arena_builtin: 10,
            data_availability: GasVector { l1_gas: 11, l1_data_gas: 12, l2_gas: 13 },
            total_gas_consumed: GasVector { l1_gas: 14, l1_data_gas: 15, l2_gas: 16 },
        }
    }

    pub(crate) fn dummy_invoke_receipt() -> InvokeTransactionReceipt {
        InvokeTransactionReceipt {
            transaction_hash: Felt::from(1),
            actual_fee: FeePayment { amount: Felt::from(2), unit: PriceUnit::Wei },
            messages_sent: dummy_messages(),
            events: dummy_events(),
            execution_resources: dummy_execution_ressources(),
            execution_result: ExecutionResult::Reverted { reason: "aborted".to_string() },
        }
    }

    pub(crate) fn dummy_l1_handler_receipt() -> L1HandlerTransactionReceipt {
        L1HandlerTransactionReceipt {
            message_hash: Hash256::from_hex("0x1").unwrap(),
            transaction_hash: Felt::from(2),
            actual_fee: FeePayment { amount: Felt::from(3), unit: PriceUnit::Wei },
            messages_sent: dummy_messages(),
            events: dummy_events(),
            execution_resources: dummy_execution_ressources(),
            execution_result: ExecutionResult::Reverted { reason: "aborted".to_string() },
        }
    }

    pub(crate) fn dummy_declare_receipt() -> DeclareTransactionReceipt {
        DeclareTransactionReceipt {
            transaction_hash: Felt::from(1),
            actual_fee: FeePayment { amount: Felt::from(2), unit: PriceUnit::Wei },
            messages_sent: dummy_messages(),
            events: dummy_events(),
            execution_resources: dummy_execution_ressources(),
            execution_result: ExecutionResult::Reverted { reason: "aborted".to_string() },
        }
    }

    pub(crate) fn dummy_deploy_receipt() -> DeployTransactionReceipt {
        DeployTransactionReceipt {
            transaction_hash: Felt::from(1),
            actual_fee: FeePayment { amount: Felt::from(2), unit: PriceUnit::Wei },
            messages_sent: dummy_messages(),
            events: dummy_events(),
            execution_resources: dummy_execution_ressources(),
            execution_result: ExecutionResult::Reverted { reason: "aborted".to_string() },
            contract_address: Felt::from(3),
        }
    }

    pub(crate) fn dummy_deploy_account_receipt() -> DeployAccountTransactionReceipt {
        DeployAccountTransactionReceipt {
            transaction_hash: Felt::from(1),
            actual_fee: FeePayment { amount: Felt::from(2), unit: PriceUnit::Wei },
            messages_sent: dummy_messages(),
            events: dummy_events(),
            execution_resources: dummy_execution_ressources(),
            execution_result: ExecutionResult::Reverted { reason: "aborted".to_string() },
            contract_address: Felt::from(3),
        }
    }
}<|MERGE_RESOLUTION|>--- conflicted
+++ resolved
@@ -174,16 +174,15 @@
         ])
     }
 
-<<<<<<< HEAD
     pub fn l2_gas_used(&self) -> u64 {
         self.execution_resources().total_gas_consumed.l2_gas
-=======
+    }
+
     pub fn as_l1_handler(&self) -> Option<&L1HandlerTransactionReceipt> {
         match self {
             TransactionReceipt::L1Handler(r) => Some(r),
             _ => None,
         }
->>>>>>> 0e68a601
     }
 }
 
