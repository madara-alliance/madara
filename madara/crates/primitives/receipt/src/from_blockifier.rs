--- conflicted
+++ resolved
@@ -80,124 +80,6 @@
         .flat_map(|call_info| call_info.iter()) // flatmap over the roots' recursive inner call infos
 }
 
-<<<<<<< HEAD
-/// Formats the revert error string by removing redundant VM tracebacks.
-///
-/// The blockifier generates verbose error messages with VM tracebacks at every level
-/// of the call stack. This function filters them to show the traceback only once,
-/// positioned after the last regular contract call (CallContract) entry point frame
-/// and before any library call (LibraryCall) frames or the final error.
-///
-/// This makes error messages more concise while preserving the most relevant debugging information.
-fn format_revert_error(error_string: &str) -> String {
-    // Check if the original string ends with a newline
-    let ends_with_newline = error_string.ends_with('\n');
-
-    let lines: Vec<&str> = error_string.lines().collect();
-    let mut output_lines = Vec::new();
-    let mut i = 0;
-
-    while i < lines.len() {
-        let line = lines[i];
-
-        // Check if this is the start of a VM exception frame
-        // VM exception frames start with "Error at pc=..."
-        if line.trim().starts_with("Error at pc=") {
-            // Look ahead to see if there's another "Error in the called contract" entry
-            // or "Error in a library call" coming up
-            let mut has_nested_call_contract = false;
-            let mut j = i + 1;
-
-            // Scan forward to find the next entry point frame
-            while j < lines.len() {
-                let next_line = lines[j].trim();
-
-                // Found the next entry point - check if it's a CallContract or LibraryCall
-                if next_line.starts_with("Error in the called contract") {
-                    has_nested_call_contract = true;
-                    break;
-                } else if next_line.starts_with("Error in a library call")
-                    || next_line.starts_with("Execution failed")
-                    || next_line.starts_with("Entry point")
-                {
-                    // Next entry is a library call or final error - don't skip this traceback
-                    has_nested_call_contract = false;
-                    break;
-                }
-
-                // Keep scanning through the traceback lines
-                if next_line.starts_with("Unknown location")
-                    || next_line.starts_with("Cairo traceback")
-                    || next_line.is_empty()
-                {
-                    j += 1;
-                } else {
-                    // Reached a numbered entry like "1:" - check if it contains the patterns
-                    if let Some(colon_pos) = next_line.find(':') {
-                        let after_colon = &next_line[colon_pos + 1..].trim();
-                        if after_colon.starts_with("Error in the called contract") {
-                            has_nested_call_contract = true;
-                            break;
-                        } else if after_colon.starts_with("Error in a library call") {
-                            has_nested_call_contract = false;
-                            break;
-                        }
-                    }
-                    j += 1;
-                }
-            }
-
-            // Skip the VM traceback if there's a nested CallContract
-            if has_nested_call_contract {
-                // Skip this "Error at pc=..." line and all traceback lines until the next entry
-                while i < lines.len() {
-                    let current_line = lines[i].trim();
-                    i += 1;
-
-                    // Stop when we hit the next numbered entry or end
-                    if i < lines.len() {
-                        let next_line = lines[i].trim();
-                        if let Some(first_char) = next_line.chars().next() {
-                            if first_char.is_ascii_digit() && next_line.contains(':') {
-                                break;
-                            }
-                        }
-                    }
-
-                    // Also stop at the end or at lines that look like new entries
-                    if current_line.is_empty() && i < lines.len() {
-                        let peek = lines[i].trim();
-                        if let Some(first_char) = peek.chars().next() {
-                            if first_char.is_ascii_digit() || peek.starts_with("Execution failed") {
-                                break;
-                            }
-                        }
-                    }
-                }
-            } else {
-                // Keep this traceback - it's before a library call or final error
-                output_lines.push(line);
-                i += 1;
-            }
-        } else {
-            // Not a VM traceback line - keep it
-            output_lines.push(line);
-            i += 1;
-        }
-    }
-
-    let mut result = output_lines.join("\n");
-
-    // Preserve the trailing newline if the original had one
-    if ends_with_newline {
-        result.push('\n');
-    }
-
-    result
-}
-
-=======
->>>>>>> 2afde456
 pub fn from_blockifier_execution_info(res: &TransactionExecutionInfo, tx: &Transaction) -> TransactionReceipt {
     let price_unit = match blockifier_tx_fee_type(tx) {
         FeeType::Eth => PriceUnit::Wei,
