//! Note: We are NOT using fs read for constants, as they NEED to be included in the resulting
//! binary. Otherwise, using the madara binary without cloning the repo WILL crash, and that's very very bad.
//! The binary needs to be self contained! We need to be able to ship madara as a single binary, without
//! the user needing to clone the repo.
//! Only use `fs` for constants when writing tests.

use crate::{L1DataAvailabilityMode, StarknetVersion};
use anyhow::{bail, Context, Result};
use blockifier::blockifier::config::ConcurrencyConfig;
use blockifier::blockifier_versioned_constants::{RawVersionedConstants, VersionedConstants};
<<<<<<< HEAD
use blockifier::bouncer::{BouncerConfig, BouncerWeights, BuiltinWeights};
=======
use blockifier::bouncer::BouncerConfig;
>>>>>>> 462e6741
use blockifier::context::{ChainInfo, FeeTokenAddresses};
use lazy_static::__Deref;
use mp_utils::crypto::ZeroingPrivateKey;
use mp_utils::serde::{deserialize_duration, deserialize_optional_duration};
use serde::de::{MapAccess, Visitor};
use serde::{Deserialize, Deserializer, Serialize};
use starknet_api::core::{ChainId, ContractAddress, PatriciaKey};
use starknet_types_core::felt::Felt;
use std::fmt;
use std::str::FromStr;
use std::{
    collections::BTreeMap,
    fs::{self, File},
    io::Read,
    path::Path,
    time::Duration,
};
use url::Url;

pub mod eth_core_contract_address {
    pub const MAINNET: &str = "0xc662c410C0ECf747543f5bA90660f6ABeBD9C8c4";
    pub const SEPOLIA_TESTNET: &str = "0xE2Bb56ee936fd6433DC0F6e7e3b8365C906AA057";
    pub const SEPOLIA_INTEGRATION: &str = "0x4737c0c1B4D5b1A687B42610DdabEE781152359c";
}

pub mod eth_gps_statement_verifier {
    pub const MAINNET: &str = "0x47312450B3Ac8b5b8e247a6bB6d523e7605bDb60";
    pub const SEPOLIA_TESTNET: &str = "0xf294781D719D2F4169cE54469C28908E6FA752C1";
    pub const SEPOLIA_INTEGRATION: &str = "0x2046B966994Adcb88D83f467a41b75d64C2a619F";
}

pub mod public_key {
    pub const MAINNET: &str = "0x48253ff2c3bed7af18bde0b611b083b39445959102d4947c51c4db6aa4f4e58";
    pub const SEPOLIA_TESTNET: &str = "0x1252b6bce1351844c677869c6327e80eae1535755b611c66b8f46e595b40eea";
    pub const SEPOLIA_INTEGRATION: &str = "0x4e4856eb36dbd5f4a7dca29f7bb5232974ef1fb7eb5b597c58077174c294da1";
}

#[derive(Debug, Clone, Deserialize, Serialize)]
#[serde(default)]
pub struct BlockProductionConfig {
    /// Disable optimistic parallel execution.
    pub disable_concurrency: bool,
    /// Number of workers. Defaults to the number of cores in the system.
    pub n_workers: usize,
    pub batch_size: usize,
}

impl BlockProductionConfig {
    pub fn blockifier_config(&self) -> ConcurrencyConfig {
        ConcurrencyConfig { enabled: !self.disable_concurrency, n_workers: self.n_workers, chunk_size: self.batch_size }
    }
}

impl Default for BlockProductionConfig {
    fn default() -> Self {
        Self {
            disable_concurrency: false,
            n_workers: std::thread::available_parallelism().map(|n| n.get()).unwrap_or(1),
            batch_size: 1024,
        }
    }
}

fn starknet_version_latest() -> StarknetVersion {
    StarknetVersion::LATEST
}
fn default_block_time() -> Duration {
    Duration::from_secs(30)
}
fn default_l1_messages_replay_max_duration() -> Duration {
    Duration::from_secs(3 * 24 * 60 * 60)
}
fn default_mempool_min_tip_bump() -> f64 {
    0.1
}

#[derive(thiserror::Error, Debug)]
#[error("Unsupported protocol version: {0}")]
pub struct UnsupportedProtocolVersion(StarknetVersion);

#[derive(Debug, Serialize, Deserialize, Default, Clone, Copy)]
pub enum MempoolMode {
    #[default]
    Timestamp,
    Tip,
}

#[derive(Debug, Deserialize)]
pub struct ChainConfig {
    /// Human readable chain name, for displaying to the console.
    pub chain_name: String,
    pub chain_id: ChainId,

    /// The DA mode supported by L1.
    #[serde(default)]
    pub l1_da_mode: L1DataAvailabilityMode,

    // The Gateway URLs are the URLs of the endpoint that the node will use to sync blocks in full mode.
    pub feeder_gateway_url: Url,
    pub gateway_url: Url,

    /// For starknet, this is the STRK ERC-20 contract on starknet.
    pub native_fee_token_address: ContractAddress,
    /// For starknet, this is the ETH ERC-20 contract on starknet.
    pub parent_fee_token_address: ContractAddress,

    #[serde(default)]
    pub versioned_constants: ChainVersionedConstants,

    /// Produce blocks using for this starknet protocol version.
    #[serde(default = "starknet_version_latest", deserialize_with = "deserialize_starknet_version")]
    pub latest_protocol_version: StarknetVersion,

    /// Only used for block production.
    /// Default: 30s.
    #[serde(default = "default_block_time", deserialize_with = "deserialize_duration")]
    pub block_time: Duration,

    /// Do not produce empty blocks.
    /// Warning: If a chain does not produce blocks regularily, estimate_fee RPC may behave incorrectly as its gas prices
    /// are based on the latest block on chain.
    #[serde(default)]
    pub no_empty_blocks: bool,

    /// Only used for block production.
    /// The bouncer is in charge of limiting block sizes. This is where the max number of step per block, gas etc are.
    pub bouncer_config: BouncerConfig,

    /// Only used for block production.
    pub sequencer_address: ContractAddress,

    /// The Starknet core contract address for the L1 watcher.
    pub eth_core_contract_address: String,

    /// The Starknet SHARP verifier L1 address. Check out the [docs](https://docs.starknet.io/architecture-and-concepts/solidity-verifier/)
    /// for more information
    pub eth_gps_statement_verifier: String,

    /// Private key used by the node to sign blocks provided through the
    /// feeder gateway. This serves as a proof of origin and in the future
    /// will also be used by the p2p protocol and tendermint consensus.
    /// > [!NOTE]
    /// > This key will be auto-generated on startup if none is provided.
    /// > This also means the private key is by default regenerated on boot
    #[serde(skip)]
    pub private_key: ZeroingPrivateKey,

    #[serde(default)]
    pub mempool_mode: MempoolMode,
    /// Minimum tip increase when replacing a transaction with the same (contract_address, nonce) pair in the mempool, as a ratio.
    /// Tip bumping allows users to increase the priority of their transaction in the mempool, so that they are included in a block sooner.
    /// This has no effect on FCFS (First-come-first-serve) mode mempools.
    /// Default is 0.1 which means you have to increase the tip by at least 10%.
    #[serde(default = "default_mempool_min_tip_bump")]
    pub mempool_min_tip_bump: f64,
    /// Transaction limit in the mempool.
    pub mempool_max_transactions: usize,
    /// Transaction limit in the mempool, we have an additional limit for declare transactions.
    pub mempool_max_declare_transactions: Option<usize>,
    /// Max age of a transaction in the mempool.
    #[serde(deserialize_with = "deserialize_optional_duration")]
    pub mempool_ttl: Option<Duration>,
    /// The target gas usage per block for the block production. This is used to estimate the l2 gas price for the next block.
    pub l2_gas_target: u128,
    /// The minimum l2 gas price for the block production. This is used to ensure that the l2 gas price does not go below this value.
    pub min_l2_gas_price: u128,
    /// The maximum change in l2 gas price per block. This is used to ensure that the l2 gas price does not change too much between blocks.
    /// EIP-1559
    pub l2_gas_price_max_change_denominator: u128,

    /// Configuration for parallel execution in Blockifier. Only used for block production.
    #[serde(default)]
    pub block_production_concurrency: BlockProductionConfig,

    /// Configuration for l1 messages max replay duration.
    #[serde(default = "default_l1_messages_replay_max_duration", deserialize_with = "deserialize_duration")]
    pub l1_messages_replay_max_duration: Duration,
}

impl ChainConfig {
    pub fn from_yaml(path: &Path) -> anyhow::Result<Self> {
        let config_str = fs::read_to_string(path)?;
        let config_value: serde_yaml::Value =
            serde_yaml::from_str(&config_str).context("While deserializing chain config")?;

        let versioned_constants_file_paths: BTreeMap<String, String> =
            serde_yaml::from_value(config_value.get("versioned_constants_path").cloned().unwrap_or_default())
                .context("While deserializing versioned constants file paths")?;

        let versioned_constants = {
            // add the defaults VersionedConstants
            let mut versioned_constants = ChainVersionedConstants::default();
            versioned_constants.merge(ChainVersionedConstants::from_file(versioned_constants_file_paths)?);
            versioned_constants
        };

        let chain_config: ChainConfig =
            serde_yaml::from_str(&config_str).context("While deserializing chain config")?;

        Ok(ChainConfig { versioned_constants, ..chain_config })
    }

    /// Verify that the chain config is valid for block production.
    pub fn precheck_block_production(&self) -> anyhow::Result<()> {
        if self.sequencer_address == ContractAddress::default() {
            bail!("Sequencer address cannot be 0x0 for block production.")
        }
        if self.block_time.is_zero() {
            bail!("Block time cannot be zero for block production.")
        }
        Ok(())
    }

    pub fn starknet_mainnet() -> Self {
        // Sources:
        // - https://docs.starknet.io/tools/important-addresses
        // - https://docs.starknet.io/tools/limits-and-triggers (bouncer & block times)
        // - state_diff_size is the blob size limit of ethereum
        // - bouncer builtin_count, message_segment_length, n_events, state_diff_size are probably wrong
        Self {
            chain_name: "Starknet Mainnet".into(),
            chain_id: ChainId::Mainnet,
            // Since L1 here is Ethereum, that supports Blob.
            l1_da_mode: L1DataAvailabilityMode::Blob,
            feeder_gateway_url: Url::parse("https://feeder.alpha-mainnet.starknet.io/feeder_gateway/").unwrap(),
            gateway_url: Url::parse("https://alpha-mainnet.starknet.io/gateway/").unwrap(),
            native_fee_token_address: ContractAddress(
                PatriciaKey::try_from(Felt::from_hex_unchecked(
                    "0x04718f5a0fc34cc1af16a1cdee98ffb20c31f5cd61d6ab07201858f4287c938d",
                ))
                .unwrap(),
            ),
            parent_fee_token_address: ContractAddress(
                PatriciaKey::try_from(Felt::from_hex_unchecked(
                    "0x49d36570d4e46f48e99674bd3fcc84644ddd6b96f7c741b1562b82f9e004dc7",
                ))
                .unwrap(),
            ),
            versioned_constants: ChainVersionedConstants::default(),

            eth_core_contract_address: eth_core_contract_address::MAINNET.parse().expect("parsing a constant"),

            eth_gps_statement_verifier: eth_gps_statement_verifier::MAINNET.parse().expect("parsing a constant"),

            latest_protocol_version: StarknetVersion::V0_13_2,
            block_time: Duration::from_secs(30),

            no_empty_blocks: false,

<<<<<<< HEAD
            bouncer_config: BouncerConfig {
                block_max_capacity: BouncerWeights {
                    l1_gas: 5_000_000,
                    message_segment_length: usize::MAX,
                    n_events: usize::MAX,
                    state_diff_size: 131072,
                    sierra_gas: GasAmount(10_000_000_000),
                    n_txs: usize::MAX,
                    proving_gas: GasAmount(10_000_000_000)
                },
                builtin_weights: BuiltinWeights::default()
            },
=======
            // This is the bouncer config for the version 0.15.0
            bouncer_config: BouncerConfig::default(),
>>>>>>> 462e6741
            // We are not producing blocks for these chains.
            sequencer_address: ContractAddress(
                PatriciaKey::try_from(Felt::from_hex_unchecked(
                    "0x1176a1bd84444c89232ec27754698e5d2e7e1a7f1539f12027f28b23ec9f3d8",
                ))
                .unwrap(),
            ),

            private_key: ZeroingPrivateKey::default(),

            mempool_mode: MempoolMode::Timestamp,
            mempool_max_transactions: 10_000,
            mempool_max_declare_transactions: Some(20),
            mempool_ttl: Some(Duration::from_secs(60 * 60)), // an hour?
            mempool_min_tip_bump: 0.1,
            l2_gas_target: 2_000_000_000,
            min_l2_gas_price: 100000,
            l2_gas_price_max_change_denominator: 48,

            block_production_concurrency: BlockProductionConfig::default(),

            l1_messages_replay_max_duration: default_l1_messages_replay_max_duration(),
        }
    }

    pub fn starknet_sepolia() -> Self {
        Self {
            chain_name: "Starknet Sepolia".into(),
            chain_id: ChainId::Sepolia,
            feeder_gateway_url: Url::parse("https://feeder.alpha-sepolia.starknet.io/feeder_gateway/").unwrap(),
            gateway_url: Url::parse("https://alpha-sepolia.starknet.io/gateway/").unwrap(),
            eth_core_contract_address: eth_core_contract_address::SEPOLIA_TESTNET.parse().expect("parsing a constant"),
            eth_gps_statement_verifier: eth_gps_statement_verifier::SEPOLIA_TESTNET
                .parse()
                .expect("parsing a constant"),
            ..Self::starknet_mainnet()
        }
    }

    pub fn starknet_integration() -> Self {
        Self {
            chain_name: "Starknet Sepolia Integration".into(),
            chain_id: ChainId::IntegrationSepolia,
            feeder_gateway_url: Url::parse("https://feeder.integration-sepolia.starknet.io/feeder_gateway/").unwrap(),
            gateway_url: Url::parse("https://integration-sepolia.starknet.io/gateway/").unwrap(),
            eth_core_contract_address: eth_core_contract_address::SEPOLIA_INTEGRATION
                .parse()
                .expect("parsing a constant"),
            eth_gps_statement_verifier: eth_gps_statement_verifier::SEPOLIA_INTEGRATION
                .parse()
                .expect("parsing a constant"),
            ..Self::starknet_mainnet()
        }
    }

    pub fn madara_devnet() -> Self {
        Self {
            chain_name: "Madara".into(),
            chain_id: ChainId::Other("MADARA_DEVNET".into()),
            feeder_gateway_url: Url::parse("http://localhost:8080/feeder_gateway/").unwrap(),
            gateway_url: Url::parse("http://localhost:8080/gateway/").unwrap(),
            sequencer_address: Felt::from_hex_unchecked("0x123").try_into().unwrap(),
            ..ChainConfig::starknet_sepolia()
        }
    }

    pub fn madara_test() -> Self {
        Self {
            chain_name: "Test".into(),
            chain_id: ChainId::Other("MADARA_TEST".into()),
            feeder_gateway_url: Url::parse("http://localhost:8080/feeder_gateway/").unwrap(),
            gateway_url: Url::parse("http://localhost:8080/gateway/").unwrap(),
            // A random sequencer address for fee transfers to work in block production.
            sequencer_address: Felt::from_hex_unchecked(
                "0x211b748338b39fe8fa353819d457681aa50ac598a3db84cacdd6ece0a17e1f3",
            )
            .try_into()
            .unwrap(),
            ..ChainConfig::starknet_sepolia()
        }
    }

    pub fn exec_constants_by_protocol_version(
        &self,
        version: StarknetVersion,
    ) -> Result<VersionedConstants, UnsupportedProtocolVersion> {
        for (k, constants) in self.versioned_constants.0.iter().rev() {
            if k <= &version {
                return Ok(constants.clone());
            }
        }
        Err(UnsupportedProtocolVersion(version))
    }

    pub fn blockifier_chain_info(&self) -> ChainInfo {
        ChainInfo {
            chain_id: self.chain_id.clone(),
            fee_token_addresses: FeeTokenAddresses {
                strk_fee_token_address: self.native_fee_token_address,
                eth_fee_token_address: self.parent_fee_token_address,
            },
            is_l3: true
        }
    }
}

// TODO: the motivation for these doc comments is to move them into a proper app chain developer documentation, with a
// proper page about tuning the block production performance.
/// BTreeMap ensures order.
#[derive(Debug)]
pub struct ChainVersionedConstants(pub BTreeMap<StarknetVersion, VersionedConstants>);

impl<'de> Deserialize<'de> for ChainVersionedConstants {
    fn deserialize<D>(deserializer: D) -> Result<Self, D::Error>
    where
        D: Deserializer<'de>,
    {
        struct ChainVersionedConstantsVisitor;

        impl<'de> Visitor<'de> for ChainVersionedConstantsVisitor {
            type Value = ChainVersionedConstants;

            fn expecting(&self, formatter: &mut fmt::Formatter) -> fmt::Result {
                formatter.write_str("a map of StarknetVersion to VersionedConstants")
            }

            fn visit_map<M>(self, mut access: M) -> Result<Self::Value, M::Error>
            where
                M: MapAccess<'de>,
            {
                let mut map = BTreeMap::new();
                while let Some((key, value)) = access.next_entry::<String, RawVersionedConstants>()? {
                    map.insert(key.parse().map_err(serde::de::Error::custom)?, value.into());
                }
                Ok(ChainVersionedConstants(map))
            }
        }

        deserializer.deserialize_map(ChainVersionedConstantsVisitor)
    }
}

impl<const N: usize> From<[(StarknetVersion, VersionedConstants); N]> for ChainVersionedConstants {
    fn from(arr: [(StarknetVersion, VersionedConstants); N]) -> Self {
        ChainVersionedConstants(arr.into())
    }
}

impl Default for ChainVersionedConstants {
    fn default() -> Self {
        use blockifier::blockifier_versioned_constants::*;
        [
            (StarknetVersion::V0_13_0, VERSIONED_CONSTANTS_V0_13_0.deref().clone()),
            (StarknetVersion::V0_13_1, VERSIONED_CONSTANTS_V0_13_1.deref().clone()),
            (StarknetVersion::V0_13_1_1, VERSIONED_CONSTANTS_V0_13_1_1.deref().clone()),
            (StarknetVersion::V0_13_2, VERSIONED_CONSTANTS_V0_13_2.deref().clone()),
            (StarknetVersion::V0_13_2_1, VERSIONED_CONSTANTS_V0_13_2_1.deref().clone()),
            (StarknetVersion::V0_13_3, VERSIONED_CONSTANTS_V0_13_3.deref().clone()),
            (StarknetVersion::V0_13_4, VERSIONED_CONSTANTS_V0_13_4.deref().clone()),
            (StarknetVersion::V0_13_5, VERSIONED_CONSTANTS_V0_13_5.deref().clone()),
            (StarknetVersion::V0_14_0, VERSIONED_CONSTANTS_V0_14_0.deref().clone()),
        ]
        .into()
    }
}

impl ChainVersionedConstants {
    pub fn add(&mut self, version: StarknetVersion, constants: VersionedConstants) {
        self.0.insert(version, constants);
    }

    pub fn merge(&mut self, other: Self) {
        self.0.extend(other.0);
    }

    pub fn from_file(version_with_path: BTreeMap<String, String>) -> Result<Self> {
        let mut result = BTreeMap::new();

        for (version, path) in version_with_path {
            // Change the current directory to Madara root
            let mut file = File::open(Path::new(&path)).with_context(|| format!("Failed to open file: {}", path))?;

            let mut contents = String::new();
            file.read_to_string(&mut contents).with_context(|| format!("Failed to read contents of file: {}", path))?;

            let constants: RawVersionedConstants =
                serde_json::from_str(&contents).with_context(|| format!("Failed to parse JSON in file: {}", path))?;

            let parsed_version =
                version.parse().with_context(|| format!("Failed to parse version string: {}", version))?;

            result.insert(parsed_version, constants.into());
        }

        Ok(ChainVersionedConstants(result))
    }
}

pub fn deserialize_starknet_version<'de, D>(deserializer: D) -> Result<StarknetVersion, D::Error>
where
    D: Deserializer<'de>,
{
    let s = String::deserialize(deserializer)?;
    StarknetVersion::from_str(&s).map_err(serde::de::Error::custom)
}

pub fn serialize_starknet_version<S>(version: &StarknetVersion, serializer: S) -> Result<S::Ok, S::Error>
where
    S: serde::Serializer,
{
    version.to_string().serialize(serializer)
}

#[cfg(test)]
mod tests {
    use super::*;

    use blockifier::blockifier_versioned_constants::ResourceCost;
    use rstest::*;
    use serde_json::Value;
    use starknet_types_core::felt::Felt;

    #[rstest]
    fn test_mainnet_from_yaml() {
        // Change the current directory
        std::env::set_current_dir("../../../../").expect("Failed to change directory");
        let chain_config: ChainConfig =
            ChainConfig::from_yaml(Path::new("configs/presets/mainnet.yaml")).expect("failed to get cfg");

        assert_eq!(chain_config.chain_name, "Starknet Mainnet");
        assert_eq!(chain_config.chain_id, ChainId::Mainnet);

        let native_fee_token_address =
            Felt::from_hex("0x04718f5a0fc34cc1af16a1cdee98ffb20c31f5cd61d6ab07201858f4287c938d").unwrap();
        let parent_fee_token_address =
            Felt::from_hex("0x049d36570d4e46f48e99674bd3fcc84644ddd6b96f7c741b1562b82f9e004dc7").unwrap();
        assert_eq!(chain_config.native_fee_token_address, ContractAddress::try_from(native_fee_token_address).unwrap());
        assert_eq!(chain_config.parent_fee_token_address, ContractAddress::try_from(parent_fee_token_address).unwrap());

        // Check versioned constants
        // Load and parse the JSON file
        let json_content =
            fs::read_to_string("madara/crates/primitives/chain_config/resources/versioned_constants_13_0.json")
                .expect("Failed to read JSON file");
        let json: Value = serde_json::from_str(&json_content).expect("Failed to parse JSON");

        // Get the VersionedConstants for version 0.13.0
        let constants = chain_config.versioned_constants.0.get(&StarknetVersion::from_str("0.13.0").unwrap()).unwrap();

        // Check top-level fields
        assert_eq!(constants.invoke_tx_max_n_steps, json["invoke_tx_max_n_steps"].as_u64().unwrap() as u32);
        assert_eq!(constants.max_recursion_depth, json["max_recursion_depth"].as_u64().unwrap() as usize);
        assert_eq!(constants.validate_max_n_steps, json["validate_max_n_steps"].as_u64().unwrap() as u32);
        assert_eq!(constants.segment_arena_cells, json["segment_arena_cells"].as_bool().unwrap());

        // Check L2ResourceGasCosts
        let l2_costs = &constants.deprecated_l2_resource_gas_costs;
        assert_eq!(l2_costs.gas_per_data_felt, ResourceCost::from_integer(0));
        assert_eq!(l2_costs.event_key_factor, ResourceCost::from_integer(0));
        assert_eq!(l2_costs.gas_per_code_byte, ResourceCost::from_integer(0));

        assert_eq!(chain_config.latest_protocol_version, StarknetVersion::from_str("0.13.2").unwrap());
        assert_eq!(chain_config.block_time, Duration::from_secs(30));

        assert_eq!(
            chain_config.sequencer_address,
            ContractAddress::try_from(
                Felt::from_str("0x1176a1bd84444c89232ec27754698e5d2e7e1a7f1539f12027f28b23ec9f3d8").unwrap()
            )
            .unwrap()
        );
        assert_eq!(chain_config.eth_core_contract_address, "0xc662c410C0ECf747543f5bA90660f6ABeBD9C8c4");
    }

    #[rstest]
    fn test_exec_constants() {
        let chain_config = ChainConfig {
            versioned_constants: [
                (StarknetVersion::new(0, 1, 5, 0), {
                    let mut constants = VersionedConstants::default();
                    constants.validate_max_n_steps = 5;
                    constants
                }),
                (StarknetVersion::new(0, 2, 0, 0), {
                    let mut constants = VersionedConstants::default();
                    constants.validate_max_n_steps = 10;
                    constants
                }),
            ]
            .into(),
            ..ChainConfig::madara_test()
        };

        assert_eq!(
            chain_config
                .exec_constants_by_protocol_version(StarknetVersion::new(0, 1, 5, 0))
                .unwrap()
                .validate_max_n_steps,
            5
        );
        assert_eq!(
            chain_config
                .exec_constants_by_protocol_version(StarknetVersion::new(0, 1, 6, 0))
                .unwrap()
                .validate_max_n_steps,
            5
        );
        assert_eq!(
            chain_config
                .exec_constants_by_protocol_version(StarknetVersion::new(0, 1, 7, 0))
                .unwrap()
                .validate_max_n_steps,
            5
        );
        assert_eq!(
            chain_config
                .exec_constants_by_protocol_version(StarknetVersion::new(0, 2, 0, 0))
                .unwrap()
                .validate_max_n_steps,
            10
        );
        assert_eq!(
            chain_config
                .exec_constants_by_protocol_version(StarknetVersion::new(0, 2, 5, 0))
                .unwrap()
                .validate_max_n_steps,
            10
        );
        assert_eq!(
            chain_config
                .exec_constants_by_protocol_version(StarknetVersion::new(1, 0, 0, 0))
                .unwrap()
                .validate_max_n_steps,
            10
        );
        assert!(chain_config.exec_constants_by_protocol_version(StarknetVersion::new(0, 0, 0, 0)).is_err(),);
    }
}<|MERGE_RESOLUTION|>--- conflicted
+++ resolved
@@ -8,11 +8,7 @@
 use anyhow::{bail, Context, Result};
 use blockifier::blockifier::config::ConcurrencyConfig;
 use blockifier::blockifier_versioned_constants::{RawVersionedConstants, VersionedConstants};
-<<<<<<< HEAD
 use blockifier::bouncer::{BouncerConfig, BouncerWeights, BuiltinWeights};
-=======
-use blockifier::bouncer::BouncerConfig;
->>>>>>> 462e6741
 use blockifier::context::{ChainInfo, FeeTokenAddresses};
 use lazy_static::__Deref;
 use mp_utils::crypto::ZeroingPrivateKey;
@@ -261,24 +257,8 @@
             block_time: Duration::from_secs(30),
 
             no_empty_blocks: false,
-
-<<<<<<< HEAD
-            bouncer_config: BouncerConfig {
-                block_max_capacity: BouncerWeights {
-                    l1_gas: 5_000_000,
-                    message_segment_length: usize::MAX,
-                    n_events: usize::MAX,
-                    state_diff_size: 131072,
-                    sierra_gas: GasAmount(10_000_000_000),
-                    n_txs: usize::MAX,
-                    proving_gas: GasAmount(10_000_000_000)
-                },
-                builtin_weights: BuiltinWeights::default()
-            },
-=======
             // This is the bouncer config for the version 0.15.0
             bouncer_config: BouncerConfig::default(),
->>>>>>> 462e6741
             // We are not producing blocks for these chains.
             sequencer_address: ContractAddress(
                 PatriciaKey::try_from(Felt::from_hex_unchecked(
