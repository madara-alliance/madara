//! Note: We are NOT using fs read for constants, as they NEED to be included in the resulting
//! binary. Otherwise, using the madara binary without cloning the repo WILL crash, and that's very very bad.
//! The binary needs to be self contained! We need to be able to ship madara as a single binary, without
//! the user needing to clone the repo.
//! Only use `fs` for constants when writing tests.

use crate::{L1DataAvailabilityMode, StarknetVersion};
use anyhow::{bail, Context, Result};
use blockifier::blockifier::config::ConcurrencyConfig;
use blockifier::blockifier_versioned_constants::{RawVersionedConstants, VersionedConstants};
use blockifier::bouncer::{BouncerConfig, BouncerWeights};
use blockifier::context::{ChainInfo, FeeTokenAddresses};
use lazy_static::__Deref;
use mp_utils::crypto::ZeroingPrivateKey;
use mp_utils::serde::{deserialize_duration, deserialize_optional_duration};
use serde::de::{MapAccess, Visitor};
use serde::{Deserialize, Deserializer, Serialize};
use starknet_api::core::{ChainId, ContractAddress, PatriciaKey};
use starknet_api::execution_resources::GasAmount;
use starknet_types_core::felt::Felt;
use std::fmt;
use std::str::FromStr;
use std::{
    collections::BTreeMap,
    fs::{self, File},
    io::Read,
    path::Path,
    time::Duration,
};
use url::Url;

pub mod eth_core_contract_address {
    pub const MAINNET: &str = "0xc662c410C0ECf747543f5bA90660f6ABeBD9C8c4";
    pub const SEPOLIA_TESTNET: &str = "0xE2Bb56ee936fd6433DC0F6e7e3b8365C906AA057";
    pub const SEPOLIA_INTEGRATION: &str = "0x4737c0c1B4D5b1A687B42610DdabEE781152359c";
}

pub mod eth_gps_statement_verifier {
    pub const MAINNET: &str = "0x47312450B3Ac8b5b8e247a6bB6d523e7605bDb60";
    pub const SEPOLIA_TESTNET: &str = "0xf294781D719D2F4169cE54469C28908E6FA752C1";
    pub const SEPOLIA_INTEGRATION: &str = "0x2046B966994Adcb88D83f467a41b75d64C2a619F";
}

pub mod public_key {
    pub const MAINNET: &str = "0x48253ff2c3bed7af18bde0b611b083b39445959102d4947c51c4db6aa4f4e58";
    pub const SEPOLIA_TESTNET: &str = "0x1252b6bce1351844c677869c6327e80eae1535755b611c66b8f46e595b40eea";
    pub const SEPOLIA_INTEGRATION: &str = "0x4e4856eb36dbd5f4a7dca29f7bb5232974ef1fb7eb5b597c58077174c294da1";
}

#[derive(Debug, Clone, Deserialize, Serialize)]
#[serde(default)]
pub struct BlockProductionConfig {
    /// Disable optimistic parallel execution.
    pub disable_concurrency: bool,
    /// Number of workers. Defaults to the number of cores in the system.
    pub n_workers: usize,
    pub batch_size: usize,
}

impl BlockProductionConfig {
    pub fn blockifier_config(&self) -> ConcurrencyConfig {
        ConcurrencyConfig { enabled: !self.disable_concurrency, n_workers: self.n_workers, chunk_size: self.batch_size }
    }
}

impl Default for BlockProductionConfig {
    fn default() -> Self {
        Self {
            disable_concurrency: false,
            n_workers: std::thread::available_parallelism().map(|n| n.get()).unwrap_or(1),
            batch_size: 1024,
        }
    }
}

fn starknet_version_latest() -> StarknetVersion {
    StarknetVersion::LATEST
}
fn default_pending_block_update_time() -> Option<Duration> {
    Some(Duration::from_millis(500))
}
fn default_block_time() -> Duration {
    Duration::from_secs(30)
}
fn default_l1_messages_replay_max_duration() -> Duration {
    Duration::from_secs(3 * 24 * 60 * 60)
}
fn default_mempool_min_tip_bump() -> f64 {
    0.1
}

#[derive(thiserror::Error, Debug)]
#[error("Unsupported protocol version: {0}")]
pub struct UnsupportedProtocolVersion(StarknetVersion);

#[derive(Debug, Serialize, Deserialize, Default, Clone, Copy)]
pub enum MempoolMode {
    #[default]
    Timestamp,
    Tip,
}

#[derive(Debug, Deserialize)]
pub struct ChainConfig {
    /// Human readable chain name, for displaying to the console.
    pub chain_name: String,
    pub chain_id: ChainId,

    /// The DA mode supported by L1.
    #[serde(default)]
    pub l1_da_mode: L1DataAvailabilityMode,

    // The Gateway URLs are the URLs of the endpoint that the node will use to sync blocks in full mode.
    pub feeder_gateway_url: Url,
    pub gateway_url: Url,

    /// For starknet, this is the STRK ERC-20 contract on starknet.
    pub native_fee_token_address: ContractAddress,
    /// For starknet, this is the ETH ERC-20 contract on starknet.
    pub parent_fee_token_address: ContractAddress,

    #[serde(default)]
    pub versioned_constants: ChainVersionedConstants,

    /// Produce blocks using for this starknet protocol version.
    #[serde(default = "starknet_version_latest", deserialize_with = "deserialize_starknet_version")]
    pub latest_protocol_version: StarknetVersion,

    /// Only used for block production.
    /// Default: 30s.
    #[serde(default = "default_block_time", deserialize_with = "deserialize_duration")]
    pub block_time: Duration,

    /// Do not produce empty blocks.
    /// Warning: If a chain does not produce blocks regularily, estimate_fee RPC may behave incorrectly as its gas prices
    /// are based on the latest block on chain.
    #[serde(default)]
    pub no_empty_blocks: bool,

    /// Only used for block production.
    /// Block time is divided into "ticks": everytime this duration elapses, the pending block is updated.
    /// When none, no pending block will be produced.
    /// Default: 500ms.
    #[serde(default = "default_pending_block_update_time", deserialize_with = "deserialize_optional_duration")]
    pub pending_block_update_time: Option<Duration>,

    /// Only used for block production.
    /// The bouncer is in charge of limiting block sizes. This is where the max number of step per block, gas etc are.
    pub bouncer_config: BouncerConfig,

    /// Only used for block production.
    pub sequencer_address: ContractAddress,

    /// The Starknet core contract address for the L1 watcher.
    pub eth_core_contract_address: String,

    /// The Starknet SHARP verifier L1 address. Check out the [docs](https://docs.starknet.io/architecture-and-concepts/solidity-verifier/)
    /// for more information
    pub eth_gps_statement_verifier: String,

    /// Private key used by the node to sign blocks provided through the
    /// feeder gateway. This serves as a proof of origin and in the future
    /// will also be used by the p2p protocol and tendermint consensus.
    /// > [!NOTE]
    /// > This key will be auto-generated on startup if none is provided.
    /// > This also means the private key is by default regenerated on boot
    #[serde(skip)]
    pub private_key: ZeroingPrivateKey,

    #[serde(default)]
    pub mempool_mode: MempoolMode,
    /// Minimum tip increase when replacing a transaction with the same (contract_address, nonce) pair in the mempool, as a ratio.
    /// Tip bumping allows users to increase the priority of their transaction in the mempool, so that they are included in a block sooner.
    /// This has no effect on FCFS (First-come-first-serve) mode mempools.
    /// Default is 0.1 which means you have to increase the tip by at least 10%.
    #[serde(default = "default_mempool_min_tip_bump")]
    pub mempool_min_tip_bump: f64,
    /// Transaction limit in the mempool.
    pub mempool_max_transactions: usize,
    /// Transaction limit in the mempool, we have an additional limit for declare transactions.
    pub mempool_max_declare_transactions: Option<usize>,
    /// Max age of a transaction in the mempool.
    #[serde(deserialize_with = "deserialize_optional_duration")]
<<<<<<< HEAD
    pub mempool_tx_max_age: Option<Duration>,
    /// The target gas usage per block for the block production. This is used to estimate the l2 gas price for the next block.
    pub l2_gas_target: u64,
    /// The minimum l2 gas price for the block production. This is used to ensure that the l2 gas price does not go below this value.
    pub min_l2_gas_price: u128,
    /// The maximum change in l2 gas price per block. This is used to ensure that the l2 gas price does not change too much between blocks.
    /// EIP-1559
    pub l2_gas_price_max_change_denominator: u64,
=======
    pub mempool_ttl: Option<Duration>,
>>>>>>> d13b1e79

    /// Configuration for parallel execution in Blockifier. Only used for block production.
    #[serde(default)]
    pub block_production_concurrency: BlockProductionConfig,

    /// Configuration for l1 messages max replay duration.
    #[serde(default = "default_l1_messages_replay_max_duration", deserialize_with = "deserialize_duration")]
    pub l1_messages_replay_max_duration: Duration,
}

impl ChainConfig {
    pub fn from_yaml(path: &Path) -> anyhow::Result<Self> {
        let config_str = fs::read_to_string(path)?;
        let config_value: serde_yaml::Value =
            serde_yaml::from_str(&config_str).context("While deserializing chain config")?;

        let versioned_constants_file_paths: BTreeMap<String, String> =
            serde_yaml::from_value(config_value.get("versioned_constants_path").cloned().unwrap_or_default())
                .context("While deserializing versioned constants file paths")?;

        let versioned_constants = {
            // add the defaults VersionedConstants
            let mut versioned_constants = ChainVersionedConstants::default();
            versioned_constants.merge(ChainVersionedConstants::from_file(versioned_constants_file_paths)?);
            versioned_constants
        };

        let chain_config: ChainConfig =
            serde_yaml::from_str(&config_str).context("While deserializing chain config")?;

        Ok(ChainConfig { versioned_constants, ..chain_config })
    }

    /// Verify that the chain config is valid for block production.
    pub fn precheck_block_production(&self) -> anyhow::Result<()> {
        if self.sequencer_address == ContractAddress::default() {
            bail!("Sequencer address cannot be 0x0 for block production.")
        }
        if self.block_time.is_zero() {
            bail!("Block time cannot be zero for block production.")
        }
        if self.pending_block_update_time.is_some_and(|t| t.is_zero()) {
            bail!("Pending block update time cannot be zero for block production.")
        }
        Ok(())
    }

    pub fn starknet_mainnet() -> Self {
        // Sources:
        // - https://docs.starknet.io/tools/important-addresses
        // - https://docs.starknet.io/tools/limits-and-triggers (bouncer & block times)
        // - state_diff_size is the blob size limit of ethereum
        // - pending_block_update_time: educated guess
        // - bouncer builtin_count, message_segment_length, n_events, state_diff_size are probably wrong
        Self {
            chain_name: "Starknet Mainnet".into(),
            chain_id: ChainId::Mainnet,
            // Since L1 here is Ethereum, that supports Blob.
            l1_da_mode: L1DataAvailabilityMode::Blob,
            feeder_gateway_url: Url::parse("https://feeder.alpha-mainnet.starknet.io/feeder_gateway/").unwrap(),
            gateway_url: Url::parse("https://alpha-mainnet.starknet.io/gateway/").unwrap(),
            native_fee_token_address: ContractAddress(
                PatriciaKey::try_from(Felt::from_hex_unchecked(
                    "0x04718f5a0fc34cc1af16a1cdee98ffb20c31f5cd61d6ab07201858f4287c938d",
                ))
                .unwrap(),
            ),
            parent_fee_token_address: ContractAddress(
                PatriciaKey::try_from(Felt::from_hex_unchecked(
                    "0x49d36570d4e46f48e99674bd3fcc84644ddd6b96f7c741b1562b82f9e004dc7",
                ))
                .unwrap(),
            ),
            versioned_constants: ChainVersionedConstants::default(),

            eth_core_contract_address: eth_core_contract_address::MAINNET.parse().expect("parsing a constant"),

            eth_gps_statement_verifier: eth_gps_statement_verifier::MAINNET.parse().expect("parsing a constant"),

            latest_protocol_version: StarknetVersion::V0_13_2,
            block_time: Duration::from_secs(30),
            pending_block_update_time: Some(Duration::from_millis(500)),

            no_empty_blocks: false,

            bouncer_config: BouncerConfig {
                block_max_capacity: BouncerWeights {
                    l1_gas: 5_000_000,
                    message_segment_length: usize::MAX,
                    n_events: usize::MAX,
                    state_diff_size: 131072,
                    sierra_gas: GasAmount(10_000_000_000),
                    n_txs: usize::MAX,
                },
            },
            // We are not producing blocks for these chains.
            sequencer_address: ContractAddress(
                PatriciaKey::try_from(Felt::from_hex_unchecked(
                    "0x1176a1bd84444c89232ec27754698e5d2e7e1a7f1539f12027f28b23ec9f3d8",
                ))
                .unwrap(),
            ),

            private_key: ZeroingPrivateKey::default(),

<<<<<<< HEAD
            mempool_tx_limit: 10_000,
            mempool_declare_tx_limit: 20,
            mempool_tx_max_age: Some(Duration::from_secs(60 * 60)), // an hour?
            l2_gas_target: 2_000_000_000,
            min_l2_gas_price: 100000,
            l2_gas_price_max_change_denominator: 48,
=======
            mempool_mode: MempoolMode::Timestamp,
            mempool_max_transactions: 10_000,
            mempool_max_declare_transactions: Some(20),
            mempool_ttl: Some(Duration::from_secs(60 * 60)), // an hour?
            mempool_min_tip_bump: 0.1,
>>>>>>> d13b1e79

            block_production_concurrency: BlockProductionConfig::default(),

            l1_messages_replay_max_duration: default_l1_messages_replay_max_duration(),
        }
    }

    pub fn starknet_sepolia() -> Self {
        Self {
            chain_name: "Starknet Sepolia".into(),
            chain_id: ChainId::Sepolia,
            feeder_gateway_url: Url::parse("https://feeder.alpha-sepolia.starknet.io/feeder_gateway/").unwrap(),
            gateway_url: Url::parse("https://alpha-sepolia.starknet.io/gateway/").unwrap(),
            eth_core_contract_address: eth_core_contract_address::SEPOLIA_TESTNET.parse().expect("parsing a constant"),
            eth_gps_statement_verifier: eth_gps_statement_verifier::SEPOLIA_TESTNET
                .parse()
                .expect("parsing a constant"),
            ..Self::starknet_mainnet()
        }
    }

    pub fn starknet_integration() -> Self {
        Self {
            chain_name: "Starknet Sepolia Integration".into(),
            chain_id: ChainId::IntegrationSepolia,
            feeder_gateway_url: Url::parse("https://feeder.integration-sepolia.starknet.io/feeder_gateway/").unwrap(),
            gateway_url: Url::parse("https://integration-sepolia.starknet.io/gateway/").unwrap(),
            eth_core_contract_address: eth_core_contract_address::SEPOLIA_INTEGRATION
                .parse()
                .expect("parsing a constant"),
            eth_gps_statement_verifier: eth_gps_statement_verifier::SEPOLIA_INTEGRATION
                .parse()
                .expect("parsing a constant"),
            ..Self::starknet_mainnet()
        }
    }

    pub fn madara_devnet() -> Self {
        Self {
            chain_name: "Madara".into(),
            chain_id: ChainId::Other("MADARA_DEVNET".into()),
            feeder_gateway_url: Url::parse("http://localhost:8080/feeder_gateway/").unwrap(),
            gateway_url: Url::parse("http://localhost:8080/gateway/").unwrap(),
            sequencer_address: Felt::from_hex_unchecked("0x123").try_into().unwrap(),
            ..ChainConfig::starknet_sepolia()
        }
    }

    pub fn madara_test() -> Self {
        Self {
            chain_name: "Test".into(),
            chain_id: ChainId::Other("MADARA_TEST".into()),
            feeder_gateway_url: Url::parse("http://localhost:8080/feeder_gateway/").unwrap(),
            gateway_url: Url::parse("http://localhost:8080/gateway/").unwrap(),
            // A random sequencer address for fee transfers to work in block production.
            sequencer_address: Felt::from_hex_unchecked(
                "0x211b748338b39fe8fa353819d457681aa50ac598a3db84cacdd6ece0a17e1f3",
            )
            .try_into()
            .unwrap(),
            ..ChainConfig::starknet_sepolia()
        }
    }

    pub fn exec_constants_by_protocol_version(
        &self,
        version: StarknetVersion,
    ) -> Result<VersionedConstants, UnsupportedProtocolVersion> {
        for (k, constants) in self.versioned_constants.0.iter().rev() {
            if k <= &version {
                return Ok(constants.clone());
            }
        }
        Err(UnsupportedProtocolVersion(version))
    }

    pub fn blockifier_chain_info(&self) -> ChainInfo {
        ChainInfo {
            chain_id: self.chain_id.clone(),
            fee_token_addresses: FeeTokenAddresses {
                strk_fee_token_address: self.native_fee_token_address,
                eth_fee_token_address: self.parent_fee_token_address,
            },
        }
    }
}

// TODO: the motivation for these doc comments is to move them into a proper app chain developer documentation, with a
// proper page about tuning the block production performance.
/// BTreeMap ensures order.
#[derive(Debug)]
pub struct ChainVersionedConstants(pub BTreeMap<StarknetVersion, VersionedConstants>);

impl<'de> Deserialize<'de> for ChainVersionedConstants {
    fn deserialize<D>(deserializer: D) -> Result<Self, D::Error>
    where
        D: Deserializer<'de>,
    {
        struct ChainVersionedConstantsVisitor;

        impl<'de> Visitor<'de> for ChainVersionedConstantsVisitor {
            type Value = ChainVersionedConstants;

            fn expecting(&self, formatter: &mut fmt::Formatter) -> fmt::Result {
                formatter.write_str("a map of StarknetVersion to VersionedConstants")
            }

            fn visit_map<M>(self, mut access: M) -> Result<Self::Value, M::Error>
            where
                M: MapAccess<'de>,
            {
                let mut map = BTreeMap::new();
                while let Some((key, value)) = access.next_entry::<String, RawVersionedConstants>()? {
                    map.insert(key.parse().map_err(serde::de::Error::custom)?, value.into());
                }
                Ok(ChainVersionedConstants(map))
            }
        }

        deserializer.deserialize_map(ChainVersionedConstantsVisitor)
    }
}

impl<const N: usize> From<[(StarknetVersion, VersionedConstants); N]> for ChainVersionedConstants {
    fn from(arr: [(StarknetVersion, VersionedConstants); N]) -> Self {
        ChainVersionedConstants(arr.into())
    }
}

impl Default for ChainVersionedConstants {
    fn default() -> Self {
        use blockifier::blockifier_versioned_constants::*;
        [
            (StarknetVersion::V0_13_0, VERSIONED_CONSTANTS_V0_13_0.deref().clone()),
            (StarknetVersion::V0_13_1, VERSIONED_CONSTANTS_V0_13_1.deref().clone()),
            (StarknetVersion::V0_13_1_1, VERSIONED_CONSTANTS_V0_13_1_1.deref().clone()),
            (StarknetVersion::V0_13_2, VERSIONED_CONSTANTS_V0_13_2.deref().clone()),
            (StarknetVersion::V0_13_2_1, VERSIONED_CONSTANTS_V0_13_2_1.deref().clone()),
            (StarknetVersion::V0_13_3, VERSIONED_CONSTANTS_V0_13_3.deref().clone()),
            (StarknetVersion::V0_13_4, VERSIONED_CONSTANTS_V0_13_4.deref().clone()),
            (StarknetVersion::V0_13_5, VERSIONED_CONSTANTS_V0_13_5.deref().clone()),
            (StarknetVersion::V0_14_0, VERSIONED_CONSTANTS_V0_14_0.deref().clone()),
        ]
        .into()
    }
}

impl ChainVersionedConstants {
    pub fn add(&mut self, version: StarknetVersion, constants: VersionedConstants) {
        self.0.insert(version, constants);
    }

    pub fn merge(&mut self, other: Self) {
        self.0.extend(other.0);
    }

    pub fn from_file(version_with_path: BTreeMap<String, String>) -> Result<Self> {
        let mut result = BTreeMap::new();

        for (version, path) in version_with_path {
            // Change the current directory to Madara root
            let mut file = File::open(Path::new(&path)).with_context(|| format!("Failed to open file: {}", path))?;

            let mut contents = String::new();
            file.read_to_string(&mut contents).with_context(|| format!("Failed to read contents of file: {}", path))?;

            let constants: RawVersionedConstants =
                serde_json::from_str(&contents).with_context(|| format!("Failed to parse JSON in file: {}", path))?;

            let parsed_version =
                version.parse().with_context(|| format!("Failed to parse version string: {}", version))?;

            result.insert(parsed_version, constants.into());
        }

        Ok(ChainVersionedConstants(result))
    }
}

pub fn deserialize_starknet_version<'de, D>(deserializer: D) -> Result<StarknetVersion, D::Error>
where
    D: Deserializer<'de>,
{
    let s = String::deserialize(deserializer)?;
    StarknetVersion::from_str(&s).map_err(serde::de::Error::custom)
}

pub fn serialize_starknet_version<S>(version: &StarknetVersion, serializer: S) -> Result<S::Ok, S::Error>
where
    S: serde::Serializer,
{
    version.to_string().serialize(serializer)
}

#[cfg(test)]
mod tests {
    use super::*;

    use blockifier::blockifier_versioned_constants::ResourceCost;
    use rstest::*;
    use serde_json::Value;
    use starknet_types_core::felt::Felt;

    #[rstest]
    fn test_mainnet_from_yaml() {
        // Change the current directory
        std::env::set_current_dir("../../../../").expect("Failed to change directory");
        let chain_config: ChainConfig =
            ChainConfig::from_yaml(Path::new("configs/presets/mainnet.yaml")).expect("failed to get cfg");

        assert_eq!(chain_config.chain_name, "Starknet Mainnet");
        assert_eq!(chain_config.chain_id, ChainId::Mainnet);

        let native_fee_token_address =
            Felt::from_hex("0x04718f5a0fc34cc1af16a1cdee98ffb20c31f5cd61d6ab07201858f4287c938d").unwrap();
        let parent_fee_token_address =
            Felt::from_hex("0x049d36570d4e46f48e99674bd3fcc84644ddd6b96f7c741b1562b82f9e004dc7").unwrap();
        assert_eq!(chain_config.native_fee_token_address, ContractAddress::try_from(native_fee_token_address).unwrap());
        assert_eq!(chain_config.parent_fee_token_address, ContractAddress::try_from(parent_fee_token_address).unwrap());

        // Check versioned constants
        // Load and parse the JSON file
        let json_content =
            fs::read_to_string("madara/crates/primitives/chain_config/resources/versioned_constants_13_0.json")
                .expect("Failed to read JSON file");
        let json: Value = serde_json::from_str(&json_content).expect("Failed to parse JSON");

        // Get the VersionedConstants for version 0.13.0
        let constants = chain_config.versioned_constants.0.get(&StarknetVersion::from_str("0.13.0").unwrap()).unwrap();

        // Check top-level fields
        assert_eq!(constants.invoke_tx_max_n_steps, json["invoke_tx_max_n_steps"].as_u64().unwrap() as u32);
        assert_eq!(constants.max_recursion_depth, json["max_recursion_depth"].as_u64().unwrap() as usize);
        assert_eq!(constants.validate_max_n_steps, json["validate_max_n_steps"].as_u64().unwrap() as u32);
        assert_eq!(constants.segment_arena_cells, json["segment_arena_cells"].as_bool().unwrap());

        // Check L2ResourceGasCosts
        let l2_costs = &constants.deprecated_l2_resource_gas_costs;
        assert_eq!(l2_costs.gas_per_data_felt, ResourceCost::from_integer(0));
        assert_eq!(l2_costs.event_key_factor, ResourceCost::from_integer(0));
        assert_eq!(l2_costs.gas_per_code_byte, ResourceCost::from_integer(0));

        assert_eq!(chain_config.latest_protocol_version, StarknetVersion::from_str("0.13.2").unwrap());
        assert_eq!(chain_config.block_time, Duration::from_secs(30));
        assert_eq!(chain_config.pending_block_update_time, Some(Duration::from_secs(2)));

        assert_eq!(
            chain_config.sequencer_address,
            ContractAddress::try_from(
                Felt::from_str("0x1176a1bd84444c89232ec27754698e5d2e7e1a7f1539f12027f28b23ec9f3d8").unwrap()
            )
            .unwrap()
        );
        assert_eq!(chain_config.eth_core_contract_address, "0xc662c410C0ECf747543f5bA90660f6ABeBD9C8c4");
    }

    #[rstest]
    fn test_exec_constants() {
        let chain_config = ChainConfig {
            versioned_constants: [
                (StarknetVersion::new(0, 1, 5, 0), {
                    let mut constants = VersionedConstants::default();
                    constants.validate_max_n_steps = 5;
                    constants
                }),
                (StarknetVersion::new(0, 2, 0, 0), {
                    let mut constants = VersionedConstants::default();
                    constants.validate_max_n_steps = 10;
                    constants
                }),
            ]
            .into(),
            ..ChainConfig::madara_test()
        };

        assert_eq!(
            chain_config
                .exec_constants_by_protocol_version(StarknetVersion::new(0, 1, 5, 0))
                .unwrap()
                .validate_max_n_steps,
            5
        );
        assert_eq!(
            chain_config
                .exec_constants_by_protocol_version(StarknetVersion::new(0, 1, 6, 0))
                .unwrap()
                .validate_max_n_steps,
            5
        );
        assert_eq!(
            chain_config
                .exec_constants_by_protocol_version(StarknetVersion::new(0, 1, 7, 0))
                .unwrap()
                .validate_max_n_steps,
            5
        );
        assert_eq!(
            chain_config
                .exec_constants_by_protocol_version(StarknetVersion::new(0, 2, 0, 0))
                .unwrap()
                .validate_max_n_steps,
            10
        );
        assert_eq!(
            chain_config
                .exec_constants_by_protocol_version(StarknetVersion::new(0, 2, 5, 0))
                .unwrap()
                .validate_max_n_steps,
            10
        );
        assert_eq!(
            chain_config
                .exec_constants_by_protocol_version(StarknetVersion::new(1, 0, 0, 0))
                .unwrap()
                .validate_max_n_steps,
            10
        );
        assert!(chain_config.exec_constants_by_protocol_version(StarknetVersion::new(0, 0, 0, 0)).is_err(),);
    }
}<|MERGE_RESOLUTION|>--- conflicted
+++ resolved
@@ -181,8 +181,7 @@
     pub mempool_max_declare_transactions: Option<usize>,
     /// Max age of a transaction in the mempool.
     #[serde(deserialize_with = "deserialize_optional_duration")]
-<<<<<<< HEAD
-    pub mempool_tx_max_age: Option<Duration>,
+    pub mempool_ttl: Option<Duration>,
     /// The target gas usage per block for the block production. This is used to estimate the l2 gas price for the next block.
     pub l2_gas_target: u64,
     /// The minimum l2 gas price for the block production. This is used to ensure that the l2 gas price does not go below this value.
@@ -190,9 +189,6 @@
     /// The maximum change in l2 gas price per block. This is used to ensure that the l2 gas price does not change too much between blocks.
     /// EIP-1559
     pub l2_gas_price_max_change_denominator: u64,
-=======
-    pub mempool_ttl: Option<Duration>,
->>>>>>> d13b1e79
 
     /// Configuration for parallel execution in Blockifier. Only used for block production.
     #[serde(default)]
@@ -298,20 +294,14 @@
 
             private_key: ZeroingPrivateKey::default(),
 
-<<<<<<< HEAD
-            mempool_tx_limit: 10_000,
-            mempool_declare_tx_limit: 20,
-            mempool_tx_max_age: Some(Duration::from_secs(60 * 60)), // an hour?
-            l2_gas_target: 2_000_000_000,
-            min_l2_gas_price: 100000,
-            l2_gas_price_max_change_denominator: 48,
-=======
             mempool_mode: MempoolMode::Timestamp,
             mempool_max_transactions: 10_000,
             mempool_max_declare_transactions: Some(20),
             mempool_ttl: Some(Duration::from_secs(60 * 60)), // an hour?
             mempool_min_tip_bump: 0.1,
->>>>>>> d13b1e79
+            l2_gas_target: 2_000_000_000,
+            min_l2_gas_price: 100000,
+            l2_gas_price_max_change_denominator: 48,
 
             block_production_concurrency: BlockProductionConfig::default(),
 
