--- conflicted
+++ resolved
@@ -269,14 +269,9 @@
             block_time: Duration::from_secs(30),
 
             no_empty_blocks: false,
-<<<<<<< HEAD
-            // This is the bouncer config for the version 0.15.0
+
             bouncer_config: BouncerConfig::default(),
-=======
-
-            bouncer_config: BouncerConfig::default(),
-
->>>>>>> 973787d2
+
             // We are not producing blocks for these chains.
             sequencer_address: ContractAddress(
                 PatriciaKey::try_from(Felt::from_hex_unchecked(
@@ -378,12 +373,8 @@
                 strk_fee_token_address: self.native_fee_token_address,
                 eth_fee_token_address: self.parent_fee_token_address,
             },
-<<<<<<< HEAD
-            is_l3: false,
-=======
             // Is l3 for blockifier means L1 addresses are starknet addresses.
             is_l3: self.settlement_chain_kind == SettlementChainKind::Starknet,
->>>>>>> 973787d2
         }
     }
 }
