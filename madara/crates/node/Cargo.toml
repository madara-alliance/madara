--- conflicted
+++ resolved
@@ -35,11 +35,6 @@
 mp-block = { workspace = true }
 mp-chain-config = { workspace = true }
 mp-oracle = { workspace = true }
-<<<<<<< HEAD
-mp-rpc = { workspace = true }
-mp-sync = { workspace = true }
-=======
->>>>>>> d9c5c790
 mp-utils = { workspace = true }
 
 # Starknet
@@ -75,9 +70,9 @@
 opentelemetry = { workspace = true, features = ["metrics", "logs"] }
 opentelemetry-appender-tracing = { workspace = true, default-features = false }
 opentelemetry-otlp = { workspace = true, features = [
-    "tonic",
-    "metrics",
-    "logs",
+  "tonic",
+  "metrics",
+  "logs",
 ] }
 opentelemetry-semantic-conventions = { workspace = true }
 opentelemetry-stdout = { workspace = true }
