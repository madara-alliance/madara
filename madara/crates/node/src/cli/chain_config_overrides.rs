--- conflicted
+++ resolved
@@ -98,17 +98,12 @@
     #[serde(deserialize_with = "deserialize_bouncer_config", serialize_with = "serialize_bouncer_config")]
     pub bouncer_config: BouncerConfig,
     pub sequencer_address: ContractAddress,
-<<<<<<< HEAD
     pub eth_core_contract_address: String,
     pub eth_gps_statement_verifier: String,
     #[serde(default)]
     #[serde(skip_serializing)]
     #[serde(deserialize_with = "deserialize_private_key")]
     pub private_key: ZeroingPrivateKey,
-=======
-    pub eth_core_contract_address: H160,
-    pub eth_gps_statement_verifier: H160,
->>>>>>> cc6407a9
     pub mempool_tx_limit: usize,
     pub mempool_declare_tx_limit: usize,
     #[serde(deserialize_with = "deserialize_optional_duration", serialize_with = "serialize_optional_duration")]
