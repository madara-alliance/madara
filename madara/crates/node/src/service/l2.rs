<<<<<<< HEAD
use crate::cli::L2SyncParams;
use mc_block_import::BlockImporter;
use mc_db::{DatabaseService, MadaraBackend};
use mc_sync::fetch::fetchers::{FetchConfig, WarpUpdateConfig};
use mc_sync::SyncConfig;
use mc_telemetry::TelemetryHandle;
use mp_chain_config::ChainConfig;
use mp_sync::SyncStatusProvider;
=======
use crate::cli::l2::L2SyncParams;
use mc_db::MadaraBackend;
use mc_gateway_client::GatewayProvider;
use mc_rpc::versions::admin::v0_1_0::MadaraStatusRpcApiV0_1_0Client;
use mc_settlement_client::state_update::L1HeadReceiver;
use mc_sync::{
    import::{BlockImporter, BlockValidationConfig},
    SyncControllerConfig,
};
>>>>>>> ed52002e
use mp_utils::service::{MadaraServiceId, PowerOfTwo, Service, ServiceId, ServiceRunner};
use std::sync::Arc;
use url::Url;

#[derive(Clone, Debug)]
pub struct WarpUpdateConfig {
    /// The port used for nodes to make rpc calls during a warp update.
    pub warp_update_port_rpc: u16,
    /// The port used for nodes to send blocks during a warp update.
    pub warp_update_port_fgw: u16,
    /// Whether to shutdown the warp update sender once the migration has completed.
    pub warp_update_shutdown_sender: bool,
    /// Whether to shut down the warp update receiver once the migration has completed
    pub warp_update_shutdown_receiver: bool,
    /// A list of services to start once warp update has completed.
    pub deferred_service_start: Vec<MadaraServiceId>,
    /// A list of services to stop one warp update has completed.
    pub deferred_service_stop: Vec<MadaraServiceId>,
}

#[derive(Clone)]
struct StartArgs {
    l1_head_recv: L1HeadReceiver,
    db_backend: Arc<MadaraBackend>,
<<<<<<< HEAD
    block_importer: Arc<BlockImporter>,
    fetch_config: FetchConfig,
    backup_every_n_blocks: Option<u64>,
    starting_block: Option<u64>,
    telemetry: Arc<TelemetryHandle>,
    pending_block_poll_interval: Duration,
    sync_status_provider: SyncStatusProvider,
=======
    params: L2SyncParams,
    warp_update: Option<WarpUpdateConfig>,
}

#[derive(Clone)]
pub struct SyncService {
    start_args: Option<StartArgs>,
    disabled: bool,
>>>>>>> ed52002e
}

impl SyncService {
    pub async fn new(
        config: &L2SyncParams,
        db: &Arc<MadaraBackend>,
        l1_head_recv: L1HeadReceiver,
        warp_update: Option<WarpUpdateConfig>,
        sync_status_provider: SyncStatusProvider,
    ) -> anyhow::Result<Self> {
        Ok(Self {
<<<<<<< HEAD
            db_backend: Arc::clone(db.backend()),
            fetch_config,
            starting_block: config.unsafe_starting_block,
            backup_every_n_blocks: config.backup_every_n_blocks,
            block_importer,
            telemetry: Arc::new(telemetry),
            pending_block_poll_interval: config.pending_block_poll_interval,
            sync_status_provider,
=======
            start_args: (!config.l2_sync_disabled).then_some(StartArgs {
                l1_head_recv,
                db_backend: db.clone(),
                params: config.clone(),
                warp_update,
            }),
            disabled: config.l2_sync_disabled,
>>>>>>> ed52002e
        })
    }
}

#[async_trait::async_trait]
impl Service for SyncService {
    async fn start<'a>(&mut self, runner: ServiceRunner<'a>) -> anyhow::Result<()> {
<<<<<<< HEAD
        let L2SyncService {
            db_backend,
            fetch_config,
            backup_every_n_blocks,
            starting_block,
            pending_block_poll_interval,
            block_importer,
            telemetry,
            sync_status_provider,
        } = self.clone();
        let telemetry = Arc::clone(&telemetry);

        runner.service_loop(move |ctx| {
            mc_sync::l2_sync_worker(
                db_backend,
                ctx,
                fetch_config,
                SyncConfig {
                    block_importer,
                    starting_block,
                    backup_every_n_blocks,
                    telemetry,
                    pending_block_poll_interval,
                },
                sync_status_provider,
=======
        if self.disabled {
            return Ok(());
        }
        let this = self.start_args.take().expect("Service already started");
        let importer = Arc::new(BlockImporter::new(
            this.db_backend.clone(),
            BlockValidationConfig::default().trust_parent_hash(this.params.unsafe_starting_block.is_some()),
        ));

        let config = SyncControllerConfig::default()
            .l1_head_recv(this.l1_head_recv)
            .stop_at_block_n(this.params.sync_stop_at)
            .global_stop_on_sync(this.params.stop_on_sync)
            .stop_on_sync(this.params.stop_on_sync)
            .no_pending_block(this.params.no_pending_sync);

        if let Some(starting_block) = this.params.unsafe_starting_block {
            // We state that starting_block - 1 is the chain head.
            this.db_backend.head_status().set_latest_full_block_n(starting_block.checked_sub(1));
        }

        runner.service_loop(move |ctx| async move {
            // Warp update
            if let Some(WarpUpdateConfig {
                warp_update_port_rpc,
                warp_update_port_fgw,
                warp_update_shutdown_sender,
                warp_update_shutdown_receiver,
                deferred_service_start,
                deferred_service_stop,
            }) = this.warp_update
            {
                let client = jsonrpsee::http_client::HttpClientBuilder::default()
                    .build(format!("http://localhost:{warp_update_port_rpc}"))
                    .expect("Building client");

                if client.ping().await.is_err() {
                    tracing::error!(
                        "❗ Failed to connect to warp update sender on http://localhost:{warp_update_port_rpc}"
                    );
                    ctx.cancel_global();
                    return Ok(());
                }

                let gateway = Arc::new(GatewayProvider::new(
                    Url::parse(&format!("http://localhost:{warp_update_port_fgw}/gateway/"))
                        .expect("Failed to parse warp update sender gateway url. This should not fail in prod"),
                    Url::parse(&format!("http://localhost:{warp_update_port_fgw}/feeder_gateway/"))
                        .expect("Failed to parse warp update sender feeder gateway url. This should not fail in prod"),
                ));

                mc_sync::gateway::forward_sync(
                    this.db_backend.clone(),
                    importer.clone(),
                    gateway,
                    SyncControllerConfig::default().stop_on_sync(true),
                    mc_sync::gateway::ForwardSyncConfig::default()
                        .disable_tries(this.params.disable_tries)
                        .keep_pre_v0_13_2_hashes(this.params.keep_pre_v0_13_2_hashes()),
                )
                .run(ctx.clone())
                .await?;

                if warp_update_shutdown_sender {
                    if client.shutdown().await.is_err() {
                        tracing::error!("❗ Failed to shutdown warp update sender");
                        ctx.cancel_global();
                        return Ok(());
                    }

                    for svc_id in deferred_service_stop {
                        ctx.service_remove(svc_id);
                    }

                    for svc_id in deferred_service_start {
                        ctx.service_add(svc_id);
                    }
                }

                if warp_update_shutdown_receiver {
                    return anyhow::Ok(());
                }
            }

            let gateway = this.params.create_feeder_client(this.db_backend.chain_config().clone())?;
            mc_sync::gateway::forward_sync(
                this.db_backend,
                importer,
                gateway,
                config,
                mc_sync::gateway::ForwardSyncConfig::default()
                    .disable_tries(this.params.disable_tries)
                    .keep_pre_v0_13_2_hashes(this.params.keep_pre_v0_13_2_hashes()),
>>>>>>> ed52002e
            )
            .run(ctx)
            .await
        });

        Ok(())
    }
}

impl ServiceId for SyncService {
    #[inline(always)]
    fn svc_id(&self) -> PowerOfTwo {
        MadaraServiceId::L2Sync.svc_id()
    }
}<|MERGE_RESOLUTION|>--- conflicted
+++ resolved
@@ -1,4 +1,3 @@
-<<<<<<< HEAD
 use crate::cli::L2SyncParams;
 use mc_block_import::BlockImporter;
 use mc_db::{DatabaseService, MadaraBackend};
@@ -7,7 +6,6 @@
 use mc_telemetry::TelemetryHandle;
 use mp_chain_config::ChainConfig;
 use mp_sync::SyncStatusProvider;
-=======
 use crate::cli::l2::L2SyncParams;
 use mc_db::MadaraBackend;
 use mc_gateway_client::GatewayProvider;
@@ -17,7 +15,6 @@
     import::{BlockImporter, BlockValidationConfig},
     SyncControllerConfig,
 };
->>>>>>> ed52002e
 use mp_utils::service::{MadaraServiceId, PowerOfTwo, Service, ServiceId, ServiceRunner};
 use std::sync::Arc;
 use url::Url;
@@ -42,15 +39,6 @@
 struct StartArgs {
     l1_head_recv: L1HeadReceiver,
     db_backend: Arc<MadaraBackend>,
-<<<<<<< HEAD
-    block_importer: Arc<BlockImporter>,
-    fetch_config: FetchConfig,
-    backup_every_n_blocks: Option<u64>,
-    starting_block: Option<u64>,
-    telemetry: Arc<TelemetryHandle>,
-    pending_block_poll_interval: Duration,
-    sync_status_provider: SyncStatusProvider,
-=======
     params: L2SyncParams,
     warp_update: Option<WarpUpdateConfig>,
 }
@@ -59,7 +47,6 @@
 pub struct SyncService {
     start_args: Option<StartArgs>,
     disabled: bool,
->>>>>>> ed52002e
 }
 
 impl SyncService {
@@ -68,19 +55,8 @@
         db: &Arc<MadaraBackend>,
         l1_head_recv: L1HeadReceiver,
         warp_update: Option<WarpUpdateConfig>,
-        sync_status_provider: SyncStatusProvider,
     ) -> anyhow::Result<Self> {
         Ok(Self {
-<<<<<<< HEAD
-            db_backend: Arc::clone(db.backend()),
-            fetch_config,
-            starting_block: config.unsafe_starting_block,
-            backup_every_n_blocks: config.backup_every_n_blocks,
-            block_importer,
-            telemetry: Arc::new(telemetry),
-            pending_block_poll_interval: config.pending_block_poll_interval,
-            sync_status_provider,
-=======
             start_args: (!config.l2_sync_disabled).then_some(StartArgs {
                 l1_head_recv,
                 db_backend: db.clone(),
@@ -88,7 +64,6 @@
                 warp_update,
             }),
             disabled: config.l2_sync_disabled,
->>>>>>> ed52002e
         })
     }
 }
@@ -96,33 +71,6 @@
 #[async_trait::async_trait]
 impl Service for SyncService {
     async fn start<'a>(&mut self, runner: ServiceRunner<'a>) -> anyhow::Result<()> {
-<<<<<<< HEAD
-        let L2SyncService {
-            db_backend,
-            fetch_config,
-            backup_every_n_blocks,
-            starting_block,
-            pending_block_poll_interval,
-            block_importer,
-            telemetry,
-            sync_status_provider,
-        } = self.clone();
-        let telemetry = Arc::clone(&telemetry);
-
-        runner.service_loop(move |ctx| {
-            mc_sync::l2_sync_worker(
-                db_backend,
-                ctx,
-                fetch_config,
-                SyncConfig {
-                    block_importer,
-                    starting_block,
-                    backup_every_n_blocks,
-                    telemetry,
-                    pending_block_poll_interval,
-                },
-                sync_status_provider,
-=======
         if self.disabled {
             return Ok(());
         }
@@ -216,7 +164,6 @@
                 mc_sync::gateway::ForwardSyncConfig::default()
                     .disable_tries(this.params.disable_tries)
                     .keep_pre_v0_13_2_hashes(this.params.keep_pre_v0_13_2_hashes()),
->>>>>>> ed52002e
             )
             .run(ctx)
             .await
