[workspace]
members = [
  "node",
  "crates/client/db",
  "crates/client/exec",
  "crates/client/sync",
  "crates/client/settlement_client",
  "crates/client/rpc",
  "crates/client/gateway/client",
  "crates/client/gateway/server",
  "crates/client/analytics",
  "crates/client/telemetry",
  "crates/client/devnet",
  "crates/client/mempool",
  "crates/client/submit_tx",
  "crates/client/block_production",
  "crates/primitives/block",
  "crates/primitives/bloom_filter",
  "crates/primitives/convert",
  "crates/primitives/transactions",
  "crates/primitives/class",
  "crates/primitives/gateway",
  "crates/primitives/rpc",
  "crates/primitives/receipt",
  "crates/primitives/state_update",
  "crates/primitives/chain_config",
  "crates/primitives/utils",
  "crates/proc-macros",
  "crates/tests",
  "crates/cairo-test-contracts",
]
resolver = "2"

[workspace.lints.rust]
unsafe_code = "forbid"

[workspace.lints.clippy]
print_stdout = "warn"
print_stderr = "warn"
# todo: uncomment these & fix them
# unwrap_used = "warn"
# missing_docs = "warn"

[workspace.metadata.build]
rustflags = ["-C", "symbol-mangling-version=v0"]

[profile.dev]
incremental = true

[profile.release]
panic = "unwind"

[profile.profiling]
inherits = "release"
debug = 1

[profile.production]
codegen-units = 1
inherits = "release"
lto = "fat"
opt-level = 3
rpath = false
strip = "symbols"

[workspace.package]
authors = ["Madara <https://github.com/madara-alliance>"]
homepage = "https://madara.build"
edition = "2021"
repository = "https://github.com/madara-alliance/madara/"
version = "0.8.0"
license = "Apache-2.0"

[workspace.dependencies]
rocksdb = "0.22"
librocksdb-sys = "0.17.0"
bonsai-trie = { default-features = false, git = "https://github.com/madara-alliance/bonsai-trie", branch = "update-starknet-types-core", features = [
  "std",
] }

# Madara proc macros
m-proc-macros = { path = "crates/proc-macros", default-features = false }

# Madara primitives
mp-block = { path = "crates/primitives/block", default-features = false }
mp-bloom-filter = { path = "crates/primitives/bloom_filter", default-features = false }
mp-convert = { path = "crates/primitives/convert", default-features = false }
mp-transactions = { path = "crates/primitives/transactions", default-features = false }
mp-class = { path = "crates/primitives/class", default-features = false }
mp-gateway = { path = "crates/primitives/gateway", default-features = false }
mp-rpc = { path = "crates/primitives/rpc", default-features = false }
mp-receipt = { path = "crates/primitives/receipt", default-features = false }
mp-state-update = { path = "crates/primitives/state_update", default-features = false }
mp-utils = { path = "crates/primitives/utils", default-features = false }
mp-chain-config = { path = "crates/primitives/chain_config", default-features = false }
mp-oracle = { path = "crates/primitives/oracle", default-features = false }

# Madara client
mc-analytics = { path = "crates/client/analytics" }
mc-telemetry = { path = "crates/client/telemetry" }
mc-db = { path = "crates/client/db" }
mc-exec = { path = "crates/client/exec" }
mc-rpc = { path = "crates/client/rpc" }
mc-gateway-client = { path = "crates/client/gateway/client" }
mc-gateway-server = { path = "crates/client/gateway/server" }
mc-sync = { path = "crates/client/sync" }
mc-settlement-client = { path = "crates/client/settlement_client" }
mc-mempool = { path = "crates/client/mempool" }
mc-block-production = { path = "crates/client/block_production" }
mc-devnet = { path = "crates/client/devnet" }
mc-submit-tx = { path = "crates/client/submit_tx" }

# Madara misc
m-cairo-test-contracts = { path = "crates/cairo-test-contracts" }
mc-e2e-tests = { path = "crates/tests" }

# Build
build-version = { path = "../build-artifacts" }

# Starknet dependencies
starknet-accounts = "0.16.0"
starknet-core = "0.16"
starknet-crypto = "0.8"
starknet-providers = "0.16"
starknet-signers = "0.14"
starknet = "0.17.0"

starknet-types-core = { version = "0.2.1", default-features = false, features = [
  "hash",
] }

<<<<<<< HEAD
blockifier = { git = "https://github.com/karnotxyz/sequencer", rev = "3c206344dc64b5a0f150ea94cd2623b2a9a7da63" }
starknet_api = { git = "https://github.com/karnotxyz/sequencer", rev = "3c206344dc64b5a0f150ea94cd2623b2a9a7da63" }
cairo-lang-starknet-classes = "2.12.0-dev.1"
cairo-lang-utils = "2.12.0-dev.1"
cairo-vm = "=2.2.0"
cairo-native = "0.5.0-rc.5"
=======
blockifier = { version = "=0.16.0-rc.0", features = ["node_api"] }
starknet_api = "=0.16.0-rc.0"
cairo-lang-starknet-classes = "2.12.3"
cairo-lang-utils = "2.12.3"
cairo-vm = "2.5.0"
cairo-native = "0.6.2"
>>>>>>> 7d6e3a5b

alloy = { version = "0.8.3", features = [
  "node-bindings",
  "rpc-types",
  "provider-http",
  "contract",
] }

# Instrumentation
opentelemetry = { version = "0.28.0", features = ["metrics", "logs"] }
opentelemetry_sdk = { version = "0.28.0", features = ["rt-tokio", "logs"] }
opentelemetry-stdout = { version = "0.28.0" }
opentelemetry-otlp = { version = "0.28.0", features = [
  "tonic",
  "metrics",
  "logs",
] }
opentelemetry-semantic-conventions = { version = "0.28.0" }
opentelemetry-appender-tracing = { version = "0.28.0", default-features = false }
opentelemetry-prometheus = "0.28.0"
prometheus = "0.13.4"
tracing = { version = "0.1.40", default-features = false }
tracing-core = { version = "0.1.32", default-features = false }
tracing-subscriber = { version = "0.3.19", features = [
  "env-filter",
  "registry",
  "std",
] }
tracing-test = "0.2.5"
tracing-opentelemetry = "0.29.0"
time = "0.3"

# Networking
jsonrpsee = { version = "0.22", default-features = false, features = [
  "server",
  "client",
] }
tower = { version = "0.4", features = ["util"] }
tower-http = { version = "0.4", features = ["cors"] }
hyper = { version = "1.5.0", features = ["full"] }
hyper-tls = "0.6"
hyper-util = "0.1.9"
http = "1.1.0"
http-body-util = "0.1.2"
reqwest = { version = "0.12.7", features = [
  "blocking",
  "rustls-tls",
  "native-tls",
  "json",
  "multipart",
  "stream",
] }
url = { version = "2.4", features = ["serde"] }

# Async
tokio = { version = "1.34", features = ["signal", "rt"] }
tokio-util = "0.7.12"
rayon = "1.10"
futures = { version = "0.3", default-features = false, features = ["std"] }
async-trait = "0.1"

# Serialization
derive_more = "2.0.1"
serde = { version = "1.0", default-features = false, features = ["std"] }
serde_with = { version = "3.11", default-features = false, features = [
  "alloc",
  "macros",
] }
serde_json = { version = "1.0", default-features = false, features = ["std"] }
serde_yaml = { version = "0.9.34" }
bincode = "1.3"

# Numbers
ahash = "0.8"
base64 = "0.22"
bigdecimal = "0.4.5"
num-traits = "0.2"
num-bigint = "0.4"
primitive-types = "0.12"
rand = "0.8"
twox-hash = "2.1"
crypto-bigint = "0.5.5"
zeroize = "1.8"
rustc-hash = "2.1"
highway = "1.3"
siphasher = "1.0"

# Std extensions
lazy_static = { version = "1.4", default-features = false }
bitvec = { version = "1.0", default-features = false, features = ["std"] }
bytes = "1.6.0"
smallvec = { version = "1.15", features = ["write"] }
itertools = { version = "0.13.0" }

# Error handling
thiserror = "2.0"
anyhow = "1.0"

# Testing
criterion = { version = "0.5", features = ["html_reports"] }
rstest = "0.18"
proptest = "1.5.0"
proptest-derive = "0.5.0"
proptest-state-machine = "0.3.1"
tempfile = "3.10.1"
httpmock = "0.7.0"
mockall = "0.13.0"
fdlimit = "0.3.0"
assert_matches = "1.5"

# Macros
indoc = "2"
proc-macro2 = "1.0.86"
quote = "1.0.26"
syn = { version = "2.0.39", features = ["full"] }
paste = "1.0.15"

# Setup
clap = { version = "4.4", features = ["derive", "env"] }
dotenv = "0.15.0"
figment = "0.10.19"

# Misc
flate2 = "1.0"
regex = "1.10.5"
sha3 = "0.10"
dashmap = "6.1.0"

# Orchestrator
chrono = { version = "0.4", features = ["serde"] }

[patch.crates-io]
rocksdb = { git = "https://github.com/madara-alliance/rust-rocksdb", branch = "read-options-set-raw-snapshot" }
librocksdb-sys = { git = "https://github.com/madara-alliance/rust-rocksdb", branch = "read-options-set-raw-snapshot" }

blockifier = { git = "https://github.com/starkware-libs/sequencer", rev = "a1c2488" }
starknet_api = { git = "https://github.com/starkware-libs/sequencer", rev = "a1c2488" }<|MERGE_RESOLUTION|>--- conflicted
+++ resolved
@@ -128,21 +128,12 @@
   "hash",
 ] }
 
-<<<<<<< HEAD
 blockifier = { git = "https://github.com/karnotxyz/sequencer", rev = "3c206344dc64b5a0f150ea94cd2623b2a9a7da63" }
 starknet_api = { git = "https://github.com/karnotxyz/sequencer", rev = "3c206344dc64b5a0f150ea94cd2623b2a9a7da63" }
-cairo-lang-starknet-classes = "2.12.0-dev.1"
-cairo-lang-utils = "2.12.0-dev.1"
-cairo-vm = "=2.2.0"
-cairo-native = "0.5.0-rc.5"
-=======
-blockifier = { version = "=0.16.0-rc.0", features = ["node_api"] }
-starknet_api = "=0.16.0-rc.0"
 cairo-lang-starknet-classes = "2.12.3"
 cairo-lang-utils = "2.12.3"
 cairo-vm = "2.5.0"
 cairo-native = "0.6.2"
->>>>>>> 7d6e3a5b
 
 alloy = { version = "0.8.3", features = [
   "node-bindings",
@@ -276,7 +267,4 @@
 
 [patch.crates-io]
 rocksdb = { git = "https://github.com/madara-alliance/rust-rocksdb", branch = "read-options-set-raw-snapshot" }
-librocksdb-sys = { git = "https://github.com/madara-alliance/rust-rocksdb", branch = "read-options-set-raw-snapshot" }
-
-blockifier = { git = "https://github.com/starkware-libs/sequencer", rev = "a1c2488" }
-starknet_api = { git = "https://github.com/starkware-libs/sequencer", rev = "a1c2488" }+librocksdb-sys = { git = "https://github.com/madara-alliance/rust-rocksdb", branch = "read-options-set-raw-snapshot" }