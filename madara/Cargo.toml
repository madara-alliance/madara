--- conflicted
+++ resolved
@@ -127,15 +127,6 @@
 starknet-types-core = { version = "0.2.1", default-features = false, features = [
   "hash",
 ] }
-<<<<<<< HEAD
-
-blockifier = { git = "https://github.com/karnotxyz/sequencer", rev = "3c206344dc64b5a0f150ea94cd2623b2a9a7da63" }
-starknet_api = { git = "https://github.com/karnotxyz/sequencer", rev = "3c206344dc64b5a0f150ea94cd2623b2a9a7da63" }
-cairo-lang-starknet-classes = "2.12.0-dev.1"
-cairo-lang-utils = "2.12.0-dev.1"
-cairo-vm = "=2.2.0"
-cairo-native = "0.5.0-rc.5"
-=======
 #
 #blockifier = { version = "=0.16.0-rc.0", features = ["node_api"] }
 #starknet_api = "=0.16.0-rc.0"
@@ -147,7 +138,6 @@
 cairo-lang-utils = "2.12.3"
 cairo-vm = "2.5.0"
 cairo-native = "0.6.2"
->>>>>>> 973787d2
 
 alloy = { version = "0.8.3", features = [
   "node-bindings",
