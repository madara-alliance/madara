[workspace]
members = [
  "node",
  "crates/client/cairo_native",
  "crates/client/db",
  "crates/client/exec",
  "crates/client/sync",
  "crates/client/settlement_client",
  "crates/client/rpc",
  "crates/client/gateway/client",
  "crates/client/gateway/server",
  "crates/client/analytics",
  "crates/client/telemetry",
  "crates/client/devnet",
  "crates/client/mempool",
  "crates/client/submit_tx",
  "crates/client/block_production",
  "crates/primitives/block",
  "crates/primitives/bloom_filter",
  "crates/primitives/convert",
  "crates/primitives/transactions",
  "crates/primitives/class",
  "crates/primitives/gateway",
  "crates/primitives/rpc",
  "crates/primitives/receipt",
  "crates/primitives/state_update",
  "crates/primitives/chain_config",
  "crates/primitives/utils",
  "crates/proc-macros",
  "crates/tests",
  "crates/cairo-test-contracts",
]
resolver = "2"

[workspace.lints.rust]
unsafe_code = "forbid"

[workspace.lints.clippy]
print_stdout = "warn"
print_stderr = "warn"
# todo: uncomment these & fix them
# unwrap_used = "warn"
# missing_docs = "warn"

[workspace.metadata.build]
rustflags = ["-C", "symbol-mangling-version=v0"]

[profile.dev]
incremental = true

[profile.release]
panic = "unwind"

[profile.profiling]
inherits = "release"
debug = 1

[profile.production]
codegen-units = 1
inherits = "release"
lto = "fat"
opt-level = 3
rpath = false
strip = "symbols"

[workspace.package]
authors = ["Madara <https://github.com/madara-alliance>"]
homepage = "https://madara.build"
edition = "2021"
repository = "https://github.com/madara-alliance/madara/"
version = "0.8.0"
license = "Apache-2.0"

[workspace.dependencies]
rocksdb = "0.22"
librocksdb-sys = "0.17.0"
bonsai-trie = { default-features = false, git = "https://github.com/madara-alliance/bonsai-trie", branch = "update-starknet-types-core", features = [
  "std",
] }

# Madara proc macros
m-proc-macros = { path = "crates/proc-macros", default-features = false }

# Madara primitives
mp-block = { path = "crates/primitives/block", default-features = false }
mp-bloom-filter = { path = "crates/primitives/bloom_filter", default-features = false }
mp-convert = { path = "crates/primitives/convert", default-features = false }
mp-transactions = { path = "crates/primitives/transactions", default-features = false }
mp-class = { path = "crates/primitives/class", default-features = false }
mp-gateway = { path = "crates/primitives/gateway", default-features = false }
mp-rpc = { path = "crates/primitives/rpc", default-features = false }
mp-receipt = { path = "crates/primitives/receipt", default-features = false }
mp-state-update = { path = "crates/primitives/state_update", default-features = false }
mp-utils = { path = "crates/primitives/utils", default-features = false }
mp-chain-config = { path = "crates/primitives/chain_config", default-features = false }
mp-oracle = { path = "crates/primitives/oracle", default-features = false }

# Madara client
mc-analytics = { path = "crates/client/analytics" }
mc-class-exec = { path = "crates/client/cairo_native" }
mc-telemetry = { path = "crates/client/telemetry" }
mc-db = { path = "crates/client/db" }
mc-exec = { path = "crates/client/exec" }
mc-rpc = { path = "crates/client/rpc" }
mc-gateway-client = { path = "crates/client/gateway/client" }
mc-gateway-server = { path = "crates/client/gateway/server" }
mc-sync = { path = "crates/client/sync" }
mc-settlement-client = { path = "crates/client/settlement_client" }
mc-mempool = { path = "crates/client/mempool" }
mc-block-production = { path = "crates/client/block_production" }
mc-devnet = { path = "crates/client/devnet" }
mc-submit-tx = { path = "crates/client/submit_tx" }

# Madara misc
m-cairo-test-contracts = { path = "crates/cairo-test-contracts" }
mc-e2e-tests = { path = "crates/tests" }

# Build
build-version = { path = "../build-artifacts" }

# Starknet dependencies
<<<<<<< HEAD
starknet-accounts = { package = "starknet-rust-accounts", version = "0.17.0-rc.0" }
starknet-core = { package = "starknet-rust-core", version = "0.17.0-rc.0" }
starknet-core-derive = { package = "starknet-rust-core-derive", version = "0.1.0" }
starknet-crypto = { package = "starknet-rust-crypto", version = "0.9.0-rc.0" }
starknet-providers = { package = "starknet-rust-providers", version = "0.17.0-rc.0" }
starknet-signers = { package = "starknet-rust-signers", version = "0.15.0-rc.0" }
starknet-macros = { package = "starknet-rust-macros", version = "0.2.6-rc.0" }
starknet = { package = "starknet-rust", version = "0.18.0-rc.0" }
=======
starknet-accounts = { package = "starknet-rust-accounts", version = "0.16.0" }
starknet-core = { package = "starknet-rust-core", version = "0.16" }
starknet-crypto = { package = "starknet-rust-crypto", version = "0.8" }
starknet-providers = { package = "starknet-rust-providers", version = "0.16" }
starknet-signers = { package = "starknet-rust-signers", version = "0.14" }
starknet = { package = "starknet-rust", version = "0.17.0" }
>>>>>>> f4b27489

starknet-types-core = { version = "0.2.4", default-features = false, features = [
  "hash",
] }
blockifier = { git = "https://github.com/karnotxyz/sequencer", rev = "0f818e011ae8e4085d7a70b0d5e1532499a62de9", features = [
  "node_api",
  "cairo_native",
] }
starknet_api = { git = "https://github.com/karnotxyz/sequencer", rev = "0f818e011ae8e4085d7a70b0d5e1532499a62de9" }
cairo-lang-starknet-classes = "2.12.3"
cairo-lang-utils = "2.12.3"
cairo-vm = "2.5.0"
cairo-native = "0.7.1"

alloy = { version = "0.8.3", features = [
  "node-bindings",
  "rpc-types",
  "provider-http",
  "contract",
] }

# Instrumentation
opentelemetry = { version = "0.28.0", features = ["metrics", "logs"] }
opentelemetry_sdk = { version = "0.28.0", features = ["rt-tokio", "logs"] }
opentelemetry-stdout = { version = "0.28.0" }
opentelemetry-otlp = { version = "0.28.0", features = [
  "tonic",
  "metrics",
  "logs",
] }
opentelemetry-semantic-conventions = { version = "0.28.0" }
opentelemetry-appender-tracing = { version = "0.28.0", default-features = false }
opentelemetry-prometheus = "0.28.0"
prometheus = "0.13.4"
tracing = { version = "0.1.40", default-features = false }
tracing-core = { version = "0.1.32", default-features = false }
tracing-subscriber = { version = "0.3.19", features = [
  "env-filter",
  "registry",
  "std",
] }
tracing-test = "0.2.5"
tracing-opentelemetry = "0.29.0"
time = "0.3"

# Networking
jsonrpsee = { version = "0.22", default-features = false, features = [
  "server",
  "client",
] }
tower = { version = "0.4", features = ["util"] }
tower-http = { version = "0.4", features = ["cors"] }
hyper = { version = "1.5.0", features = ["full"] }
hyper-tls = "0.6"
hyper-util = "0.1.9"
http = "1.1.0"
http-body-util = "0.1.2"
reqwest = { version = "0.12.7", features = [
  "blocking",
  "rustls-tls",
  "native-tls",
  "json",
  "multipart",
  "stream",
] }
url = { version = "2.4", features = ["serde"] }

# Async
tokio = { version = "1.34", features = ["signal", "rt"] }
tokio-util = "0.7.12"
rayon = "1.10"
futures = { version = "0.3", default-features = false, features = ["std"] }
async-trait = "0.1"

# Serialization
derive_more = "2.0.1"
serde = { version = "1.0", default-features = false, features = ["std"] }
serde_with = { version = "3.11", default-features = false, features = [
  "alloc",
  "macros",
] }
serde_json = { version = "1.0", default-features = false, features = ["std"] }
serde_yaml = { version = "0.9.34" }
bincode = "1.3"

# Numbers
ahash = "0.8"
base64 = "0.22"
bigdecimal = "0.4.5"
num-traits = "0.2"
num-bigint = "0.4"
primitive-types = "0.12"
rand = "0.8"
twox-hash = "2.1"
crypto-bigint = "0.5.5"
zeroize = "1.8"
rustc-hash = "2.1"
highway = "1.3"
siphasher = "1.0"

# Std extensions
lazy_static = { version = "1.4", default-features = false }
bitvec = { version = "1.0", default-features = false, features = ["std"] }
bytes = "1.6.0"
smallvec = { version = "1.15", features = ["write"] }
itertools = { version = "0.13.0" }
libc = "0.2"

# Error handling
thiserror = "2.0"
anyhow = "1.0"

# Testing
criterion = { version = "0.5", features = ["html_reports"] }
rstest = "0.18"
proptest = "1.5.0"
proptest-derive = "0.5.0"
proptest-state-machine = "0.3.1"
tempfile = "3.10.1"
httpmock = "0.7.0"
mockall = "0.13.0"
fdlimit = "0.3.0"
assert_matches = "1.5"

# Macros
indoc = "2"
proc-macro2 = "1.0.86"
quote = "1.0.26"
syn = { version = "2.0.39", features = ["full"] }
paste = "1.0.15"

# Setup
clap = { version = "4.4", features = ["derive", "env"] }
dotenv = "0.15.0"
figment = "0.10.19"

# Misc
flate2 = "1.0"
regex = "1.10.5"
sha3 = "0.10"
dashmap = "6.1.0"

# Orchestrator
chrono = { version = "0.4", features = ["serde"] }

[patch.crates-io]
rocksdb = { git = "https://github.com/madara-alliance/rust-rocksdb", branch = "read-options-set-raw-snapshot" }
librocksdb-sys = { git = "https://github.com/madara-alliance/rust-rocksdb", branch = "read-options-set-raw-snapshot" }<|MERGE_RESOLUTION|>--- conflicted
+++ resolved
@@ -119,7 +119,6 @@
 build-version = { path = "../build-artifacts" }
 
 # Starknet dependencies
-<<<<<<< HEAD
 starknet-accounts = { package = "starknet-rust-accounts", version = "0.17.0-rc.0" }
 starknet-core = { package = "starknet-rust-core", version = "0.17.0-rc.0" }
 starknet-core-derive = { package = "starknet-rust-core-derive", version = "0.1.0" }
@@ -128,14 +127,6 @@
 starknet-signers = { package = "starknet-rust-signers", version = "0.15.0-rc.0" }
 starknet-macros = { package = "starknet-rust-macros", version = "0.2.6-rc.0" }
 starknet = { package = "starknet-rust", version = "0.18.0-rc.0" }
-=======
-starknet-accounts = { package = "starknet-rust-accounts", version = "0.16.0" }
-starknet-core = { package = "starknet-rust-core", version = "0.16" }
-starknet-crypto = { package = "starknet-rust-crypto", version = "0.8" }
-starknet-providers = { package = "starknet-rust-providers", version = "0.16" }
-starknet-signers = { package = "starknet-rust-signers", version = "0.14" }
-starknet = { package = "starknet-rust", version = "0.17.0" }
->>>>>>> f4b27489
 
 starknet-types-core = { version = "0.2.4", default-features = false, features = [
   "hash",
