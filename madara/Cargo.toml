[workspace]
members = [
  "node",
  "crates/client/db",
  "crates/client/exec",
  "crates/client/sync",
  "crates/client/settlement_client",
  "crates/client/rpc",
  "crates/client/gateway/client",
  "crates/client/gateway/server",
  "crates/client/analytics",
  "crates/client/telemetry",
  "crates/client/devnet",
  "crates/client/mempool",
  "crates/client/submit_tx",
  "crates/client/block_production",
  "crates/primitives/block",
  "crates/primitives/bloom_filter",
  "crates/primitives/convert",
  "crates/primitives/transactions",
  "crates/primitives/class",
  "crates/primitives/gateway",
  "crates/primitives/rpc",
  "crates/primitives/receipt",
  "crates/primitives/state_update",
  "crates/primitives/chain_config",
  "crates/primitives/utils",
  "crates/proc-macros",
  "crates/tests",
  "crates/cairo-test-contracts",
]
resolver = "2"

[workspace.lints.rust]
unsafe_code = "forbid"

[workspace.lints.clippy]
print_stdout = "warn"
print_stderr = "warn"
# todo: uncomment these & fix them
# unwrap_used = "warn"
# missing_docs = "warn"

[workspace.metadata.build]
rustflags = ["-C", "symbol-mangling-version=v0"]

[profile.dev]
incremental = true

[profile.release]
panic = "unwind"

[profile.profiling]
inherits = "release"
debug = 1

[profile.production]
codegen-units = 1
inherits = "release"
lto = "fat"
opt-level = 3
rpath = false
strip = "symbols"

[workspace.package]
authors = ["Madara <https://github.com/madara-alliance>"]
homepage = "https://madara.build"
edition = "2021"
repository = "https://github.com/madara-alliance/madara/"
version = "0.8.0"
license = "Apache-2.0"

[workspace.dependencies]
rocksdb = "0.22"
librocksdb-sys = "0.17.0"
bonsai-trie = { default-features = false, git = "https://github.com/madara-alliance/bonsai-trie", branch = "oss", features = [
  "std",
] }

# Madara proc macros
m-proc-macros = { path = "crates/proc-macros", default-features = false }

# Madara primitives
mp-block = { path = "crates/primitives/block", default-features = false }
mp-bloom-filter = { path = "crates/primitives/bloom_filter", default-features = false }
mp-convert = { path = "crates/primitives/convert", default-features = false }
mp-transactions = { path = "crates/primitives/transactions", default-features = false }
mp-class = { path = "crates/primitives/class", default-features = false }
mp-gateway = { path = "crates/primitives/gateway", default-features = false }
mp-rpc = { path = "crates/primitives/rpc", default-features = false }
mp-receipt = { path = "crates/primitives/receipt", default-features = false }
mp-state-update = { path = "crates/primitives/state_update", default-features = false }
mp-utils = { path = "crates/primitives/utils", default-features = false }
mp-chain-config = { path = "crates/primitives/chain_config", default-features = false }
mp-oracle = { path = "crates/primitives/oracle", default-features = false }

# Madara client
mc-analytics = { path = "crates/client/analytics" }
mc-telemetry = { path = "crates/client/telemetry" }
mc-db = { path = "crates/client/db" }
mc-exec = { path = "crates/client/exec" }
mc-rpc = { path = "crates/client/rpc" }
mc-gateway-client = { path = "crates/client/gateway/client" }
mc-gateway-server = { path = "crates/client/gateway/server" }
mc-sync = { path = "crates/client/sync" }
mc-settlement-client = { path = "crates/client/settlement_client" }
mc-mempool = { path = "crates/client/mempool" }
mc-block-production = { path = "crates/client/block_production" }
mc-devnet = { path = "crates/client/devnet" }
mc-submit-tx = { path = "crates/client/submit_tx" }

# Madara misc
m-cairo-test-contracts = { path = "crates/cairo-test-contracts" }
mc-e2e-tests = { path = "crates/tests" }

# Build
build-version = { path = "../build-artifacts" }

# Starknet dependencies
starknet-accounts = "0.11.0"
starknet-core = "0.12"
starknet-crypto = "0.7"
starknet-providers = "0.12"
starknet-signers = "0.10"
starknet = "0.12.0"

starknet-types-core = { version = "0.1.7", default-features = false, features = [
  "hash",
] }

blockifier = "=0.15.0-rc.1"
starknet_api = "=0.15.0-rc.1"
cairo-lang-starknet-classes = "2.12.0-dev.1"
cairo-lang-utils = "2.12.0-dev.1"
cairo-vm = "2.2.0"
cairo-native = "0.5.0-rc.5"

alloy = { version = "0.8.3", features = [
  "node-bindings",
  "rpc-types",
  "provider-http",
  "contract",
] }

# Instrumentation
opentelemetry = { version = "0.25.0", features = ["metrics", "logs"] }
opentelemetry_sdk = { version = "0.25.0", features = ["rt-tokio", "logs"] }
opentelemetry-stdout = { version = "0.25.0" }
opentelemetry-otlp = { version = "0.25.0", features = [
  "tonic",
  "metrics",
  "logs",
] }
opentelemetry-semantic-conventions = { version = "0.25.0" }
opentelemetry-appender-tracing = { version = "0.25.0", default-features = false }
tracing = { version = "0.1.40", default-features = false }
tracing-core = { version = "0.1.32", default-features = false }
tracing-subscriber = { version = "0.3.18", features = [
  "env-filter",
  "registry",
  "std",
] }
tracing-test = "0.2.5"
tracing-opentelemetry = "0.26.0"

# Networking
jsonrpsee = { version = "0.22", default-features = false, features = [
  "server",
  "client",
] }
tower = { version = "0.4", features = ["util"] }
tower-http = { version = "0.4", features = ["cors"] }
hyper = { version = "1.5.0", features = ["full"] }
hyper-tls = "0.6"
hyper-util = "0.1.9"
http = "1.1.0"
http-body-util = "0.1.2"
reqwest = { version = "0.12.7", features = [
  "blocking",
  "rustls-tls",
  "native-tls",
  "json",
  "multipart",
  "stream",
] }
url = { version = "2.4", features = ["serde"] }

# Async
tokio = { version = "1.34", features = ["signal", "rt"] }
tokio-util = "0.7.12"
rayon = "1.10"
futures = { version = "0.3", default-features = false, features = ["std"] }
async-trait = "0.1"

# Serialization
derive_more = "2.0.1"
serde = { version = "1.0", default-features = false, features = ["std"] }
serde_with = { version = "3.11", default-features = false, features = [
  "alloc",
  "macros",
] }
serde_json = { version = "1.0", default-features = false, features = ["std"] }
serde_yaml = { version = "0.9.34" }
bincode = "1.3"

# Numbers
ahash = "0.8"
base64 = "0.22"
bigdecimal = "0.4.5"
num-traits = "0.2"
num-bigint = "0.4"
primitive-types = "0.12"
rand = "0.8"
twox-hash = "2.1"
crypto-bigint = "0.5.5"
zeroize = "1.8"
rustc-hash = "2.1"
highway = "1.3"
siphasher = "1.0"

# Std extensions
lazy_static = { version = "1.4", default-features = false }
bitvec = { version = "1.0", default-features = false, features = ["std"] }
bytes = "1.6.0"
<<<<<<< HEAD
smallvec = { version = "1.15", features = ["write"] }
=======
itertools = { version = "0.13.0" }
>>>>>>> 0e68a601

# Error handling
thiserror = "2.0"
anyhow = "1.0"

# Testing
criterion = { version = "0.5", features = ["html_reports"] }
rstest = "0.18"
proptest = "1.5.0"
proptest-derive = "0.5.0"
proptest-state-machine = "0.3.1"
tempfile = "3.10.1"
httpmock = "0.7.0"
mockall = "0.13.0"
fdlimit = "0.3.0"
assert_matches = "1.5"

# Macros
indoc = "2"
proc-macro2 = "1.0.86"
quote = "1.0.26"
syn = { version = "2.0.39", features = ["full"] }
paste = "1.0.15"

# Setup
clap = { version = "4.4", features = ["derive", "env"] }
dotenv = "0.15.0"
figment = "0.10.19"

# Misc
flate2 = "1.0"
regex = "1.10.5"
sha3 = "0.10"

# Orchestrator
chrono = { version = "0.4", features = ["serde"] }

[patch.crates-io]
rocksdb = { git = "https://github.com/madara-alliance/rust-rocksdb", branch = "read-options-set-raw-snapshot" }
librocksdb-sys = { git = "https://github.com/madara-alliance/rust-rocksdb", branch = "read-options-set-raw-snapshot" }
starknet-core = { git = "https://github.com/kasarlabs/starknet-rs.git", rev = "70e1ee45dc701afc2a7629bf88bb5d90a93d51a7" }<|MERGE_RESOLUTION|>--- conflicted
+++ resolved
@@ -222,11 +222,8 @@
 lazy_static = { version = "1.4", default-features = false }
 bitvec = { version = "1.0", default-features = false, features = ["std"] }
 bytes = "1.6.0"
-<<<<<<< HEAD
 smallvec = { version = "1.15", features = ["write"] }
-=======
 itertools = { version = "0.13.0" }
->>>>>>> 0e68a601
 
 # Error handling
 thiserror = "2.0"
