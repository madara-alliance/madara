//! Madara is a hybrid RPC node / sequencer for the [Starknet] network. As of the time of writing,
//! it is the only node with full support for both state synchronization and state production in
//! this way. Madara is designed to be performant, flexible and observable for your use, whether it
//! be in a dev environment or a production-ready custom chain.
//!
//! This file serves as the entry point into the node software, which is organized into many
//! different crates. The crates are separated into three different categories, made explicit by
//! their own naming convention.
//!
//! # Specs
//!
//! The Madara node follows the [Starknet RPC specs] as well as the [Starknet P2P specs] in the
//! implementations of its various components. Where seems fit, some extensions might be added to
//! the specs, in particular in regards to any potential admin or privileged endpoints which might
//! prove to be useful in prod.
//!
//! # Core Crates
//! > `mc-*`
//!
//! These are crates which are responsible for the core (business) functionality of the node. They
//! answer the question of _how_ the node transforms data.
//!
//! - [mc-analytics]
//! - [mc-block-production]
//! - [mc-db]
//! - [mc-devnet]
//! - [mc-exec]
//! - [mc-gateway-client]
//! - [mc-gateway-server]
//! - [mc-mempool]
//! - [mc-rpc]
//! - [mc-settlement-client]
//! - [mc-submit-tx]
//! - [mc-sync]
//! - [mc-telemetry]
//! - [mc-e2e-tests]
//!
//! # Primitives Crates
//! > `mp-*`
//!
//! Crates which are responsible for modelling the data in use by the node. These mostly don't
//! contain any business logic (though some helper functions might be included) and instead focus on
//! data types as well as serialization and deserialization. These crates answer the question of
//! _what_ data the node transforms.
//!
//! - [mp-block]
//! - [mp-bloom-filter]
//! - [mp-chain-config]
//! - [mp-class]
//! - [mp-convert]
//! - [mp-gateway]
//! - [mp-oracle]
//! - [mp-receipt]
//! - [mp-rpc]
//! - [mp-state-update]
//! - [mp-transactions]
//! - [mp-utils]
//!
//! # Helper Crates
//!
//! These are external crates with no real business logic or types definitions. They are used either
//! in testing contexts or to make the developer's life easier with domain-specific macros.
//!
//! - [m-cairo-test-contracts]
//! - [m-proc-macros]
//!
//! [Starknet]: https://www.starknet.io
//! [Starknet RPC specs]: https://github.com/starkware-libs/starknet-specs
//! [Starknet P2P specs]: https://github.com/starknet-io/starknet-p2p-specs
//!
//! [mc-analytics]: mc_analytics
//! [mc-block-production]: mc_block_production
//! [mc-db]: mc_db
//! [mc-devnet]: mc_devnet
//! [mc-exec]: mc_exec
//! [mc-gateway-client]: mc_gateway_client
//! [mc-gateway-server]: mc_gateway_server
//! [mc-mempool]: mc_mempool
//! [mc-rpc]: mc_rpc
//! [mc-settlement-client]: mc_settlement_client
//! [mc-submit-tx]: mc_submit_tx
//! [mc-sync]: mc_sync
//! [mc-telemetry]: mc_telemetry
//! [mc-e2e-tests]: mc_e2e_tests
//!
//! [mp-block]: mp_block
//! [mp-bloom-filter]: mp_bloom_filter
//! [mp-chain-config]: mp_chain_config
//! [mp-class]: mp_class
//! [mp-convert]: mp_convert
//! [mp-gateway]: mp_gateway
//! [mp-oracle]: mp_oracle
//! [mp-receipt]: mp_receipt
//! [mp-rpc]: mp_rpc
//! [mp-state-update]: mp_state_update
//! [mp-transactions]: mp_transactions
//! [mp-utils]: mp_utils
//!
//! [m-cairo-test-contracts]: m_cairo_test_contracts
//! [m-proc-macros]: m_proc_macros
#![warn(missing_docs)]

use mc_db::MadaraStorageRead;
mod cli;
mod service;
mod submit_tx;
mod util;

use crate::service::{L1SyncConfig, MempoolService};
use anyhow::{bail, Context};
use clap::Parser;
use cli::RunCmd;
use dotenv::dotenv;
use figment::{
    providers::{Format, Json, Serialized, Toml, Yaml},
    Figment,
};
use http::{HeaderName, HeaderValue};
use mc_analytics::AnalyticsService;
use mc_db::MadaraBackend;
use mc_gateway_client::GatewayProvider;
use mc_settlement_client::gas_price::L1BlockMetrics;
use mc_submit_tx::{SubmitTransaction, TransactionValidator};
use mc_telemetry::{SysInfo, TelemetryService};
use mp_utils::service::{MadaraServiceId, ServiceMonitor};
use service::{BlockProductionService, GatewayService, L1SyncService, RpcService, SyncService, WarpUpdateConfig};
use starknet_api::core::ChainId;
use std::sync::Arc;

use std::{env, path::Path};
use submit_tx::{MakeSubmitTransactionSwitch, MakeSubmitValidatedTransactionSwitch};

const GREET_IMPL_NAME: &str = "Madara";
const GREET_SUPPORT_URL: &str = "https://github.com/madara-alliance/madara/issues";

#[tokio::main]
async fn main() -> anyhow::Result<()> {
    dotenv().ok();
    crate::util::setup_rayon_threadpool()?;
    crate::util::raise_fdlimit();

    // Create config builder.
    let mut config: Figment = Figment::new();

    // This loads the arguments in priority
    // If there are cli arguments, check if they are pointing to a file
    // If yes, load from that file. If not, load the values from the cli
    // If there are no cli args, load the default file
    if env::args().count() > 1 {
        // This is done to overwrite the preset with the args
        let cli_args = RunCmd::parse().apply_arg_preset();

        if let Some(config_path) = cli_args.config_file.clone() {
            config = match config_path.extension() {
                None => bail!("Unsupported file type for config file."),
                Some(os_str) => match os_str.to_str() {
                    Some("toml") => config.merge(Toml::file(config_path)),
                    Some("json") => config.merge(Json::file(config_path)),
                    Some("yaml") => config.merge(Yaml::file(config_path)),
                    _ => bail!("Unsupported file type for config file."),
                },
            }
        } else {
            config = config.merge(Serialized::defaults(cli_args));
        }
    } else {
        let path = Path::new("./configs/args/config.json");
        if path.exists() {
            config = config.merge(Json::file(path));
        }
    }

    // Extracts the arguments into the struct
    let mut run_cmd: RunCmd = config.extract()?;
    run_cmd.check_mode()?;

    // Setting up analytics
    let mut service_analytics = AnalyticsService::new(run_cmd.analytics_params.as_analytics_config())
        .context("Initializing analytics service")?;
    service_analytics.setup().context("Setting-up analystics service")?;

    // If it's a sequencer or a devnet we set the mandatory chain config. If it's a full node we set the chain config from the network or the custom chain config.
    let chain_config = if run_cmd.is_sequencer() {
        run_cmd.chain_config()?
    } else if run_cmd.network.is_some() {
        run_cmd.set_preset_from_network()?
    } else {
        run_cmd.chain_config()?
    };

    // If the devnet is running, we set the gas prices to a default value.
    if run_cmd.is_devnet() {
        run_cmd.l1_sync_params.l1_sync_disabled = true;
        run_cmd.l1_sync_params.l1_gas_price.get_or_insert(128);
        run_cmd.l1_sync_params.blob_gas_price.get_or_insert(128);
        run_cmd.l1_sync_params.strk_per_eth.get_or_insert(1.0);
    }

    // Check if the devnet is running with the correct chain id. This is purely
    // to avoid accidental setups which would allow for replay attacks. This is
    // possible if the devnet has the same chain id as another popular chain,
    // allowing txs which occur on it to also be replayed on that other chain.
    if run_cmd.devnet
        && (chain_config.chain_id == ChainId::Mainnet || chain_config.chain_id == ChainId::Sepolia)
        && !run_cmd.devnet_unsafe
    {
        anyhow::bail!("You're running a devnet with the network config of {0}. This means that devnet transactions can be replayed on the actual {0} network. Use `--network=devnet` instead or force this configuration with `--devnet-unsafe`.", chain_config.chain_name);
    }

    let node_name = run_cmd.node_name_or_provide().await.to_string();
    let node_version = env!("MADARA_BUILD_VERSION");

    tracing::info!("🥷  {} Node", GREET_IMPL_NAME);
    tracing::info!("💁 Support URL: {}", GREET_SUPPORT_URL);
    tracing::info!("🏷  Node Name: {}", node_name);
    let role = if run_cmd.is_sequencer() { "Sequencer" } else { "Full Node" };
    tracing::info!("👤 Role: {}", role);
    tracing::info!("🌐 Network: {} (chain id `{}`)", chain_config.chain_name, chain_config.chain_id);
    run_cmd.args_preset.greet();

    let sys_info = SysInfo::probe();
    sys_info.show();

    // Initialize Cairo Native configuration
    //
    // The configuration is validated and passed through parameters (no global state).
    // Native execution is opt-in and only enabled when the --enable-native-execution CLI flag
    // is set to true (default: false). When disabled, all contracts will use Cairo VM execution
    // regardless of cache state.
    let cairo_native_config = run_cmd.cairo_native_params.to_runtime_config();

    // Setup: validate, initialize semaphore, and log configuration
    // Note: Validation happens inside setup_and_log() via NativeConfig::validate()
    mc_cairo_native::config::setup_and_log(&cairo_native_config)
        .map_err(|e| anyhow::anyhow!("Cairo Native configuration setup failed: {}", e))?;

    // ===================================================================== //
    //                             SERVICES (SETUP)                          //
    // ===================================================================== //

    // Telemetry

    let service_telemetry: TelemetryService =
        TelemetryService::new(run_cmd.telemetry_params.telemetry_endpoints.clone())
            .context("Initializing telemetry service")?;

    // Database

    tracing::info!("💾 Opening database at: {}", run_cmd.backend_params.base_path.display());
<<<<<<< HEAD
    let cairo_native_config_arc = Arc::new(cairo_native_config);
=======

    // Log preconfirmed block persistence configuration
    if run_cmd.backend_params.no_save_preconfirmed {
        tracing::info!("⚠️  Preconfirmed blocks will NOT be saved to database & lost on restart!");
    } else {
        tracing::info!("💾  Preconfirmed blocks will be saved to database");
    }

>>>>>>> 06f5542f
    let backend = MadaraBackend::open_rocksdb(
        &run_cmd.backend_params.base_path,
        chain_config.clone(),
        run_cmd.backend_params.backend_config(),
        run_cmd.backend_params.rocksdb_config(),
        cairo_native_config_arc.clone(),
    )
    .context("Starting madara backend")?;

    let chain_tip = backend.db.get_chain_tip().expect("Chain tip should have been fetched.");
    tracing::info!("💼 Starting chain with block: {}", chain_tip);

    let service_mempool = MempoolService::new(&run_cmd, backend.clone());

    let (l1_head_snd, l1_head_recv) = tokio::sync::watch::channel(None);
    let service_l1_sync = L1SyncService::new(
        &run_cmd.l1_sync_params,
        backend.clone(),
        L1SyncConfig {
            l1_core_address: chain_config.eth_core_contract_address.clone(),
            l1_block_metrics: L1BlockMetrics::register().context("Initializing L1 Block Metrics")?.into(),
            l1_head_snd,
        },
    )
    .await
    .context("Initializing l1 sync service")?;

    // L2 Sync

    let warp_update = if run_cmd.args_preset.warp_update_receiver {
        let mut deferred_service_start = vec![];
        let mut deferred_service_stop = vec![];

        if !run_cmd.rpc_params.rpc_disable {
            deferred_service_start.push(MadaraServiceId::RpcUser);
        }

        if run_cmd.rpc_params.rpc_admin {
            deferred_service_start.push(MadaraServiceId::RpcAdmin);
        }

        if run_cmd.gateway_params.any_enabled() {
            deferred_service_start.push(MadaraServiceId::Gateway);
        }

        if run_cmd.telemetry_params.telemetry {
            deferred_service_start.push(MadaraServiceId::Telemetry);
        }

        if run_cmd.is_sequencer() {
            deferred_service_start.push(MadaraServiceId::BlockProduction);
            deferred_service_stop.push(MadaraServiceId::L2Sync);
        }

        Some(WarpUpdateConfig {
            warp_update_port_rpc: run_cmd.l2_sync_params.warp_update_port_rpc,
            warp_update_port_fgw: run_cmd.l2_sync_params.warp_update_port_fgw,
            warp_update_shutdown_sender: run_cmd.l2_sync_params.warp_update_shutdown_sender,
            warp_update_shutdown_receiver: run_cmd.l2_sync_params.warp_update_shutdown_receiver,
            deferred_service_start,
            deferred_service_stop,
        })
    } else {
        None
    };

    let service_l2_sync = SyncService::new(
        &run_cmd.l2_sync_params,
        &backend,
        l1_head_recv,
        warp_update,
        /* unsafe_starting_block_enabled */ run_cmd.backend_params.unsafe_starting_block.is_some(),
    )
    .await
    .context("Initializing sync service")?;

    let mut provider = GatewayProvider::new(chain_config.gateway_url.clone(), chain_config.feeder_gateway_url.clone());

    // gateway api key is needed for declare transactions on mainnet
    if let Some(url) = run_cmd.validator_params.validate_then_forward_txs_to.clone() {
        provider = provider.with_madara_gateway_url(url)
    }
    if let Some(api_key) = run_cmd.l2_sync_params.gateway_key.clone() {
        provider.add_header(
            HeaderName::from_static("x-throttling-bypass"),
            HeaderValue::from_str(&api_key).with_context(|| "Invalid API key format")?,
        )
    }

    let gateway_client = Arc::new(provider);

    // Block production

    // Log preconfirmed block restart behavior configuration
    // TODO(mohiiit, 12-11-25): what if the starknet-version have been updated?
    // version constants or bouncer weights have changed?
    if run_cmd.is_sequencer() {
        if run_cmd.block_production_params.close_preconfirmed_block_upon_restart {
            tracing::info!("🔄 Preconfirmed blocks will be closed on restart");
        } else {
            tracing::info!("🔄 Preconfirmed blocks will be resumed on restart");
        }
    }

    let service_block_production = BlockProductionService::new(
        &run_cmd.block_production_params,
        &backend,
        service_mempool.mempool(),
        service_l1_sync.client(),
        run_cmd.validator_params.no_charge_fee,
    )?;

    // Add transaction provider

    let mempool_tx_validator = Arc::new(TransactionValidator::new(
        service_mempool.mempool() as _,
        backend.clone(),
        run_cmd.validator_params.as_validator_config(),
    ));

    let gateway_submit_tx: Arc<dyn SubmitTransaction> =
        if run_cmd.validator_params.validate_then_forward_txs_to.is_some() {
            Arc::new(TransactionValidator::new(
                Arc::clone(&gateway_client) as _,
                backend.clone(),
                run_cmd.validator_params.as_validator_config(),
            ))
        } else {
            Arc::clone(&gateway_client) as _
        };

    let tx_submit =
        MakeSubmitTransactionSwitch::new(Arc::clone(&gateway_submit_tx) as _, Arc::clone(&mempool_tx_validator) as _);
    let validated_tx_submit =
        MakeSubmitValidatedTransactionSwitch::new(Arc::clone(&gateway_client) as _, service_mempool.mempool() as _);

    // User-facing RPC

    let service_rpc_user = RpcService::user(run_cmd.rpc_params.clone(), backend.clone(), tx_submit.clone());

    // Admin-facing RPC (for node operators)

    let service_rpc_admin = RpcService::admin(
        run_cmd.rpc_params.clone(),
        backend.clone(),
        tx_submit.clone(),
        service_block_production.handle(),
    );

    // Feeder gateway

    let service_gateway = GatewayService::new(
        run_cmd.gateway_params.clone(),
        backend.clone(),
        tx_submit.clone(),
        Some(validated_tx_submit.clone()),
    )
    .await
    .context("Initializing gateway service")?;

    service_telemetry.send_connected(&node_name, node_version, &chain_config.chain_name, &sys_info);

    // ===================================================================== //
    //                             SERVICES (START)                          //
    // ===================================================================== //

    if run_cmd.is_devnet() {
        service_block_production.setup_devnet().await?;
    }

    let app = ServiceMonitor::default()
        .with(service_analytics)?
        .with(service_mempool)?
        .with(service_l1_sync)?
        .with(service_l2_sync)?
        .with(service_block_production)?
        .with(service_rpc_user)?
        .with(service_rpc_admin)?
        .with(service_gateway)?
        .with(service_telemetry)?;

    // Since the database is not implemented as a proper service, we do not
    // active it, as it would never be marked as stopped by the existing logic
    //
    // app.activate(MadaraService::Database);

    let l1_sync_enabled = !run_cmd.l1_sync_params.l1_sync_disabled;
    let l1_endpoint_some = run_cmd.l1_sync_params.l1_endpoint.is_some();
    let warp_update_receiver = run_cmd.args_preset.warp_update_receiver;

    app.activate(MadaraServiceId::Mempool);
    app.activate(MadaraServiceId::Analytics);

    if l1_sync_enabled && (l1_endpoint_some || !run_cmd.devnet) {
        app.activate(MadaraServiceId::L1Sync);
    }

    if warp_update_receiver {
        app.activate(MadaraServiceId::L2Sync);
    } else if run_cmd.is_sequencer() {
        app.activate(MadaraServiceId::BlockProduction);
    } else if !run_cmd.l2_sync_params.l2_sync_disabled {
        app.activate(MadaraServiceId::L2Sync);
    }

    if !run_cmd.rpc_params.rpc_disable && !warp_update_receiver {
        app.activate(MadaraServiceId::RpcUser);
    }

    if run_cmd.rpc_params.rpc_admin && !warp_update_receiver {
        app.activate(MadaraServiceId::RpcAdmin);
    }

    if run_cmd.gateway_params.any_enabled() && !warp_update_receiver {
        app.activate(MadaraServiceId::Gateway);
    }

    if run_cmd.telemetry_params.telemetry && !warp_update_receiver {
        app.activate(MadaraServiceId::Telemetry);
    }

    let result = app.start().await;

    // Critical: Flush database before exit to ensure data persistence (WAL is disabled)
    if let Err(e) = backend.flush() {
        tracing::error!("Failed to flush database during shutdown: {}", e);
    } else {
        tracing::debug!("🔍 DEBUG: Database flush completed successfully");
    }

    result
}<|MERGE_RESOLUTION|>--- conflicted
+++ resolved
@@ -247,9 +247,7 @@
     // Database
 
     tracing::info!("💾 Opening database at: {}", run_cmd.backend_params.base_path.display());
-<<<<<<< HEAD
     let cairo_native_config_arc = Arc::new(cairo_native_config);
-=======
 
     // Log preconfirmed block persistence configuration
     if run_cmd.backend_params.no_save_preconfirmed {
@@ -258,7 +256,6 @@
         tracing::info!("💾  Preconfirmed blocks will be saved to database");
     }
 
->>>>>>> 06f5542f
     let backend = MadaraBackend::open_rocksdb(
         &run_cmd.backend_params.base_path,
         chain_config.clone(),
