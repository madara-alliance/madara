--- conflicted
+++ resolved
@@ -90,18 +90,6 @@
         run_cmd.chain_config()?
     };
 
-<<<<<<< HEAD
-=======
-    // If block time is inferior to the tick time, then only empty blocks will
-    // be produced as we will never update the pending block before storing it.
-    if run_cmd.is_sequencer() && chain_config.pending_block_update_time.is_some_and(|t| chain_config.block_time < t) {
-        anyhow::bail!(
-            "Block time ({:?}) cannot be less than the pending block update time ({:?}), as this will yield only empty blocks",
-            chain_config.block_time,
-            chain_config.pending_block_update_time.expect("Condition already checked")
-        );
-    }
-
     // If the devnet is running, we set the gas prices to a default value.
     if run_cmd.is_devnet() {
         run_cmd.l1_sync_params.l1_sync_disabled = true;
@@ -110,7 +98,6 @@
         run_cmd.l1_sync_params.strk_per_eth.get_or_insert(1.0);
     }
 
->>>>>>> e399c418
     // Check if the devnet is running with the correct chain id. This is purely
     // to avoid accidental setups which would allow for replay attacks. This is
     // possible if the devnet has the same chain id as another popular chain,
