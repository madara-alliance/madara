//! Madara node command line.
#![warn(missing_docs)]

mod cli;
mod service;
mod submit_tx;
mod util;

use crate::service::L1SyncConfig;
use anyhow::{bail, Context};
use clap::Parser;
use cli::RunCmd;
use figment::{
    providers::{Format, Json, Serialized, Toml, Yaml},
    Figment,
};
use http::{HeaderName, HeaderValue};
use mc_analytics::Analytics;
use mc_db::DatabaseService;
use mc_gateway_client::GatewayProvider;
<<<<<<< HEAD
use mc_mempool::{Mempool, MempoolConfig, MempoolLimits};
use mc_settlement_client::eth::event::EthereumEventStream;
use mc_settlement_client::eth::EthereumClientConfig;
=======
use mc_mempool::{GasPriceProvider, L1DataProvider, Mempool, MempoolConfig, MempoolLimits};
>>>>>>> 0e68a601
use mc_settlement_client::gas_price::L1BlockMetrics;
use mc_submit_tx::{SubmitTransaction, TransactionValidator};
use mc_telemetry::{SysInfo, TelemetryService};
use mp_utils::service::{MadaraServiceId, ServiceMonitor};
use service::{BlockProductionService, GatewayService, L1SyncService, RpcService, SyncService, WarpUpdateConfig};
use starknet_api::core::ChainId;
use std::sync::Arc;
use std::{env, path::Path};
use submit_tx::{MakeSubmitTransactionSwitch, MakeSubmitValidatedTransactionSwitch};

const GREET_IMPL_NAME: &str = "Madara";
const GREET_SUPPORT_URL: &str = "https://github.com/madara-alliance/madara/issues";

#[tokio::main]
async fn main() -> anyhow::Result<()> {
    crate::util::setup_rayon_threadpool()?;
    crate::util::raise_fdlimit();

    // Create config builder.
    let mut config: Figment = Figment::new();

    // This loads the arguments in priority
    // If there are cli arguments, check if they are pointing to a file
    // If yes, load from that file. If not, load the values from the cli
    // If there are no cli args, load the default file
    if env::args().count() > 1 {
        // This is done to overwrite the preset with the args
        let cli_args = RunCmd::parse().apply_arg_preset();

        if let Some(config_path) = cli_args.config_file.clone() {
            config = match config_path.extension() {
                None => bail!("Unsupported file type for config file."),
                Some(os_str) => match os_str.to_str() {
                    Some("toml") => config.merge(Toml::file(config_path)),
                    Some("json") => config.merge(Json::file(config_path)),
                    Some("yaml") => config.merge(Yaml::file(config_path)),
                    _ => bail!("Unsupported file type for config file."),
                },
            }
        } else {
            config = config.merge(Serialized::defaults(cli_args));
        }
    } else {
        let path = Path::new("./configs/args/config.json");
        if path.exists() {
            config = config.merge(Json::file(path));
        }
    }

    // Extracts the arguments into the struct
    let mut run_cmd: RunCmd = config.extract()?;
    run_cmd.check_mode()?;

    // Setting up analytics

    let mut analytics = Analytics::new(
        run_cmd.analytics_params.analytics_service_name.clone(),
        run_cmd.analytics_params.analytics_collection_endpoint.clone(),
    )
    .context("Initializing analytics service")?;
    analytics.setup()?;

    // If it's a sequencer or a devnet we set the mandatory chain config. If it's a full node we set the chain config from the network or the custom chain config.
    let chain_config = if run_cmd.is_sequencer() {
        run_cmd.chain_config()?
    } else if run_cmd.network.is_some() {
        run_cmd.set_preset_from_network()?
    } else {
        run_cmd.chain_config()?
    };

    // If block time is inferior to the tick time, then only empty blocks will
    // be produced as we will never update the pending block before storing it.
    if run_cmd.is_sequencer() && chain_config.pending_block_update_time.is_some_and(|t| chain_config.block_time < t) {
        anyhow::bail!(
            "Block time ({:?}) cannot be less than the pending block update time ({:?}), as this will yield only empty blocks",
            chain_config.block_time,
            chain_config.pending_block_update_time.expect("Condition already checked")
        );
    }

    // If the devnet is running, we set the gas prices to a default value.
    if run_cmd.is_devnet() {
        run_cmd.l1_sync_params.l1_gas_price.get_or_insert(5);
        run_cmd.l1_sync_params.blob_gas_price.get_or_insert(5);
        run_cmd.l1_sync_params.strk_per_eth.get_or_insert(1.0);
    }

    // Check if the devnet is running with the correct chain id. This is purely
    // to avoid accidental setups which would allow for replay attacks. This is
    // possible if the devnet has the same chain id as another popular chain,
    // allowing txs which occur on it to also be replayed on that other chain.
    if run_cmd.devnet
        && (chain_config.chain_id == ChainId::Mainnet || chain_config.chain_id == ChainId::Sepolia)
        && !run_cmd.devnet_unsafe
    {
        anyhow::bail!("You're running a devnet with the network config of {0}. This means that devnet transactions can be replayed on the actual {0} network. Use `--network=devnet` instead or force this configuration with `--devnet-unsafe`.", chain_config.chain_name);
    }

    let node_name = run_cmd.node_name_or_provide().await.to_string();
    let node_version = env!("MADARA_BUILD_VERSION");

    tracing::info!("🥷 {} Node", GREET_IMPL_NAME);
    tracing::info!("✌️  Version {}", node_version);
    tracing::info!("💁 Support URL: {}", GREET_SUPPORT_URL);
    tracing::info!("🏷  Node Name: {}", node_name);
    let role = if run_cmd.is_sequencer() { "Sequencer" } else { "Full Node" };
    tracing::info!("👤 Role: {}", role);
    tracing::info!("🌐 Network: {} (chain id `{}`)", chain_config.chain_name, chain_config.chain_id);
    run_cmd.args_preset.greet();

    let sys_info = SysInfo::probe();
    sys_info.show();

    // ===================================================================== //
    //                             SERVICES (SETUP)                          //
    // ===================================================================== //

    // Telemetry

    let service_telemetry: TelemetryService =
        TelemetryService::new(run_cmd.telemetry_params.telemetry_endpoints.clone())
            .context("Initializing telemetry service")?;

    // Database

    let service_db = DatabaseService::new(chain_config.clone(), run_cmd.db_params.backend_config())
        .await
        .context("Initializing db service")?;

    // declare mempool here so that it can be used to process l1->l2 messages in the l1 service
    let mut mempool = Mempool::new(
        Arc::clone(service_db.backend()),
        MempoolConfig::new(MempoolLimits::new(&chain_config))
            .with_no_saving(run_cmd.validator_params.no_mempool_saving),
    );
    mempool.load_txs_from_db().await.context("Loading mempool transactions")?;
    let mempool = Arc::new(mempool);

    let (l1_head_snd, l1_head_recv) = tokio::sync::watch::channel(None);
<<<<<<< HEAD
    let l1_block_metrics = L1BlockMetrics::register().context("Initializing L1 Block Metrics")?;
    let service_l1_sync = match &run_cmd.l1_sync_params.settlement_layer {
        MadaraSettlementLayer::Eth => L1SyncService::<EthereumClientConfig, EthereumEventStream>::create(
            &run_cmd.l1_sync_params,
            L1SyncConfig {
                db: &service_db,
                l1_core_address: chain_config.eth_core_contract_address.clone(),
                authority: run_cmd.is_sequencer(),
                devnet: run_cmd.is_devnet(),
                mempool: Arc::clone(&mempool),
                l1_block_metrics: Arc::new(l1_block_metrics),
                l1_head_snd,
            },
        )
        .await
        .context("Initializing the l1 sync service")?,
        MadaraSettlementLayer::Starknet => L1SyncService::<StarknetClientConfig, StarknetEventStream>::create(
            &run_cmd.l1_sync_params,
            L1SyncConfig {
                db: &service_db,
                l1_core_address: chain_config.eth_core_contract_address.clone(),
                authority: run_cmd.is_sequencer(),
                devnet: run_cmd.is_devnet(),
                mempool: Arc::clone(&mempool),
                l1_block_metrics: Arc::new(l1_block_metrics),
                l1_head_snd,
            },
        )
        .await
        .context("Initializing the l1 sync service")?,
    };
=======
    let service_l1_sync = L1SyncService::new(
        &run_cmd.l1_sync_params,
        service_db.backend().clone(),
        L1SyncConfig {
            l1_gas_provider: l1_gas_setter,
            l1_core_address: chain_config.eth_core_contract_address.clone(),
            authority: run_cmd.is_sequencer(),
            devnet: run_cmd.devnet,
            l1_block_metrics: L1BlockMetrics::register().context("Initializing L1 Block Metrics")?.into(),
            l1_head_snd,
        },
    )
    .await
    .context("Initializing l1 sync service")?;
>>>>>>> 0e68a601

    // L2 Sync

    let warp_update = if run_cmd.args_preset.warp_update_receiver {
        let mut deferred_service_start = vec![];
        let mut deferred_service_stop = vec![];

        if !run_cmd.rpc_params.rpc_disable {
            deferred_service_start.push(MadaraServiceId::RpcUser);
        }

        if run_cmd.rpc_params.rpc_admin {
            deferred_service_start.push(MadaraServiceId::RpcAdmin);
        }

        if run_cmd.gateway_params.any_enabled() {
            deferred_service_start.push(MadaraServiceId::Gateway);
        }

        if run_cmd.telemetry_params.telemetry {
            deferred_service_start.push(MadaraServiceId::Telemetry);
        }

        if run_cmd.is_sequencer() {
            deferred_service_start.push(MadaraServiceId::BlockProduction);
            deferred_service_stop.push(MadaraServiceId::L2Sync);
        }

        Some(WarpUpdateConfig {
            warp_update_port_rpc: run_cmd.l2_sync_params.warp_update_port_rpc,
            warp_update_port_fgw: run_cmd.l2_sync_params.warp_update_port_fgw,
            warp_update_shutdown_sender: run_cmd.l2_sync_params.warp_update_shutdown_sender,
            warp_update_shutdown_receiver: run_cmd.l2_sync_params.warp_update_shutdown_receiver,
            deferred_service_start,
            deferred_service_stop,
        })
    } else {
        None
    };

    let service_l2_sync = SyncService::new(&run_cmd.l2_sync_params, service_db.backend(), l1_head_recv, warp_update)
        .await
        .context("Initializing sync service")?;

    let mut provider = GatewayProvider::new(chain_config.gateway_url.clone(), chain_config.feeder_gateway_url.clone());

    // gateway api key is needed for declare transactions on mainnet
    if let Some(url) = run_cmd.validator_params.validate_then_forward_txs_to.clone() {
        provider = provider.with_madara_gateway_url(url)
    }
    if let Some(api_key) = run_cmd.l2_sync_params.gateway_key.clone() {
        provider.add_header(
            HeaderName::from_static("x-throttling-bypass"),
            HeaderValue::from_str(&api_key).with_context(|| "Invalid API key format")?,
        )
    }

    let gateway_client = Arc::new(provider);

    // Block production

<<<<<<< HEAD
    let service_block_production =
        BlockProductionService::new(&run_cmd.block_production_params, &service_db, Arc::clone(&mempool))?;
=======
    let service_block_production = BlockProductionService::new(
        &run_cmd.block_production_params,
        &service_db,
        Arc::clone(&mempool),
        Arc::clone(&l1_data_provider),
        service_l1_sync.client(),
    )?;
>>>>>>> 0e68a601

    // Add transaction provider

    let mempool_tx_validator = Arc::new(TransactionValidator::new(
        Arc::clone(&mempool) as _,
        Arc::clone(service_db.backend()),
        run_cmd.validator_params.as_validator_config(),
    ));

    let gateway_submit_tx: Arc<dyn SubmitTransaction> =
        if run_cmd.validator_params.validate_then_forward_txs_to.is_some() {
            Arc::new(TransactionValidator::new(
                Arc::clone(&gateway_client) as _,
                Arc::clone(service_db.backend()),
                run_cmd.validator_params.as_validator_config(),
            ))
        } else {
            Arc::clone(&gateway_client) as _
        };

    let tx_submit =
        MakeSubmitTransactionSwitch::new(Arc::clone(&gateway_submit_tx) as _, Arc::clone(&mempool_tx_validator) as _);
    let validated_tx_submit =
        MakeSubmitValidatedTransactionSwitch::new(Arc::clone(&gateway_client) as _, Arc::clone(&mempool) as _);

    // User-facing RPC

    let service_rpc_user =
        RpcService::user(run_cmd.rpc_params.clone(), Arc::clone(service_db.backend()), tx_submit.clone());

    // Admin-facing RPC (for node operators)

    let service_rpc_admin = RpcService::admin(
        run_cmd.rpc_params.clone(),
        Arc::clone(service_db.backend()),
        tx_submit.clone(),
        service_block_production.handle(),
    );

    // Feeder gateway

    let service_gateway = GatewayService::new(
        run_cmd.gateway_params.clone(),
        Arc::clone(service_db.backend()),
        tx_submit.clone(),
        Some(validated_tx_submit.clone()),
    )
    .await
    .context("Initializing gateway service")?;

    service_telemetry.send_connected(&node_name, node_version, &chain_config.chain_name, &sys_info);

    // ===================================================================== //
    //                             SERVICES (START)                          //
    // ===================================================================== //

    if run_cmd.is_devnet() {
        service_block_production.setup_devnet().await?;
    }

    let app = ServiceMonitor::default()
        .with(service_db)?
        .with(service_l1_sync)?
        .with(service_l2_sync)?
        .with(service_block_production)?
        .with(service_rpc_user)?
        .with(service_rpc_admin)?
        .with(service_gateway)?
        .with(service_telemetry)?;

    // Since the database is not implemented as a proper service, we do not
    // active it, as it would never be marked as stopped by the existing logic
    //
    // app.activate(MadaraService::Database);

    let l1_sync_enabled = !run_cmd.l1_sync_params.l1_sync_disabled;
    let l1_endpoint_some = run_cmd.l1_sync_params.l1_endpoint.is_some();
    let warp_update_receiver = run_cmd.args_preset.warp_update_receiver;

    if l1_sync_enabled && (l1_endpoint_some || !run_cmd.devnet) {
        app.activate(MadaraServiceId::L1Sync);
    }

    if warp_update_receiver {
        app.activate(MadaraServiceId::L2Sync);
    } else if run_cmd.is_sequencer() {
        app.activate(MadaraServiceId::BlockProduction);
    } else if !run_cmd.l2_sync_params.l2_sync_disabled {
        app.activate(MadaraServiceId::L2Sync);
    }

    if !run_cmd.rpc_params.rpc_disable && !warp_update_receiver {
        app.activate(MadaraServiceId::RpcUser);
    }

    if run_cmd.rpc_params.rpc_admin && !warp_update_receiver {
        app.activate(MadaraServiceId::RpcAdmin);
    }

    if run_cmd.gateway_params.any_enabled() && !warp_update_receiver {
        app.activate(MadaraServiceId::Gateway);
    }

    if run_cmd.telemetry_params.telemetry && !warp_update_receiver {
        app.activate(MadaraServiceId::Telemetry);
    }

    app.start().await
}<|MERGE_RESOLUTION|>--- conflicted
+++ resolved
@@ -18,13 +18,7 @@
 use mc_analytics::Analytics;
 use mc_db::DatabaseService;
 use mc_gateway_client::GatewayProvider;
-<<<<<<< HEAD
 use mc_mempool::{Mempool, MempoolConfig, MempoolLimits};
-use mc_settlement_client::eth::event::EthereumEventStream;
-use mc_settlement_client::eth::EthereumClientConfig;
-=======
-use mc_mempool::{GasPriceProvider, L1DataProvider, Mempool, MempoolConfig, MempoolLimits};
->>>>>>> 0e68a601
 use mc_settlement_client::gas_price::L1BlockMetrics;
 use mc_submit_tx::{SubmitTransaction, TransactionValidator};
 use mc_telemetry::{SysInfo, TelemetryService};
@@ -108,6 +102,7 @@
 
     // If the devnet is running, we set the gas prices to a default value.
     if run_cmd.is_devnet() {
+        run_cmd.l1_sync_params.l1_sync_disabled = true;
         run_cmd.l1_sync_params.l1_gas_price.get_or_insert(5);
         run_cmd.l1_sync_params.blob_gas_price.get_or_insert(5);
         run_cmd.l1_sync_params.strk_per_eth.get_or_insert(1.0);
@@ -165,54 +160,18 @@
     let mempool = Arc::new(mempool);
 
     let (l1_head_snd, l1_head_recv) = tokio::sync::watch::channel(None);
-<<<<<<< HEAD
-    let l1_block_metrics = L1BlockMetrics::register().context("Initializing L1 Block Metrics")?;
-    let service_l1_sync = match &run_cmd.l1_sync_params.settlement_layer {
-        MadaraSettlementLayer::Eth => L1SyncService::<EthereumClientConfig, EthereumEventStream>::create(
-            &run_cmd.l1_sync_params,
-            L1SyncConfig {
-                db: &service_db,
-                l1_core_address: chain_config.eth_core_contract_address.clone(),
-                authority: run_cmd.is_sequencer(),
-                devnet: run_cmd.is_devnet(),
-                mempool: Arc::clone(&mempool),
-                l1_block_metrics: Arc::new(l1_block_metrics),
-                l1_head_snd,
-            },
-        )
-        .await
-        .context("Initializing the l1 sync service")?,
-        MadaraSettlementLayer::Starknet => L1SyncService::<StarknetClientConfig, StarknetEventStream>::create(
-            &run_cmd.l1_sync_params,
-            L1SyncConfig {
-                db: &service_db,
-                l1_core_address: chain_config.eth_core_contract_address.clone(),
-                authority: run_cmd.is_sequencer(),
-                devnet: run_cmd.is_devnet(),
-                mempool: Arc::clone(&mempool),
-                l1_block_metrics: Arc::new(l1_block_metrics),
-                l1_head_snd,
-            },
-        )
-        .await
-        .context("Initializing the l1 sync service")?,
-    };
-=======
     let service_l1_sync = L1SyncService::new(
         &run_cmd.l1_sync_params,
         service_db.backend().clone(),
         L1SyncConfig {
-            l1_gas_provider: l1_gas_setter,
             l1_core_address: chain_config.eth_core_contract_address.clone(),
             authority: run_cmd.is_sequencer(),
-            devnet: run_cmd.devnet,
             l1_block_metrics: L1BlockMetrics::register().context("Initializing L1 Block Metrics")?.into(),
             l1_head_snd,
         },
     )
     .await
     .context("Initializing l1 sync service")?;
->>>>>>> 0e68a601
 
     // L2 Sync
 
@@ -274,18 +233,12 @@
 
     // Block production
 
-<<<<<<< HEAD
-    let service_block_production =
-        BlockProductionService::new(&run_cmd.block_production_params, &service_db, Arc::clone(&mempool))?;
-=======
     let service_block_production = BlockProductionService::new(
         &run_cmd.block_production_params,
         &service_db,
         Arc::clone(&mempool),
-        Arc::clone(&l1_data_provider),
         service_l1_sync.client(),
     )?;
->>>>>>> 0e68a601
 
     // Add transaction provider
 
