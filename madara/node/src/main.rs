//! Madara node command line.
#![warn(missing_docs)]

mod cli;
mod service;
mod submit_tx;
mod util;

use crate::service::{L1SyncConfig, MempoolService};
use anyhow::{bail, Context};
use clap::Parser;
use cli::RunCmd;
use figment::{
    providers::{Format, Json, Serialized, Toml, Yaml},
    Figment,
};
use http::{HeaderName, HeaderValue};
<<<<<<< HEAD
use mc_analytics::Analytics;
=======
use mc_analytics::AnalyticsService;
>>>>>>> cb9a0d1f
use mc_db::MadaraBackend;
use mc_gateway_client::GatewayProvider;
use mc_settlement_client::gas_price::L1BlockMetrics;
use mc_submit_tx::{SubmitTransaction, TransactionValidator};
use mc_telemetry::{SysInfo, TelemetryService};
use mp_utils::service::{MadaraServiceId, ServiceMonitor};
use service::{BlockProductionService, GatewayService, L1SyncService, RpcService, SyncService, WarpUpdateConfig};
use starknet_api::core::ChainId;
use std::sync::Arc;
use std::{env, path::Path};
use submit_tx::{MakeSubmitTransactionSwitch, MakeSubmitValidatedTransactionSwitch};

const GREET_IMPL_NAME: &str = "Madara";
const GREET_SUPPORT_URL: &str = "https://github.com/madara-alliance/madara/issues";

#[tokio::main]
async fn main() -> anyhow::Result<()> {
    crate::util::setup_rayon_threadpool()?;
    crate::util::raise_fdlimit();

    // Create config builder.
    let mut config: Figment = Figment::new();

    // This loads the arguments in priority
    // If there are cli arguments, check if they are pointing to a file
    // If yes, load from that file. If not, load the values from the cli
    // If there are no cli args, load the default file
    if env::args().count() > 1 {
        // This is done to overwrite the preset with the args
        let cli_args = RunCmd::parse().apply_arg_preset();

        if let Some(config_path) = cli_args.config_file.clone() {
            config = match config_path.extension() {
                None => bail!("Unsupported file type for config file."),
                Some(os_str) => match os_str.to_str() {
                    Some("toml") => config.merge(Toml::file(config_path)),
                    Some("json") => config.merge(Json::file(config_path)),
                    Some("yaml") => config.merge(Yaml::file(config_path)),
                    _ => bail!("Unsupported file type for config file."),
                },
            }
        } else {
            config = config.merge(Serialized::defaults(cli_args));
        }
    } else {
        let path = Path::new("./configs/args/config.json");
        if path.exists() {
            config = config.merge(Json::file(path));
        }
    }

    // Extracts the arguments into the struct
    let mut run_cmd: RunCmd = config.extract()?;
    run_cmd.check_mode()?;

    // Setting up analytics
    let mut service_analytics = AnalyticsService::new(run_cmd.analytics_params.as_analytics_config())
        .context("Initializing analytics service")?;
    service_analytics.setup().context("Setting-up analystics service")?;

    // If it's a sequencer or a devnet we set the mandatory chain config. If it's a full node we set the chain config from the network or the custom chain config.
    let chain_config = if run_cmd.is_sequencer() {
        run_cmd.chain_config()?
    } else if run_cmd.network.is_some() {
        run_cmd.set_preset_from_network()?
    } else {
        run_cmd.chain_config()?
    };

    // If the devnet is running, we set the gas prices to a default value.
    if run_cmd.is_devnet() {
        run_cmd.l1_sync_params.l1_sync_disabled = true;
        run_cmd.l1_sync_params.l1_gas_price.get_or_insert(128);
        run_cmd.l1_sync_params.blob_gas_price.get_or_insert(128);
        run_cmd.l1_sync_params.strk_per_eth.get_or_insert(1.0);
    }

    // Check if the devnet is running with the correct chain id. This is purely
    // to avoid accidental setups which would allow for replay attacks. This is
    // possible if the devnet has the same chain id as another popular chain,
    // allowing txs which occur on it to also be replayed on that other chain.
    if run_cmd.devnet
        && (chain_config.chain_id == ChainId::Mainnet || chain_config.chain_id == ChainId::Sepolia)
        && !run_cmd.devnet_unsafe
    {
        anyhow::bail!("You're running a devnet with the network config of {0}. This means that devnet transactions can be replayed on the actual {0} network. Use `--network=devnet` instead or force this configuration with `--devnet-unsafe`.", chain_config.chain_name);
    }

    let node_name = run_cmd.node_name_or_provide().await.to_string();
    let node_version = env!("MADARA_BUILD_VERSION");

    tracing::info!("🥷 {} Node", GREET_IMPL_NAME);
    tracing::info!("✌️  Version {}", node_version);
    tracing::info!("💁 Support URL: {}", GREET_SUPPORT_URL);
    tracing::info!("🏷  Node Name: {}", node_name);
    let role = if run_cmd.is_sequencer() { "Sequencer" } else { "Full Node" };
    tracing::info!("👤 Role: {}", role);
    tracing::info!("🌐 Network: {} (chain id `{}`)", chain_config.chain_name, chain_config.chain_id);
    run_cmd.args_preset.greet();

    let sys_info = SysInfo::probe();
    sys_info.show();

    // ===================================================================== //
    //                             SERVICES (SETUP)                          //
    // ===================================================================== //

    // Telemetry

    let service_telemetry: TelemetryService =
        TelemetryService::new(run_cmd.telemetry_params.telemetry_endpoints.clone())
            .context("Initializing telemetry service")?;

    // Database

<<<<<<< HEAD
=======
    tracing::info!("💾 Opening database at: {}", run_cmd.backend_params.base_path.display());
>>>>>>> cb9a0d1f
    let backend = MadaraBackend::open_rocksdb(
        &run_cmd.backend_params.base_path,
        chain_config.clone(),
        run_cmd.backend_params.backend_config(),
        run_cmd.backend_params.rocksdb_config(),
    )
    .context("Starting madara backend")?;

    let service_mempool = MempoolService::new(&run_cmd, backend.clone());

    let (l1_head_snd, l1_head_recv) = tokio::sync::watch::channel(None);
    let service_l1_sync = L1SyncService::new(
        &run_cmd.l1_sync_params,
        backend.clone(),
        L1SyncConfig {
            l1_core_address: chain_config.eth_core_contract_address.clone(),
            l1_block_metrics: L1BlockMetrics::register().context("Initializing L1 Block Metrics")?.into(),
            l1_head_snd,
        },
    )
    .await
    .context("Initializing l1 sync service")?;

    // L2 Sync

    let warp_update = if run_cmd.args_preset.warp_update_receiver {
        let mut deferred_service_start = vec![];
        let mut deferred_service_stop = vec![];

        if !run_cmd.rpc_params.rpc_disable {
            deferred_service_start.push(MadaraServiceId::RpcUser);
        }

        if run_cmd.rpc_params.rpc_admin {
            deferred_service_start.push(MadaraServiceId::RpcAdmin);
        }

        if run_cmd.gateway_params.any_enabled() {
            deferred_service_start.push(MadaraServiceId::Gateway);
        }

        if run_cmd.telemetry_params.telemetry {
            deferred_service_start.push(MadaraServiceId::Telemetry);
        }

        if run_cmd.is_sequencer() {
            deferred_service_start.push(MadaraServiceId::BlockProduction);
            deferred_service_stop.push(MadaraServiceId::L2Sync);
        }

        Some(WarpUpdateConfig {
            warp_update_port_rpc: run_cmd.l2_sync_params.warp_update_port_rpc,
            warp_update_port_fgw: run_cmd.l2_sync_params.warp_update_port_fgw,
            warp_update_shutdown_sender: run_cmd.l2_sync_params.warp_update_shutdown_sender,
            warp_update_shutdown_receiver: run_cmd.l2_sync_params.warp_update_shutdown_receiver,
            deferred_service_start,
            deferred_service_stop,
        })
    } else {
        None
    };

    let service_l2_sync = SyncService::new(
        &run_cmd.l2_sync_params,
        &backend,
        l1_head_recv,
        warp_update,
        /* unsafe_starting_block_enabled */ run_cmd.backend_params.unsafe_starting_block.is_some(),
    )
    .await
    .context("Initializing sync service")?;

    let mut provider = GatewayProvider::new(chain_config.gateway_url.clone(), chain_config.feeder_gateway_url.clone());

    // gateway api key is needed for declare transactions on mainnet
    if let Some(url) = run_cmd.validator_params.validate_then_forward_txs_to.clone() {
        provider = provider.with_madara_gateway_url(url)
    }
    if let Some(api_key) = run_cmd.l2_sync_params.gateway_key.clone() {
        provider.add_header(
            HeaderName::from_static("x-throttling-bypass"),
            HeaderValue::from_str(&api_key).with_context(|| "Invalid API key format")?,
        )
    }

    let gateway_client = Arc::new(provider);

    // Block production

    let service_block_production = BlockProductionService::new(
        &run_cmd.block_production_params,
        &backend,
        service_mempool.mempool(),
        service_l1_sync.client(),
    )?;

    // Add transaction provider

    let mempool_tx_validator = Arc::new(TransactionValidator::new(
        service_mempool.mempool() as _,
        backend.clone(),
        run_cmd.validator_params.as_validator_config(),
    ));

    let gateway_submit_tx: Arc<dyn SubmitTransaction> =
        if run_cmd.validator_params.validate_then_forward_txs_to.is_some() {
            Arc::new(TransactionValidator::new(
                Arc::clone(&gateway_client) as _,
                backend.clone(),
                run_cmd.validator_params.as_validator_config(),
            ))
        } else {
            Arc::clone(&gateway_client) as _
        };

    let tx_submit =
        MakeSubmitTransactionSwitch::new(Arc::clone(&gateway_submit_tx) as _, Arc::clone(&mempool_tx_validator) as _);
    let validated_tx_submit =
        MakeSubmitValidatedTransactionSwitch::new(Arc::clone(&gateway_client) as _, service_mempool.mempool() as _);

    // User-facing RPC

    let service_rpc_user = RpcService::user(run_cmd.rpc_params.clone(), backend.clone(), tx_submit.clone());

    // Admin-facing RPC (for node operators)

    let service_rpc_admin = RpcService::admin(
        run_cmd.rpc_params.clone(),
        backend.clone(),
        tx_submit.clone(),
        service_block_production.handle(),
    );

    // Feeder gateway

    let service_gateway = GatewayService::new(
        run_cmd.gateway_params.clone(),
        backend.clone(),
        tx_submit.clone(),
        Some(validated_tx_submit.clone()),
    )
    .await
    .context("Initializing gateway service")?;

    service_telemetry.send_connected(&node_name, node_version, &chain_config.chain_name, &sys_info);

    // ===================================================================== //
    //                             SERVICES (START)                          //
    // ===================================================================== //

    if run_cmd.is_devnet() {
        service_block_production.setup_devnet().await?;
    }

    let app = ServiceMonitor::default()
<<<<<<< HEAD
=======
        .with(service_analytics)?
>>>>>>> cb9a0d1f
        .with(service_mempool)?
        .with(service_l1_sync)?
        .with(service_l2_sync)?
        .with(service_block_production)?
        .with(service_rpc_user)?
        .with(service_rpc_admin)?
        .with(service_gateway)?
        .with(service_telemetry)?;

    // Since the database is not implemented as a proper service, we do not
    // active it, as it would never be marked as stopped by the existing logic
    //
    // app.activate(MadaraService::Database);

    let l1_sync_enabled = !run_cmd.l1_sync_params.l1_sync_disabled;
    let l1_endpoint_some = run_cmd.l1_sync_params.l1_endpoint.is_some();
    let warp_update_receiver = run_cmd.args_preset.warp_update_receiver;

    app.activate(MadaraServiceId::Mempool);
<<<<<<< HEAD
=======
    app.activate(MadaraServiceId::Analytics);
>>>>>>> cb9a0d1f

    if l1_sync_enabled && (l1_endpoint_some || !run_cmd.devnet) {
        app.activate(MadaraServiceId::L1Sync);
    }

    if warp_update_receiver {
        app.activate(MadaraServiceId::L2Sync);
    } else if run_cmd.is_sequencer() {
        app.activate(MadaraServiceId::BlockProduction);
    } else if !run_cmd.l2_sync_params.l2_sync_disabled {
        app.activate(MadaraServiceId::L2Sync);
    }

    if !run_cmd.rpc_params.rpc_disable && !warp_update_receiver {
        app.activate(MadaraServiceId::RpcUser);
    }

    if run_cmd.rpc_params.rpc_admin && !warp_update_receiver {
        app.activate(MadaraServiceId::RpcAdmin);
    }

    if run_cmd.gateway_params.any_enabled() && !warp_update_receiver {
        app.activate(MadaraServiceId::Gateway);
    }

    if run_cmd.telemetry_params.telemetry && !warp_update_receiver {
        app.activate(MadaraServiceId::Telemetry);
    }

    app.start().await
}<|MERGE_RESOLUTION|>--- conflicted
+++ resolved
@@ -15,11 +15,7 @@
     Figment,
 };
 use http::{HeaderName, HeaderValue};
-<<<<<<< HEAD
-use mc_analytics::Analytics;
-=======
 use mc_analytics::AnalyticsService;
->>>>>>> cb9a0d1f
 use mc_db::MadaraBackend;
 use mc_gateway_client::GatewayProvider;
 use mc_settlement_client::gas_price::L1BlockMetrics;
@@ -135,10 +131,7 @@
 
     // Database
 
-<<<<<<< HEAD
-=======
     tracing::info!("💾 Opening database at: {}", run_cmd.backend_params.base_path.display());
->>>>>>> cb9a0d1f
     let backend = MadaraBackend::open_rocksdb(
         &run_cmd.backend_params.base_path,
         chain_config.clone(),
@@ -294,10 +287,7 @@
     }
 
     let app = ServiceMonitor::default()
-<<<<<<< HEAD
-=======
         .with(service_analytics)?
->>>>>>> cb9a0d1f
         .with(service_mempool)?
         .with(service_l1_sync)?
         .with(service_l2_sync)?
@@ -317,10 +307,7 @@
     let warp_update_receiver = run_cmd.args_preset.warp_update_receiver;
 
     app.activate(MadaraServiceId::Mempool);
-<<<<<<< HEAD
-=======
     app.activate(MadaraServiceId::Analytics);
->>>>>>> cb9a0d1f
 
     if l1_sync_enabled && (l1_endpoint_some || !run_cmd.devnet) {
         app.activate(MadaraServiceId::L1Sync);
