--- conflicted
+++ resolved
@@ -25,17 +25,10 @@
         let metrics = Arc::new(BlockProductionMetrics::register());
 
         Ok(Self {
-<<<<<<< HEAD
-            task: Some(BlockProductionTask::new(backend.clone(), mempool, metrics, l1_data_provider, l1_client)),
+            backend: backend.clone(),
+            task: Some(BlockProductionTask::new(backend.clone(), mempool, metrics, l1_client)),
             n_devnet_contracts: config.devnet_contracts,
             disabled: config.block_production_disabled,
-            backend: backend.clone(),
-=======
-            backend: Arc::clone(db_service.backend()),
-            task: Some(BlockProductionTask::new(db_service.backend().clone(), mempool, metrics, l1_client)),
-            n_devnet_contracts: config.devnet_contracts,
-            disabled: config.block_production_disabled,
->>>>>>> e399c418
         })
     }
 }
