use crate::cli::l1::{L1SyncParams, MadaraSettlementLayer};
<<<<<<< HEAD
use alloy::primitives::Address;
use anyhow::{bail, Context};
use futures::Stream;
use mc_db::{DatabaseService, MadaraBackend};
use mc_mempool::Mempool;
use mc_settlement_client::client::SettlementClientTrait;
use mc_settlement_client::error::SettlementClientError;
use mc_settlement_client::eth::event::EthereumEventStream;
use mc_settlement_client::eth::{EthereumClient, EthereumClientConfig};
use mc_settlement_client::gas_price::{GasPriceProviderConfig, GasPriceProviderConfigBuilder, L1BlockMetrics};
use mc_settlement_client::messaging::L1toL2MessagingEventData;
use mc_settlement_client::starknet::event::StarknetEventStream;
use mc_settlement_client::starknet::{StarknetClient, StarknetClientConfig};
use mc_settlement_client::state_update::L1HeadSender;
use mc_settlement_client::sync::SyncWorkerConfig;
use mp_block::L1GasQuote;
use mp_oracle::pragma::PragmaOracleBuilder;
=======
use anyhow::Context;
use mc_db::MadaraBackend;
use mc_mempool::GasPriceProvider;
use mc_settlement_client::state_update::L1HeadSender;
use mc_settlement_client::sync::SyncWorkerConfig;
use mc_settlement_client::{gas_price::L1BlockMetrics, SettlementClient};
use mc_settlement_client::{L1ClientImpl, L1SyncDisabledClient};
>>>>>>> 0e68a601
use mp_utils::service::{MadaraServiceId, PowerOfTwo, Service, ServiceId, ServiceRunner};
use std::sync::Arc;

// Configuration struct to group related parameters
<<<<<<< HEAD
pub struct L1SyncConfig<'a> {
    pub db: &'a DatabaseService,
=======
pub struct L1SyncConfig {
    pub l1_gas_provider: GasPriceProvider,
>>>>>>> 0e68a601
    pub l1_core_address: String,
    pub authority: bool,
    pub devnet: bool,
    pub l1_block_metrics: Arc<L1BlockMetrics>,
    pub l1_head_snd: L1HeadSender,
}

<<<<<<< HEAD
pub struct L1SyncService<C: 'static, S: 'static>
where
    C: Clone,
    S: Send + Stream<Item = Result<L1toL2MessagingEventData, SettlementClientError>>,
{
    db_backend: Arc<MadaraBackend>,
    l1_head_snd: Option<L1HeadSender>,
    settlement_client: Option<Arc<dyn SettlementClientTrait<Config = C, StreamType = S>>>,
    gas_provider_config: Option<GasPriceProviderConfig>,
    mempool: Arc<Mempool>,
    l1_block_metrics: Arc<L1BlockMetrics>,
=======
pub struct L1SyncService {
    sync_worker_config: Option<SyncWorkerConfig>,
    client: Option<Arc<L1ClientImpl>>,
>>>>>>> 0e68a601
}

impl L1SyncService {
    pub async fn new(
        config: &L1SyncParams,
        backend: Arc<MadaraBackend>,
        sync_config: L1SyncConfig,
    ) -> anyhow::Result<Self> {
        if config.l1_sync_disabled {
            return Ok(Self { sync_worker_config: None, client: None });
        }
        let Some(endpoint) = config.l1_endpoint.clone() else {
            tracing::error!("Missing l1_endpoint CLI argument. Either disable L1 sync using `--no-l1-sync` or give an L1 RPC endpoint URL using `--l1-endpoint <url>`.");
            std::process::exit(1);
        };
        let client = match config.settlement_layer {
            MadaraSettlementLayer::Eth => L1ClientImpl::new_ethereum(backend, endpoint, sync_config.l1_core_address)
                .await
                .context("Starting ethereum core contract client")?,
            MadaraSettlementLayer::Starknet => {
                L1ClientImpl::new_starknet(backend, endpoint, sync_config.l1_core_address)
                    .await
                    .context("Starting starknet core contract client")?
            }
        };

<<<<<<< HEAD
        Self::create_service(config, sync_config, settlement_client).await
    }
}

// Shared implementation for both services
impl<C: Clone, S> L1SyncService<C, S>
where
    C: Clone + 'static,
    S: Send + Stream<Item = Result<L1toL2MessagingEventData, SettlementClientError>> + 'static,
{
    async fn create_service(
        config: &L1SyncParams,
        sync_config: L1SyncConfig<'_>,
        settlement_client: Option<Arc<dyn SettlementClientTrait<Config = C, StreamType = S>>>,
    ) -> anyhow::Result<Self> {
        let gas_price_needed = sync_config.authority;
        let gas_provider_config = if gas_price_needed {
            let mut gas_price_provider_builder = GasPriceProviderConfigBuilder::default();
            if let Some(fix_gas) = config.l1_gas_price {
                gas_price_provider_builder.set_fix_gas_price(fix_gas.into());
            }
            if let Some(fix_blob_gas) = config.blob_gas_price {
                gas_price_provider_builder.set_fix_data_gas_price(fix_blob_gas.into());
            }
            if let Some(strk_per_eth_fix) = config.strk_per_eth {
                gas_price_provider_builder.set_fix_strk_per_eth(strk_per_eth_fix);
            }
            if let Some(ref oracle_url) = config.oracle_url {
                if let Some(ref oracle_api_key) = config.oracle_api_key {
                    let oracle = PragmaOracleBuilder::new()
                        .with_api_url(oracle_url.clone())
                        .with_api_key(oracle_api_key.clone())
                        .build();
                    gas_price_provider_builder.set_oracle_provider(Arc::new(oracle));
                } else {
                    bail!("Only Pragma oracle is supported, please provide the oracle API key");
                }
            }
            Some(
                gas_price_provider_builder
                    .with_poll_interval(config.gas_price_poll)
                    .build()
                    .context("Building gas price provider config")?,
            )
        } else {
            None
        };

        if let Some(config) = gas_provider_config.as_ref() {
            let l1_gas_quote = if config.all_is_fixed() {
                // safe to unwrap because we checked that all values are set
                L1GasQuote {
                    l1_gas_price: config.fix_gas_price.unwrap(),
                    l1_data_gas_price: config.fix_data_gas_price.unwrap(),
                    strk_per_eth: config.fix_strk_per_eth.unwrap(),
                }
            } else {
                let settlement_client =
                    settlement_client.clone().context("L1 gas prices require the service to be enabled...")?;
                tracing::info!("⏳ Getting initial L1 gas prices");
                // Gas prices are needed before starting the block producer
                mc_settlement_client::gas_price::update_gas_price(settlement_client, config)
                    .await
                    .context("Getting initial gas prices")?
            };

            sync_config.db.backend().set_last_l1_gas_quote(l1_gas_quote);
        }

        Ok(Self {
            db_backend: Arc::clone(sync_config.db.backend()),
            settlement_client,
            mempool: sync_config.mempool,
            gas_provider_config,
            l1_block_metrics: sync_config.l1_block_metrics,
            l1_head_snd: Some(sync_config.l1_head_snd),
=======
        let gas_price_sync_enabled = sync_config.authority
            && !sync_config.devnet
            && (config.gas_price.is_none() || config.blob_gas_price.is_none());
        let gas_price_poll = config.gas_price_poll;

        if gas_price_sync_enabled {
            tracing::info!("⏳ Getting initial L1 gas prices");
            client
                .gas_price_worker_once(
                    &sync_config.l1_gas_provider,
                    gas_price_poll,
                    sync_config.l1_block_metrics.clone(),
                )
                .await
                .context("Getting initial gas prices")?;
        }

        Ok(Self {
            client: Some(client.into()),
            sync_worker_config: Some(SyncWorkerConfig {
                l1_gas_provider: sync_config.l1_gas_provider,
                gas_price_sync_disabled: !gas_price_sync_enabled,
                gas_price_poll,
                l1_head_sender: sync_config.l1_head_snd,
                l1_block_metrics: sync_config.l1_block_metrics,
            }),
>>>>>>> 0e68a601
        })
    }

    pub fn client(&self) -> Arc<dyn SettlementClient> {
        if let Some(client) = self.client.clone() {
            client
        } else {
            Arc::new(L1SyncDisabledClient)
        }
    }
}

#[async_trait::async_trait]
impl Service for L1SyncService {
    async fn start<'a>(&mut self, runner: ServiceRunner<'a>) -> anyhow::Result<()> {
<<<<<<< HEAD
        if let Some(settlement_client) = &self.settlement_client {
            let db_backend = Arc::clone(&self.db_backend);
            let settlement_client = Arc::clone(settlement_client);
            let gas_provider_config = self.gas_provider_config.clone();
            let mempool = Arc::clone(&self.mempool);
            let l1_block_metrics = self.l1_block_metrics.clone();
            let l1_head_sender = self.l1_head_snd.take().expect("Service already starteds");
            runner.service_loop(move |ctx| {
                mc_settlement_client::sync::sync_worker(SyncWorkerConfig {
                    backend: db_backend,
                    settlement_client,
                    gas_provider_config,
                    mempool,
                    l1_head_sender,
                    ctx,
                    l1_block_metrics,
                })
            });
=======
        if let Some((config, client)) = self.sync_worker_config.take().zip(self.client.clone()) {
            runner.service_loop(move |ctx| client.run_sync_worker(ctx, config));
>>>>>>> 0e68a601
        } else {
            tracing::debug!("l1 sync is disabled");
        }

        Ok(())
    }
}

impl ServiceId for L1SyncService {
    #[inline(always)]
    fn svc_id(&self) -> PowerOfTwo {
        MadaraServiceId::L1Sync.svc_id()
    }
}<|MERGE_RESOLUTION|>--- conflicted
+++ resolved
@@ -1,66 +1,27 @@
 use crate::cli::l1::{L1SyncParams, MadaraSettlementLayer};
-<<<<<<< HEAD
-use alloy::primitives::Address;
 use anyhow::{bail, Context};
-use futures::Stream;
-use mc_db::{DatabaseService, MadaraBackend};
-use mc_mempool::Mempool;
-use mc_settlement_client::client::SettlementClientTrait;
-use mc_settlement_client::error::SettlementClientError;
-use mc_settlement_client::eth::event::EthereumEventStream;
-use mc_settlement_client::eth::{EthereumClient, EthereumClientConfig};
-use mc_settlement_client::gas_price::{GasPriceProviderConfig, GasPriceProviderConfigBuilder, L1BlockMetrics};
-use mc_settlement_client::messaging::L1toL2MessagingEventData;
-use mc_settlement_client::starknet::event::StarknetEventStream;
-use mc_settlement_client::starknet::{StarknetClient, StarknetClientConfig};
-use mc_settlement_client::state_update::L1HeadSender;
-use mc_settlement_client::sync::SyncWorkerConfig;
-use mp_block::L1GasQuote;
-use mp_oracle::pragma::PragmaOracleBuilder;
-=======
-use anyhow::Context;
 use mc_db::MadaraBackend;
-use mc_mempool::GasPriceProvider;
+use mc_settlement_client::gas_price::GasPriceProviderConfigBuilder;
 use mc_settlement_client::state_update::L1HeadSender;
 use mc_settlement_client::sync::SyncWorkerConfig;
 use mc_settlement_client::{gas_price::L1BlockMetrics, SettlementClient};
 use mc_settlement_client::{L1ClientImpl, L1SyncDisabledClient};
->>>>>>> 0e68a601
+use mp_block::L1GasQuote;
+use mp_oracle::pragma::PragmaOracleBuilder;
 use mp_utils::service::{MadaraServiceId, PowerOfTwo, Service, ServiceId, ServiceRunner};
 use std::sync::Arc;
 
 // Configuration struct to group related parameters
-<<<<<<< HEAD
-pub struct L1SyncConfig<'a> {
-    pub db: &'a DatabaseService,
-=======
 pub struct L1SyncConfig {
-    pub l1_gas_provider: GasPriceProvider,
->>>>>>> 0e68a601
     pub l1_core_address: String,
     pub authority: bool,
-    pub devnet: bool,
     pub l1_block_metrics: Arc<L1BlockMetrics>,
     pub l1_head_snd: L1HeadSender,
 }
 
-<<<<<<< HEAD
-pub struct L1SyncService<C: 'static, S: 'static>
-where
-    C: Clone,
-    S: Send + Stream<Item = Result<L1toL2MessagingEventData, SettlementClientError>>,
-{
-    db_backend: Arc<MadaraBackend>,
-    l1_head_snd: Option<L1HeadSender>,
-    settlement_client: Option<Arc<dyn SettlementClientTrait<Config = C, StreamType = S>>>,
-    gas_provider_config: Option<GasPriceProviderConfig>,
-    mempool: Arc<Mempool>,
-    l1_block_metrics: Arc<L1BlockMetrics>,
-=======
 pub struct L1SyncService {
     sync_worker_config: Option<SyncWorkerConfig>,
     client: Option<Arc<L1ClientImpl>>,
->>>>>>> 0e68a601
 }
 
 impl L1SyncService {
@@ -68,40 +29,6 @@
         config: &L1SyncParams,
         backend: Arc<MadaraBackend>,
         sync_config: L1SyncConfig,
-    ) -> anyhow::Result<Self> {
-        if config.l1_sync_disabled {
-            return Ok(Self { sync_worker_config: None, client: None });
-        }
-        let Some(endpoint) = config.l1_endpoint.clone() else {
-            tracing::error!("Missing l1_endpoint CLI argument. Either disable L1 sync using `--no-l1-sync` or give an L1 RPC endpoint URL using `--l1-endpoint <url>`.");
-            std::process::exit(1);
-        };
-        let client = match config.settlement_layer {
-            MadaraSettlementLayer::Eth => L1ClientImpl::new_ethereum(backend, endpoint, sync_config.l1_core_address)
-                .await
-                .context("Starting ethereum core contract client")?,
-            MadaraSettlementLayer::Starknet => {
-                L1ClientImpl::new_starknet(backend, endpoint, sync_config.l1_core_address)
-                    .await
-                    .context("Starting starknet core contract client")?
-            }
-        };
-
-<<<<<<< HEAD
-        Self::create_service(config, sync_config, settlement_client).await
-    }
-}
-
-// Shared implementation for both services
-impl<C: Clone, S> L1SyncService<C, S>
-where
-    C: Clone + 'static,
-    S: Send + Stream<Item = Result<L1toL2MessagingEventData, SettlementClientError>> + 'static,
-{
-    async fn create_service(
-        config: &L1SyncParams,
-        sync_config: L1SyncConfig<'_>,
-        settlement_client: Option<Arc<dyn SettlementClientTrait<Config = C, StreamType = S>>>,
     ) -> anyhow::Result<Self> {
         let gas_price_needed = sync_config.authority;
         let gas_provider_config = if gas_price_needed {
@@ -137,61 +64,55 @@
         };
 
         if let Some(config) = gas_provider_config.as_ref() {
-            let l1_gas_quote = if config.all_is_fixed() {
+            if config.all_is_fixed() {
                 // safe to unwrap because we checked that all values are set
-                L1GasQuote {
+                let l1_gas_quote = L1GasQuote {
                     l1_gas_price: config.fix_gas_price.unwrap(),
                     l1_data_gas_price: config.fix_data_gas_price.unwrap(),
                     strk_per_eth: config.fix_strk_per_eth.unwrap(),
-                }
-            } else {
-                let settlement_client =
-                    settlement_client.clone().context("L1 gas prices require the service to be enabled...")?;
+                };
+                backend.set_last_l1_gas_quote(l1_gas_quote);
+            }
+        }
+
+        if config.l1_sync_disabled {
+            return Ok(Self { sync_worker_config: None, client: None });
+        }
+        let Some(endpoint) = config.l1_endpoint.clone() else {
+            tracing::error!("Missing l1_endpoint CLI argument. Either disable L1 sync using `--no-l1-sync` or give an L1 RPC endpoint URL using `--l1-endpoint <url>`.");
+            std::process::exit(1);
+        };
+        let client = match config.settlement_layer {
+            MadaraSettlementLayer::Eth => {
+                L1ClientImpl::new_ethereum(backend.clone(), endpoint, sync_config.l1_core_address)
+                    .await
+                    .context("Starting ethereum core contract client")?
+            }
+            MadaraSettlementLayer::Starknet => {
+                L1ClientImpl::new_starknet(backend.clone(), endpoint, sync_config.l1_core_address)
+                    .await
+                    .context("Starting starknet core contract client")?
+            }
+        };
+
+        if let Some(config) = gas_provider_config.as_ref() {
+            if !config.all_is_fixed() {
                 tracing::info!("⏳ Getting initial L1 gas prices");
                 // Gas prices are needed before starting the block producer
-                mc_settlement_client::gas_price::update_gas_price(settlement_client, config)
+                let l1_gas_quote = mc_settlement_client::gas_price::update_gas_price(client.provider(), config)
                     .await
-                    .context("Getting initial gas prices")?
-            };
-
-            sync_config.db.backend().set_last_l1_gas_quote(l1_gas_quote);
-        }
-
-        Ok(Self {
-            db_backend: Arc::clone(sync_config.db.backend()),
-            settlement_client,
-            mempool: sync_config.mempool,
-            gas_provider_config,
-            l1_block_metrics: sync_config.l1_block_metrics,
-            l1_head_snd: Some(sync_config.l1_head_snd),
-=======
-        let gas_price_sync_enabled = sync_config.authority
-            && !sync_config.devnet
-            && (config.gas_price.is_none() || config.blob_gas_price.is_none());
-        let gas_price_poll = config.gas_price_poll;
-
-        if gas_price_sync_enabled {
-            tracing::info!("⏳ Getting initial L1 gas prices");
-            client
-                .gas_price_worker_once(
-                    &sync_config.l1_gas_provider,
-                    gas_price_poll,
-                    sync_config.l1_block_metrics.clone(),
-                )
-                .await
-                .context("Getting initial gas prices")?;
+                    .context("Getting initial gas prices")?;
+                backend.set_last_l1_gas_quote(l1_gas_quote);
+            }
         }
 
         Ok(Self {
             client: Some(client.into()),
             sync_worker_config: Some(SyncWorkerConfig {
-                l1_gas_provider: sync_config.l1_gas_provider,
-                gas_price_sync_disabled: !gas_price_sync_enabled,
-                gas_price_poll,
+                gas_provider_config,
                 l1_head_sender: sync_config.l1_head_snd,
                 l1_block_metrics: sync_config.l1_block_metrics,
             }),
->>>>>>> 0e68a601
         })
     }
 
@@ -207,29 +128,8 @@
 #[async_trait::async_trait]
 impl Service for L1SyncService {
     async fn start<'a>(&mut self, runner: ServiceRunner<'a>) -> anyhow::Result<()> {
-<<<<<<< HEAD
-        if let Some(settlement_client) = &self.settlement_client {
-            let db_backend = Arc::clone(&self.db_backend);
-            let settlement_client = Arc::clone(settlement_client);
-            let gas_provider_config = self.gas_provider_config.clone();
-            let mempool = Arc::clone(&self.mempool);
-            let l1_block_metrics = self.l1_block_metrics.clone();
-            let l1_head_sender = self.l1_head_snd.take().expect("Service already starteds");
-            runner.service_loop(move |ctx| {
-                mc_settlement_client::sync::sync_worker(SyncWorkerConfig {
-                    backend: db_backend,
-                    settlement_client,
-                    gas_provider_config,
-                    mempool,
-                    l1_head_sender,
-                    ctx,
-                    l1_block_metrics,
-                })
-            });
-=======
         if let Some((config, client)) = self.sync_worker_config.take().zip(self.client.clone()) {
             runner.service_loop(move |ctx| client.run_sync_worker(ctx, config));
->>>>>>> 0e68a601
         } else {
             tracing::debug!("l1 sync is disabled");
         }
