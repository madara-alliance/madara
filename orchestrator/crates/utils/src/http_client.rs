--- conflicted
+++ resolved
@@ -302,12 +302,8 @@
         file_name: &str,
         mime_type: Option<&str>,
     ) -> io::Result<Self> {
-<<<<<<< HEAD
-        let mime_type = mime_type.unwrap_or("application/octet-stream");
-=======
         let default_mime = MimeType::OctetStream.to_string();
         let mime_type = mime_type.unwrap_or(&default_mime);
->>>>>>> da689da6
         let part = Part::bytes(bytes)
             .file_name(file_name.to_string())
             .mime_str(mime_type)
