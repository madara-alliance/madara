use async_trait::async_trait;
use cairo_vm::types::layout_name::LayoutName;
use cairo_vm::vm::runners::cairo_pie::CairoPie;
use mockall::automock;
use orchestrator_gps_fact_checker::FactCheckerError;

/// Prover client provides an abstraction over different proving services that do the following:
/// - Accept a task containing Cairo intermediate execution artifacts (in PIE format)
/// - Aggregate multiple tasks and prove the execution (of the bootloader program where PIEs are
///   inputs)
/// - Register the proof onchain (individiual proof facts available for each task)
///
/// A common Madara workflow would be a single task per block (SNOS execution result) or per block
/// span (SNAR).
#[automock]
#[async_trait]
pub trait ProverClient: Send + Sync {
    async fn submit_task(
        &self,
        task: Task,
        proof_layout: LayoutName,
        n_steps: Option<usize>,
    ) -> Result<String, ProverClientError>;
    async fn get_task_status(
        &self,
        task_id: &str,
        fact: Option<String>,
        cross_verify: bool,
    ) -> Result<TaskStatus, ProverClientError>;
    async fn get_proof(&self, task_id: &str) -> Result<String, ProverClientError>;
    async fn submit_l2_query(
        &self,
        task_id: &str,
        fact: &str,
        n_steps: Option<usize>,
<<<<<<< HEAD
        cairo_verifier: &str,
=======
>>>>>>> 67a2ac59
    ) -> Result<String, ProverClientError>;
}

pub enum Task {
    CairoPie(Box<CairoPie>),
}

#[derive(Debug, Clone, PartialEq, Eq)]
pub enum TaskStatus {
    Processing,
    Succeeded,
    Failed(String),
}

#[derive(Debug, thiserror::Error)]
pub enum ProverClientError {
    #[error("Internal prover error: {0}")]
    Internal(#[source] Box<dyn std::error::Error + Send + Sync + 'static>),
    #[error("Task is invalid: {0}")]
    TaskInvalid(String),
    #[error("Fact checker error: {0}")]
    FactChecker(#[from] FactCheckerError),
    #[error("Failed to encode Cairo PIE: {0}")]
    PieEncoding(#[source] starknet_os::error::SnOsError),
    #[error("Failed to convert job key to UUID: {0}")]
    InvalidJobKey(String),
    #[error("Failed to convert fact to B256: {0}")]
    FailedToConvertFact(String),
    #[error("Failed to write file: {0}")]
    FailedToCreateTempFile(String),
    #[error("Failed to write file: {0}")]
    FailedToWriteFile(String),
    #[error("Network error: {0}")]
    NetworkError(String),
    #[error("Invalid proof format: {0}")]
    InvalidProofFormat(String),
    #[error("Missing Cairo verifier program hash")]
    MissingCairoVerifierProgramHash,
}<|MERGE_RESOLUTION|>--- conflicted
+++ resolved
@@ -33,10 +33,6 @@
         task_id: &str,
         fact: &str,
         n_steps: Option<usize>,
-<<<<<<< HEAD
-        cairo_verifier: &str,
-=======
->>>>>>> 67a2ac59
     ) -> Result<String, ProverClientError>;
 }
 
