use cairo_vm::types::layout_name::LayoutName;
use cairo_vm::vm::runners::cairo_pie::CairoPie;
use httpmock::MockServer;
use orchestrator_atlantic_service::{AtlanticProverService, AtlanticQueryStatus, AtlanticValidatedArgs};
use orchestrator_prover_client_interface::{ProverClient, Task};
use orchestrator_utils::env_utils::get_env_var_or_panic;
use url::Url;

use crate::constants::{CAIRO_PIE_PATH, MAX_RETRIES, RETRY_DELAY};
mod constants;

#[tokio::test]
async fn atlantic_client_submit_task_when_mock_works() {
    let _ = env_logger::try_init();
    dotenvy::from_filename_override("../.env.test").expect("Failed to load the .env file");
    let atlantic_params = AtlanticValidatedArgs {
        atlantic_api_key: get_env_var_or_panic("MADARA_ORCHESTRATOR_ATLANTIC_API_KEY"),
        atlantic_service_url: Url::parse(&get_env_var_or_panic("MADARA_ORCHESTRATOR_ATLANTIC_SERVICE_URL")).unwrap(),
        atlantic_rpc_node_url: Url::parse(&get_env_var_or_panic("MADARA_ORCHESTRATOR_ATLANTIC_RPC_NODE_URL")).unwrap(),
        atlantic_mock_fact_hash: get_env_var_or_panic("MADARA_ORCHESTRATOR_ATLANTIC_MOCK_FACT_HASH"),
        atlantic_prover_type: get_env_var_or_panic("MADARA_ORCHESTRATOR_ATLANTIC_PROVER_TYPE"),
        atlantic_settlement_layer: get_env_var_or_panic("MADARA_ORCHESTRATOR_ATLANTIC_SETTLEMENT_LAYER"),
        atlantic_verifier_contract_address: get_env_var_or_panic(
            "MADARA_ORCHESTRATOR_ATLANTIC_VERIFIER_CONTRACT_ADDRESS",
        ),
        atlantic_network: get_env_var_or_panic("MADARA_ORCHESTRATOR_ATLANTIC_NETWORK"),
        cairo_verifier_program_hash: None,
    };
    // Start a mock server
    let mock_server = MockServer::start();

    // Create a mock for the submit endpoint
    let submit_mock = mock_server.mock(|when, then| {
        when.method("POST").path("/atlantic-query");
        then.status(200).header("content-type", "application/json").json_body(serde_json::json!({
            "atlanticQueryId": "mock_query_id_123"
        }));
    });

    // Configure the service to use mock server
    let atlantic_service = AtlanticProverService::with_test_params(mock_server.port(), &atlantic_params);

    let cairo_pie_path = env!("CARGO_MANIFEST_DIR").to_string() + CAIRO_PIE_PATH;
    let cairo_pie = CairoPie::read_zip_file(cairo_pie_path.as_ref()).expect("failed to read cairo pie zip");

    // We don't need to send the steps because it's a mock fact hash.
<<<<<<< HEAD
    let task_result = atlantic_service.submit_task(Task::CreateJob(Box::new(cairo_pie), None, None, None)).await;
=======
    let task_result =
        atlantic_service.submit_task(Task::CairoPie(Box::new(cairo_pie)), LayoutName::dynamic, None).await;
>>>>>>> 1d940c12

    assert!(task_result.is_ok());
    submit_mock.assert();
}

#[tokio::test]
async fn atlantic_client_get_task_status_works() {
    let _ = env_logger::try_init();
    dotenvy::from_filename_override("../.env.test").expect("Failed to load the .env file");
    let atlantic_params = AtlanticValidatedArgs {
        atlantic_api_key: get_env_var_or_panic("MADARA_ORCHESTRATOR_ATLANTIC_API_KEY"),
        atlantic_service_url: Url::parse(&get_env_var_or_panic("MADARA_ORCHESTRATOR_ATLANTIC_SERVICE_URL")).unwrap(),
        atlantic_rpc_node_url: Url::parse(&get_env_var_or_panic("MADARA_ORCHESTRATOR_ATLANTIC_RPC_NODE_URL")).unwrap(),
        atlantic_mock_fact_hash: get_env_var_or_panic("MADARA_ORCHESTRATOR_ATLANTIC_MOCK_FACT_HASH"),
        atlantic_prover_type: get_env_var_or_panic("MADARA_ORCHESTRATOR_ATLANTIC_PROVER_TYPE"),
        atlantic_settlement_layer: get_env_var_or_panic("MADARA_ORCHESTRATOR_ATLANTIC_SETTLEMENT_LAYER"),
        atlantic_verifier_contract_address: get_env_var_or_panic(
            "MADARA_ORCHESTRATOR_ATLANTIC_VERIFIER_CONTRACT_ADDRESS",
        ),
        atlantic_network: get_env_var_or_panic("MADARA_ORCHESTRATOR_ATLANTIC_NETWORK"),
        cairo_verifier_program_hash: None,
    };
    let atlantic_service = AtlanticProverService::new_with_args(&atlantic_params);

    let atlantic_query_id = "01JPMKV7WFP4JTC0TTQSEAM9GW";
    let task_result = atlantic_service.atlantic_client.get_job_status(atlantic_query_id).await;
    assert!(task_result.is_ok());
}

#[tokio::test]
async fn atlantic_client_get_bucket_status_works() {
    let _ = env_logger::try_init();
    dotenvy::from_filename_override("../.env.test").expect("Failed to load the .env file");
    let atlantic_params = AtlanticValidatedArgs {
        atlantic_api_key: get_env_var_or_panic("MADARA_ORCHESTRATOR_ATLANTIC_API_KEY"),
        atlantic_service_url: Url::parse(&get_env_var_or_panic("MADARA_ORCHESTRATOR_ATLANTIC_SERVICE_URL")).unwrap(),
        atlantic_rpc_node_url: Url::parse(&get_env_var_or_panic("MADARA_ORCHESTRATOR_ATLANTIC_RPC_NODE_URL")).unwrap(),
        atlantic_mock_fact_hash: get_env_var_or_panic("MADARA_ORCHESTRATOR_ATLANTIC_MOCK_FACT_HASH"),
        atlantic_prover_type: get_env_var_or_panic("MADARA_ORCHESTRATOR_ATLANTIC_PROVER_TYPE"),
        atlantic_settlement_layer: get_env_var_or_panic("MADARA_ORCHESTRATOR_ATLANTIC_SETTLEMENT_LAYER"),
        atlantic_verifier_contract_address: get_env_var_or_panic(
            "MADARA_ORCHESTRATOR_ATLANTIC_VERIFIER_CONTRACT_ADDRESS",
        ),
        atlantic_network: get_env_var_or_panic("MADARA_ORCHESTRATOR_ATLANTIC_NETWORK"),
    };
    let atlantic_service = AtlanticProverService::new_with_args(&atlantic_params, &LayoutName::dynamic);

    let bucket_id = "01JY1P1NFSJC6T2G14H3MQKP3P";
    let task_result = atlantic_service.atlantic_client.get_bucket(bucket_id).await;
    assert!(task_result.is_ok());
}

#[tokio::test]
async fn atlantic_client_submit_task_and_get_job_status_with_mock_fact_hash() {
    let _ = env_logger::try_init();
    dotenvy::from_filename_override("../.env.test").expect("Failed to load the .env file");

    // Initialize Atlantic parameters from environment variables
    let atlantic_params = AtlanticValidatedArgs {
        atlantic_api_key: get_env_var_or_panic("MADARA_ORCHESTRATOR_ATLANTIC_API_KEY"),
        atlantic_service_url: Url::parse(&get_env_var_or_panic("MADARA_ORCHESTRATOR_ATLANTIC_SERVICE_URL")).unwrap(),
        atlantic_rpc_node_url: Url::parse(&get_env_var_or_panic("MADARA_ORCHESTRATOR_ATLANTIC_RPC_NODE_URL")).unwrap(),
        atlantic_mock_fact_hash: get_env_var_or_panic("MADARA_ORCHESTRATOR_ATLANTIC_MOCK_FACT_HASH"),
        atlantic_prover_type: get_env_var_or_panic("MADARA_ORCHESTRATOR_ATLANTIC_PROVER_TYPE"),
        atlantic_settlement_layer: get_env_var_or_panic("MADARA_ORCHESTRATOR_ATLANTIC_SETTLEMENT_LAYER"),
        atlantic_verifier_contract_address: get_env_var_or_panic(
            "MADARA_ORCHESTRATOR_ATLANTIC_VERIFIER_CONTRACT_ADDRESS",
        ),
        atlantic_network: get_env_var_or_panic("MADARA_ORCHESTRATOR_ATLANTIC_NETWORK"),
        cairo_verifier_program_hash: None,
    };

    // Create the Atlantic service with actual configuration
    let atlantic_service = AtlanticProverService::new_with_args(&atlantic_params);

    // Load the Cairo PIE from the test data
    let cairo_pie_path = env!("CARGO_MANIFEST_DIR").to_string() + CAIRO_PIE_PATH;
    let cairo_pie = CairoPie::read_zip_file(cairo_pie_path.as_ref()).expect("Failed to read Cairo PIE zip file");

    // Submit the task to the actual Atlantic service
    let task_result = atlantic_service
        // We don't need to send the steps because it's a mock fact hash.
<<<<<<< HEAD
        .submit_task(Task::CreateJob(Box::new(cairo_pie), None, None, None))
=======
        .submit_task(Task::CairoPie(Box::new(cairo_pie)), LayoutName::dynamic, None)
>>>>>>> 1d940c12
        .await
        .expect("Failed to submit task to Atlantic service");

    let mut current_retry = 0;

    loop {
        if current_retry >= MAX_RETRIES {
            panic!("Maximum retries reached. Test timed out.");
        }

        // Wait before checking status again
        tokio::time::sleep(RETRY_DELAY).await;
        current_retry += 1;

        // Get the current status of the job
        let status_result =
            atlantic_service.atlantic_client.get_job_status(&task_result).await.expect("Failed to get job status");

        match status_result.atlantic_query.status {
            AtlanticQueryStatus::Done => {
                if let Some(is_mocked) = status_result.atlantic_query.is_fact_mocked {
                    assert!(is_mocked, "Expected fact to be mocked but it wasn't");
                }

                break; // Exit the loop when the job is done
            }
            AtlanticQueryStatus::Failed => {
                // Job failed
                let error_reason =
                    status_result.atlantic_query.error_reason.unwrap_or_else(|| "Unknown error".to_string());
                panic!("Job failed with reason: {}", error_reason);
            }
            _ => {
                continue;
            }
        }
    }
}<|MERGE_RESOLUTION|>--- conflicted
+++ resolved
@@ -38,18 +38,14 @@
     });
 
     // Configure the service to use mock server
-    let atlantic_service = AtlanticProverService::with_test_params(mock_server.port(), &atlantic_params);
+    let atlantic_service =
+        AtlanticProverService::with_test_params(mock_server.port(), &atlantic_params, &LayoutName::dynamic);
 
     let cairo_pie_path = env!("CARGO_MANIFEST_DIR").to_string() + CAIRO_PIE_PATH;
     let cairo_pie = CairoPie::read_zip_file(cairo_pie_path.as_ref()).expect("failed to read cairo pie zip");
 
     // We don't need to send the steps because it's a mock fact hash.
-<<<<<<< HEAD
     let task_result = atlantic_service.submit_task(Task::CreateJob(Box::new(cairo_pie), None, None, None)).await;
-=======
-    let task_result =
-        atlantic_service.submit_task(Task::CairoPie(Box::new(cairo_pie)), LayoutName::dynamic, None).await;
->>>>>>> 1d940c12
 
     assert!(task_result.is_ok());
     submit_mock.assert();
@@ -72,7 +68,7 @@
         atlantic_network: get_env_var_or_panic("MADARA_ORCHESTRATOR_ATLANTIC_NETWORK"),
         cairo_verifier_program_hash: None,
     };
-    let atlantic_service = AtlanticProverService::new_with_args(&atlantic_params);
+    let atlantic_service = AtlanticProverService::new_with_args(&atlantic_params, &LayoutName::dynamic);
 
     let atlantic_query_id = "01JPMKV7WFP4JTC0TTQSEAM9GW";
     let task_result = atlantic_service.atlantic_client.get_job_status(atlantic_query_id).await;
@@ -123,7 +119,7 @@
     };
 
     // Create the Atlantic service with actual configuration
-    let atlantic_service = AtlanticProverService::new_with_args(&atlantic_params);
+    let atlantic_service = AtlanticProverService::new_with_args(&atlantic_params, &LayoutName::dynamic);
 
     // Load the Cairo PIE from the test data
     let cairo_pie_path = env!("CARGO_MANIFEST_DIR").to_string() + CAIRO_PIE_PATH;
@@ -132,11 +128,7 @@
     // Submit the task to the actual Atlantic service
     let task_result = atlantic_service
         // We don't need to send the steps because it's a mock fact hash.
-<<<<<<< HEAD
         .submit_task(Task::CreateJob(Box::new(cairo_pie), None, None, None))
-=======
-        .submit_task(Task::CairoPie(Box::new(cairo_pie)), LayoutName::dynamic, None)
->>>>>>> 1d940c12
         .await
         .expect("Failed to submit task to Atlantic service");
 
