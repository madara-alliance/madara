use crate::constants::ATLANTIC_PROOF_URL;
use crate::error::AtlanticError;
use crate::types::{
    AtlanticAddJobResponse, AtlanticCairoVersion, AtlanticCairoVm, AtlanticGetStatusResponse, AtlanticQueryStep,
};
use crate::AtlanticValidatedArgs;
use cairo_vm::types::layout_name::LayoutName;
use orchestrator_utils::http_client::{HttpClient, RequestBuilder};
use reqwest::Method;
use std::path::Path;
use tracing::debug;
use url::Url;

#[derive(Debug, strum_macros::EnumString)]
enum ProverType {
    #[strum(serialize = "starkware")]
    Starkware,
    #[strum(serialize = "herodotus")]
    HeroDotus,
}

trait ProvingLayer: Send + Sync {
    fn customize_request<'a>(&self, request: RequestBuilder<'a>) -> RequestBuilder<'a>;
}

struct EthereumLayer;
impl ProvingLayer for EthereumLayer {
    fn customize_request<'a>(&self, request: RequestBuilder<'a>) -> RequestBuilder<'a> {
        request.form_text("result", &AtlanticQueryStep::ProofVerificationOnL1.to_string())
    }
}

struct StarknetLayer;
impl ProvingLayer for StarknetLayer {
    fn customize_request<'a>(&self, request: RequestBuilder<'a>) -> RequestBuilder<'a> {
        request.form_text("result", &AtlanticQueryStep::ProofGeneration.to_string())
    }
}

/// SHARP API async wrapper
pub struct AtlanticClient {
    client: HttpClient,
    proving_layer: Box<dyn ProvingLayer>,
}

impl AtlanticClient {
    /// We need to set up the client with the API_KEY.
    pub fn new_with_args(url: Url, atlantic_params: &AtlanticValidatedArgs) -> Self {
        let mock_fact_hash = atlantic_params.atlantic_mock_fact_hash.clone();
        let client = HttpClient::builder(url.as_str())
            .expect("Failed to create HTTP client builder")
            .default_form_data("mockFactHash", &mock_fact_hash)
            .build()
            .expect("Failed to build HTTP client");

        let proving_layer: Box<dyn ProvingLayer> = match atlantic_params.atlantic_settlement_layer.as_str() {
            "ethereum" => Box::new(EthereumLayer),
            "starknet" => Box::new(StarknetLayer),
            _ => panic!("Invalid settlement layer: {}", atlantic_params.atlantic_settlement_layer),
        };

        Self { client, proving_layer }
    }

    pub async fn add_job(
        &self,
        pie_file: &Path,
        proof_layout: LayoutName,
        atlantic_api_key: impl AsRef<str>,
        n_steps: Option<usize>,
        atlantic_network: impl AsRef<str>,
    ) -> Result<AtlanticAddJobResponse, AtlanticError> {
        let proof_layout = match proof_layout {
            LayoutName::dynamic => "dynamic",
            _ => proof_layout.to_str(),
        };

        debug!(
            "Submitting job with layout: {}, n_steps: {}, network: {}, ",
            proof_layout,
            self.n_steps_to_job_size(n_steps),
            atlantic_network.as_ref()
        );

        let api = self.proving_layer.customize_request(
            self.client
                .request()
                .method(Method::POST)
                .path("atlantic-query")
                .query_param("apiKey", atlantic_api_key.as_ref())
                .form_text("declaredJobSize", self.n_steps_to_job_size(n_steps))
                .form_text("layout", proof_layout)
                .form_text("cairoVersion", &AtlanticCairoVersion::Cairo0.as_str())
                .form_text("cairoVm", &AtlanticCairoVm::Rust.as_str())
                .form_file("pieFile", pie_file, "pie.zip", Some("application/zip"))?,
        );
        debug!("Triggering the debug Request for: {:?}", api);
        let response = api.send().await.map_err(AtlanticError::AddJobFailure)?;

        match response.status().is_success() {
            true => response.json().await.map_err(AtlanticError::AddJobFailure),
            false => Err(AtlanticError::AtlanticService(response.status())),
        }
    }

    pub async fn get_job_status(&self, job_key: &str) -> Result<AtlanticGetStatusResponse, AtlanticError> {
        let response = self
            .client
            .request()
            .method(Method::GET)
            .path("atlantic-query")
            .path(job_key)
            .send()
            .await
            .map_err(AtlanticError::GetJobStatusFailure)?;

        if response.status().is_success() {
            response.json().await.map_err(AtlanticError::GetJobStatusFailure)
        } else {
            Err(AtlanticError::AtlanticService(response.status()))
        }
    }

    // get_proof_by_task_id - is a endpoint to get the proof from the herodotus service
    // Args:
    // task_id - the task id of the proof to get
    // Returns:
    // The proof as a string if the request is successful, otherwise an error is returned
    pub async fn get_proof_by_task_id(&self, task_id: &str) -> Result<String, AtlanticError> {
        // Note: It seems this code will be replaced by the proper API once it is available
        debug!("Getting proof for task_id: {}", task_id);
        let proof_path = ATLANTIC_PROOF_URL.replace("{}", task_id);
        let client = reqwest::Client::new();
        let response = client.get(&proof_path).send().await.map_err(AtlanticError::GetJobResultFailure)?;

        if response.status().is_success() {
            let response_text = response.text().await.map_err(AtlanticError::GetJobResultFailure)?;
            Ok(response_text)
        } else {
            Err(AtlanticError::AtlanticService(response.status()))
        }
    }

    pub async fn submit_l2_query(
        &self,
        proof: &str,
<<<<<<< HEAD
        cairo_verifier: &str,
        n_steps: Option<usize>,
        atlantic_network: impl AsRef<str>,
        atlantic_api_key: &str,
    ) -> Result<AtlanticAddJobResponse, AtlanticError> {
        let response = self.client
            .request()
            .method(Method::POST)
            .path("atlantic-query")
            .query_param("apiKey", atlantic_api_key.as_ref())// payload is not needed for L2
            .form_file_bytes("inputFile", proof.as_bytes().to_vec(), "proof.json", Some("application/json"))?
            .form_file_bytes("programFile", cairo_verifier.as_bytes().to_vec(), "cairo_verifier.json", Some("application/json"))?
=======
        n_steps: Option<usize>,
        atlantic_network: impl AsRef<str>,
        atlantic_api_key: &str,
        program_hash: &str,
    ) -> Result<AtlanticAddJobResponse, AtlanticError> {
        // TODO: we are having two function to atlantic query might need to merge them with appropriate argument
        let response = self
            .client
            .request()
            .method(Method::POST)
            .path("atlantic-query")
            .query_param("apiKey", atlantic_api_key.as_ref())
            .form_file_bytes("inputFile", proof.as_bytes().to_vec(), "proof.json", Some("application/json"))?
            .form_text("programHash", program_hash)
>>>>>>> 67a2ac59
            .form_text("layout", LayoutName::recursive_with_poseidon.to_str())
            .form_text("declaredJobSize", self.n_steps_to_job_size(n_steps))
            .form_text("network", atlantic_network.as_ref())
            .form_text("result", &AtlanticQueryStep::ProofVerificationOnL2.to_string())
            .form_text("cairoVm", &AtlanticCairoVm::Python.as_str())
            .form_text("cairoVersion", &AtlanticCairoVersion::Cairo0.as_str())
            .send()
            .await
            .map_err(AtlanticError::AddJobFailure)?;

        match response.status().is_success() {
            true => response.json().await.map_err(AtlanticError::AddJobFailure),
            false => Err(AtlanticError::AtlanticService(response.status())),
        }
    }

    // https://docs.herodotus.cloud/atlantic/sending-query#sending-query
    fn n_steps_to_job_size(&self, n_steps: Option<usize>) -> &'static str {
        let n_steps = n_steps.unwrap_or(40_000_000) / 1_000_000;

        match n_steps {
            0..=12 => "S",
            13..=29 => "M",
            _ => "L",
        }
    }
}<|MERGE_RESOLUTION|>--- conflicted
+++ resolved
@@ -144,20 +144,6 @@
     pub async fn submit_l2_query(
         &self,
         proof: &str,
-<<<<<<< HEAD
-        cairo_verifier: &str,
-        n_steps: Option<usize>,
-        atlantic_network: impl AsRef<str>,
-        atlantic_api_key: &str,
-    ) -> Result<AtlanticAddJobResponse, AtlanticError> {
-        let response = self.client
-            .request()
-            .method(Method::POST)
-            .path("atlantic-query")
-            .query_param("apiKey", atlantic_api_key.as_ref())// payload is not needed for L2
-            .form_file_bytes("inputFile", proof.as_bytes().to_vec(), "proof.json", Some("application/json"))?
-            .form_file_bytes("programFile", cairo_verifier.as_bytes().to_vec(), "cairo_verifier.json", Some("application/json"))?
-=======
         n_steps: Option<usize>,
         atlantic_network: impl AsRef<str>,
         atlantic_api_key: &str,
@@ -172,7 +158,6 @@
             .query_param("apiKey", atlantic_api_key.as_ref())
             .form_file_bytes("inputFile", proof.as_bytes().to_vec(), "proof.json", Some("application/json"))?
             .form_text("programHash", program_hash)
->>>>>>> 67a2ac59
             .form_text("layout", LayoutName::recursive_with_poseidon.to_str())
             .form_text("declaredJobSize", self.n_steps_to_job_size(n_steps))
             .form_text("network", atlantic_network.as_ref())
