<<<<<<< HEAD
=======
use crate::constants::ATLANTIC_PROOF_URL;
>>>>>>> da689da6
use crate::error::AtlanticError;
use crate::types::{
    AtlanticAddJobResponse, AtlanticCairoVersion, AtlanticCairoVm, AtlanticGetStatusResponse, AtlanticQueryStep,
};
use crate::AtlanticValidatedArgs;
use cairo_vm::types::layout_name::LayoutName;
use orchestrator_utils::http_client::{HttpClient, RequestBuilder};
use reqwest::Method;
use std::path::Path;
use tracing::debug;
use url::Url;

#[derive(Debug, strum_macros::EnumString)]
enum ProverType {
    #[strum(serialize = "starkware")]
    Starkware,
    #[strum(serialize = "herodotus")]
    HeroDotus,
}

trait ProvingLayer: Send + Sync {
    fn customize_request<'a>(&self, request: RequestBuilder<'a>) -> RequestBuilder<'a>;
}

struct EthereumLayer;
impl ProvingLayer for EthereumLayer {
    fn customize_request<'a>(&self, request: RequestBuilder<'a>) -> RequestBuilder<'a> {
        request.form_text("result", &AtlanticQueryStep::ProofVerificationOnL1.to_string())
    }
}

struct StarknetLayer;
impl ProvingLayer for StarknetLayer {
    fn customize_request<'a>(&self, request: RequestBuilder<'a>) -> RequestBuilder<'a> {
        request.form_text("result", &AtlanticQueryStep::ProofGeneration.to_string())
    }
}

/// SHARP API async wrapper
pub struct AtlanticClient {
    client: HttpClient,
    proving_layer: Box<dyn ProvingLayer>,
    is_mock: bool,
}

impl AtlanticClient {
    /// We need to set up the client with the API_KEY.
    pub fn new_with_args(url: Url, atlantic_params: &AtlanticValidatedArgs) -> Self {
        let mock_fact_hash = atlantic_params.atlantic_mock_fact_hash.clone();
        let client = HttpClient::builder(url.as_str())
            .expect("Failed to create HTTP client builder")
            .default_form_data("mockFactHash", &mock_fact_hash)
            .build()
            .expect("Failed to build HTTP client");

        let proving_layer: Box<dyn ProvingLayer> = match atlantic_params.atlantic_settlement_layer.as_str() {
            "ethereum" => Box::new(EthereumLayer),
            "starknet" => Box::new(StarknetLayer),
            _ => panic!("Invalid settlement layer: {}", atlantic_params.atlantic_settlement_layer),
        };

        Self { client, proving_layer, is_mock: atlantic_params.atlantic_mock_fact_hash.eq("true") }
    }

    pub async fn add_job(
        &self,
        pie_file: &Path,
        proof_layout: LayoutName,
        atlantic_api_key: impl AsRef<str>,
        n_steps: Option<usize>,
        atlantic_network: impl AsRef<str>,
    ) -> Result<AtlanticAddJobResponse, AtlanticError> {
        let proof_layout = match proof_layout {
            LayoutName::dynamic => "dynamic",
            _ => proof_layout.to_str(),
        };

        debug!(
            "Submitting job with layout: {}, n_steps: {}, network: {}, ",
            proof_layout,
            self.n_steps_to_job_size(n_steps),
            atlantic_network.as_ref()
        );

        let api = self.proving_layer.customize_request(
            self.client
                .request()
                .method(Method::POST)
                .path("atlantic-query")
                .query_param("apiKey", atlantic_api_key.as_ref())
                .form_text("declaredJobSize", self.n_steps_to_job_size(n_steps))
                .form_text("layout", proof_layout)
                .form_text("cairoVersion", &AtlanticCairoVersion::Cairo0.as_str())
                .form_text("cairoVm", &AtlanticCairoVm::Rust.as_str())
                .form_file("pieFile", pie_file, "pie.zip", Some("application/zip"))?,
        );
        debug!("Triggering the debug Request for: {:?}", api);
<<<<<<< HEAD
        if self.is_mock {
            return Ok(AtlanticAddJobResponse { atlantic_query_id: "01JXMTC7TZMSNDTJ88212KTH7W".to_string() });
        }
=======
>>>>>>> da689da6
        let response = api.send().await.map_err(AtlanticError::AddJobFailure)?;

        match response.status().is_success() {
            true => response.json().await.map_err(AtlanticError::AddJobFailure),
            false => Err(AtlanticError::AtlanticService(response.status())),
        }
    }

    pub async fn get_job_status(&self, job_key: &str) -> Result<AtlanticGetStatusResponse, AtlanticError> {
        let response = self
            .client
            .request()
            .method(Method::GET)
            .path("atlantic-query")
            .path(job_key)
            .send()
            .await
            .map_err(AtlanticError::GetJobStatusFailure)?;

        if response.status().is_success() {
            response.json().await.map_err(AtlanticError::GetJobStatusFailure)
        } else {
            Err(AtlanticError::AtlanticService(response.status()))
        }
    }

    // get_proof_by_task_id - is a endpoint to get the proof from the herodotus service
    // Args:
    // task_id - the task id of the proof to get
    // Returns:
    // The proof as a string if the request is successful, otherwise an error is returned
    pub async fn get_proof_by_task_id(&self, task_id: &str) -> Result<String, AtlanticError> {
        // Note: It seems this code will be replaced by the proper API once it is available
        debug!("Getting proof for task_id: {}", task_id);
<<<<<<< HEAD
        let proof_path =
            format!("https://s3.pl-waw.scw.cloud/atlantic-k8s-experimental/queries/{}/proof.json", task_id);
=======
        let proof_path = ATLANTIC_PROOF_URL.replace("{}", task_id);
>>>>>>> da689da6
        let client = reqwest::Client::new();
        let response = client.get(&proof_path).send().await.map_err(AtlanticError::GetJobResultFailure)?;

        if response.status().is_success() {
            let response_text = response.text().await.map_err(AtlanticError::GetJobResultFailure)?;
            Ok(response_text)
        } else {
            Err(AtlanticError::AtlanticService(response.status()))
        }
    }

    pub async fn submit_l2_query(
        &self,
        proof: &str,
        cairo_verifier: &str,
        n_steps: Option<usize>,
        atlantic_network: impl AsRef<str>,
        atlantic_api_key: &str,
    ) -> Result<AtlanticAddJobResponse, AtlanticError> {
<<<<<<< HEAD
        let proof_layout = LayoutName::recursive_with_poseidon.to_str();

        let api = self.client
=======

        let response = self.client
>>>>>>> da689da6
            .request()
            .method(Method::POST)
            .path("atlantic-query")
            .query_param("apiKey", atlantic_api_key.as_ref())// payload is not needed for L2
            .form_file_bytes("inputFile", proof.as_bytes().to_vec(), "proof.json", Some("application/json"))?
            .form_file_bytes("programFile", cairo_verifier.as_bytes().to_vec(), "cairo_verifier.json", Some("application/json"))?
<<<<<<< HEAD
            .form_text("layout", proof_layout)
            .form_text("declaredJobSize", self.n_steps_to_job_size(n_steps))
            .form_text("network", atlantic_network.as_ref())
            .form_text("result", "PROOF_VERIFICATION_ON_L2")
            .form_text("cairoVm", &AtlanticCairoVm::Python.as_str())
            .form_text("cairoVersion", &AtlanticCairoVersion::Cairo0.as_str());
        debug!("Triggering the debug Request for: {:?}", api);
        if self.is_mock {
            return Ok(AtlanticAddJobResponse { atlantic_query_id: "01JXMXQAX4KNNSQDKDZTSHG8FC".to_string() });
        }

        let response = api.send().await.map_err(AtlanticError::AddJobFailure)?;
=======
            .form_text("layout", LayoutName::recursive_with_poseidon.to_str())
            .form_text("declaredJobSize", self.n_steps_to_job_size(n_steps))
            .form_text("network", atlantic_network.as_ref())
            .form_text("result", &AtlanticQueryStep::ProofVerificationOnL2.to_string())
            .form_text("cairoVm", &AtlanticCairoVm::Python.as_str())
            .form_text("cairoVersion", &AtlanticCairoVersion::Cairo0.as_str())
            .send()
            .await
            .map_err(AtlanticError::AddJobFailure)?;
>>>>>>> da689da6

        match response.status().is_success() {
            true => response.json().await.map_err(AtlanticError::AddJobFailure),
            false => Err(AtlanticError::AtlanticService(response.status())),
        }
    }

    // https://docs.herodotus.cloud/atlantic/sending-query#sending-query
    fn n_steps_to_job_size(&self, n_steps: Option<usize>) -> &'static str {
        let n_steps = n_steps.unwrap_or(40_000_000) / 1_000_000;

        match n_steps {
            0..=12 => "S",
            13..=29 => "M",
            _ => "L",
        }
    }
}<|MERGE_RESOLUTION|>--- conflicted
+++ resolved
@@ -1,7 +1,4 @@
-<<<<<<< HEAD
-=======
 use crate::constants::ATLANTIC_PROOF_URL;
->>>>>>> da689da6
 use crate::error::AtlanticError;
 use crate::types::{
     AtlanticAddJobResponse, AtlanticCairoVersion, AtlanticCairoVm, AtlanticGetStatusResponse, AtlanticQueryStep,
@@ -99,12 +96,9 @@
                 .form_file("pieFile", pie_file, "pie.zip", Some("application/zip"))?,
         );
         debug!("Triggering the debug Request for: {:?}", api);
-<<<<<<< HEAD
         if self.is_mock {
             return Ok(AtlanticAddJobResponse { atlantic_query_id: "01JXMTC7TZMSNDTJ88212KTH7W".to_string() });
         }
-=======
->>>>>>> da689da6
         let response = api.send().await.map_err(AtlanticError::AddJobFailure)?;
 
         match response.status().is_success() {
@@ -139,12 +133,7 @@
     pub async fn get_proof_by_task_id(&self, task_id: &str) -> Result<String, AtlanticError> {
         // Note: It seems this code will be replaced by the proper API once it is available
         debug!("Getting proof for task_id: {}", task_id);
-<<<<<<< HEAD
-        let proof_path =
-            format!("https://s3.pl-waw.scw.cloud/atlantic-k8s-experimental/queries/{}/proof.json", task_id);
-=======
         let proof_path = ATLANTIC_PROOF_URL.replace("{}", task_id);
->>>>>>> da689da6
         let client = reqwest::Client::new();
         let response = client.get(&proof_path).send().await.map_err(AtlanticError::GetJobResultFailure)?;
 
@@ -164,25 +153,18 @@
         atlantic_network: impl AsRef<str>,
         atlantic_api_key: &str,
     ) -> Result<AtlanticAddJobResponse, AtlanticError> {
-<<<<<<< HEAD
-        let proof_layout = LayoutName::recursive_with_poseidon.to_str();
 
         let api = self.client
-=======
-
-        let response = self.client
->>>>>>> da689da6
             .request()
             .method(Method::POST)
             .path("atlantic-query")
             .query_param("apiKey", atlantic_api_key.as_ref())// payload is not needed for L2
             .form_file_bytes("inputFile", proof.as_bytes().to_vec(), "proof.json", Some("application/json"))?
             .form_file_bytes("programFile", cairo_verifier.as_bytes().to_vec(), "cairo_verifier.json", Some("application/json"))?
-<<<<<<< HEAD
-            .form_text("layout", proof_layout)
+            .form_text("layout", LayoutName::recursive_with_poseidon.to_str())
             .form_text("declaredJobSize", self.n_steps_to_job_size(n_steps))
             .form_text("network", atlantic_network.as_ref())
-            .form_text("result", "PROOF_VERIFICATION_ON_L2")
+            .form_text("result", &AtlanticQueryStep::ProofVerificationOnL2.to_string())
             .form_text("cairoVm", &AtlanticCairoVm::Python.as_str())
             .form_text("cairoVersion", &AtlanticCairoVersion::Cairo0.as_str());
         debug!("Triggering the debug Request for: {:?}", api);
@@ -191,17 +173,6 @@
         }
 
         let response = api.send().await.map_err(AtlanticError::AddJobFailure)?;
-=======
-            .form_text("layout", LayoutName::recursive_with_poseidon.to_str())
-            .form_text("declaredJobSize", self.n_steps_to_job_size(n_steps))
-            .form_text("network", atlantic_network.as_ref())
-            .form_text("result", &AtlanticQueryStep::ProofVerificationOnL2.to_string())
-            .form_text("cairoVm", &AtlanticCairoVm::Python.as_str())
-            .form_text("cairoVersion", &AtlanticCairoVersion::Cairo0.as_str())
-            .send()
-            .await
-            .map_err(AtlanticError::AddJobFailure)?;
->>>>>>> da689da6
 
         match response.status().is_success() {
             true => response.json().await.map_err(AtlanticError::AddJobFailure),
