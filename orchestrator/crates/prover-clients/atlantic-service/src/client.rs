--- conflicted
+++ resolved
@@ -1,4 +1,3 @@
-<<<<<<< HEAD
 use std::path::Path;
 
 use cairo_vm::types::layout_name::LayoutName;
@@ -8,9 +7,7 @@
 use tracing::debug;
 use url::Url;
 
-=======
 use crate::constants::ATLANTIC_PROOF_URL;
->>>>>>> 1d940c12
 use crate::error::AtlanticError;
 use crate::types::{
     AtlanticAddJobResponse, AtlanticAggregatorParams, AtlanticAggregatorVersion, AtlanticBucketResponse,
@@ -18,12 +15,6 @@
     AtlanticGetStatusResponse, AtlanticQueryStep,
 };
 use crate::AtlanticValidatedArgs;
-use cairo_vm::types::layout_name::LayoutName;
-use orchestrator_utils::http_client::{HttpClient, RequestBuilder};
-use reqwest::Method;
-use std::path::Path;
-use tracing::debug;
-use url::Url;
 
 #[derive(Debug, strum_macros::EnumString)]
 enum ProverType {
@@ -178,9 +169,6 @@
             _ => proof_layout.to_str(),
         };
 
-<<<<<<< HEAD
-        let mut request = self.proving_layer.customize_request(
-=======
         debug!(
             "Submitting job with layout: {}, n_steps: {}, network: {}, ",
             proof_layout,
@@ -188,8 +176,7 @@
             atlantic_network.as_ref()
         );
 
-        let api = self.proving_layer.customize_request(
->>>>>>> 1d940c12
+        let mut request = self.proving_layer.customize_request(
             self.client
                 .request()
                 .method(Method::POST)
@@ -197,32 +184,21 @@
                 .query_param("apiKey", atlantic_api_key.as_ref())
                 .form_text("declaredJobSize", self.n_steps_to_job_size(n_steps))
                 .form_text("layout", proof_layout)
-<<<<<<< HEAD
                 .form_text("result", &result.to_string())
                 .form_text("network", atlantic_network.as_ref())
                 .form_text("cairoVersion", &AtlanticCairoVersion::Cairo0.as_str())
                 .form_text("cairoVm", &cairo_vm.as_str())
-                .form_file("pieFile", pie_file, "pie.zip")?,
+                .form_file("pieFile", pie_file, "pie.zip", Some("application/zip"))?,
         );
 
-        // TODO: check if we can add this in customize_request
-        // current problem is that we need to pass the bucket_id and bucket_job_id as arguments
-        // think of a function signature that can be used for both ethereum and starknet
         if let Some(bucket_id) = bucket_id {
             request = request.form_text("bucketId", &bucket_id);
         }
         if let Some(bucket_job_index) = bucket_job_index {
             request = request.form_text("bucketJobIndex", &bucket_job_index.to_string());
         }
+
         let response = request.send().await.map_err(AtlanticError::AddJobFailure)?;
-=======
-                .form_text("cairoVersion", &AtlanticCairoVersion::Cairo0.as_str())
-                .form_text("cairoVm", &AtlanticCairoVm::Rust.as_str())
-                .form_file("pieFile", pie_file, "pie.zip", Some("application/zip"))?,
-        );
-        debug!("Triggering the debug Request for: {:?}", api);
-        let response = api.send().await.map_err(AtlanticError::AddJobFailure)?;
->>>>>>> 1d940c12
 
         match response.status().is_success() {
             true => response.json().await.map_err(AtlanticError::AddJobFailure),
