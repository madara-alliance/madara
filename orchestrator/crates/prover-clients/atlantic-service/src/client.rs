use std::path::PathBuf;
use std::time::{Duration, Instant};

use cairo_vm::types::layout_name::LayoutName;
use cairo_vm::Felt252;
use orchestrator_utils::http_client::extract_http_error_text;
use orchestrator_utils::http_client::HttpClient;
use reqwest::header::{HeaderValue, ACCEPT, CONTENT_TYPE};
use reqwest::Method;
use starknet_core::types::Felt;
use tracing::{debug, info, warn};
use url::Url;

use crate::constants::{
    AGGREGATOR_FULL_OUTPUT, AGGREGATOR_USE_KZG_DA, ATLANTIC_PROOF_URL, RETRY_BASE_DELAY_SECONDS, RETRY_TIMEOUT_SECONDS,
};
use crate::error::AtlanticError;
use crate::metrics::ATLANTIC_METRICS;
use crate::proving::{create_proving_layer, ProvingLayer, ProvingParams};
use crate::transport::ApiKeyAuth;
use crate::types::{
    AtlanticAddJobResponse, AtlanticAggregatorParams, AtlanticAggregatorVersion, AtlanticBucketResponse,
    AtlanticCairoVersion, AtlanticCairoVm, AtlanticCreateBucketRequest, AtlanticGetBucketResponse,
    AtlanticGetStatusResponse, AtlanticQueriesListResponse, AtlanticQueryStep, AtlanticSharpProver,
};
use crate::AtlanticValidatedArgs;

/// Struct to store job info
pub struct AtlanticJobInfo {
    /// Path of the Cairo PIE file
    pub pie_file: PathBuf,
    /// Number of steps
    pub n_steps: Option<usize>,
    /// External ID to identify the job (used to prevent duplicate submissions)
    pub external_id: String,
}

/// Struct to store job config
pub struct AtlanticJobConfig {
    /// Layout to be used for the proof
    pub proof_layout: LayoutName,
    /// Cairo VM to be used
    pub cairo_vm: AtlanticCairoVm,
    /// Result to be returned by the prover
    pub result: AtlanticQueryStep,
    /// Network being used
    pub network: String,
    /// ID of the chain from which PIE is generated
    pub chain_id_hex: Option<String>,
    /// SHARP prover backend to use (stone or stwo)
    pub sharp_prover: AtlanticSharpProver,
}

/// Struct to store bucket info
pub struct AtlanticBucketInfo {
    /// Bucket ID
    pub bucket_id: Option<String>,
    /// Index of the job in the bucket
    pub bucket_job_index: Option<u64>,
}

/// Atlantic API client
///
/// Handles all HTTP communication with the Atlantic proving service,
/// including retry logic with exponential backoff and metrics collection.
pub struct AtlanticClient {
    client: HttpClient,
    proving_layer: Box<dyn ProvingLayer>,
    /// Shared HTTP client for external requests (artifacts, proofs from storage)
    external_client: reqwest::Client,
}

impl AtlanticClient {
    /// Creates a new Atlantic client with the given URL and parameters.
    pub fn new_with_args(url: Url, atlantic_params: &AtlanticValidatedArgs) -> Self {
        let mock_fact_hash = atlantic_params.atlantic_mock_fact_hash.clone();
        let client = HttpClient::builder(url.as_str())
            .expect("Failed to create HTTP client builder")
            .default_form_data("mockFactHash", &mock_fact_hash)
            .build()
            .expect("Failed to build HTTP client");

        let proving_layer =
            create_proving_layer(&atlantic_params.atlantic_settlement_layer).expect("Failed to create proving layer");

        let external_client = reqwest::Client::new();

        Self { client, proving_layer, external_client }
    }

    /// Generic retry mechanism for all Atlantic API calls (GET and POST)
    ///
    /// Uses exponential backoff with a total timeout instead of max attempts:
    /// - Base delay: 2s, doubles each retry (2s → 4s → 8s → 16s → 32s → ...)
    /// - Total timeout: 2 minutes (retries stop when elapsed time exceeds this)
    ///
    /// Retries network-level errors (timeouts, incomplete messages, connection issues)
    /// Does NOT retry API-level errors (4xx, 5xx with proper Atlantic responses) - fast fail
    ///
    /// # Arguments
    /// * `operation_name` - Name of the operation for logging (e.g., "add_job", "get_bucket")
    /// * `context` - Additional context about the request (e.g., job params, bucket_id)
    /// * `f` - Async function to execute (the actual API call)
    async fn retry_request<F, Fut, T>(&self, operation_name: &str, context: &str, mut f: F) -> Result<T, AtlanticError>
    where
        F: FnMut() -> Fut,
        Fut: std::future::Future<Output = Result<T, AtlanticError>>,
    {
        let start_time = Instant::now();
        let timeout = Duration::from_secs(RETRY_TIMEOUT_SECONDS);
        let mut attempt: u32 = 0;

        loop {
            attempt += 1;

            match f().await {
                Ok(result) => {
                    let duration_s = start_time.elapsed().as_secs_f64();
                    let retry_count = attempt.saturating_sub(1);

                    // Record OTEL metrics
                    ATLANTIC_METRICS.record_success(operation_name, duration_s, retry_count);

                    // Log at info level if retries were needed, debug otherwise
                    if attempt > 1 {
                        info!(
                            operation = operation_name,
                            attempts = attempt,
                            duration_ms = (duration_s * 1000.0) as u64,
                            "Atlantic API succeeded after retry"
                        );
                    } else {
                        debug!(
                            operation = operation_name,
                            duration_ms = (duration_s * 1000.0) as u64,
                            "Atlantic API call completed"
                        );
                    }
                    return Ok(result);
                }
                Err(err) => {
                    let elapsed = start_time.elapsed();
                    let is_retryable = err.is_retryable();

                    // Fast fail on non-retryable errors (ApiError, ParseError, etc.)
                    if !is_retryable {
                        let duration_s = elapsed.as_secs_f64();
                        let retry_count = attempt.saturating_sub(1);
                        let error_type = err.error_type();

                        ATLANTIC_METRICS.record_failure(operation_name, duration_s, error_type, retry_count);

                        warn!(
                            operation = operation_name,
                            error_type = error_type,
                            retry_count = retry_count,
                            error = %err,
                            "Atlantic API call failed (non-retryable)"
                        );
                        return Err(err);
                    }

                    // Check if we've exceeded the total timeout
                    if elapsed >= timeout {
                        let duration_s = elapsed.as_secs_f64();
                        let retry_count = attempt.saturating_sub(1);
                        let error_type = err.error_type();

                        ATLANTIC_METRICS.record_failure(operation_name, duration_s, error_type, retry_count);

                        warn!(
                            operation = operation_name,
                            duration_seconds = duration_s,
                            retry_count = retry_count,
                            error_type = error_type,
                            context = context,
                            error = %err,
                            "Atlantic API request failed after timeout"
                        );
                        return Err(err);
                    }

                    // Calculate exponential backoff delay: base * 2^(attempt-1)
                    // Uses saturating_mul to prevent overflow; shift is capped at 31 to avoid panic
                    let delay_secs = RETRY_BASE_DELAY_SECONDS.saturating_mul(1u64 << (attempt - 1).min(31));

                    warn!(
                        operation = operation_name,
                        attempt = attempt,
                        next_delay_secs = delay_secs,
                        elapsed_secs = elapsed.as_secs(),
                        timeout_secs = RETRY_TIMEOUT_SECONDS,
                        error = %err,
                        "Atlantic API failed, retrying with exponential backoff"
                    );

                    tokio::time::sleep(Duration::from_secs(delay_secs)).await;
                }
            }
        }
    }

    /// Fetch an artifact from the given path.
    /// This expects a URL from which it'll try to fetch the artifact.
    /// It's called by `get_artifacts` service function in `lib.rs`.
    /// Artifacts can be proof, snos output, cairo pie (aggregator's), program output, etc.
    ///
    /// # Arguments
    /// `artifact_path` - the path of the artifact to get
    ///
    /// # Returns
    /// The artifact as a byte array if the request is successful, otherwise an error is returned
    pub async fn get_artifacts(&self, artifact_path: String) -> Result<Vec<u8>, AtlanticError> {
        let context = format!("url: {}", artifact_path);
        let artifact_path_clone = artifact_path.clone();

        let result = self
            .retry_request("get_artifacts", &context, || {
                let artifact_path = artifact_path_clone.clone();
                async move {
                    debug!(
                        operation = "get_artifacts",
                        url = %artifact_path,
                        "Fetching artifact"
                    );

                    let response = self
                        .external_client
                        .get(&artifact_path)
                        .send()
                        .await
                        .map_err(|e| AtlanticError::from_reqwest_error("get_artifacts", e))?;

                    let status = response.status();
                    if status.is_success() {
                        let response_bytes = response
                            .bytes()
                            .await
                            .map_err(|e| AtlanticError::from_reqwest_error("get_artifacts", e))?;
                        let artifact_size = response_bytes.len();

                        debug!(
                            operation = "get_artifacts",
                            url = %artifact_path,
                            status = %status,
                            artifact_size_bytes = artifact_size,
                            "Artifact download successful"
                        );
                        Ok(response_bytes.to_vec())
                    } else {
                        let (error_text, status) = extract_http_error_text(response, "get artifacts").await;
                        debug!(
                            operation = "get_artifacts",
                            url = %artifact_path,
                            status = %status,
                            error = %error_text,
                            "Artifact download failed"
                        );
                        Err(AtlanticError::from_http_error_response("get_artifacts", status, error_text))
                    }
                }
            })
            .await?;

        Ok(result)
    }

    /// Fetch the details of a bucket from the Atlantic client
    pub async fn get_bucket(&self, bucket_id: &str) -> Result<AtlanticGetBucketResponse, AtlanticError> {
        let context = format!("bucket_id: {}", bucket_id);

        debug!(
            operation = "get_bucket",
            bucket_id = %bucket_id,
            "Getting bucket details"
        );

        let bucket_id = bucket_id.to_string();
        let result = self
            .retry_request("get_bucket", &context, || {
                let bucket_id = bucket_id.clone();
                async move {
                    let response = self
                        .client
                        .request()
                        .method(Method::GET)
                        .path("buckets")
                        .path(&bucket_id)
                        .send()
                        .await
                        .map_err(|e| AtlanticError::from_reqwest_error("get_bucket", e))?;

                    let status = response.status();
                    if status.is_success() {
                        let bucket_response: AtlanticGetBucketResponse = response
                            .json()
                            .await
                            .map_err(|e| AtlanticError::parse_error("get_bucket", e.to_string()))?;

                        debug!(
                            operation = "get_bucket",
                            bucket_id = %bucket_id,
                            status = %status,
                            queries_count = bucket_response.queries.len(),
                            bucket_status = ?bucket_response.bucket.status,
                            "Bucket details retrieved successfully"
                        );
                        Ok(bucket_response)
                    } else {
                        let (error_text, status) = extract_http_error_text(response, "get bucket").await;
                        debug!(
                            operation = "get_bucket",
                            bucket_id = %bucket_id,
                            status = %status,
                            error = %error_text,
                            "Failed to get bucket details"
                        );
                        Err(AtlanticError::from_http_error_response("get_bucket", status, error_text))
                    }
                }
            })
            .await?;

        Ok(result)
    }

    /// Search Atlantic queries with optional filters
    /// This function searches through Atlantic queries using the provided search string
    /// and optional additional filters like limit, offset, network, status, and result.
    ///
    /// # Arguments
    /// * `atlantic_api_key` - API key for authentication (sent via header)
    /// * `search_string` - The search string to filter queries
    /// * `limit` - Optional limit for the number of results (default: None)
    /// * `network` - Optional network filter (default: None)
    ///
    /// # Returns
    /// Returns a list of Atlantic queries matching the search criteria and total count
    pub async fn search_atlantic_queries(
        &self,
        atlantic_api_key: impl AsRef<str>,
        search_string: impl AsRef<str>,
        limit: Option<u32>,
        network: Option<&str>,
    ) -> Result<AtlanticQueriesListResponse, AtlanticError> {
        let search = search_string.as_ref().to_string();
        let context = format!("search: {}, limit: {:?}, network: {:?}", search, limit, network);

        debug!(
            operation = "search_atlantic_queries",
            search = %search,
            limit = ?limit,
            network = ?network,
            "Searching Atlantic queries"
        );

        let api_key = atlantic_api_key.as_ref().to_string();
        let network_str = network.map(|s| s.to_string());

        let result = self
            .retry_request("search_atlantic_queries", &context, || {
                let api_key = api_key.clone();
                let search = search.clone();
                let network = network_str.clone();

                async move {
                    let mut request = self
                        .client
                        .request()
                        .method(Method::GET)
                        .header(
                            ApiKeyAuth::header_name(),
                            HeaderValue::from_str(&api_key).map_err(|e| AtlanticError::Other {
                                operation: "search_atlantic_queries".to_string(),
                                message: format!("Invalid API key header value: {}", e),
                            })?,
                        )
                        .path("atlantic-queries")
                        .query_param("search", &search);

                    // Add optional query parameters
                    if let Some(limit_val) = limit {
                        request = request.query_param("limit", &limit_val.to_string());
                    }
                    if let Some(ref network_val) = network {
                        request = request.query_param("network", network_val);
                    }

                    let response = request
                        .send()
                        .await
                        .map_err(|e| AtlanticError::from_reqwest_error("search_atlantic_queries", e))?;

                    let status = response.status();
                    if status.is_success() {
                        let queries_response: AtlanticQueriesListResponse = response
                            .json()
                            .await
                            .map_err(|e| AtlanticError::parse_error("search_atlantic_queries", e.to_string()))?;

                        debug!(
                            operation = "search_atlantic_queries",
                            status = %status,
                            search = %search,
                            total_results = queries_response.total,
                            "Search completed successfully"
                        );
                        Ok(queries_response)
                    } else {
                        let (error_text, status) = extract_http_error_text(response, "search atlantic queries").await;
                        debug!(
                            operation = "search_atlantic_queries",
                            status = %status,
                            search = %search,
                            error = %error_text,
                            "Search failed"
                        );
                        Err(AtlanticError::from_http_error_response("search_atlantic_queries", status, error_text))
                    }
                }
            })
            .await?;

        Ok(result)
    }

    /// Create a new bucket for Applicative Recursion.
    /// Initially, the bucket will be empty when created.
    /// The `bucket_id` returned from here will be used to add child jobs to this bucket.
    /// A new bucket is created when creating a new batch in Batching worker.
    ///
    // TODO(Mohit,01/12/2025): We should have an AggregatorInput struct here for args, based on:
    // https://github.com/starkware-libs/sequencer/blob/main-v0.14.1/crates/starknet_os/src/hint_processor/aggregator_hint_processor.rs#L42-L52
    // For 0.14.1, we would need to send the public_keys as well.
    pub async fn create_bucket(
        &self,
        atlantic_api_key: impl AsRef<str>,
        mock_proof: bool,
        chain_id_hex: Option<String>,
        fee_token_address: Option<Felt252>,
<<<<<<< HEAD
        da_public_keys: Option<Vec<String>>,
=======
        da_public_keys: Option<Vec<Felt>>,
>>>>>>> f634dd08
    ) -> Result<AtlanticBucketResponse, AtlanticError> {
        let context = format!("mock_proof: {}, chain_id_hex: {:?}", mock_proof, chain_id_hex);

        info!(
            operation = "create_bucket",
            mock_proof = mock_proof,
            chain_id_hex = ?chain_id_hex,
            "Starting bucket creation"
        );

        let api_key = atlantic_api_key.as_ref().to_string();
        let chain_id_clone = chain_id_hex.clone();

        let result = self
            .retry_request("create_bucket", &context, || {
                let api_key = api_key.clone();
                let bucket_request = AtlanticCreateBucketRequest {
                    external_id: None,
                    node_width: None,
                    aggregator_version: AtlanticAggregatorVersion::SnosAggregator0_14_1,
                    aggregator_params: AtlanticAggregatorParams {
                        use_kzg_da: AGGREGATOR_USE_KZG_DA,
                        full_output: AGGREGATOR_FULL_OUTPUT,
                        chain_id_hex: chain_id_clone.clone(),
                        fee_token_address,
                        public_keys: da_public_keys.clone(),
                    },
                    mock_proof,
                };

                async move {
                    debug!(
                        operation = "create_bucket",
                        request = ?bucket_request,
                        "Sending create bucket request"
                    );
                    // TODO(prakhar,19/11/2025): Use the aggregator version calculated from Madara Version being passed through ENV
                    let response = self
                        .client
                        .request()
                        .method(Method::POST)
                        .header(ACCEPT, HeaderValue::from_static("application/json"))
                        .header(CONTENT_TYPE, HeaderValue::from_static("application/json"))
                        .header(
                            ApiKeyAuth::header_name(),
                            HeaderValue::from_str(&api_key).map_err(|e| AtlanticError::Other {
                                operation: "create_bucket".to_string(),
                                message: format!("Invalid API key header value: {}", e),
                            })?,
                        )
                        .path("buckets")
                        .body(bucket_request)
                        .map_err(|e| AtlanticError::parse_error("create_bucket", e.to_string()))?
                        .send()
                        .await
                        .map_err(|e| AtlanticError::from_reqwest_error("create_bucket", e))?;

                    let status = response.status();
                    if status.is_success() {
                        let bucket_response: AtlanticBucketResponse = response
                            .json()
                            .await
                            .map_err(|e| AtlanticError::parse_error("create_bucket", e.to_string()))?;

                        debug!(
                            operation = "create_bucket",
                            status = %status,
                            bucket_id = %bucket_response.atlantic_bucket.id,
                            response = ?bucket_response,
                            "Bucket created successfully"
                        );
                        Ok(bucket_response)
                    } else {
                        let (error_text, status) = extract_http_error_text(response, "create bucket").await;
                        debug!(
                            operation = "create_bucket",
                            status = %status,
                            error = %error_text,
                            "Failed to create bucket"
                        );
                        Err(AtlanticError::from_http_error_response("create_bucket", status, error_text))
                    }
                }
            })
            .await?;

        info!(
            operation = "create_bucket",
            bucket_id = %result.atlantic_bucket.id,
            "Bucket created"
        );

        Ok(result)
    }

    /// Close a bucket.
    /// No new child job can be added once the bucket is closed.
    /// We make sure that all the child jobs are completed before closing the bucket.
    /// It's closed in the Aggregator job.
    pub async fn close_bucket(
        &self,
        bucket_id: &str,
        atlantic_api_key: impl AsRef<str>,
    ) -> Result<AtlanticBucketResponse, AtlanticError> {
        let context = format!("bucket_id: {}", bucket_id);

        // Convert to owned strings for use in retry closure
        let bucket_id = bucket_id.to_string();
        let api_key = atlantic_api_key.as_ref().to_string();

        let result = self
            .retry_request("close_bucket", &context, || {
                // Clone for each retry attempt - required because async move takes ownership
                let bucket_id = bucket_id.clone();
                let api_key = api_key.clone();

                async move {
                    debug!(
                        operation = "close_bucket",
                        bucket_id = %bucket_id,
                        "Sending close bucket request"
                    );

                    let response = self
                        .client
                        .request()
                        .method(Method::POST)
                        .header(ACCEPT, HeaderValue::from_static("application/json"))
                        .header(
                            ApiKeyAuth::header_name(),
                            HeaderValue::from_str(&api_key).map_err(|e| AtlanticError::Other {
                                operation: "close_bucket".to_string(),
                                message: format!("Invalid API key header value: {}", e),
                            })?,
                        )
                        .path("buckets")
                        .path("close")
                        .query_param("bucketId", &bucket_id)
                        .send()
                        .await
                        .map_err(|e| AtlanticError::from_reqwest_error("close_bucket", e))?;

                    let status = response.status();
                    if status.is_success() {
                        let bucket_response: AtlanticBucketResponse = response
                            .json()
                            .await
                            .map_err(|e| AtlanticError::parse_error("close_bucket", e.to_string()))?;

                        debug!(
                            operation = "close_bucket",
                            status = %status,
                            bucket_id = %bucket_id,
                            response = ?bucket_response,
                            "Bucket closed successfully"
                        );
                        Ok(bucket_response)
                    } else {
                        let (error_text, status) = extract_http_error_text(response, "close bucket").await;
                        debug!(
                            operation = "close_bucket",
                            status = %status,
                            bucket_id = %bucket_id,
                            error = %error_text,
                            "Failed to close bucket"
                        );
                        Err(AtlanticError::from_http_error_response("close_bucket", status, error_text))
                    }
                }
            })
            .await?;

        info!(
            operation = "close_bucket",
            bucket_id = %bucket_id,
            "Bucket closed"
        );

        Ok(result)
    }

    /// Submits request to the prover client
    /// `bucket_id` and `bucket_job_id` are `None` for L3 (or L2 when AR is not needed)
    pub async fn add_job(
        &self,
        job_info: AtlanticJobInfo,
        job_config: AtlanticJobConfig,
        bucket_info: AtlanticBucketInfo,
        api_key: impl AsRef<str>,
    ) -> Result<AtlanticAddJobResponse, AtlanticError> {
        let job_size = Self::n_steps_to_job_size(job_info.n_steps);

        // Get file size for logging
        let file_size = std::fs::metadata(&job_info.pie_file).map(|m| m.len()).unwrap_or(0);

        info!(
            operation = "add_job",
            layout = %job_config.proof_layout,
            job_size = job_size,
            network = %job_config.network,
            pie_file_size_bytes = file_size,
            bucket_id = ?bucket_info.bucket_id,
            bucket_job_index = ?bucket_info.bucket_job_index,
            external_id = %job_info.external_id,
            "Starting job submission"
        );

        let context = format!(
            "layout: {}, job_size: {}, network: {}, pie_file_size: {} bytes, bucket_id: {:?}, bucket_job_index: {:?}, external_id: {}",
            job_config.proof_layout,
            job_size,
            job_config.network,
            file_size,
            bucket_info.bucket_id,
            bucket_info.bucket_job_index,
            job_info.external_id
        );

        let api_key_str = api_key.as_ref().to_string();
        let pie_file_path = job_info.pie_file.clone();
        let external_id = job_info.external_id.clone();
        let layout = job_config.proof_layout;
        let cairo_vm = job_config.cairo_vm.clone();
        let result_step = job_config.result.clone();
        let network = job_config.network.clone();
        let sharp_prover = job_config.sharp_prover.clone();
        let bucket_id = bucket_info.bucket_id.clone();
        let bucket_job_index = bucket_info.bucket_job_index;

        let result = self
            .retry_request("add_job", &context, || {
                let api_key = api_key_str.clone();
                let pie_file = pie_file_path.clone();
                let external_id = external_id.clone();
                let cairo_vm = cairo_vm.clone();
                let result_step = result_step.clone();
                let network = network.clone();
                let sharp_prover = sharp_prover.clone();
                let bucket_id = bucket_id.clone();

                async move {
                    debug!(
                        operation = "add_job",
                        layout = %layout,
                        job_size = job_size,
                        network = %network,
                        pie_file = ?pie_file,
                        external_id = %external_id,
                        "Building add_job request"
                    );

                    let mut request = self.proving_layer.add_proving_params(
                        // NOTE: Removing layout from the query params as it is unnecessary now (as conveyed by the Atlantic team)
                        self.client
                            .request()
                            .method(Method::POST)
                            .header(
                                ApiKeyAuth::header_name(),
                                HeaderValue::from_str(&api_key).map_err(|e| AtlanticError::Other {
                                    operation: "add_job".to_string(),
                                    message: format!("Invalid API key header value: {}", e),
                                })?,
                            )
                            .path("atlantic-query")
                            .form_text("declaredJobSize", job_size)
                            .form_text("result", &result_step.to_string())
                            .form_text("network", &network)
                            .form_text("cairoVersion", &AtlanticCairoVersion::Cairo0.as_str())
                            .form_text("cairoVm", &cairo_vm.as_str())
                            .form_text("sharpProver", &sharp_prover.as_str())
                            .form_text("externalId", &external_id)
                            .form_file("pieFile", pie_file.as_ref(), "pie.zip", Some("application/zip"))
                            .map_err(|e| AtlanticError::from_io_error("add_job", e))?,
                        ProvingParams { layout },
                    );

                    if let Some(ref bucket_id) = bucket_id {
                        request = request.form_text("bucketId", bucket_id);
                    }
                    if let Some(bucket_job_index) = bucket_job_index {
                        request = request.form_text("bucketJobIndex", &bucket_job_index.to_string());
                    }

                    debug!(
                        operation = "add_job",
                        layout = %layout,
                        job_size = job_size,
                        network = %network,
                        cairo_vm = ?cairo_vm,
                        result = ?result_step,
                        bucket_id = ?bucket_id,
                        bucket_job_index = ?bucket_job_index,
                        external_id = %external_id,
                        "Sending add_job request"
                    );

                    let response = request.send().await.map_err(|e| AtlanticError::from_reqwest_error("add_job", e))?;

                    let status = response.status();
                    if status.is_success() {
                        let job_response: AtlanticAddJobResponse =
                            response.json().await.map_err(|e| AtlanticError::parse_error("add_job", e.to_string()))?;

                        debug!(
                            operation = "add_job",
                            status = %status,
                            job_id = %job_response.atlantic_query_id,
                            response = ?job_response,
                            "Job submitted successfully"
                        );
                        Ok(job_response)
                    } else {
                        let (error_text, status) = extract_http_error_text(response, "add job").await;
                        debug!(
                            operation = "add_job",
                            status = %status,
                            error = %error_text,
                            "Failed to submit job"
                        );
                        Err(AtlanticError::from_http_error_response("add_job", status, error_text))
                    }
                }
            })
            .await?;

        info!(
            operation = "add_job",
            job_id = %result.atlantic_query_id,
            "Job submitted"
        );

        Ok(result)
    }

    /// Fetch the status of a job
    pub async fn get_job_status(&self, job_key: &str) -> Result<AtlanticGetStatusResponse, AtlanticError> {
        let context = format!("job_key: {}", job_key);

        debug!(
            operation = "get_job_status",
            job_key = %job_key,
            "Getting job status"
        );

        let job_key = job_key.to_string();
        let result = self
            .retry_request("get_job_status", &context, || {
                let job_key = job_key.clone();
                async move {
                    let response = self
                        .client
                        .request()
                        .method(Method::GET)
                        .path("atlantic-query")
                        .path(&job_key)
                        .send()
                        .await
                        .map_err(|e| AtlanticError::from_reqwest_error("get_job_status", e))?;

                    let status = response.status();
                    if status.is_success() {
                        let job_status: AtlanticGetStatusResponse = response
                            .json()
                            .await
                            .map_err(|e| AtlanticError::parse_error("get_job_status", e.to_string()))?;

                        debug!(
                            operation = "get_job_status",
                            job_key = %job_key,
                            status = %status,
                            job_status = ?job_status.atlantic_query.status,
                            response = ?job_status,
                            "Job status retrieved successfully"
                        );
                        Ok(job_status)
                    } else {
                        let (error_text, status) = extract_http_error_text(response, "get job status").await;
                        debug!(
                            operation = "get_job_status",
                            job_key = %job_key,
                            status = %status,
                            error = %error_text,
                            "Failed to get job status"
                        );
                        Err(AtlanticError::from_http_error_response("get_job_status", status, error_text))
                    }
                }
            })
            .await?;

        Ok(result)
    }

    /// Fetch proof from herodotus service.
    ///
    /// # Arguments
    /// task_id - the task id of the proof to get
    ///
    /// # Returns
    /// The proof as a string if the request is successful, otherwise an error is returned
    pub async fn get_proof_by_task_id(&self, task_id: &str) -> Result<String, AtlanticError> {
        // TODO: Update the code once a proper API is available for this
        let proof_path = ATLANTIC_PROOF_URL.replace("{}", task_id);

        let context = format!("task_id: {}, url: {}", task_id, proof_path);
        let task_id_clone = task_id.to_string();

        let result = self
            .retry_request("get_proof_by_task_id", &context, || {
                let proof_path = ATLANTIC_PROOF_URL.replace("{}", &task_id_clone);
                let task_id = task_id_clone.clone();

                async move {
                    debug!(
                        operation = "get_proof_by_task_id",
                        task_id = %task_id,
                        url = %proof_path,
                        "Fetching proof"
                    );

                    let response = self
                        .external_client
                        .get(&proof_path)
                        .send()
                        .await
                        .map_err(|e| AtlanticError::from_reqwest_error("get_proof_by_task_id", e))?;

                    let status = response.status();
                    if status.is_success() {
                        let response_text = response
                            .text()
                            .await
                            .map_err(|e| AtlanticError::from_reqwest_error("get_proof_by_task_id", e))?;
                        let proof_size = response_text.len();

                        debug!(
                            operation = "get_proof_by_task_id",
                            task_id = %task_id,
                            url = %proof_path,
                            status = %status,
                            proof_size_bytes = proof_size,
                            "Proof download successful"
                        );
                        Ok(response_text)
                    } else {
                        let (error_text, status) = extract_http_error_text(response, "get proof by task id").await;
                        debug!(
                            operation = "get_proof_by_task_id",
                            task_id = %task_id,
                            url = %proof_path,
                            status = %status,
                            error = %error_text,
                            "Proof download failed"
                        );
                        Err(AtlanticError::from_http_error_response("get_proof_by_task_id", status, error_text))
                    }
                }
            })
            .await?;

        Ok(result)
    }

    pub async fn submit_l2_query(
        &self,
        proof: &str,
        n_steps: Option<usize>,
        atlantic_network: impl AsRef<str>,
        atlantic_api_key: &str,
        program_hash: &str,
        sharp_prover: &AtlanticSharpProver,
    ) -> Result<AtlanticAddJobResponse, AtlanticError> {
        // TODO: we are having two function to atlantic query might need to merge them with appropriate argument
        let job_size = Self::n_steps_to_job_size(n_steps);
        let network = atlantic_network.as_ref();
        let proof_size = proof.len();

        let context = format!(
            "job_size: {}, network: {}, program_hash: {}, proof_size: {} bytes",
            job_size, network, program_hash, proof_size
        );

        let api_key = atlantic_api_key.to_string();
        let network_str = network.to_string();
        let program_hash_str = program_hash.to_string();
        let proof_str = proof.to_string();
        let sharp_prover = sharp_prover.clone();

        let result = self
            .retry_request("submit_l2_query", &context, || {
                let api_key = api_key.clone();
                let network = network_str.clone();
                let program_hash = program_hash_str.clone();
                let proof = proof_str.clone();
                let sharp_prover = sharp_prover.clone();

                async move {
                    debug!(
                        operation = "submit_l2_query",
                        job_size = job_size,
                        network = %network,
                        program_hash = %program_hash,
                        proof_size_bytes = proof.len(),
                        layout = %LayoutName::recursive_with_poseidon.to_str(),
                        cairo_vm = "python",
                        "Sending L2 query request"
                    );

                    let response = self
                        .client
                        .request()
                        .method(Method::POST)
                        .header(
                            ApiKeyAuth::header_name(),
                            HeaderValue::from_str(&api_key).map_err(|e| AtlanticError::Other {
                                operation: "submit_l2_query".to_string(),
                                message: format!("Invalid API key header value: {}", e),
                            })?,
                        )
                        .path("atlantic-query")
                        .form_file_bytes("inputFile", proof.as_bytes().to_vec(), "proof.json", Some("application/json"))
                        .map_err(|e| AtlanticError::from_io_error("submit_l2_query", e))?
                        .form_text("programHash", &program_hash)
                        .form_text("layout", LayoutName::recursive_with_poseidon.to_str())
                        .form_text("declaredJobSize", job_size)
                        .form_text("network", &network)
                        .form_text("result", &AtlanticQueryStep::ProofVerificationOnL2.to_string())
                        .form_text("cairoVm", &AtlanticCairoVm::Python.as_str())
                        .form_text("cairoVersion", &AtlanticCairoVersion::Cairo0.as_str())
                        .form_text("sharpProver", &sharp_prover.as_str())
                        .send()
                        .await
                        .map_err(|e| AtlanticError::from_reqwest_error("submit_l2_query", e))?;

                    let status = response.status();
                    if status.is_success() {
                        let job_response: AtlanticAddJobResponse = response
                            .json()
                            .await
                            .map_err(|e| AtlanticError::parse_error("submit_l2_query", e.to_string()))?;

                        debug!(
                            operation = "submit_l2_query",
                            status = %status,
                            job_id = %job_response.atlantic_query_id,
                            response = ?job_response,
                            "L2 query submitted successfully"
                        );
                        Ok(job_response)
                    } else {
                        let (error_text, status) = extract_http_error_text(response, "submit L2 query").await;
                        debug!(
                            operation = "submit_l2_query",
                            status = %status,
                            error = %error_text,
                            "Failed to submit L2 query"
                        );
                        Err(AtlanticError::from_http_error_response("submit_l2_query", status, error_text))
                    }
                }
            })
            .await?;

        info!(
            operation = "submit_l2_query",
            job_id = %result.atlantic_query_id,
            "L2 query submitted"
        );

        Ok(result)
    }

    // https://docs.herodotus.cloud/atlantic/sending-query#sending-query
    fn n_steps_to_job_size(n_steps: Option<usize>) -> &'static str {
        let n_steps = n_steps.unwrap_or(40_000_000) / 1_000_000;

        match n_steps {
            0..=12 => "S",
            13..=29 => "M",
            _ => "L",
        }
    }
}<|MERGE_RESOLUTION|>--- conflicted
+++ resolved
@@ -438,11 +438,7 @@
         mock_proof: bool,
         chain_id_hex: Option<String>,
         fee_token_address: Option<Felt252>,
-<<<<<<< HEAD
-        da_public_keys: Option<Vec<String>>,
-=======
         da_public_keys: Option<Vec<Felt>>,
->>>>>>> f634dd08
     ) -> Result<AtlanticBucketResponse, AtlanticError> {
         let context = format!("mock_proof: {}, chain_id_hex: {:?}", mock_proof, chain_id_hex);
 
