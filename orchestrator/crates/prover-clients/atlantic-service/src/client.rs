--- conflicted
+++ resolved
@@ -41,7 +41,6 @@
 pub struct AtlanticClient {
     client: HttpClient,
     proving_layer: Box<dyn ProvingLayer>,
-    // is_mock: bool,
 }
 
 impl AtlanticClient {
@@ -96,12 +95,6 @@
                 .form_file("pieFile", pie_file, "pie.zip", Some("application/zip"))?,
         );
         debug!("Triggering the debug Request for: {:?}", api);
-<<<<<<< HEAD
-        // if self.is_mock {
-        //     return Ok(AtlanticAddJobResponse { atlantic_query_id: "01JXMTC7TZMSNDTJ88212KTH7W".to_string() });
-        // }
-=======
->>>>>>> 35f80b25
         let response = api.send().await.map_err(AtlanticError::AddJobFailure)?;
 
         match response.status().is_success() {
@@ -156,12 +149,7 @@
         atlantic_network: impl AsRef<str>,
         atlantic_api_key: &str,
     ) -> Result<AtlanticAddJobResponse, AtlanticError> {
-<<<<<<< HEAD
-
-        let api = self.client
-=======
         let response = self.client
->>>>>>> 35f80b25
             .request()
             .method(Method::POST)
             .path("atlantic-query")
@@ -173,20 +161,10 @@
             .form_text("network", atlantic_network.as_ref())
             .form_text("result", &AtlanticQueryStep::ProofVerificationOnL2.to_string())
             .form_text("cairoVm", &AtlanticCairoVm::Python.as_str())
-<<<<<<< HEAD
-            .form_text("cairoVersion", &AtlanticCairoVersion::Cairo0.as_str());
-        debug!("Triggering the debug Request for: {:?}", api);
-        // if self.is_mock {
-        //     return Ok(AtlanticAddJobResponse { atlantic_query_id: "01JXMXQAX4KNNSQDKDZTSHG8FC".to_string() });
-        // }
-
-        let response = api.send().await.map_err(AtlanticError::AddJobFailure)?;
-=======
             .form_text("cairoVersion", &AtlanticCairoVersion::Cairo0.as_str())
             .send()
             .await
             .map_err(AtlanticError::AddJobFailure)?;
->>>>>>> 35f80b25
 
         match response.status().is_success() {
             true => response.json().await.map_err(AtlanticError::AddJobFailure),
