use std::path::PathBuf;
use std::time::{Duration, Instant};

use cairo_vm::types::layout_name::LayoutName;
use cairo_vm::Felt252;
use orchestrator_utils::http_client::HttpClient;
use tracing::{debug, info, warn};
use url::Url;

use crate::api::AtlanticApiOperations;
use crate::constants::{ATLANTIC_PROOF_URL, RETRY_DELAY_SECONDS, RETRY_MAX_ATTEMPTS};
use crate::error::AtlanticError;
use crate::metrics::ATLANTIC_METRICS;
use crate::proving::{create_proving_layer, ProvingLayer, ProvingParams};
use crate::transport::ApiKeyAuth;
use crate::types::{
<<<<<<< HEAD
    AtlanticAddJobResponse, AtlanticBucketResponse, AtlanticCairoVm, AtlanticGetBucketResponse,
    AtlanticGetStatusResponse, AtlanticQueryStep,
=======
    AtlanticAddJobResponse, AtlanticAggregatorParams, AtlanticAggregatorVersion, AtlanticBucketResponse,
    AtlanticCairoVersion, AtlanticCairoVm, AtlanticCreateBucketRequest, AtlanticGetBucketResponse,
    AtlanticGetStatusResponse, AtlanticQueriesListResponse, AtlanticQueryStep,
>>>>>>> fcce3933
};
use crate::AtlanticValidatedArgs;

/// Struct to store job info
pub struct AtlanticJobInfo {
    /// Path of the Cairo PIE file
    pub pie_file: PathBuf,
    /// Number of steps
    pub n_steps: Option<usize>,
    /// External ID to identify the job (used to prevent duplicate submissions)
    pub external_id: String,
}

/// Struct to store job config
pub struct AtlanticJobConfig {
    /// Layout to be used for the proof
    pub proof_layout: LayoutName,
    /// Cairo VM to be used
    pub cairo_vm: AtlanticCairoVm,
    /// Result to be returned by the prover
    pub result: AtlanticQueryStep,
    /// Network being used
    pub network: String,
    /// ID of the chain from which PIE is generated
    pub chain_id_hex: Option<String>,
}

/// Struct to store bucket info
pub struct AtlanticBucketInfo {
    /// Bucket ID
    pub bucket_id: Option<String>,
    /// Index of the job in the bucket
    pub bucket_job_index: Option<u64>,
}

/// Atlantic API client
///
/// Provides high-level methods for interacting with the Atlantic prover service.
/// Handles retry logic, metrics recording, and delegates to the API layer for
/// request building and response parsing.
///
/// # Architecture
///
/// The client uses a three-layer architecture:
/// - **Client Layer** (this file): Retry orchestration, metrics, public API
/// - **API Layer** (`api.rs`): Request building, response parsing
/// - **Transport Layer** (`transport.rs`): Authentication, error classification
pub struct AtlanticClient {
    client: HttpClient,
    proving_layer: Box<dyn ProvingLayer>,
    /// Shared HTTP client for external artifact downloads (with connection pooling)
    http_client: reqwest::Client,
}

impl AtlanticClient {
    /// Creates a new Atlantic client with the given configuration
    pub fn new_with_args(url: Url, atlantic_params: &AtlanticValidatedArgs) -> Result<Self, AtlanticError> {
        let mock_fact_hash = atlantic_params.atlantic_mock_fact_hash.clone();
        let client = HttpClient::builder(url.as_str())
            .expect("Failed to create HTTP client builder")
            .default_form_data("mockFactHash", &mock_fact_hash)
            .build()
            .expect("Failed to build HTTP client");

        let proving_layer = create_proving_layer(&atlantic_params.atlantic_settlement_layer)?;

        // Create a shared HTTP client for external artifact downloads
        // This client reuses connections and is more efficient than creating new clients per request
        let http_client = reqwest::Client::new();

        Ok(Self { client, proving_layer, http_client })
    }

    /// Generic retry mechanism for all Atlantic API calls
    ///
    /// Retries network-level errors (timeouts, incomplete messages, connection issues).
    /// Does NOT retry API-level errors (4xx, 5xx with proper Atlantic responses).
    ///
    /// # Arguments
    /// * `operation_name` - Name of the operation for logging and metrics
    /// * `context` - Additional context about the request
    /// * `f` - Async function to execute (the actual API call)
    async fn retry_request<F, Fut, T>(&self, operation_name: &str, context: &str, mut f: F) -> Result<T, AtlanticError>
    where
        F: FnMut() -> Fut,
        Fut: std::future::Future<Output = Result<T, AtlanticError>>,
    {
        let start_time = Instant::now();
        let mut last_error = None;

        for attempt in 1..=RETRY_MAX_ATTEMPTS {
            let attempt_start = Instant::now();

            match f().await {
                Ok(result) => {
                    let duration_s = start_time.elapsed().as_secs_f64();
                    let retry_count = attempt.saturating_sub(1);

                    // Record OTEL metrics
                    ATLANTIC_METRICS.record_success(operation_name, duration_s, retry_count);

                    // Only log if retries were needed (interesting case)
                    if attempt > 1 {
                        info!(
                            operation = operation_name,
                            attempts = attempt,
                            duration_ms = (duration_s * 1000.0) as u64,
                            "Atlantic API succeeded after retry"
                        );
                    }

                    debug!(
                        operation = operation_name,
                        duration_ms = (duration_s * 1000.0) as u64,
                        retry_count = retry_count,
                        "Atlantic API call completed"
                    );
                    return Ok(result);
                }
                Err(err) => {
                    let attempt_duration = attempt_start.elapsed();

                    // Check if error is retryable
                    let is_retryable = err.is_retryable();

                    if is_retryable && attempt < RETRY_MAX_ATTEMPTS {
                        debug!(
                            operation = operation_name,
                            attempt = attempt,
                            max_attempts = RETRY_MAX_ATTEMPTS,
                            duration_ms = attempt_duration.as_millis(),
                            error = %err,
                            "Atlantic API retry attempt"
                        );
                        warn!(
                            operation = operation_name,
                            attempt = attempt,
                            max_attempts = RETRY_MAX_ATTEMPTS,
                            error = %err,
                            "Atlantic API failed, retrying"
                        );
                        last_error = Some(err);
                        tokio::time::sleep(Duration::from_secs(RETRY_DELAY_SECONDS)).await;
                    } else {
                        // Non-retryable error or last attempt
                        let duration_s = start_time.elapsed().as_secs_f64();
                        let retry_count = attempt.saturating_sub(1);
                        let error_type = err.error_type();

                        // Record OTEL metrics for failure
                        ATLANTIC_METRICS.record_failure(operation_name, duration_s, error_type, retry_count);

                        // Log failure with error details
                        warn!(
                            operation = operation_name,
                            error_type = error_type,
                            retry_count = retry_count,
                            error = %err,
                            "Atlantic API call failed"
                        );
                        return Err(err);
                    }
                }
            }
        }

        // All retries exhausted - loop guarantees at least one attempt was made
        let total_duration_s = start_time.elapsed().as_secs_f64();
        let final_error = last_error.expect("At least one attempt should have been made");
        let retry_count = RETRY_MAX_ATTEMPTS - 1;
        let error_type = final_error.error_type();

        // Record OTEL metrics for exhausted retries
        ATLANTIC_METRICS.record_failure(operation_name, total_duration_s, error_type, retry_count);

        // Emit metrics event for exhausted retries
        warn!(
            metric_type = "atlantic_api_call",
            operation = operation_name,
            duration_seconds = total_duration_s,
            retry_count = retry_count,
            success = false,
            error_type = error_type,
            context = context,
            error = %final_error,
            "Atlantic API request failed after all retries"
        );

        Err(final_error)
    }

    // ==================== PUBLIC API METHODS ====================

    /// Fetch an artifact from the given path
    ///
    /// Downloads artifacts like proofs, SNOS output, Cairo PIE files from storage.
    ///
    /// # Arguments
    /// * `artifact_path` - Full URL to the artifact
    ///
    /// # Returns
    /// The artifact as a byte array
    pub async fn get_artifacts(&self, artifact_path: String) -> Result<Vec<u8>, AtlanticError> {
        let context = format!("url: {}", artifact_path);
        let artifact_path_clone = artifact_path.clone();

        self.retry_request("get_artifacts", &context, || {
            let artifact_path = artifact_path_clone.clone();
            let client = &self.http_client;
            async move {
                debug!(
                    operation = "get_artifacts",
                    url = %artifact_path,
                    "Fetching artifact"
                );

                // Use shared HTTP client for external URLs (enables connection pooling)
                let response = client
                    .get(&artifact_path)
                    .send()
                    .await
                    .map_err(|e| AtlanticError::from_reqwest_error("get_artifacts", e))?;

                AtlanticApiOperations::parse_artifacts_response(response, &artifact_path).await
            }
        })
        .await
    }

    /// Fetch the details of a bucket
    ///
    /// # Arguments
    /// * `bucket_id` - ID of the bucket to fetch
    ///
    /// # Returns
    /// Bucket details including status and associated queries
    pub async fn get_bucket(&self, bucket_id: &str) -> Result<AtlanticGetBucketResponse, AtlanticError> {
        let context = format!("bucket_id: {}", bucket_id);
        let bucket_id_owned = bucket_id.to_string();

        debug!(
            operation = "get_bucket",
            bucket_id = %bucket_id,
            "Getting bucket details"
        );

        self.retry_request("get_bucket", &context, || {
            let bucket_id = bucket_id_owned.clone();
            async move {
                // Build request using API layer
                let request = AtlanticApiOperations::build_get_bucket_request(self.client.request(), &bucket_id);

                // Send request
                let response = request.send().await.map_err(|e| AtlanticError::from_reqwest_error("get_bucket", e))?;

                // Parse response using API layer
                AtlanticApiOperations::parse_get_bucket_response(response, &bucket_id).await
            }
        })
        .await
    }

<<<<<<< HEAD
    /// Create a new bucket for Applicative Recursion
=======
    /// Search Atlantic queries with optional filters
    /// This function searches through Atlantic queries using the provided search string
    /// and optional additional filters like limit, offset, network, status, and result.
    ///
    /// # Arguments
    /// * `search_string` - The search string to filter queries
    /// * `limit` - Optional limit for the number of results (default: None)
    /// * `offset` - Optional offset for pagination (default: None)
    /// * `network` - Optional network filter (default: None)
    /// * `status` - Optional status filter (default: None)
    /// * `result` - Optional result filter (default: None)
    ///
    /// # Returns
    /// Returns a list of Atlantic queries matching the search criteria and total count
    pub async fn search_atlantic_queries(
        &self,
        search_string: impl AsRef<str>,
        limit: Option<u32>,
        offset: Option<u32>,
        network: Option<&str>,
        status: Option<&str>,
        result: Option<&str>,
    ) -> Result<AtlanticQueriesListResponse, AtlanticError> {
        debug!(
            "Atlantic Request: GET /atlantic-queries - searching queries (search: {}, limit: {:?}, offset: {:?}, network: {:?})",
            search_string.as_ref(),
            limit,
            offset,
            network
        );

        self.retry_get("atlantic-queries", || async {
            let mut request = self
                .client
                .request()
                .method(Method::GET)
                .path("atlantic-queries")
                .query_param("search", search_string.as_ref());

            // Add optional query parameters
            if let Some(limit_val) = limit {
                request = request.query_param("limit", &limit_val.to_string());
            }
            if let Some(offset_val) = offset {
                request = request.query_param("offset", &offset_val.to_string());
            }
            if let Some(network_val) = network {
                request = request.query_param("network", network_val);
            }
            if let Some(status_val) = status {
                request = request.query_param("status", status_val);
            }
            if let Some(result_val) = result {
                request = request.query_param("result", result_val);
            }

            let response = request.send().await.map_err(|e| AtlanticError::GetQueriesFailure {
                context: format!("search: {}", search_string.as_ref()),
                source: e,
            })?;

            let status = response.status();
            match status.is_success() {
                true => {
                    let queries_response = response.json().await.map_err(|e| AtlanticError::GetQueriesFailure {
                        context: format!("search: {}, parsing JSON response", search_string.as_ref()),
                        source: e,
                    })?;
                    debug!(
                        "Atlantic Response: GET /atlantic-queries - success (status: {}, search: {})",
                        status,
                        search_string.as_ref()
                    );
                    Ok(queries_response)
                }
                false => {
                    let (error_text, status) = extract_http_error_text(response, "search atlantic queries").await;
                    debug!(
                        "Atlantic Response: GET /atlantic-queries - error (status: {}, error: {}, search: {})",
                        status,
                        error_text,
                        search_string.as_ref()
                    );
                    Err(AtlanticError::AtlanticService(status, error_text))
                }
            }
        })
        .await
    }

    /// Create a new bucket for Applicative Recursion.
    /// Initially, the bucket will be empty when created.
    /// The `bucket_id` returned from here will be used to add child jobs to this bucket.
    /// A new bucket is created when creating a new batch in Batching worker.
>>>>>>> fcce3933
    ///
    /// Creates an empty bucket that can have child jobs added to it.
    /// The bucket_id returned is used to add jobs via `add_job`.
    ///
    /// # Arguments
    /// * `atlantic_api_key` - API key for authentication
    /// * `mock_proof` - Whether to use mock proofs
    /// * `chain_id_hex` - Optional chain ID in hex format
    /// * `fee_token_address` - Optional fee token address
    ///
    /// # Returns
    /// Bucket response containing the new bucket ID
    pub async fn create_bucket(
        &self,
        atlantic_api_key: impl AsRef<str>,
        mock_proof: bool,
        chain_id_hex: Option<String>,
        fee_token_address: Option<Felt252>,
    ) -> Result<AtlanticBucketResponse, AtlanticError> {
        let context = format!("mock_proof: {}, chain_id_hex: {:?}", mock_proof, chain_id_hex);

        info!(
            operation = "create_bucket",
            mock_proof = mock_proof,
            chain_id_hex = ?chain_id_hex,
            "Starting bucket creation"
        );

        // Validate API key once using transport layer
        let auth = ApiKeyAuth::new(atlantic_api_key)?;
        let chain_id_clone = chain_id_hex.clone();

        let result = self
            .retry_request("create_bucket", &context, || {
                let auth = auth.clone();
                let chain_id = chain_id_clone.clone();

                async move {
                    // Build request using API layer
                    let request = AtlanticApiOperations::build_create_bucket_request(
                        self.client.request(),
                        &auth,
                        mock_proof,
                        chain_id,
                        fee_token_address,
                    )?;

                    // Send request
                    let response =
                        request.send().await.map_err(|e| AtlanticError::from_reqwest_error("create_bucket", e))?;

                    // Parse response using API layer
                    AtlanticApiOperations::parse_bucket_response(response, "create_bucket").await
                }
            })
            .await?;

        info!(
            operation = "create_bucket",
            bucket_id = %result.atlantic_bucket.id,
            "Bucket created"
        );

        Ok(result)
    }

    /// Close a bucket
    ///
    /// No new child jobs can be added once the bucket is closed.
    /// Ensure all child jobs are completed before closing.
    ///
    /// # Arguments
    /// * `bucket_id` - ID of the bucket to close
    /// * `atlantic_api_key` - API key for authentication
    pub async fn close_bucket(
        &self,
        bucket_id: &str,
        atlantic_api_key: impl AsRef<str>,
    ) -> Result<AtlanticBucketResponse, AtlanticError> {
        let context = format!("bucket_id: {}", bucket_id);

        // Validate API key once using transport layer
        let auth = ApiKeyAuth::new(atlantic_api_key)?;
        let bucket_id_owned = bucket_id.to_string();

        let result = self
            .retry_request("close_bucket", &context, || {
                let bucket_id = bucket_id_owned.clone();
                let auth = auth.clone();

                async move {
                    debug!(
                        operation = "close_bucket",
                        bucket_id = %bucket_id,
                        "Sending close bucket request"
                    );

                    // Build request using API layer
                    let request =
                        AtlanticApiOperations::build_close_bucket_request(self.client.request(), &auth, &bucket_id);

                    // Send request
                    let response =
                        request.send().await.map_err(|e| AtlanticError::from_reqwest_error("close_bucket", e))?;

                    // Parse response using API layer
                    AtlanticApiOperations::parse_bucket_response(response, "close_bucket").await
                }
            })
            .await?;

        info!(
            operation = "close_bucket",
            bucket_id = %bucket_id,
            "Bucket closed"
        );

        Ok(result)
    }

    /// Submit a job to the prover
    ///
    /// Submits a Cairo PIE file for proving. Can optionally be added to a bucket
    /// for aggregated proving.
    ///
    /// # Arguments
    /// * `job_info` - Job information including PIE file path and steps
    /// * `job_config` - Job configuration including layout, VM, and network
    /// * `bucket_info` - Optional bucket association
    /// * `api_key` - API key for authentication
    pub async fn add_job(
        &self,
        job_info: AtlanticJobInfo,
        job_config: AtlanticJobConfig,
        bucket_info: AtlanticBucketInfo,
        api_key: impl AsRef<str>,
    ) -> Result<AtlanticAddJobResponse, AtlanticError> {
        let job_size = AtlanticApiOperations::n_steps_to_job_size(job_info.n_steps);

<<<<<<< HEAD
        let context = format!(
            "layout: {}, job_size: {}, network: {}, bucket_id: {:?}, bucket_job_index: {:?}",
            job_config.proof_layout, job_size, job_config.network, bucket_info.bucket_id, bucket_info.bucket_job_index
=======
        let mut request = self.proving_layer.add_proving_params(
            // NOTE: Removing layout from the query params as it is unnecessary now (as conveyed by the Atlantic team)
            self.client
                .request()
                .method(Method::POST)
                .path("atlantic-query")
                .query_param("apiKey", api_key.as_ref())
                .form_text("declaredJobSize", job_size)
                .form_text("result", &job_config.result.to_string())
                .form_text("network", job_config.network.as_ref())
                .form_text("cairoVersion", &AtlanticCairoVersion::Cairo0.as_str())
                .form_text("cairoVm", &job_config.cairo_vm.as_str())
                .form_text("externalId", &job_info.external_id)
                .form_file("pieFile", job_info.pie_file.as_ref(), "pie.zip", Some("application/zip"))?,
            ProvingParams { layout: job_config.proof_layout },
>>>>>>> fcce3933
        );

        // Validate API key once using transport layer
        let auth = ApiKeyAuth::new(api_key)?;
        let pie_file_path = job_info.pie_file.clone();
        let layout = job_config.proof_layout;
        let cairo_vm = job_config.cairo_vm.clone();
        let result_step = job_config.result.clone();
        let network = job_config.network.clone();
        let bucket_id = bucket_info.bucket_id.clone();
        let bucket_job_index = bucket_info.bucket_job_index;

        let result = self
            .retry_request("add_job", &context, || {
                let auth = auth.clone();
                let pie_file = pie_file_path.clone();
                let cairo_vm = cairo_vm.clone();
                let result_step = result_step.clone();
                let network = network.clone();
                let bucket_id = bucket_id.clone();

                async move {
                    debug!(
                        operation = "add_job",
                        layout = %layout,
                        job_size = job_size,
                        network = %network,
                        pie_file = ?pie_file,
                        "Building add_job request"
                    );

                    // Build base request using API layer
                    let request = AtlanticApiOperations::build_add_job_request(
                        self.client.request(),
                        &auth,
                        &pie_file,
                        job_size,
                        &result_step,
                        &network,
                        &cairo_vm,
                        bucket_id.as_deref(),
                        bucket_job_index,
                    )?;

                    // Add proving layer specific params
                    let request = self.proving_layer.add_proving_params(request, ProvingParams { layout });

                    debug!(
                        operation = "add_job",
                        layout = %layout,
                        job_size = job_size,
                        network = %network,
                        cairo_vm = ?cairo_vm,
                        result = ?result_step,
                        bucket_id = ?bucket_id,
                        bucket_job_index = ?bucket_job_index,
                        "Sending add_job request"
                    );

                    // Send request
                    let response = request.send().await.map_err(|e| AtlanticError::from_reqwest_error("add_job", e))?;

                    // Parse response using API layer
                    AtlanticApiOperations::parse_job_response(response, "add_job").await
                }
            })
            .await?;

        info!(
            operation = "add_job",
            job_id = %result.atlantic_query_id,
            "Job submitted"
        );

        Ok(result)
    }

    /// Fetch the status of a job
    ///
    /// # Arguments
    /// * `job_key` - ID of the job to check
    ///
    /// # Returns
    /// Job status including current step and any error information
    pub async fn get_job_status(&self, job_key: &str) -> Result<AtlanticGetStatusResponse, AtlanticError> {
        let context = format!("job_key: {}", job_key);
        let job_key_owned = job_key.to_string();

        debug!(
            operation = "get_job_status",
            job_key = %job_key,
            "Getting job status"
        );

        self.retry_request("get_job_status", &context, || {
            let job_key = job_key_owned.clone();
            async move {
                // Build request using API layer
                let request = AtlanticApiOperations::build_get_job_status_request(self.client.request(), &job_key);

                // Send request
                let response =
                    request.send().await.map_err(|e| AtlanticError::from_reqwest_error("get_job_status", e))?;

                // Parse response using API layer
                AtlanticApiOperations::parse_get_status_response(response, &job_key).await
            }
        })
        .await
    }

    /// Fetch proof by task ID
    ///
    /// Downloads the proof file for a completed job.
    ///
    /// # Arguments
    /// * `task_id` - ID of the task to get proof for
    ///
    /// # Returns
    /// The proof as a JSON string
    pub async fn get_proof_by_task_id(&self, task_id: &str) -> Result<String, AtlanticError> {
        let proof_path = ATLANTIC_PROOF_URL.replace("{}", task_id);
        let context = format!("task_id: {}, url: {}", task_id, proof_path);
        let task_id_owned = task_id.to_string();

        self.retry_request("get_proof_by_task_id", &context, || {
            let proof_path = ATLANTIC_PROOF_URL.replace("{}", &task_id_owned);
            let task_id = task_id_owned.clone();
            let client = &self.http_client;

            async move {
                debug!(
                    operation = "get_proof_by_task_id",
                    task_id = %task_id,
                    url = %proof_path,
                    "Fetching proof"
                );

                // Use shared HTTP client for external URLs (enables connection pooling)
                let response = client
                    .get(&proof_path)
                    .send()
                    .await
                    .map_err(|e| AtlanticError::from_reqwest_error("get_proof_by_task_id", e))?;

                // Parse response using API layer
                AtlanticApiOperations::parse_proof_response(response, &task_id, &proof_path).await
            }
        })
        .await
    }

    /// Submit L2 query for proof verification
    ///
    /// Submits a proof for verification on L2.
    ///
    /// # Arguments
    /// * `proof` - The proof JSON string
    /// * `n_steps` - Optional number of steps
    /// * `atlantic_network` - Network identifier
    /// * `atlantic_api_key` - API key for authentication
    /// * `program_hash` - Program hash for verification
    pub async fn submit_l2_query(
        &self,
        proof: &str,
        n_steps: Option<usize>,
        atlantic_network: impl AsRef<str>,
        atlantic_api_key: &str,
        program_hash: &str,
    ) -> Result<AtlanticAddJobResponse, AtlanticError> {
        let job_size = AtlanticApiOperations::n_steps_to_job_size(n_steps);
        let network = atlantic_network.as_ref();
        let proof_size = proof.len();

        let context = format!(
            "job_size: {}, network: {}, program_hash: {}, proof_size: {} bytes",
            job_size, network, program_hash, proof_size
        );

        // Validate API key once using transport layer
        let auth = ApiKeyAuth::new(atlantic_api_key)?;
        let network_str = network.to_string();
        let program_hash_str = program_hash.to_string();
        let proof_str = proof.to_string();

        let result = self
            .retry_request("submit_l2_query", &context, || {
                let auth = auth.clone();
                let network = network_str.clone();
                let program_hash = program_hash_str.clone();
                let proof = proof_str.clone();

                async move {
                    debug!(
                        operation = "submit_l2_query",
                        job_size = job_size,
                        network = %network,
                        program_hash = %program_hash,
                        proof_size_bytes = proof.len(),
                        layout = %LayoutName::recursive_with_poseidon.to_str(),
                        cairo_vm = "python",
                        "Sending L2 query request"
                    );

                    // Build request using API layer
                    let request = AtlanticApiOperations::build_submit_l2_query_request(
                        self.client.request(),
                        &auth,
                        &proof,
                        job_size,
                        &network,
                        &program_hash,
                    )?;

                    // Send request
                    let response =
                        request.send().await.map_err(|e| AtlanticError::from_reqwest_error("submit_l2_query", e))?;

                    // Parse response using API layer
                    AtlanticApiOperations::parse_job_response(response, "submit_l2_query").await
                }
            })
            .await?;

        info!(
            operation = "submit_l2_query",
            job_id = %result.atlantic_query_id,
            "L2 query submitted"
        );

        Ok(result)
    }
}<|MERGE_RESOLUTION|>--- conflicted
+++ resolved
@@ -14,14 +14,8 @@
 use crate::proving::{create_proving_layer, ProvingLayer, ProvingParams};
 use crate::transport::ApiKeyAuth;
 use crate::types::{
-<<<<<<< HEAD
     AtlanticAddJobResponse, AtlanticBucketResponse, AtlanticCairoVm, AtlanticGetBucketResponse,
-    AtlanticGetStatusResponse, AtlanticQueryStep,
-=======
-    AtlanticAddJobResponse, AtlanticAggregatorParams, AtlanticAggregatorVersion, AtlanticBucketResponse,
-    AtlanticCairoVersion, AtlanticCairoVm, AtlanticCreateBucketRequest, AtlanticGetBucketResponse,
     AtlanticGetStatusResponse, AtlanticQueriesListResponse, AtlanticQueryStep,
->>>>>>> fcce3933
 };
 use crate::AtlanticValidatedArgs;
 
@@ -284,104 +278,7 @@
         .await
     }
 
-<<<<<<< HEAD
     /// Create a new bucket for Applicative Recursion
-=======
-    /// Search Atlantic queries with optional filters
-    /// This function searches through Atlantic queries using the provided search string
-    /// and optional additional filters like limit, offset, network, status, and result.
-    ///
-    /// # Arguments
-    /// * `search_string` - The search string to filter queries
-    /// * `limit` - Optional limit for the number of results (default: None)
-    /// * `offset` - Optional offset for pagination (default: None)
-    /// * `network` - Optional network filter (default: None)
-    /// * `status` - Optional status filter (default: None)
-    /// * `result` - Optional result filter (default: None)
-    ///
-    /// # Returns
-    /// Returns a list of Atlantic queries matching the search criteria and total count
-    pub async fn search_atlantic_queries(
-        &self,
-        search_string: impl AsRef<str>,
-        limit: Option<u32>,
-        offset: Option<u32>,
-        network: Option<&str>,
-        status: Option<&str>,
-        result: Option<&str>,
-    ) -> Result<AtlanticQueriesListResponse, AtlanticError> {
-        debug!(
-            "Atlantic Request: GET /atlantic-queries - searching queries (search: {}, limit: {:?}, offset: {:?}, network: {:?})",
-            search_string.as_ref(),
-            limit,
-            offset,
-            network
-        );
-
-        self.retry_get("atlantic-queries", || async {
-            let mut request = self
-                .client
-                .request()
-                .method(Method::GET)
-                .path("atlantic-queries")
-                .query_param("search", search_string.as_ref());
-
-            // Add optional query parameters
-            if let Some(limit_val) = limit {
-                request = request.query_param("limit", &limit_val.to_string());
-            }
-            if let Some(offset_val) = offset {
-                request = request.query_param("offset", &offset_val.to_string());
-            }
-            if let Some(network_val) = network {
-                request = request.query_param("network", network_val);
-            }
-            if let Some(status_val) = status {
-                request = request.query_param("status", status_val);
-            }
-            if let Some(result_val) = result {
-                request = request.query_param("result", result_val);
-            }
-
-            let response = request.send().await.map_err(|e| AtlanticError::GetQueriesFailure {
-                context: format!("search: {}", search_string.as_ref()),
-                source: e,
-            })?;
-
-            let status = response.status();
-            match status.is_success() {
-                true => {
-                    let queries_response = response.json().await.map_err(|e| AtlanticError::GetQueriesFailure {
-                        context: format!("search: {}, parsing JSON response", search_string.as_ref()),
-                        source: e,
-                    })?;
-                    debug!(
-                        "Atlantic Response: GET /atlantic-queries - success (status: {}, search: {})",
-                        status,
-                        search_string.as_ref()
-                    );
-                    Ok(queries_response)
-                }
-                false => {
-                    let (error_text, status) = extract_http_error_text(response, "search atlantic queries").await;
-                    debug!(
-                        "Atlantic Response: GET /atlantic-queries - error (status: {}, error: {}, search: {})",
-                        status,
-                        error_text,
-                        search_string.as_ref()
-                    );
-                    Err(AtlanticError::AtlanticService(status, error_text))
-                }
-            }
-        })
-        .await
-    }
-
-    /// Create a new bucket for Applicative Recursion.
-    /// Initially, the bucket will be empty when created.
-    /// The `bucket_id` returned from here will be used to add child jobs to this bucket.
-    /// A new bucket is created when creating a new batch in Batching worker.
->>>>>>> fcce3933
     ///
     /// Creates an empty bucket that can have child jobs added to it.
     /// The bucket_id returned is used to add jobs via `add_job`.
@@ -521,32 +418,15 @@
     ) -> Result<AtlanticAddJobResponse, AtlanticError> {
         let job_size = AtlanticApiOperations::n_steps_to_job_size(job_info.n_steps);
 
-<<<<<<< HEAD
         let context = format!(
             "layout: {}, job_size: {}, network: {}, bucket_id: {:?}, bucket_job_index: {:?}",
             job_config.proof_layout, job_size, job_config.network, bucket_info.bucket_id, bucket_info.bucket_job_index
-=======
-        let mut request = self.proving_layer.add_proving_params(
-            // NOTE: Removing layout from the query params as it is unnecessary now (as conveyed by the Atlantic team)
-            self.client
-                .request()
-                .method(Method::POST)
-                .path("atlantic-query")
-                .query_param("apiKey", api_key.as_ref())
-                .form_text("declaredJobSize", job_size)
-                .form_text("result", &job_config.result.to_string())
-                .form_text("network", job_config.network.as_ref())
-                .form_text("cairoVersion", &AtlanticCairoVersion::Cairo0.as_str())
-                .form_text("cairoVm", &job_config.cairo_vm.as_str())
-                .form_text("externalId", &job_info.external_id)
-                .form_file("pieFile", job_info.pie_file.as_ref(), "pie.zip", Some("application/zip"))?,
-            ProvingParams { layout: job_config.proof_layout },
->>>>>>> fcce3933
         );
 
         // Validate API key once using transport layer
         let auth = ApiKeyAuth::new(api_key)?;
         let pie_file_path = job_info.pie_file.clone();
+        let external_id = job_info.external_id.clone();
         let layout = job_config.proof_layout;
         let cairo_vm = job_config.cairo_vm.clone();
         let result_step = job_config.result.clone();
@@ -558,6 +438,7 @@
             .retry_request("add_job", &context, || {
                 let auth = auth.clone();
                 let pie_file = pie_file_path.clone();
+                let external_id = external_id.clone();
                 let cairo_vm = cairo_vm.clone();
                 let result_step = result_step.clone();
                 let network = network.clone();
@@ -569,6 +450,7 @@
                         layout = %layout,
                         job_size = job_size,
                         network = %network,
+                        external_id = %external_id,
                         pie_file = ?pie_file,
                         "Building add_job request"
                     );
@@ -582,6 +464,7 @@
                         &result_step,
                         &network,
                         &cairo_vm,
+                        &external_id,
                         bucket_id.as_deref(),
                         bucket_job_index,
                     )?;
@@ -648,6 +531,78 @@
 
                 // Parse response using API layer
                 AtlanticApiOperations::parse_get_status_response(response, &job_key).await
+            }
+        })
+        .await
+    }
+
+    /// Search Atlantic queries with optional filters
+    ///
+    /// This function searches through Atlantic queries using the provided search string
+    /// and optional additional filters like limit, offset, network, status, and result.
+    ///
+    /// # Arguments
+    /// * `search_string` - The search string to filter queries (e.g., external_id)
+    /// * `limit` - Optional limit for the number of results
+    /// * `offset` - Optional offset for pagination
+    /// * `network` - Optional network filter
+    /// * `status` - Optional status filter
+    /// * `result` - Optional result filter
+    ///
+    /// # Returns
+    /// Returns a list of Atlantic queries matching the search criteria and total count
+    pub async fn search_atlantic_queries(
+        &self,
+        search_string: impl AsRef<str>,
+        limit: Option<u32>,
+        offset: Option<u32>,
+        network: Option<&str>,
+        status: Option<&str>,
+        result: Option<&str>,
+    ) -> Result<AtlanticQueriesListResponse, AtlanticError> {
+        let search_str = search_string.as_ref();
+        let context =
+            format!("search: {}, limit: {:?}, offset: {:?}, network: {:?}", search_str, limit, offset, network);
+        let search_string_owned = search_str.to_string();
+        let network_owned = network.map(|s| s.to_string());
+        let status_owned = status.map(|s| s.to_string());
+        let result_owned = result.map(|s| s.to_string());
+
+        debug!(
+            operation = "search_atlantic_queries",
+            search_string = %search_str,
+            limit = ?limit,
+            offset = ?offset,
+            network = ?network,
+            "Searching Atlantic queries"
+        );
+
+        self.retry_request("search_atlantic_queries", &context, || {
+            let search_string = search_string_owned.clone();
+            let network = network_owned.as_deref();
+            let status = status_owned.as_deref();
+            let result = result_owned.as_deref();
+
+            async move {
+                // Build request using API layer
+                let request = AtlanticApiOperations::build_search_queries_request(
+                    self.client.request(),
+                    &search_string,
+                    limit,
+                    offset,
+                    network,
+                    status,
+                    result,
+                );
+
+                // Send request
+                let response = request
+                    .send()
+                    .await
+                    .map_err(|e| AtlanticError::from_reqwest_error("search_atlantic_queries", e))?;
+
+                // Parse response using API layer
+                AtlanticApiOperations::parse_search_queries_response(response, &search_string).await
             }
         })
         .await
