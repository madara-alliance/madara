use std::path::PathBuf;
use std::time::Duration;

use cairo_vm::types::layout_name::LayoutName;
use cairo_vm::Felt252;
use orchestrator_utils::http_client::extract_http_error_text;
use orchestrator_utils::http_client::{HttpClient, RequestBuilder};
use reqwest::header::{HeaderValue, ACCEPT, CONTENT_TYPE};
use reqwest::Method;
use tracing::debug;
use url::Url;

use crate::constants::{
    AGGREGATOR_FULL_OUTPUT, AGGREGATOR_USE_KZG_DA, ATLANTIC_PROOF_URL, RETRY_DELAY_MS, RETRY_MAX_ATTEMPTS,
};
use crate::error::AtlanticError;
use crate::types::{
    AtlanticAddJobResponse, AtlanticAggregatorParams, AtlanticAggregatorVersion, AtlanticBucketResponse,
    AtlanticCairoVersion, AtlanticCairoVm, AtlanticCreateBucketRequest, AtlanticGetBucketResponse,
    AtlanticGetStatusResponse, AtlanticQueryStep,
};
use crate::AtlanticValidatedArgs;

/// Struct to store job info
pub struct AtlanticJobInfo {
    /// Path of the Cairo PIE file
    pub pie_file: PathBuf,
    /// Number of steps
    pub n_steps: Option<usize>,
}

/// Struct to store job config
pub struct AtlanticJobConfig {
    /// Layout to be used for the proof
    pub proof_layout: LayoutName,
    /// Cairo VM to be used
    pub cairo_vm: AtlanticCairoVm,
    /// Result to be returned by the prover
    pub result: AtlanticQueryStep,
    /// Network being used
    pub network: String,
    /// ID of the chain from which PIE is generated
    pub chain_id_hex: Option<String>,
}

/// Struct to store bucket info
pub struct AtlanticBucketInfo {
    /// Bucket ID
    pub bucket_id: Option<String>,
    /// Index of the job in the bucket
    pub bucket_job_index: Option<u64>,
}

struct ProvingParams {
    /// Layout to be used
    layout: LayoutName,
}

trait ProvingLayer: Send + Sync {
    fn add_proving_params<'a>(&self, request: RequestBuilder<'a>, params: ProvingParams) -> RequestBuilder<'a>;
}

struct EthereumLayer;
impl ProvingLayer for EthereumLayer {
    fn add_proving_params<'a>(&self, request: RequestBuilder<'a>, _params: ProvingParams) -> RequestBuilder<'a> {
        request
    }
}

struct StarknetLayer;
impl ProvingLayer for StarknetLayer {
    fn add_proving_params<'a>(&self, request: RequestBuilder<'a>, params: ProvingParams) -> RequestBuilder<'a> {
        request
            .form_text("result", &AtlanticQueryStep::ProofGeneration.to_string())
            .form_text("layout", params.layout.to_str())
    }
}

/// SHARP API async wrapper
pub struct AtlanticClient {
    client: HttpClient,
    proving_layer: Box<dyn ProvingLayer>,
}

impl AtlanticClient {
    /// We need to set up the client with the API_KEY.
    pub fn new_with_args(url: Url, atlantic_params: &AtlanticValidatedArgs) -> Self {
        let mock_fact_hash = atlantic_params.atlantic_mock_fact_hash.clone();
        let client = HttpClient::builder(url.as_str())
            .expect("Failed to create HTTP client builder")
            .default_form_data("mockFactHash", &mock_fact_hash)
            .build()
            .expect("Failed to build HTTP client");

        let proving_layer: Box<dyn ProvingLayer> = match atlantic_params.atlantic_settlement_layer.as_str() {
            "ethereum" => Box::new(EthereumLayer),
            "starknet" => Box::new(StarknetLayer),
            _ => panic!("Invalid settlement layer: {}", atlantic_params.atlantic_settlement_layer),
        };

        Self { client, proving_layer }
    }

    /// Generic retry mechanism for GET queries
    /// Attempts the provided async function up to RETRY_MAX_ATTEMPTS times with RETRY_DELAY_MS delay between attempts
    async fn retry_get<F, Fut, T, E>(&self, operation_name: &str, mut f: F) -> Result<T, E>
    where
        F: FnMut() -> Fut,
        Fut: std::future::Future<Output = Result<T, E>>,
        E: std::fmt::Display,
    {
        let mut last_error = None;

        for attempt in 1..=RETRY_MAX_ATTEMPTS {
            match f().await {
                Ok(result) => return Ok(result),
                Err(err) => {
                    debug!("Attempt {}/{} for {} failed: {}", attempt, RETRY_MAX_ATTEMPTS, operation_name, err);
                    last_error = Some(err);

                    if attempt < RETRY_MAX_ATTEMPTS {
                        tokio::time::sleep(Duration::from_millis(RETRY_DELAY_MS)).await;
                    }
                }
            }
        }

        Err(last_error.expect("At least one attempt should have been made"))
    }

    /// Fetch an artifact from the given path.
    /// This expects a URL from which it'll try to fetch the artifact.
    /// It's called by `get_artifacts` service function in `lib.rs`.
    /// Artifacts can be proof, snos output, cairo pie (aggregator's), program output, etc.
    ///
    /// # Arguments
    /// `artifact_path` - the path of the artifact to get
    ///
    /// # Returns
    /// The artifact as a byte array if the request is successful, otherwise an error is returned
    pub async fn get_artifacts(&self, artifact_path: String) -> Result<Vec<u8>, AtlanticError> {
        debug!("Atlantic Request: GET {} - getting artifacts", artifact_path);

        self.retry_get("get_artifacts", || async {
            let client = reqwest::Client::new();
            let response = client.get(&artifact_path).send().await.map_err(|e| {
                AtlanticError::GetJobArtifactsFailure { context: format!("url: {}", artifact_path), source: e }
            })?;

            let status = response.status();
            if status.is_success() {
                let response_text = response.bytes().await.map_err(|e| AtlanticError::GetJobArtifactsFailure {
                    context: format!("url: {}, reading response bytes", artifact_path),
                    source: e,
                })?;
                let artifact_size = response_text.len();
                debug!(
                    "Atlantic Response: GET {} - success (status: {}, size: {} bytes)",
                    artifact_path, status, artifact_size
                );
                Ok(response_text.to_vec())
            } else {
                let (error_text, status) = extract_http_error_text(response, "get artifacts").await;
                debug!("Atlantic Response: GET {} - error (status: {}, error: {})", artifact_path, status, error_text);
                Err(AtlanticError::AtlanticService(status, error_text))
            }
        })
        .await
    }

    /// Fetch the details of a bucket from the Atlantic client
    pub async fn get_bucket(&self, bucket_id: &str) -> Result<AtlanticGetBucketResponse, AtlanticError> {
        debug!("Atlantic Request: GET /buckets/{} - getting bucket details", bucket_id);

        self.retry_get("get_bucket", || async {
            let response =
                self.client.request().method(Method::GET).path("buckets").path(bucket_id).send().await.map_err(
                    |e| AtlanticError::GetBucketStatusFailure {
                        context: format!("bucket_id: {}", bucket_id),
                        source: e,
                    },
                )?;

            let status = response.status();
            match status.is_success() {
                true => {
                    let bucket_response = response.json().await.map_err(|e| AtlanticError::GetBucketStatusFailure {
                        context: format!("bucket_id: {}, parsing JSON response", bucket_id),
                        source: e,
                    })?;
                    debug!("Atlantic Response: GET /buckets/{} - success (status: {})", bucket_id, status);
                    Ok(bucket_response)
                }
                false => {
                    let (error_text, status) = extract_http_error_text(response, "get bucket").await;
                    debug!(
                        "Atlantic Response: GET /buckets/{} - error (status: {}, error: {})",
                        bucket_id, status, error_text
                    );
                    Err(AtlanticError::AtlanticService(status, error_text))
                }
            }
        })
        .await
    }

    /// Create a new bucket for Applicative Recursion.
    /// Initially, the bucket will be empty when created.
    /// The `bucket_id` returned from here will be used to add child jobs to this bucket.
    /// A new bucket is created when creating a new batch in Batching worker.
    ///
    // TODO(Mohit,01/12/2025): We should have an AggregatorInput struct here for args, based on:
    // https://github.com/starkware-libs/sequencer/blob/main-v0.14.1/crates/starknet_os/src/hint_processor/aggregator_hint_processor.rs#L42-L52
    // For 0.14.1, we would need to send the public_keys as well.
    pub async fn create_bucket(
        &self,
        atlantic_api_key: impl AsRef<str>,
        mock_proof: bool,
        chain_id_hex: Option<String>,
        fee_token_address: Option<Felt252>,
    ) -> Result<AtlanticBucketResponse, AtlanticError> {
        debug!(
            "Atlantic Request: POST /buckets - creating bucket (mock_proof: {}, chain_id_hex: {:?})",
            mock_proof, chain_id_hex
        );

        // TODO(prakhar,19/11/2025): Use the aggregator version calculated from Madara Version being passed through ENV
        let response = self
            .client
            .request()
            .method(Method::POST)
            .header(ACCEPT, HeaderValue::from_static("application/json"))
            .header(CONTENT_TYPE, HeaderValue::from_static("application/json"))
            .path("buckets")
            .query_param("apiKey", atlantic_api_key.as_ref())
            .body(AtlanticCreateBucketRequest {
                external_id: None,
                node_width: None,
                aggregator_version: AtlanticAggregatorVersion::SnosAggregator0_13_3,
                aggregator_params: AtlanticAggregatorParams {
                    use_kzg_da: AGGREGATOR_USE_KZG_DA,
                    full_output: AGGREGATOR_FULL_OUTPUT,
<<<<<<< HEAD
                    chain_id_hex: chain_id_hex.clone(),
=======
                    chain_id_hex,
                    fee_token_address,
>>>>>>> 02643d43
                },
                mock_proof,
            })
            .map_err(AtlanticError::BodyParseError)?
            .send()
            .await
            .map_err(|e| AtlanticError::CreateBucketFailure {
                context: format!("mock_proof: {}, chain_id_hex: {:?}", mock_proof, chain_id_hex),
                source: e,
            })?;

        let status = response.status();
        match status.is_success() {
            true => {
                let bucket_response: AtlanticBucketResponse =
                    response.json().await.map_err(|e| AtlanticError::CreateBucketFailure {
                        context: format!(
                            "mock_proof: {}, chain_id_hex: {:?}, parsing JSON response",
                            mock_proof, chain_id_hex
                        ),
                        source: e,
                    })?;
                debug!(
                    "Atlantic Response: POST /buckets - success (status: {}, bucket_id: {})",
                    status, bucket_response.atlantic_bucket.id
                );
                Ok(bucket_response)
            }
            false => {
                let (error_text, status) = extract_http_error_text(response, "create bucket").await;
                debug!("Atlantic Response: POST /buckets - error (status: {}, error: {})", status, error_text);
                Err(AtlanticError::AtlanticService(status, error_text))
            }
        }
    }

    /// Close a bucket.
    /// No new child job can be added once the bucket is closed.
    /// We make sure that all the child jobs are completed before closing the bucket.
    /// It's closed in the Aggregator job.
    pub async fn close_bucket(
        &self,
        bucket_id: &str,
        atlantic_api_key: impl AsRef<str>,
    ) -> Result<AtlanticBucketResponse, AtlanticError> {
        debug!("Atlantic Request: POST /buckets/close - closing bucket (bucket_id: {})", bucket_id);

        let response = self
            .client
            .request()
            .method(Method::POST)
            .header(ACCEPT, HeaderValue::from_static("application/json"))
            .path("buckets")
            .path("close")
            .query_param("bucketId", bucket_id)
            .query_param("apiKey", atlantic_api_key.as_ref())
            .send()
            .await
            .map_err(|e| AtlanticError::CloseBucketFailure {
                context: format!("bucket_id: {}", bucket_id),
                source: e,
            })?;

        let status = response.status();
        match status.is_success() {
            true => {
                let bucket_response = response.json().await.map_err(|e| AtlanticError::CloseBucketFailure {
                    context: format!("bucket_id: {}, parsing JSON response", bucket_id),
                    source: e,
                })?;
                debug!(
                    "Atlantic Response: POST /buckets/close - success (status: {}, bucket_id: {})",
                    status, bucket_id
                );
                Ok(bucket_response)
            }
            false => {
                let (error_text, status) = extract_http_error_text(response, "close bucket").await;
                debug!("Atlantic Response: POST /buckets/close - error (status: {}, error: {})", status, error_text);
                Err(AtlanticError::AtlanticService(status, error_text))
            }
        }
    }

    /// Submits request to the prover client
    /// `bucket_id` and `bucket_job_id` are `None` for L3 (or L2 when AR is not needed)
    pub async fn add_job(
        &self,
        job_info: AtlanticJobInfo,
        job_config: AtlanticJobConfig,
        bucket_info: AtlanticBucketInfo,
        api_key: impl AsRef<str>,
    ) -> Result<AtlanticAddJobResponse, AtlanticError> {
        let job_size = Self::n_steps_to_job_size(job_info.n_steps);
        debug!(
            "Atlantic Request: POST /atlantic-query - submitting job (layout: {}, job_size: {}, network: {}, pie_file: {:?}, bucket_id: {:?}, bucket_job_index: {:?})",
            job_config.proof_layout,
            job_size,
            &job_config.network,
            job_info.pie_file,
            bucket_info.bucket_id,
            bucket_info.bucket_job_index
        );

        let mut request = self.proving_layer.add_proving_params(
            // NOTE: Removing layout from the query params as it is unnecessary now (as conveyed by the Atlantic team)
            self.client
                .request()
                .method(Method::POST)
                .path("atlantic-query")
                .query_param("apiKey", api_key.as_ref())
                .form_text("declaredJobSize", job_size)
                .form_text("result", &job_config.result.to_string())
                .form_text("network", job_config.network.as_ref())
                .form_text("cairoVersion", &AtlanticCairoVersion::Cairo0.as_str())
                .form_text("cairoVm", &job_config.cairo_vm.as_str())
                .form_file("pieFile", job_info.pie_file.as_ref(), "pie.zip", Some("application/zip"))?,
            ProvingParams { layout: job_config.proof_layout },
        );

        if let Some(ref bucket_id) = bucket_info.bucket_id {
            request = request.form_text("bucketId", bucket_id);
        }
        if let Some(bucket_job_index) = bucket_info.bucket_job_index {
            request = request.form_text("bucketJobIndex", &bucket_job_index.to_string());
        }

        let context = format!(
            "layout: {}, job_size: {}, network: {}, pie_file: {:?}, bucket_id: {:?}, bucket_job_index: {:?}",
            job_config.proof_layout,
            job_size,
            job_config.network,
            job_info.pie_file,
            bucket_info.bucket_id,
            bucket_info.bucket_job_index
        );

        let response =
            request.send().await.map_err(|e| AtlanticError::AddJobFailure { context: context.clone(), source: e })?;

        let status = response.status();
        match status.is_success() {
            true => {
                let job_response: AtlanticAddJobResponse = response.json().await.map_err(|e| {
                    AtlanticError::AddJobFailure { context: format!("{}, parsing JSON response", context), source: e }
                })?;
                debug!(
                    "Atlantic Response: POST /atlantic-query - success (status: {}, job_key: {})",
                    status, job_response.atlantic_query_id
                );
                Ok(job_response)
            }
            false => {
                let (error_text, status) = extract_http_error_text(response, "add job").await;
                debug!("Atlantic Response: POST /atlantic-query - error (status: {}, error: {})", status, error_text);
                Err(AtlanticError::AtlanticService(status, error_text))
            }
        }
    }

    /// Fetch the status of a job
    pub async fn get_job_status(&self, job_key: &str) -> Result<AtlanticGetStatusResponse, AtlanticError> {
        debug!("Atlantic Request: GET /atlantic-query/{} - getting job status", job_key);

        self.retry_get("get_job_status", || async {
            let response =
                self.client.request().method(Method::GET).path("atlantic-query").path(job_key).send().await.map_err(
                    |e| AtlanticError::GetJobStatusFailure { context: format!("job_key: {}", job_key), source: e },
                )?;

            let status = response.status();
            if status.is_success() {
                let job_status: AtlanticGetStatusResponse =
                    response.json().await.map_err(|e| AtlanticError::GetJobStatusFailure {
                        context: format!("job_key: {}, parsing JSON response", job_key),
                        source: e,
                    })?;
                debug!(
                    "Atlantic Response: GET /atlantic-query/{} - success (status: {}, job_status: {:?})",
                    job_key, status, job_status.atlantic_query.status
                );
                Ok(job_status)
            } else {
                {
                    let (error_text, status) = extract_http_error_text(response, "get job status").await;
                    debug!(
                        "Atlantic Response: GET /atlantic-query/{} - error (status: {}, error: {})",
                        job_key, status, error_text
                    );
                    Err(AtlanticError::AtlanticService(status, error_text))
                }
            }
        })
        .await
    }

    /// Fetch proof from herodotus service.
    ///
    /// # Arguments
    /// task_id - the task id of the proof to get
    ///
    /// # Returns
    /// The proof as a string if the request is successful, otherwise an error is returned
    pub async fn get_proof_by_task_id(&self, task_id: &str) -> Result<String, AtlanticError> {
        // TODO: Update the code once a proper API is available for this
        let proof_path = ATLANTIC_PROOF_URL.replace("{}", task_id);
        debug!("Atlantic Request: GET {} - getting proof for task_id: {}", proof_path, task_id);

        self.retry_get("get_proof_by_task_id", || async {
            let proof_path = ATLANTIC_PROOF_URL.replace("{}", task_id);
            let client = reqwest::Client::new();
            let response = client.get(&proof_path).send().await.map_err(|e| AtlanticError::GetJobArtifactsFailure {
                context: format!("task_id: {}, url: {}", task_id, proof_path),
                source: e,
            })?;

            let status = response.status();
            if status.is_success() {
                let response_text = response.text().await.map_err(|e| AtlanticError::GetJobArtifactsFailure {
                    context: format!("task_id: {}, url: {}, reading response text", task_id, proof_path),
                    source: e,
                })?;
                let proof_size = response_text.len();
                debug!(
                    "Atlantic Response: GET {} - success (status: {}, task_id: {}, proof_size: {} bytes)",
                    proof_path, status, task_id, proof_size
                );
                Ok(response_text)
            } else {
                {
                    let (error_text, status) = extract_http_error_text(response, "get proof by task id").await;
                    debug!(
                        "Atlantic Response: GET {} - error (status: {}, task_id: {}, error: {})",
                        proof_path, status, task_id, error_text
                    );
                    Err(AtlanticError::AtlanticService(status, error_text))
                }
            }
        })
        .await
    }

    pub async fn submit_l2_query(
        &self,
        proof: &str,
        n_steps: Option<usize>,
        atlantic_network: impl AsRef<str>,
        atlantic_api_key: &str,
        program_hash: &str,
    ) -> Result<AtlanticAddJobResponse, AtlanticError> {
        // TODO: we are having two function to atlantic query might need to merge them with appropriate argument
        let job_size = Self::n_steps_to_job_size(n_steps);
        let network = atlantic_network.as_ref();
        debug!(
            "Atlantic Request: POST /atlantic-query - submitting L2 query (job_size: {}, network: {}, program_hash: {}, proof_size: {} bytes)",
            job_size,
            network,
            program_hash,
            proof.len()
        );

        let context = format!(
            "job_size: {}, network: {}, program_hash: {}, proof_size: {} bytes",
            job_size,
            network,
            program_hash,
            proof.len()
        );

        let response = self
            .client
            .request()
            .method(Method::POST)
            .path("atlantic-query")
            .query_param("apiKey", atlantic_api_key.as_ref())
            .form_file_bytes("inputFile", proof.as_bytes().to_vec(), "proof.json", Some("application/json"))?
            .form_text("programHash", program_hash)
            .form_text("layout", LayoutName::recursive_with_poseidon.to_str())
            .form_text("declaredJobSize", job_size)
            .form_text("network", network)
            .form_text("result", &AtlanticQueryStep::ProofVerificationOnL2.to_string())
            .form_text("cairoVm", &AtlanticCairoVm::Python.as_str())
            .form_text("cairoVersion", &AtlanticCairoVersion::Cairo0.as_str())
            .send()
            .await
            .map_err(|e| AtlanticError::AddJobFailure { context: context.clone(), source: e })?;

        let status = response.status();
        match status.is_success() {
            true => {
                let job_response: AtlanticAddJobResponse = response.json().await.map_err(|e| {
                    AtlanticError::AddJobFailure { context: format!("{}, parsing JSON response", context), source: e }
                })?;
                debug!(
                    "Atlantic Response: POST /atlantic-query - L2 query success (status: {}, job_key: {})",
                    status, job_response.atlantic_query_id
                );
                Ok(job_response)
            }
            false => {
                let (error_text, status) = extract_http_error_text(response, "submit L2 query").await;
                debug!(
                    "Atlantic Response: POST /atlantic-query - L2 query error (status: {}, error: {})",
                    status, error_text
                );
                Err(AtlanticError::AtlanticService(status, error_text))
            }
        }
    }

    // https://docs.herodotus.cloud/atlantic/sending-query#sending-query
    fn n_steps_to_job_size(n_steps: Option<usize>) -> &'static str {
        let n_steps = n_steps.unwrap_or(40_000_000) / 1_000_000;

        match n_steps {
            0..=12 => "S",
            13..=29 => "M",
            _ => "L",
        }
    }
}<|MERGE_RESOLUTION|>--- conflicted
+++ resolved
@@ -240,12 +240,8 @@
                 aggregator_params: AtlanticAggregatorParams {
                     use_kzg_da: AGGREGATOR_USE_KZG_DA,
                     full_output: AGGREGATOR_FULL_OUTPUT,
-<<<<<<< HEAD
-                    chain_id_hex: chain_id_hex.clone(),
-=======
-                    chain_id_hex,
+                    chain_id_hex.clone(),
                     fee_token_address,
->>>>>>> 02643d43
                 },
                 mock_proof,
             })
