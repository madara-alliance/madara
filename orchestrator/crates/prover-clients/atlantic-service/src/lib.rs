pub mod client;
<<<<<<< HEAD
mod constants;
pub mod error;
pub mod types;

use std::str::FromStr;
=======
pub mod constants;
pub mod error;
pub mod types;
>>>>>>> 1d940c12

pub use crate::types::AtlanticQueryStatus;
use alloy::primitives::B256;
use async_trait::async_trait;
use cairo_vm::types::layout_name::LayoutName;
use orchestrator_gps_fact_checker::FactChecker;
<<<<<<< HEAD
use orchestrator_prover_client_interface::{
    AtlanticStatusType, ProverClient, ProverClientError, Task, TaskStatus, TaskType,
};
=======
use orchestrator_prover_client_interface::{ProverClient, ProverClientError, Task, TaskStatus};
use std::str::FromStr;
use swiftness_proof_parser::{parse, StarkProof};
>>>>>>> 1d940c12
use tempfile::NamedTempFile;
use url::Url;

use crate::client::AtlanticClient;
use crate::constants::ATLANTIC_FETCH_ARTIFACTS_BASE_URL;
use crate::types::{AtlanticBucketStatus, AtlanticCairoVm, AtlanticQueryStep};

#[derive(Debug, Clone)]
pub struct AtlanticValidatedArgs {
    pub atlantic_api_key: String,
    pub atlantic_service_url: Url,
    pub atlantic_rpc_node_url: Url,
    pub atlantic_verifier_contract_address: String,
    pub atlantic_settlement_layer: String,
    pub atlantic_mock_fact_hash: String,
    pub atlantic_prover_type: String,
    pub atlantic_network: String,
<<<<<<< HEAD
    pub atlantic_cairo_vm: AtlanticCairoVm,
    pub atlantic_result: AtlanticQueryStep,
=======
    pub cairo_verifier_program_hash: Option<String>,
>>>>>>> 1d940c12
}

/// Atlantic is a SHARP wrapper service hosted by Herodotus.
pub struct AtlanticProverService {
    pub atlantic_client: AtlanticClient,
    pub fact_checker: Option<FactChecker>,
    pub atlantic_api_key: String,
    pub atlantic_network: String,
<<<<<<< HEAD
    pub cairo_vm: AtlanticCairoVm,
    pub result: AtlanticQueryStep,
=======
    pub cairo_verifier_program_hash: Option<String>,
>>>>>>> 1d940c12
}

#[async_trait]
impl ProverClient for AtlanticProverService {
    #[tracing::instrument(skip(self, task))]
<<<<<<< HEAD
    async fn submit_task(&self, task: Task) -> Result<String, ProverClientError> {
=======
    async fn submit_task(
        &self,
        task: Task,
        proof_layout: LayoutName,
        n_steps: Option<usize>,
    ) -> Result<String, ProverClientError> {
>>>>>>> 1d940c12
        tracing::info!(
            log_type = "starting",
            category = "submit_task",
            function_type = "cairo_pie",
            "Submitting Cairo PIE task."
        );
        match task {
            Task::CreateJob(cairo_pie, bucket_id, bucket_job_index, n_steps) => {
                let temp_file =
                    NamedTempFile::new().map_err(|e| ProverClientError::FailedToCreateTempFile(e.to_string()))?;
                let pie_file_path = temp_file.path();
                cairo_pie
                    .write_zip_file(pie_file_path, true)
                    .map_err(|e| ProverClientError::FailedToWriteFile(e.to_string()))?;

                let atlantic_job_response = self
                    .atlantic_client
                    .add_job(
                        pie_file_path,
<<<<<<< HEAD
                        self.proof_layout,
                        self.cairo_vm.clone(),
                        self.result.clone(),
=======
                        proof_layout,
>>>>>>> 1d940c12
                        self.atlantic_api_key.clone(),
                        n_steps,
                        self.atlantic_network.clone(),
                        bucket_id,
                        bucket_job_index,
                    )
                    .await?;

                tracing::debug!("Successfully submitted task to atlantic: {:?}", atlantic_job_response);
                // The temporary file will be automatically deleted when `temp_file` goes out of scope
                Ok(atlantic_job_response.atlantic_query_id)
            }
            Task::CreateBucket => {
                let response = self.atlantic_client.create_bucket(self.atlantic_api_key.clone()).await?;
                tracing::debug!(bucket_id = %response.atlantic_bucket.id, "Successfully submitted create bucket task to atlantic: {:?}", response);
                Ok(response.atlantic_bucket.id)
            }
            Task::CloseBucket(bucket_id) => {
                let response = self.atlantic_client.close_bucket(&bucket_id, self.atlantic_api_key.clone()).await?;
                // sleep for 10 seconds to make sure that the bucket is closed
                tokio::time::sleep(tokio::time::Duration::from_secs(10)).await;
                tracing::debug!(bucker_id = %response.atlantic_bucket.id, "Successfully submitted close bucket task to atlantic: {:?}", response);
                Ok(response.atlantic_bucket.id)
            }
        }
    }

    #[tracing::instrument(skip(self))]
    async fn get_task_status(
        &self,
        task: AtlanticStatusType,
        job_key: &str,
        _: Option<String>,
        _: bool,
    ) -> Result<TaskStatus, ProverClientError> {
        match task {
            AtlanticStatusType::Job => {
                match self.atlantic_client.get_job_status(job_key).await?.atlantic_query.status {
                    AtlanticQueryStatus::Received => Ok(TaskStatus::Processing),
                    AtlanticQueryStatus::InProgress => Ok(TaskStatus::Processing),
                    AtlanticQueryStatus::Done => Ok(TaskStatus::Succeeded),
                    AtlanticQueryStatus::Failed => {
                        Ok(TaskStatus::Failed("Task failed while processing on Atlantic side".to_string()))
                    }
                }
            }
            AtlanticStatusType::Bucket => match self.atlantic_client.get_bucket(job_key).await?.bucket.status {
                AtlanticBucketStatus::Open => Ok(TaskStatus::Processing),
                AtlanticBucketStatus::InProgress => Ok(TaskStatus::Processing),
                AtlanticBucketStatus::Done => Ok(TaskStatus::Succeeded),
                AtlanticBucketStatus::Failed => {
                    Ok(TaskStatus::Failed("Task failed while processing on Atlantic side".to_string()))
                }
            },
        }
    }

    async fn get_aggregator_task_id(
        &self,
        bucket_id: &str,
        aggregator_index: u64,
    ) -> Result<String, ProverClientError> {
        let bucket = self.atlantic_client.get_bucket(bucket_id).await?;

        Ok(bucket
            .queries
            .iter()
            .find(|query| {
                return match query.bucket_job_index {
                    Some(index) => index == aggregator_index,
                    None => false,
                };
            })
            .ok_or(ProverClientError::FailedToGetAggregatorId(bucket_id.to_string()))?
            .id
            .clone())
    }

    async fn get_task_artifacts(
        &self,
        task_id: &str,
        task_type: TaskType,
        file_name: &str,
    ) -> Result<Vec<u8>, ProverClientError> {
        match task_type {
            TaskType::Query => Ok(self
                .atlantic_client
                .get_artifacts(format!("{}/queries/{}/{}", ATLANTIC_FETCH_ARTIFACTS_BASE_URL, task_id, file_name))
                .await?),
            TaskType::Bucket => Ok(self
                .atlantic_client
                .get_artifacts(format!("{}/queries/{}/{}", ATLANTIC_FETCH_ARTIFACTS_BASE_URL, task_id, file_name))
                .await?),
        }
    }
    async fn get_proof(&self, task_id: &str) -> Result<String, ProverClientError> {
        let proof = self.atlantic_client.get_proof_by_task_id(task_id).await?;

        // Verify if it's a valid proof format
        let _: StarkProof = parse(proof.clone()).map_err(|e| ProverClientError::InvalidProofFormat(e.to_string()))?;
        Ok(proof)
    }

    /// Submit a L2 query to the Atlantic service
    ///
    /// # Arguments
    /// * `task_id` - The task id of the proof to submit
    /// * `proof` - The proof to submit
    /// * `n_steps` - The number of steps to submit
    ///
    async fn submit_l2_query(
        &self,
        task_id: &str,
        proof: &str,
        n_steps: Option<usize>,
    ) -> Result<String, ProverClientError> {
        tracing::info!(
            task_id = %task_id,
            log_type = "starting",
            category = "submit_l2_query",
            function_type = "proof",
            "Submitting L2 query."
        );
        let program_hash =
            self.cairo_verifier_program_hash.as_ref().ok_or(ProverClientError::MissingCairoVerifierProgramHash)?;
        let atlantic_job_response = self
            .atlantic_client
            .submit_l2_query(proof, n_steps, &self.atlantic_network, &self.atlantic_api_key, program_hash)
            .await?;

        tracing::info!(
            log_type = "completed",
            category = "submit_l2_query",
            function_type = "proof",
            "L2 query submitted."
        );

        Ok(atlantic_job_response.atlantic_query_id)
    }
}

impl AtlanticProverService {
    pub fn new(
        atlantic_client: AtlanticClient,
        atlantic_api_key: String,
<<<<<<< HEAD
        proof_layout: &LayoutName,
        cairo_vm: AtlanticCairoVm,
        result: AtlanticQueryStep,
=======
>>>>>>> 1d940c12
        atlantic_network: String,
        fact_checker: Option<FactChecker>,
        cairo_verifier_program_hash: Option<String>,
    ) -> Self {
<<<<<<< HEAD
        Self {
            atlantic_client,
            fact_checker,
            atlantic_api_key,
            proof_layout: proof_layout.to_owned(),
            cairo_vm,
            atlantic_network,
            result,
        }
=======
        Self { atlantic_client, fact_checker, atlantic_api_key, atlantic_network, cairo_verifier_program_hash }
>>>>>>> 1d940c12
    }

    /// Creates a new instance of `AtlanticProverService` with the given parameters.
    /// Note: If the mock fact hash is set to "true", the fact-checker will be None.
    /// And the Fact check will not be performed.
    /// # Arguments
    /// * `atlantic_params` - The parameters for the Atlantic service.
    /// * `proof_layout` - The layout name for the proof.
    ///
    /// # Returns
    /// * `AtlanticProverService` - A new instance of the service.
    pub fn new_with_args(atlantic_params: &AtlanticValidatedArgs) -> Self {
        let atlantic_client =
            AtlanticClient::new_with_args(atlantic_params.atlantic_service_url.clone(), atlantic_params);

<<<<<<< HEAD
        let fact_checker = Self::get_fact_checker(atlantic_params);
=======
        let fact_checker = if atlantic_params.atlantic_mock_fact_hash.eq("true") {
            None
        } else {
            Some(FactChecker::new(
                atlantic_params.atlantic_rpc_node_url.clone(),
                atlantic_params.atlantic_verifier_contract_address.clone(),
                atlantic_params.atlantic_settlement_layer.clone(),
            ))
        };
>>>>>>> 1d940c12

        Self::new(
            atlantic_client,
            atlantic_params.atlantic_api_key.clone(),
<<<<<<< HEAD
            proof_layout,
            atlantic_params.atlantic_cairo_vm.clone(),
            atlantic_params.atlantic_result.clone(),
=======
>>>>>>> 1d940c12
            atlantic_params.atlantic_network.clone(),
            fact_checker,
            atlantic_params.cairo_verifier_program_hash.clone(),
        )
    }

    pub fn with_test_params(port: u16, atlantic_params: &AtlanticValidatedArgs) -> Self {
        let atlantic_client =
            AtlanticClient::new_with_args(format!("http://127.0.0.1:{}", port).parse().unwrap(), atlantic_params);

        let fact_checker = Self::get_fact_checker(atlantic_params);

        Self::new(
            atlantic_client,
            "random_api_key".to_string(),
            proof_layout,
            AtlanticCairoVm::Rust,
            AtlanticQueryStep::ProofVerificationOnL1,
            "TESTNET".to_string(),
            fact_checker,
        )
    }

    fn get_fact_checker(atlantic_params: &AtlanticValidatedArgs) -> Option<FactChecker> {
        if atlantic_params.atlantic_mock_fact_hash.eq("true") {
            None
        } else {
            Some(FactChecker::new(
                atlantic_params.atlantic_rpc_node_url.clone(),
                atlantic_params.atlantic_verifier_contract_address.clone(),
                atlantic_params.atlantic_settlement_layer.clone(),
            ))
<<<<<<< HEAD
        }
=======
        };
        Self::new(atlantic_client, "random_api_key".to_string(), "TESTNET".to_string(), fact_checker, None)
>>>>>>> 1d940c12
    }
}<|MERGE_RESOLUTION|>--- conflicted
+++ resolved
@@ -1,30 +1,19 @@
 pub mod client;
-<<<<<<< HEAD
-mod constants;
-pub mod error;
-pub mod types;
-
-use std::str::FromStr;
-=======
 pub mod constants;
 pub mod error;
 pub mod types;
->>>>>>> 1d940c12
+
+use std::str::FromStr;
 
 pub use crate::types::AtlanticQueryStatus;
 use alloy::primitives::B256;
 use async_trait::async_trait;
 use cairo_vm::types::layout_name::LayoutName;
 use orchestrator_gps_fact_checker::FactChecker;
-<<<<<<< HEAD
 use orchestrator_prover_client_interface::{
     AtlanticStatusType, ProverClient, ProverClientError, Task, TaskStatus, TaskType,
 };
-=======
-use orchestrator_prover_client_interface::{ProverClient, ProverClientError, Task, TaskStatus};
-use std::str::FromStr;
 use swiftness_proof_parser::{parse, StarkProof};
->>>>>>> 1d940c12
 use tempfile::NamedTempFile;
 use url::Url;
 
@@ -42,12 +31,9 @@
     pub atlantic_mock_fact_hash: String,
     pub atlantic_prover_type: String,
     pub atlantic_network: String,
-<<<<<<< HEAD
+    pub cairo_verifier_program_hash: Option<String>,
     pub atlantic_cairo_vm: AtlanticCairoVm,
     pub atlantic_result: AtlanticQueryStep,
-=======
-    pub cairo_verifier_program_hash: Option<String>,
->>>>>>> 1d940c12
 }
 
 /// Atlantic is a SHARP wrapper service hosted by Herodotus.
@@ -55,28 +41,17 @@
     pub atlantic_client: AtlanticClient,
     pub fact_checker: Option<FactChecker>,
     pub atlantic_api_key: String,
+    pub proof_layout: LayoutName,
     pub atlantic_network: String,
-<<<<<<< HEAD
     pub cairo_vm: AtlanticCairoVm,
     pub result: AtlanticQueryStep,
-=======
     pub cairo_verifier_program_hash: Option<String>,
->>>>>>> 1d940c12
 }
 
 #[async_trait]
 impl ProverClient for AtlanticProverService {
     #[tracing::instrument(skip(self, task))]
-<<<<<<< HEAD
     async fn submit_task(&self, task: Task) -> Result<String, ProverClientError> {
-=======
-    async fn submit_task(
-        &self,
-        task: Task,
-        proof_layout: LayoutName,
-        n_steps: Option<usize>,
-    ) -> Result<String, ProverClientError> {
->>>>>>> 1d940c12
         tracing::info!(
             log_type = "starting",
             category = "submit_task",
@@ -96,13 +71,9 @@
                     .atlantic_client
                     .add_job(
                         pie_file_path,
-<<<<<<< HEAD
                         self.proof_layout,
                         self.cairo_vm.clone(),
                         self.result.clone(),
-=======
-                        proof_layout,
->>>>>>> 1d940c12
                         self.atlantic_api_key.clone(),
                         n_steps,
                         self.atlantic_network.clone(),
@@ -135,15 +106,52 @@
         &self,
         task: AtlanticStatusType,
         job_key: &str,
-        _: Option<String>,
-        _: bool,
+        fact: Option<String>,
+        cross_verify: bool,
     ) -> Result<TaskStatus, ProverClientError> {
         match task {
             AtlanticStatusType::Job => {
                 match self.atlantic_client.get_job_status(job_key).await?.atlantic_query.status {
                     AtlanticQueryStatus::Received => Ok(TaskStatus::Processing),
                     AtlanticQueryStatus::InProgress => Ok(TaskStatus::Processing),
-                    AtlanticQueryStatus::Done => Ok(TaskStatus::Succeeded),
+                    AtlanticQueryStatus::Done => {
+                        if !cross_verify {
+                            tracing::debug!("Skipping cross-verification as it's disabled");
+                            return Ok(TaskStatus::Succeeded);
+                        }
+                        match &self.fact_checker {
+                            None => {
+                                tracing::debug!("There is no Fact check registered");
+                                Ok(TaskStatus::Succeeded)
+                            }
+                            Some(fact_checker) => {
+                                tracing::debug!("Fact check registered");
+                                // Cross-verification is enabled
+                                let fact_str = match fact {
+                                    Some(f) => f,
+                                    None => {
+                                        return Ok(TaskStatus::Failed(
+                                            "Cross verification enabled but no fact provided".to_string(),
+                                        ));
+                                    }
+                                };
+
+                                let fact = B256::from_str(&fact_str)
+                                    .map_err(|e| ProverClientError::FailedToConvertFact(e.to_string()))?;
+
+                                tracing::debug!(fact = %hex::encode(fact), "Cross-verifying fact on chain");
+
+                                if fact_checker.is_valid(&fact).await? {
+                                    Ok(TaskStatus::Succeeded)
+                                } else {
+                                    Ok(TaskStatus::Failed(format!(
+                                        "Fact {} is not valid or not registered",
+                                        hex::encode(fact)
+                                    )))
+                                }
+                            }
+                        }
+                    }
                     AtlanticQueryStatus::Failed => {
                         Ok(TaskStatus::Failed("Task failed while processing on Atlantic side".to_string()))
                     }
@@ -157,45 +165,6 @@
                     Ok(TaskStatus::Failed("Task failed while processing on Atlantic side".to_string()))
                 }
             },
-        }
-    }
-
-    async fn get_aggregator_task_id(
-        &self,
-        bucket_id: &str,
-        aggregator_index: u64,
-    ) -> Result<String, ProverClientError> {
-        let bucket = self.atlantic_client.get_bucket(bucket_id).await?;
-
-        Ok(bucket
-            .queries
-            .iter()
-            .find(|query| {
-                return match query.bucket_job_index {
-                    Some(index) => index == aggregator_index,
-                    None => false,
-                };
-            })
-            .ok_or(ProverClientError::FailedToGetAggregatorId(bucket_id.to_string()))?
-            .id
-            .clone())
-    }
-
-    async fn get_task_artifacts(
-        &self,
-        task_id: &str,
-        task_type: TaskType,
-        file_name: &str,
-    ) -> Result<Vec<u8>, ProverClientError> {
-        match task_type {
-            TaskType::Query => Ok(self
-                .atlantic_client
-                .get_artifacts(format!("{}/queries/{}/{}", ATLANTIC_FETCH_ARTIFACTS_BASE_URL, task_id, file_name))
-                .await?),
-            TaskType::Bucket => Ok(self
-                .atlantic_client
-                .get_artifacts(format!("{}/queries/{}/{}", ATLANTIC_FETCH_ARTIFACTS_BASE_URL, task_id, file_name))
-                .await?),
         }
     }
     async fn get_proof(&self, task_id: &str) -> Result<String, ProverClientError> {
@@ -242,23 +211,58 @@
 
         Ok(atlantic_job_response.atlantic_query_id)
     }
+
+    async fn get_aggregator_task_id(
+        &self,
+        bucket_id: &str,
+        aggregator_index: u64,
+    ) -> Result<String, ProverClientError> {
+        let bucket = self.atlantic_client.get_bucket(bucket_id).await?;
+
+        Ok(bucket
+            .queries
+            .iter()
+            .find(|query| {
+                return match query.bucket_job_index {
+                    Some(index) => index == aggregator_index,
+                    None => false,
+                };
+            })
+            .ok_or(ProverClientError::FailedToGetAggregatorId(bucket_id.to_string()))?
+            .id
+            .clone())
+    }
+
+    async fn get_task_artifacts(
+        &self,
+        task_id: &str,
+        task_type: TaskType,
+        file_name: &str,
+    ) -> Result<Vec<u8>, ProverClientError> {
+        match task_type {
+            TaskType::Query => Ok(self
+                .atlantic_client
+                .get_artifacts(format!("{}/queries/{}/{}", ATLANTIC_FETCH_ARTIFACTS_BASE_URL, task_id, file_name))
+                .await?),
+            TaskType::Bucket => Ok(self
+                .atlantic_client
+                .get_artifacts(format!("{}/queries/{}/{}", ATLANTIC_FETCH_ARTIFACTS_BASE_URL, task_id, file_name))
+                .await?),
+        }
+    }
 }
 
 impl AtlanticProverService {
     pub fn new(
         atlantic_client: AtlanticClient,
         atlantic_api_key: String,
-<<<<<<< HEAD
         proof_layout: &LayoutName,
         cairo_vm: AtlanticCairoVm,
         result: AtlanticQueryStep,
-=======
->>>>>>> 1d940c12
         atlantic_network: String,
         fact_checker: Option<FactChecker>,
         cairo_verifier_program_hash: Option<String>,
     ) -> Self {
-<<<<<<< HEAD
         Self {
             atlantic_client,
             fact_checker,
@@ -267,10 +271,8 @@
             cairo_vm,
             atlantic_network,
             result,
-        }
-=======
-        Self { atlantic_client, fact_checker, atlantic_api_key, atlantic_network, cairo_verifier_program_hash }
->>>>>>> 1d940c12
+            cairo_verifier_program_hash,
+        }
     }
 
     /// Creates a new instance of `AtlanticProverService` with the given parameters.
@@ -282,40 +284,25 @@
     ///
     /// # Returns
     /// * `AtlanticProverService` - A new instance of the service.
-    pub fn new_with_args(atlantic_params: &AtlanticValidatedArgs) -> Self {
+    pub fn new_with_args(atlantic_params: &AtlanticValidatedArgs, proof_layout: &LayoutName) -> Self {
         let atlantic_client =
             AtlanticClient::new_with_args(atlantic_params.atlantic_service_url.clone(), atlantic_params);
 
-<<<<<<< HEAD
         let fact_checker = Self::get_fact_checker(atlantic_params);
-=======
-        let fact_checker = if atlantic_params.atlantic_mock_fact_hash.eq("true") {
-            None
-        } else {
-            Some(FactChecker::new(
-                atlantic_params.atlantic_rpc_node_url.clone(),
-                atlantic_params.atlantic_verifier_contract_address.clone(),
-                atlantic_params.atlantic_settlement_layer.clone(),
-            ))
-        };
->>>>>>> 1d940c12
 
         Self::new(
             atlantic_client,
             atlantic_params.atlantic_api_key.clone(),
-<<<<<<< HEAD
             proof_layout,
             atlantic_params.atlantic_cairo_vm.clone(),
             atlantic_params.atlantic_result.clone(),
-=======
->>>>>>> 1d940c12
             atlantic_params.atlantic_network.clone(),
             fact_checker,
             atlantic_params.cairo_verifier_program_hash.clone(),
         )
     }
 
-    pub fn with_test_params(port: u16, atlantic_params: &AtlanticValidatedArgs) -> Self {
+    pub fn with_test_params(port: u16, atlantic_params: &AtlanticValidatedArgs, proof_layout: &LayoutName) -> Self {
         let atlantic_client =
             AtlanticClient::new_with_args(format!("http://127.0.0.1:{}", port).parse().unwrap(), atlantic_params);
 
@@ -329,6 +316,7 @@
             AtlanticQueryStep::ProofVerificationOnL1,
             "TESTNET".to_string(),
             fact_checker,
+            None,
         )
     }
 
@@ -341,11 +329,6 @@
                 atlantic_params.atlantic_verifier_contract_address.clone(),
                 atlantic_params.atlantic_settlement_layer.clone(),
             ))
-<<<<<<< HEAD
-        }
-=======
-        };
-        Self::new(atlantic_client, "random_api_key".to_string(), "TESTNET".to_string(), fact_checker, None)
->>>>>>> 1d940c12
+        }
     }
 }