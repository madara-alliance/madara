pub mod client;
pub mod constants;
pub mod error;
pub mod types;

pub use crate::types::AtlanticQueryStatus;
use alloy::primitives::B256;
use async_trait::async_trait;
use cairo_vm::types::layout_name::LayoutName;
use orchestrator_gps_fact_checker::FactChecker;
use orchestrator_prover_client_interface::{ProverClient, ProverClientError, Task, TaskStatus};
use std::str::FromStr;
use swiftness_proof_parser::{parse, StarkProof};
use tempfile::NamedTempFile;
use url::Url;

use crate::client::AtlanticClient;

#[derive(Debug, Clone)]
pub struct AtlanticValidatedArgs {
    pub atlantic_api_key: String,
    pub atlantic_service_url: Url,
    pub atlantic_rpc_node_url: Url,
    pub atlantic_verifier_contract_address: String,
    pub atlantic_settlement_layer: String,
    pub atlantic_mock_fact_hash: String,
    pub atlantic_prover_type: String,
    pub atlantic_network: String,
    pub cairo_verifier_program_hash: Option<String>,
}

/// Atlantic is a SHARP wrapper service hosted by Herodotus.
pub struct AtlanticProverService {
    pub atlantic_client: AtlanticClient,
    pub fact_checker: Option<FactChecker>,
    pub atlantic_api_key: String,
    pub atlantic_network: String,
    pub cairo_verifier_program_hash: Option<String>,
}

#[async_trait]
impl ProverClient for AtlanticProverService {
    #[tracing::instrument(skip(self, task))]
    async fn submit_task(
        &self,
        task: Task,
        proof_layout: LayoutName,
        n_steps: Option<usize>,
    ) -> Result<String, ProverClientError> {
        tracing::info!(
            log_type = "starting",
            category = "submit_task",
            function_type = "cairo_pie",
            "Submitting Cairo PIE task."
        );
        match task {
            Task::CairoPie(cairo_pie) => {
                let temp_file =
                    NamedTempFile::new().map_err(|e| ProverClientError::FailedToCreateTempFile(e.to_string()))?;
                let pie_file_path = temp_file.path();
                cairo_pie
                    .write_zip_file(pie_file_path, true)
                    .map_err(|e| ProverClientError::FailedToWriteFile(e.to_string()))?;

                let atlantic_job_response = self
                    .atlantic_client
                    .add_job(
                        pie_file_path,
                        proof_layout,
                        self.atlantic_api_key.clone(),
                        n_steps,
                        self.atlantic_network.clone(),
                    )
                    .await?;

                tracing::debug!("Successfully submitted task to atlantic: {:?}", atlantic_job_response);
                Ok(atlantic_job_response.atlantic_query_id)
            }
        }
    }

    #[tracing::instrument(skip(self))]
    async fn get_task_status(
        &self,
        job_key: &str,
        fact: Option<String>,
        cross_verify: bool,
    ) -> Result<TaskStatus, ProverClientError> {
        let res = self.atlantic_client.get_job_status(job_key).await?;

        match res.atlantic_query.status {
            AtlanticQueryStatus::Received => Ok(TaskStatus::Processing),
            AtlanticQueryStatus::InProgress => Ok(TaskStatus::Processing),

            AtlanticQueryStatus::Done => {
                if !cross_verify {
                    tracing::debug!("Skipping cross-verification as it's disabled");
                    return Ok(TaskStatus::Succeeded);
                }
                match &self.fact_checker {
                    None => {
                        tracing::debug!("There is no Fact check registered");
                        Ok(TaskStatus::Succeeded)
                    }
                    Some(fact_checker) => {
                        tracing::debug!("Fact check registered");
                        // Cross-verification is enabled
                        let fact_str = match fact {
                            Some(f) => f,
                            None => {
                                return Ok(TaskStatus::Failed(
                                    "Cross verification enabled but no fact provided".to_string(),
                                ));
                            }
                        };

                        let fact = B256::from_str(&fact_str)
                            .map_err(|e| ProverClientError::FailedToConvertFact(e.to_string()))?;

                        tracing::debug!(fact = %hex::encode(fact), "Cross-verifying fact on chain");

                        if fact_checker.is_valid(&fact).await? {
                            Ok(TaskStatus::Succeeded)
                        } else {
                            Ok(TaskStatus::Failed(format!("Fact {} is not valid or not registered", hex::encode(fact))))
                        }
                    }
                }
            }

            AtlanticQueryStatus::Failed => {
                Ok(TaskStatus::Failed("Task failed while processing on Atlantic side".to_string()))
            }
        }
    }
<<<<<<< HEAD
    async fn get_proof(&self, task_id: &str, _fact: &str) -> Result<String, ProverClientError> {
=======
    async fn get_proof(&self, task_id: &str) -> Result<String, ProverClientError> {
>>>>>>> da689da6
        let proof = self.atlantic_client.get_proof_by_task_id(task_id).await?;

        // Verify if it's a valid proof format
        let _: StarkProof = parse(proof.clone()).map_err(|e| ProverClientError::InvalidProofFormat(e.to_string()))?;
        Ok(proof)
    }

    /// Submit a L2 query to the Atlantic service
    ///
    /// # Arguments
    /// * `task_id` - The task id of the proof to submit
    /// * `proof` - The proof to submit
    /// * `n_steps` - The number of steps to submit
    ///
    async fn submit_l2_query(
        &self,
<<<<<<< HEAD
        _task_id: &str,
=======
        task_id: &str,
>>>>>>> da689da6
        proof: &str,
        n_steps: Option<usize>,
        cairo_verifier: &str,
    ) -> Result<String, ProverClientError> {
        tracing::info!(
<<<<<<< HEAD
=======
            task_id = %task_id,
>>>>>>> da689da6
            log_type = "starting",
            category = "submit_l2_query",
            function_type = "proof",
            "Submitting L2 query."
        );
<<<<<<< HEAD

=======
>>>>>>> da689da6
        let atlantic_job_response = self
            .atlantic_client
            .submit_l2_query(proof, cairo_verifier, n_steps, &self.atlantic_network, &self.atlantic_api_key)
            .await?;

        tracing::info!(
            log_type = "completed",
            category = "submit_l2_query",
            function_type = "proof",
            "L2 query submitted."
        );

        Ok(atlantic_job_response.atlantic_query_id)
    }
}

impl AtlanticProverService {
    pub fn new(
        atlantic_client: AtlanticClient,
        atlantic_api_key: String,
        atlantic_network: String,
        fact_checker: Option<FactChecker>,
        cairo_verifier_program_hash: Option<String>,
    ) -> Self {
<<<<<<< HEAD
        Self { atlantic_client, fact_checker, atlantic_api_key, atlantic_network }
=======
        Self { atlantic_client, fact_checker, atlantic_api_key, atlantic_network, cairo_verifier_program_hash }
>>>>>>> da689da6
    }

    /// Creates a new instance of `AtlanticProverService` with the given parameters.
    /// Note: If the mock fact hash is set to "true", the fact checker will be None.
    /// And the Fact check will not be performed.
    /// # Arguments
    /// * `atlantic_params` - The parameters for the Atlantic service.
    /// * `proof_layout` - The layout name for the proof.
    ///
    /// # Returns
    /// * `AtlanticProverService` - A new instance of the service.
    pub fn new_with_args(atlantic_params: &AtlanticValidatedArgs) -> Self {
        let atlantic_client =
            AtlanticClient::new_with_args(atlantic_params.atlantic_service_url.clone(), atlantic_params);

        let fact_checker = if atlantic_params.atlantic_mock_fact_hash.eq("true") {
            None
        } else {
            Some(FactChecker::new(
                atlantic_params.atlantic_rpc_node_url.clone(),
                atlantic_params.atlantic_verifier_contract_address.clone(),
                atlantic_params.atlantic_settlement_layer.clone(),
            ))
        };

        Self::new(
            atlantic_client,
            atlantic_params.atlantic_api_key.clone(),
            atlantic_params.atlantic_network.clone(),
            fact_checker,
            atlantic_params.cairo_verifier_program_hash.clone(),
        )
    }

    pub fn with_test_params(port: u16, atlantic_params: &AtlanticValidatedArgs) -> Self {
        let atlantic_client =
            AtlanticClient::new_with_args(format!("http://127.0.0.1:{}", port).parse().unwrap(), atlantic_params);
        let fact_checker = if atlantic_params.atlantic_mock_fact_hash.eq("true") {
            None
        } else {
            Some(FactChecker::new(
                atlantic_params.atlantic_rpc_node_url.clone(),
                atlantic_params.atlantic_verifier_contract_address.clone(),
                atlantic_params.atlantic_settlement_layer.clone(),
            ))
        };
<<<<<<< HEAD
        Self::new(atlantic_client, "random_api_key".to_string(), "TESTNET".to_string(), fact_checker)
=======
        Self::new(atlantic_client, "random_api_key".to_string(), "TESTNET".to_string(), fact_checker, None)
>>>>>>> da689da6
    }
}<|MERGE_RESOLUTION|>--- conflicted
+++ resolved
@@ -133,11 +133,7 @@
             }
         }
     }
-<<<<<<< HEAD
-    async fn get_proof(&self, task_id: &str, _fact: &str) -> Result<String, ProverClientError> {
-=======
     async fn get_proof(&self, task_id: &str) -> Result<String, ProverClientError> {
->>>>>>> da689da6
         let proof = self.atlantic_client.get_proof_by_task_id(task_id).await?;
 
         // Verify if it's a valid proof format
@@ -154,29 +150,19 @@
     ///
     async fn submit_l2_query(
         &self,
-<<<<<<< HEAD
-        _task_id: &str,
-=======
         task_id: &str,
->>>>>>> da689da6
         proof: &str,
         n_steps: Option<usize>,
         cairo_verifier: &str,
     ) -> Result<String, ProverClientError> {
         tracing::info!(
-<<<<<<< HEAD
-=======
             task_id = %task_id,
->>>>>>> da689da6
             log_type = "starting",
             category = "submit_l2_query",
             function_type = "proof",
             "Submitting L2 query."
         );
-<<<<<<< HEAD
-
-=======
->>>>>>> da689da6
+
         let atlantic_job_response = self
             .atlantic_client
             .submit_l2_query(proof, cairo_verifier, n_steps, &self.atlantic_network, &self.atlantic_api_key)
@@ -201,11 +187,7 @@
         fact_checker: Option<FactChecker>,
         cairo_verifier_program_hash: Option<String>,
     ) -> Self {
-<<<<<<< HEAD
-        Self { atlantic_client, fact_checker, atlantic_api_key, atlantic_network }
-=======
         Self { atlantic_client, fact_checker, atlantic_api_key, atlantic_network, cairo_verifier_program_hash }
->>>>>>> da689da6
     }
 
     /// Creates a new instance of `AtlanticProverService` with the given parameters.
@@ -252,10 +234,6 @@
                 atlantic_params.atlantic_settlement_layer.clone(),
             ))
         };
-<<<<<<< HEAD
-        Self::new(atlantic_client, "random_api_key".to_string(), "TESTNET".to_string(), fact_checker)
-=======
         Self::new(atlantic_client, "random_api_key".to_string(), "TESTNET".to_string(), fact_checker, None)
->>>>>>> da689da6
     }
 }