use cairo_vm::Felt252;
use serde::{Deserialize, Serialize};
use starknet_core::types::Felt;

#[derive(Debug, Clone, Deserialize)]
#[serde(rename_all = "camelCase")]
pub struct AtlanticBucket {
    pub id: String,
    pub external_id: Option<String>,
    pub status: AtlanticBucketStatus,
    pub aggregator_version: AtlanticAggregatorVersion,
    pub node_width: Option<i64>,
    pub leaves: Option<i64>,
    pub chain: AtlanticChain,
    pub project_id: String,
    pub created_by_client: String,
    pub created_at: String,
}

/// This is the response struct for `create` and `close` bucket requests
#[derive(Debug, Clone, Deserialize)]
#[serde(rename_all = "camelCase")]
pub struct AtlanticBucketResponse {
    pub atlantic_bucket: AtlanticBucket,
}

#[derive(Deserialize)]
#[serde(rename_all = "camelCase")]
#[allow(dead_code)]
pub struct AtlanticQueryBucket {
    pub id: String,
    pub external_id: Option<String>,
    pub transaction_id: Option<String>,
    pub status: AtlanticQueryStatus,
    pub step: Option<AtlanticQueryStep>,
    pub program_hash: Option<String>,
    pub integrity_fact_hash: Option<String>,
    pub sharp_fact_hash: Option<String>,
    pub layout: Option<String>,
    pub is_fact_mocked: Option<bool>,
    pub chain: Option<AtlanticChain>,
    pub job_size: Option<AtlanticJobSize>,
    pub declared_job_size: Option<AtlanticJobSize>,
    pub cairo_vm: Option<AtlanticCairoVm>,
    pub cairo_version: Option<AtlanticCairoVersion>,
    pub steps: Vec<AtlanticQueryStep>,
    pub error_reason: Option<String>,
    pub submitted_by_client: String,
    pub project_id: String,
    pub created_at: String,
    pub completed_at: Option<String>,
    pub result: Option<AtlanticQueryStep>,
    pub network: Option<String>,
    pub hints: Option<AtlanticHints>,
    pub bucket_id: String,
    pub bucket_job_index: Option<u64>,
}

/// This is the response struct for `get` bucket requests
#[derive(Deserialize)]
#[serde(rename_all = "camelCase")]
pub struct AtlanticGetBucketResponse {
    pub bucket: AtlanticBucket,
    pub queries: Vec<AtlanticQueryBucket>,
}

#[derive(Debug, Clone, Serialize, Deserialize)]
#[serde(rename_all = "camelCase")]
pub struct AtlanticCreateBucketRequest {
    pub external_id: Option<String>,
    pub node_width: Option<String>,
    pub aggregator_version: AtlanticAggregatorVersion,
    pub aggregator_params: AtlanticAggregatorParams,
    pub mock_proof: bool,
}

#[derive(Default, Debug, Clone, Serialize, Deserialize)]
#[serde(rename_all = "camelCase")]
pub struct AtlanticAddJobResponse {
    pub atlantic_query_id: String,
}

#[derive(Default, Debug, Clone, Serialize, Deserialize)]
pub struct AtlanticGetProofResponse {
    pub code: Option<String>,
}

#[derive(Debug, Clone, Deserialize)]
#[serde(rename_all = "camelCase")]
pub struct AtlanticGetStatusResponse {
    pub atlantic_query: AtlanticQuery,
    pub metadata_urls: Vec<String>,
}

#[derive(Debug, Clone, Serialize, Deserialize)]
#[serde(rename_all = "camelCase")]
pub struct AtlanticQuery {
    pub id: String,
    pub external_id: Option<String>,
    pub transaction_id: Option<String>,
    pub status: AtlanticQueryStatus,
    pub step: Option<AtlanticQueryStep>,
    pub program_hash: Option<String>,
    pub integrity_fact_hash: Option<String>,
    pub sharp_fact_hash: Option<String>,
    pub layout: Option<String>,
    pub is_fact_mocked: Option<bool>,
    pub chain: Option<AtlanticChain>,
    pub job_size: Option<AtlanticJobSize>,
    pub declared_job_size: Option<AtlanticJobSize>,
    pub cairo_vm: Option<AtlanticCairoVm>,
    pub cairo_version: Option<AtlanticCairoVersion>,
    pub steps: Vec<AtlanticQueryStep>,
    pub error_reason: Option<String>,
    pub submitted_by_client: String,
    pub project_id: String,
    pub created_at: String,
    pub completed_at: Option<String>,
    pub result: Option<AtlanticQueryStep>,
    pub network: Option<String>,
    pub hints: Option<AtlanticHints>,
    pub sharp_prover: Option<AtlanticSharpProver>,
    pub bucket_id: Option<String>,
    pub bucket_job_index: Option<i32>,
    pub customer_name: Option<String>,
    pub is_job_size_valid: bool,
    pub is_proof_mocked: Option<bool>,
    pub client: AtlanticClient,
}

#[derive(Debug, Clone, Serialize, Deserialize)]
#[serde(rename_all = "camelCase")]
pub struct AtlanticClient {
    pub client_id: Option<String>,
    pub name: Option<String>,
    pub email: Option<String>,
    pub is_email_verified: Option<bool>,
    pub image: Option<String>,
}

/// This is the response struct for the `/atlantic-queries` GET endpoint
#[derive(Debug, Clone, Serialize, Deserialize)]
#[serde(rename_all = "camelCase")]
pub struct AtlanticQueriesListResponse {
    pub atlantic_queries: Vec<AtlanticQuery>,
    pub total: u64,
}

#[derive(Debug, Clone, Serialize, Deserialize)]
#[serde(rename_all = "snake_case")]
pub struct AtlanticAggregatorParams {
    pub(crate) use_kzg_da: bool,
    pub(crate) full_output: bool,
    #[serde(skip_serializing_if = "Option::is_none")]
    pub(crate) chain_id_hex: Option<String>,
    #[serde(skip_serializing_if = "Option::is_none")]
    pub(crate) fee_token_address: Option<Felt252>,
    #[serde(skip_serializing_if = "Option::is_none")]
<<<<<<< HEAD
    pub(crate) public_keys: Option<Vec<String>>,
=======
    pub(crate) public_keys: Option<Vec<Felt>>,
>>>>>>> f634dd08
}

#[derive(Debug, Clone, Serialize, Deserialize)]
#[serde(rename_all = "SCREAMING_SNAKE_CASE")]
pub enum AtlanticBucketStatus {
    Open,
    InProgress,
    Done,
    Failed,
}

#[derive(Debug, Clone, Serialize, Deserialize)]
pub enum AtlanticAggregatorVersion {
    #[serde(rename = "snos_aggregator_0.13.2")]
    SnosAggregator0_13_2,
    #[serde(rename = "snos_aggregator_0.13.3")]
    SnosAggregator0_13_3,
    #[serde(rename = "snos_aggregator_0.14.1")]
    SnosAggregator0_14_1,
}

#[derive(Debug, Clone, Serialize, Deserialize)]
#[serde(rename_all = "SCREAMING_SNAKE_CASE")]
pub enum AtlanticBucketType {
    Snos,
}

#[derive(Debug, Clone, Serialize, Deserialize)]
#[serde(rename_all = "snake_case")]
pub enum AtlanticHints {
    HerodotusEvmGrower,
    HerodotusSnGrower,
}

#[derive(Debug, Clone, Default, clap::ValueEnum, Serialize, Deserialize)]
#[serde(rename_all = "lowercase")]
pub enum AtlanticSharpProver {
    #[default]
    Stone,
    Stwo,
}

impl AtlanticSharpProver {
    pub fn as_str(&self) -> String {
        serde_json::to_string(self).unwrap().trim_matches('"').to_string()
    }
}

#[derive(Debug, Clone, Serialize, Deserialize)]
#[serde(rename_all = "SCREAMING_SNAKE_CASE")]
pub enum AtlanticQueryStatus {
    Received,
    InProgress,
    Done,
    Failed,
}

#[derive(Debug, Clone, Serialize, Deserialize)]
#[serde(rename_all = "UPPERCASE")]
pub enum AtlanticChain {
    L1,
    L2,
    OFFCHAIN,
}

#[derive(Debug, Clone, Serialize, Deserialize)]
#[serde(rename_all = "UPPERCASE")]
pub enum AtlanticJobSize {
    S,
    M,
    L,
}

#[derive(Debug, Clone, clap::ValueEnum, Deserialize, Serialize)]
#[serde(rename_all = "lowercase")]
pub enum AtlanticCairoVm {
    Rust,
    Python,
}

impl AtlanticCairoVm {
    pub fn as_str(&self) -> String {
        serde_json::to_string(self).unwrap().trim_matches('"').to_string()
    }
}

#[derive(Debug, Clone, Deserialize, Serialize)]
#[serde(rename_all = "lowercase")]
pub enum AtlanticCairoVersion {
    Cairo0,
    Cairo1,
}

impl AtlanticCairoVersion {
    pub fn as_str(&self) -> String {
        serde_json::to_string(self).unwrap().trim_matches('"').to_string()
    }
}

#[derive(Debug, Clone, clap::ValueEnum, Deserialize, Serialize)]
#[serde(rename_all = "SCREAMING_SNAKE_CASE")]
pub enum AtlanticQueryStep {
    TraceGeneration,
    ProofGeneration,
    ProofVerification,
    ProofVerificationOnL1,
    ProofVerificationOnL2,
    ProofGenerationAndVerification,
    FactHashRegistration,
    TraceAndMetadataGeneration,
}

impl std::fmt::Display for AtlanticQueryStep {
    fn fmt(&self, f: &mut std::fmt::Formatter<'_>) -> std::fmt::Result {
        write!(f, "{}", serde_json::to_string(self).unwrap().trim_matches('"'))
    }
}<|MERGE_RESOLUTION|>--- conflicted
+++ resolved
@@ -156,11 +156,7 @@
     #[serde(skip_serializing_if = "Option::is_none")]
     pub(crate) fee_token_address: Option<Felt252>,
     #[serde(skip_serializing_if = "Option::is_none")]
-<<<<<<< HEAD
-    pub(crate) public_keys: Option<Vec<String>>,
-=======
     pub(crate) public_keys: Option<Vec<Felt>>,
->>>>>>> f634dd08
 }
 
 #[derive(Debug, Clone, Serialize, Deserialize)]
