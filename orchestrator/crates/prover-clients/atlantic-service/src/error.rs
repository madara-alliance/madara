--- conflicted
+++ resolved
@@ -10,18 +10,12 @@
     #[error("Failed to to get status of an Atlantic job: {0}")]
     GetJobStatusFailure(#[source] reqwest::Error),
 
-<<<<<<< HEAD
     #[error("Failed to get artifacts of an Atlantic job: {0}")]
-    GetJobResultFailure(#[source] reqwest::Error),
-
-=======
-    #[error("Failed to to get result of a Atlantic job: {0}")]
     GetJobResultFailure(#[source] reqwest::Error),
 
     #[error("Failed to submit L2 query: {0}")]
     SubmitL2QueryFailure(#[source] reqwest::Error),
 
->>>>>>> 1d940c12
     #[error("Atlantic service returned an error {0}")]
     AtlanticService(StatusCode),
 
