--- conflicted
+++ resolved
@@ -28,26 +28,7 @@
 tracing = { workspace = true }
 url.workspace = true
 uuid.workspace = true
-
-<<<<<<< HEAD
-#Instrumentation
-opentelemetry = { workspace = true, features = ["metrics", "logs"] }
-opentelemetry-appender-tracing = { workspace = true, default-features = false }
-opentelemetry-otlp = { workspace = true, features = [
-  "tonic",
-  "metrics",
-  "logs",
-] }
-opentelemetry-semantic-conventions = { workspace = true }
-opentelemetry_sdk = { workspace = true, features = ["rt-tokio", "logs"] }
-tracing = { workspace = true }
-tracing-core = { workspace = true, default-features = false }
-tracing-opentelemetry = { workspace = true }
-tracing-subscriber = { workspace = true, features = ["env-filter"] }
 clap = "4.4"
-
-=======
->>>>>>> 1d940c12
 
 [dev-dependencies]
 tokio.workspace = true
