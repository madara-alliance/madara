pub mod config;
pub mod conversion;
#[cfg(test)]
pub mod tests;

use std::sync::Arc;

use appchain_core_contract_client::clients::StarknetCoreContractClient;
use appchain_core_contract_client::interfaces::core_contract::CoreContract;
use async_trait::async_trait;
use color_eyre::eyre::{eyre, Context};
use color_eyre::Result;
use lazy_static::lazy_static;
use mockall::automock;
use mockall::predicate::*;
use orchestrator_settlement_client_interface::{SettlementClient, SettlementVerificationStatus};
use starknet::accounts::{ConnectedAccount, ExecutionEncoding, SingleOwnerAccount};
use starknet::core::types::{BlockId, BlockTag, Felt, FunctionCall, TransactionExecutionStatus, U256};
use starknet::core::utils::get_selector_from_name;
use starknet::providers::jsonrpc::HttpTransport;
use starknet::providers::{JsonRpcClient, Provider};
use starknet::signers::{LocalWallet, SigningKey};
use tokio::time::{sleep, Duration};

use crate::conversion::{slice_slice_u8_to_vec_field, slice_u8_to_field, u64_from_felt};

pub type LocalWalletSignerMiddleware = Arc<SingleOwnerAccount<Arc<JsonRpcClient<HttpTransport>>, LocalWallet>>;

pub struct StarknetSettlementClient {
    pub account: LocalWalletSignerMiddleware,
    pub starknet_core_contract_client: StarknetCoreContractClient,
    pub core_contract_address: Felt,
    pub tx_finality_retry_delay_in_seconds: u64,
}

pub const ENV_ACCOUNT_ADDRESS: &str = "MADARA_ORCHESTRATOR_STARKNET_ACCOUNT_ADDRESS";
pub const ENV_PRIVATE_KEY: &str = "MADARA_ORCHESTRATOR_STARKNET_PRIVATE_KEY";

const MAX_RETRIES_VERIFY_TX_FINALITY: usize = 10;

use url::Url;
#[derive(Clone, Debug)]
pub struct StarknetSettlementValidatedArgs {
    pub starknet_rpc_url: Url,
    pub starknet_private_key: String,
    pub starknet_account_address: String,
    pub starknet_cairo_core_contract_address: String,
    pub starknet_finality_retry_wait_in_secs: u64,
}

// Assumed the contract called for settlement looks like:
// https://github.com/keep-starknet-strange/piltover

impl StarknetSettlementClient {
    pub async fn new_with_args(settlement_cfg: &StarknetSettlementValidatedArgs) -> Self {
        let provider: Arc<JsonRpcClient<HttpTransport>> =
            Arc::new(JsonRpcClient::new(HttpTransport::new(settlement_cfg.starknet_rpc_url.clone())));

        let signer_address = Felt::from_hex(&settlement_cfg.starknet_account_address).expect("Invalid signer address");

        let private_key = Felt::from_hex(&settlement_cfg.starknet_private_key).expect("Invalid private key");
        let signing_key = SigningKey::from_secret_scalar(private_key);
        let signer = LocalWallet::from(signing_key);

        let core_contract_address = Felt::from_hex(&settlement_cfg.starknet_cairo_core_contract_address)
            .expect("Invalid core contract address");

        let chain_id = provider.chain_id().await.expect("Failed to get chain id");

        let mut account =
            SingleOwnerAccount::new(provider.clone(), signer, signer_address, chain_id, ExecutionEncoding::New);

        // Set block ID to Pending like in the reference implementation
        account.set_block_id(BlockId::Tag(BlockTag::Pending));
        let account = Arc::new(account);

        let starknet_core_contract_client = StarknetCoreContractClient::new(core_contract_address, account.clone());

        StarknetSettlementClient {
            account,
            core_contract_address,
            starknet_core_contract_client,
            tx_finality_retry_delay_in_seconds: settlement_cfg.starknet_finality_retry_wait_in_secs,
        }
    }
}

lazy_static! {
    pub static ref CONTRACT_WRITE_UPDATE_STATE_SELECTOR: Felt =
        get_selector_from_name("update_state").expect("Invalid update state selector");
    // TODO: `stateBlockNumber` does not exists yet in our implementation:
    // https://github.com/keep-starknet-strange/piltover
    // It should get added to match the solidity implementation of the core contract.
    pub static ref CONTRACT_READ_STATE_BLOCK_NUMBER: Felt =
        get_selector_from_name("get_state").expect("Invalid update state selector");
}

// TODO: Note that we already have an implementation of the appchain core contract client available
// here: https://github.com/keep-starknet-strange/zaun/tree/main/crates/l3/appchain-core-contract-client
// However, this implementation uses different Felt types, and incorporating all of them
// into this repository would introduce unnecessary complexity.
// Therefore, we will wait for the update of starknet_rs in the Zaun repository before adapting
// the StarknetSettlementClient implementation.

#[automock]
#[async_trait]
impl SettlementClient for StarknetSettlementClient {
    /// Should register the proof on the base layer and return an external id
    /// which can be used to track the status.
    #[allow(unused)]
    async fn register_proof(&self, proof: [u8; 32]) -> Result<String> {
        !unimplemented!("register_proof not implemented yet")
    }

    /// Should be used to update state on core contract when DA is done in calldata
    async fn update_state_calldata(
        &self,
        snos_output: Vec<[u8; 32]>,
        program_output: Vec<[u8; 32]>,
        onchain_data_hash: [u8; 32],
        onchain_data_size: [u8; 32],
    ) -> Result<String> {
        tracing::info!(
            log_type = "starting",
            category = "update_state",
            function_type = "calldata",
            "Updating state with calldata."
        );
        let snos_output = slice_slice_u8_to_vec_field(snos_output.as_slice());
        let program_output = slice_slice_u8_to_vec_field(program_output.as_slice());
        let onchain_data_hash = slice_u8_to_field(&onchain_data_hash);
        let core_contract: &CoreContract = self.starknet_core_contract_client.as_ref();

        let low = u128::from_be_bytes(onchain_data_size[16..32].try_into()?);
        let high = u128::from_be_bytes(onchain_data_size[0..16].try_into()?);
        let size = U256::from_words(low, high);

        let invoke_result = core_contract
<<<<<<< HEAD
            .update_state(snos_output, program_output, onchain_data_hash, size)// snos_output,
=======
            .update_state(snos_output, program_output, onchain_data_hash, size)
>>>>>>> da689da6
            .await
            .map_err(|e| eyre!("Failed to update state with calldata: {:?}", e))?;
        tracing::info!(
            log_type = "completed",
            category = "update_state",
            function_type = "calldata",
            "State updated with calldata."
        );
        Ok(invoke_result.transaction_hash.to_hex_string())
    }

    /// Should verify the inclusion of a tx in the settlement layer
    async fn verify_tx_inclusion(&self, tx_hash: &str) -> Result<SettlementVerificationStatus> {
        tracing::info!(
            log_type = "starting",
            category = "verify_tx",
            function_type = "inclusion",
            tx_hash = %tx_hash,
            "Verifying tx inclusion."
        );
        let tx_hash = Felt::from_hex(tx_hash)?;
        let tx_receipt = self.account.provider().get_transaction_receipt(tx_hash).await?;
        let execution_result = tx_receipt.receipt.execution_result();
        let status = execution_result.status();

        match status {
            TransactionExecutionStatus::Reverted => {
                tracing::info!(
                    log_type = "completed",
                    category = "verify_tx",
                    tx_hash = %tx_hash,
                    function_type = "inclusion",
                    revert_reason = %execution_result.revert_reason().unwrap(),
                    "Tx inclusion verified."
                );
                Ok(SettlementVerificationStatus::Rejected(format!(
                    "Transaction {} has been reverted: {}",
                    tx_hash,
                    execution_result.revert_reason().unwrap_or_default()
                )))
            }
            TransactionExecutionStatus::Succeeded => {
                if tx_receipt.block.is_pending() {
                    tracing::info!(
                        log_type = "pending",
                        category = "verify_tx",
                        function_type = "inclusion",
                        tx_hash = %tx_hash,
                        "Tx inclusion pending."
                    );
                    Ok(SettlementVerificationStatus::Pending)
                } else {
                    tracing::info!(
                        log_type = "completed",
                        category = "verify_tx",
                        function_type = "inclusion",
                        tx_hash = %tx_hash,
                        "Tx inclusion verified."
                    );
                    Ok(SettlementVerificationStatus::Verified)
                }
            }
        }
    }

    /// Should be used to update state on core contract and publishing the blob simultaneously
    #[allow(unused)]
    async fn update_state_with_blobs(
        &self,
        program_output: Vec<[u8; 32]>,
        state_diff: Vec<Vec<u8>>,
        nonce: u64,
    ) -> Result<String> {
        !unimplemented!("not implemented yet.")
    }

    /// Wait for a pending tx to achieve finality
    async fn wait_for_tx_finality(&self, tx_hash: &str) -> Result<Option<u64>> {
        let mut retries = 0;
        let duration_to_wait_between_polling = Duration::from_secs(self.tx_finality_retry_delay_in_seconds);
        sleep(duration_to_wait_between_polling).await;

        let tx_hash = Felt::from_hex(tx_hash)?;
        loop {
            let tx_receipt = self.account.provider().get_transaction_receipt(tx_hash).await?;
            if tx_receipt.block.is_pending() {
                retries += 1;
                if retries > MAX_RETRIES_VERIFY_TX_FINALITY {
                    return Err(eyre!("Max retries exceeeded while waiting for tx {tx_hash} finality."));
                }
                sleep(duration_to_wait_between_polling).await;
            } else {
                break;
            }
        }

        let tx_receipt = self.account.provider().get_transaction_receipt(tx_hash).await?;
        Ok(tx_receipt.block.block_number())
    }

    /// Returns the last block settled from the core contract.
    async fn get_last_settled_block(&self) -> Result<Option<u64>> {
        let block_number: Vec<Felt> = self
            .account
            .provider()
            .call(
                FunctionCall {
                    contract_address: self.core_contract_address,
                    entry_point_selector: *CONTRACT_READ_STATE_BLOCK_NUMBER,
                    calldata: vec![],
                },
                BlockId::Tag(BlockTag::Latest),
            )
            .await?;
        if block_number.is_empty() {
            return Err(eyre!("Could not fetch last block number from core contract."));
        }

        let last_block_number: Felt = block_number[1];

        // Why Felt::MAX ?
        // https://github.com/starkware-libs/cairo-lang/blob/a86e92bfde9c171c0856d7b46580c66e004922f3/src/starkware/starknet/solidity/StarknetState.sol#L19-L39
        // https://docs.rs/starknet-types-core/latest/starknet_types_core/felt/struct.Felt.html
        // When last_block_number is 0, then we return None, stating that no state update has happened yet.
        if last_block_number == Felt::MAX {
            return Ok(None);
        }

        let converted_value = u64_from_felt(block_number[1]).wrap_err("Failed to convert to u64")?;

        Ok(Some(converted_value))
    }

    /// Returns the nonce for the wallet in use.
    async fn get_nonce(&self) -> Result<u64> {
        let nonce = self.account.get_nonce().await?;
        let converted_value = u64_from_felt(nonce).wrap_err("Failed to convert to u64")?;
        Ok(converted_value)
    }
}<|MERGE_RESOLUTION|>--- conflicted
+++ resolved
@@ -136,11 +136,7 @@
         let size = U256::from_words(low, high);
 
         let invoke_result = core_contract
-<<<<<<< HEAD
-            .update_state(snos_output, program_output, onchain_data_hash, size)// snos_output,
-=======
             .update_state(snos_output, program_output, onchain_data_hash, size)
->>>>>>> da689da6
             .await
             .map_err(|e| eyre!("Failed to update state with calldata: {:?}", e))?;
         tracing::info!(
