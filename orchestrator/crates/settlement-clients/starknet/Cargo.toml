[package]
name = "orchestrator-starknet-settlement-client"
version.workspace = true
edition.workspace = true

[dependencies]
alloy = { workspace = true, features = ["full", "node-bindings"] }
alloy-primitives = { workspace = true, default-features = false }
async-trait = { workspace = true }
c-kzg = { workspace = true }
color-eyre = { workspace = true }
crypto-bigint = { workspace = true }
dotenvy.workspace = true
lazy_static = { workspace = true }
log = { workspace = true }
mockall = { workspace = true }
orchestrator-settlement-client-interface = { workspace = true }
orchestrator-utils = { workspace = true }
reqwest = { workspace = true }
rstest = { workspace = true }
serde = { workspace = true }
serde_json = { workspace = true }
starknet = { workspace = true }
<<<<<<< HEAD
starknet-core = { workspace = true }
starknet-providers = { workspace = true }
starknet-accounts = { workspace = true }
=======
starknet-accounts = { workspace = true }
starknet-core = { workspace = true }
starknet-providers = { workspace = true }
>>>>>>> ff4d0812
tempfile.workspace = true
tokio = { workspace = true }
url = { workspace = true }

#Instrumentation
hex = { workspace = true }
opentelemetry = { workspace = true, features = ["metrics", "logs"] }
opentelemetry-appender-tracing = { workspace = true, default-features = false }
opentelemetry-otlp = { workspace = true, features = [
  "tonic",
  "metrics",
  "logs",
] }
opentelemetry-semantic-conventions = { workspace = true }
opentelemetry_sdk = { workspace = true, features = ["rt-tokio", "logs"] }
thiserror = { workspace = true }
tracing = { workspace = true }
tracing-core = { workspace = true, default-features = false }
tracing-opentelemetry = { workspace = true }
tracing-subscriber = { workspace = true, features = ["env-filter"] }
thiserror = {workspace = true}
hex = {workspace = true}


[dev-dependencies]
async-std.workspace = true
serde_json.workspace = true
tokio-test = "*"

[build-dependencies]
build-version.workspace = true<|MERGE_RESOLUTION|>--- conflicted
+++ resolved
@@ -21,15 +21,9 @@
 serde = { workspace = true }
 serde_json = { workspace = true }
 starknet = { workspace = true }
-<<<<<<< HEAD
 starknet-core = { workspace = true }
 starknet-providers = { workspace = true }
 starknet-accounts = { workspace = true }
-=======
-starknet-accounts = { workspace = true }
-starknet-core = { workspace = true }
-starknet-providers = { workspace = true }
->>>>>>> ff4d0812
 tempfile.workspace = true
 tokio = { workspace = true }
 url = { workspace = true }
