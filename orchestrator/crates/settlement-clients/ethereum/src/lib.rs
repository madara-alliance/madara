use std::path::PathBuf;
use std::str::FromStr;
use std::sync::Arc;
use std::time::Duration;

use alloy::consensus::{
    BlobTransactionSidecar, SignableTransaction, TxEip4844, TxEip4844Variant, TxEip4844WithSidecar, TxEnvelope,
};
#[cfg(not(feature = "testing"))]
use alloy::eips::eip2718::Encodable2718;
use alloy::eips::eip2930::AccessList;
use alloy::eips::eip4844::BYTES_PER_BLOB;
use alloy::hex;
use alloy::network::{Ethereum, EthereumWallet};
use alloy::primitives::{Address, Bytes, B256, U256};
use alloy::providers::{PendingTransactionBuilder, Provider, ProviderBuilder};
use alloy::rpc::types::TransactionReceipt;
use alloy::signers::local::PrivateKeySigner;
use async_trait::async_trait;
use c_kzg::{Blob, Bytes32, KzgCommitment, KzgProof, KzgSettings};
use color_eyre::eyre::{bail, eyre, Ok};
use color_eyre::Result;
use conversion::{get_input_data_for_eip_4844, prepare_sidecar};
use orchestrator_settlement_client_interface::{SettlementClient, SettlementVerificationStatus};
#[cfg(feature = "testing")]
use orchestrator_utils::env_utils::get_env_var_or_panic;
use url::Url;

use crate::clients::interfaces::validity_interface::StarknetValidityContractTrait;
use crate::clients::StarknetValidityContractClient;
use crate::conversion::{slice_u8_to_u256, vec_u8_32_to_vec_u256};
pub mod clients;
pub mod conversion;
mod error;
pub mod tests;
pub mod types;

use crate::error::SendTransactionError;
use crate::types::{bytes_be_to_u128, convert_stark_bigint_to_u256};
use alloy::providers::RootProvider;
use alloy::transports::http::Http;
use lazy_static::lazy_static;
use log::warn;
use mockall::automock;
use reqwest::Client;
use tokio::time::sleep;

// For more details on state update, refer to the core contract logic
// https://github.com/starkware-libs/cairo-lang/blob/master/src/starkware/starknet/solidity/Output.sol

pub const ENV_PRIVATE_KEY: &str = "MADARA_ORCHESTRATOR_ETHEREUM_PRIVATE_KEY";
pub const N_BLOBS_OFFSET: usize = 11;
pub const X_0_POINT_OFFSET: usize = 10; // =h(c, c') where c=f(p_i(tau)) and c'=poseidon_hash(state_diff)
pub const Y_LOW_POINT_OFFSET: usize = 11;
pub const Y_HIGH_POINT_OFFSET: usize = Y_LOW_POINT_OFFSET + 1;

// Ethereum Transaction Finality
const MAX_TX_FINALISATION_ATTEMPTS: usize = 30;
const REQUIRED_BLOCK_CONFIRMATIONS: u64 = 3;

// Ethereum Gas Price Estimation
const GAS_PRICE_MULTIPLIER_START: f64 = 1.2;
const GAS_PRICE_INCREMENT_PERCENTAGE: f64 = 1.5; // 50%
const GAS_PRICE_MIN_INCREMENT_PERCENTAGE: f64 = 1.1; // 10%
/// we noticed Starknet uses the same limit on the mainnet
/// https://etherscan.io/tx/0x8a58b936faaefb63ee1371991337ae3b99d74cb3504d73868615bf21fa2f25a1
const GAS_LIMIT_STATE_UPDATE: u64 = 5_500_000;

lazy_static! {
    pub static ref PROJECT_ROOT: PathBuf = PathBuf::from(format!("{}/../../../", env!("CARGO_MANIFEST_DIR")));
    pub static ref KZG_SETTINGS: KzgSettings = KzgSettings::load_trusted_setup_file(
        &PROJECT_ROOT.join("crates/settlement-clients/ethereum/src/trusted_setup.txt")
    )
    .expect("Error loading trusted setup file");
}

#[derive(Clone, Debug)]
pub struct EthereumSettlementValidatedArgs {
    pub ethereum_rpc_url: Url,

    pub ethereum_private_key: String,

    pub l1_core_contract_address: Address,

    pub starknet_operator_address: Address,

<<<<<<< HEAD
    pub max_gas_price_mul_factor: f64,
=======
    pub txn_wait_sleep_delay_secs: u64,
>>>>>>> c6ebb1c1
}

#[allow(dead_code)]
pub struct EthereumSettlementClient {
    core_contract_client: StarknetValidityContractClient,
    wallet: EthereumWallet,
    wallet_address: Address,
    provider: Arc<RootProvider<Http<Client>>>,
    impersonate_account: Option<Address>,
<<<<<<< HEAD
    max_gas_price_mul_factor: f64,
=======
    txn_wait_sleep_delay_secs: u64,
>>>>>>> c6ebb1c1
}

impl EthereumSettlementClient {
    pub fn new_with_args(settlement_cfg: &EthereumSettlementValidatedArgs) -> Self {
        let private_key = settlement_cfg.ethereum_private_key.clone();
        let signer: PrivateKeySigner = private_key.parse().expect("Failed to parse private key");
        let wallet_address = signer.address();
        let wallet = EthereumWallet::from(signer);

        // provider without wallet
        let provider = Arc::new(ProviderBuilder::new().on_http(settlement_cfg.ethereum_rpc_url.clone()));

        // provider with wallet
        let filler_provider = Arc::new(
            ProviderBuilder::new()
                .with_recommended_fillers()
                .wallet(wallet.clone())
                .on_http(settlement_cfg.ethereum_rpc_url.clone()),
        );

        let core_contract_client =
            StarknetValidityContractClient::new(settlement_cfg.l1_core_contract_address, filler_provider);

        EthereumSettlementClient {
            provider,
            core_contract_client,
            wallet,
            wallet_address,
            impersonate_account: None,
<<<<<<< HEAD
            max_gas_price_mul_factor: settlement_cfg.max_gas_price_mul_factor,
=======
            txn_wait_sleep_delay_secs: settlement_cfg.txn_wait_sleep_delay_secs,
>>>>>>> c6ebb1c1
        }
    }

    #[cfg(feature = "testing")]
    pub fn with_test_params(
        provider: RootProvider<Http<Client>>,
        core_contract_address: Address,
        rpc_url: Url,
        impersonate_account: Option<Address>,
    ) -> Self {
        let private_key = get_env_var_or_panic(ENV_PRIVATE_KEY);
        let signer: PrivateKeySigner = private_key.parse().expect("Failed to parse private key");
        let wallet_address = signer.address();
        let wallet = EthereumWallet::from(signer);

        let fill_provider =
            Arc::new(ProviderBuilder::new().with_recommended_fillers().wallet(wallet.clone()).on_http(rpc_url));

        let core_contract_client = StarknetValidityContractClient::new(core_contract_address, fill_provider);

        EthereumSettlementClient {
            provider: Arc::new(provider),
            core_contract_client,
            wallet,
            wallet_address,
            impersonate_account,
<<<<<<< HEAD
            max_gas_price_mul_factor: 2f64,
=======
            txn_wait_sleep_delay_secs: 10,
>>>>>>> c6ebb1c1
        }
    }

    /// Build kzg proof for the x_0 point evaluation
    pub fn build_proof(
        n_blobs: u64,
        blob_data: Vec<Vec<u8>>,
        x_0_value: Bytes32,
        y_0_values_program_output: Vec<Bytes32>,
    ) -> Result<Vec<KzgProof>> {
        assert_eq!(blob_data.len(), n_blobs as usize);

        let mut kzg_proofs: Vec<KzgProof> = vec![];

        for i in 0..n_blobs {
            let fixed_size_blob: [u8; BYTES_PER_BLOB] = blob_data[i as usize].as_slice().try_into()?;

            let blob = Blob::new(fixed_size_blob);
            let commitment = KzgCommitment::blob_to_kzg_commitment(&blob, &KZG_SETTINGS)?;
            let (kzg_proof, y_0_value) = KzgProof::compute_kzg_proof(&blob, &x_0_value, &KZG_SETTINGS)?;

            let y_0_value_program_output = y_0_values_program_output[i as usize];

            if y_0_value != y_0_value_program_output {
                bail!(
                    "ERROR : y_0 value is different than expected. Expected {:?}, got {:?}",
                    y_0_value,
                    y_0_value_program_output
                );
            }

            // Verifying the proof for double check
            let eval = KzgProof::verify_kzg_proof(
                &commitment.to_bytes(),
                &x_0_value,
                &y_0_value,
                &kzg_proof.to_bytes(),
                &KZG_SETTINGS,
            )?;

            if !eval {
                bail!("ERROR : Assertion failed, not able to verify the proof.");
            }

            kzg_proofs.push(kzg_proof);
        }

        Ok(kzg_proofs)
    }
}

#[automock]
#[async_trait]
impl SettlementClient for EthereumSettlementClient {
    /// Should register the proof on the base layer and return an external id
    /// which can be used to track the status.
    #[allow(unused)]
    async fn register_proof(&self, proof: [u8; 32]) -> Result<String> {
        todo!("register_proof is not implemented yet")
    }

    /// Should be used to update state on core contract when DA is done in calldata
    async fn update_state_calldata(
        &self,
        _snos_output: Vec<[u8; 32]>,
        program_output: Vec<[u8; 32]>,
        onchain_data_hash: [u8; 32],
        onchain_data_size: [u8; 32],
    ) -> Result<String> {
        tracing::info!(
            log_type = "starting",
            category = "update_state",
            function_type = "calldata",
            "Updating state with calldata."
        );
        let program_output: Vec<U256> = vec_u8_32_to_vec_u256(program_output.as_slice())?;
        let onchain_data_hash: U256 = slice_u8_to_u256(&onchain_data_hash)?;
        let onchain_data_size = U256::from_be_bytes(onchain_data_size);
        let tx_receipt =
            self.core_contract_client.update_state(program_output, onchain_data_hash, onchain_data_size).await?;
        tracing::info!(
            log_type = "completed",
            category = "update_state",
            function_type = "calldata",
            tx_hash = %tx_receipt.transaction_hash,
            "State updated with calldata."
        );
        Ok(format!("0x{:x}", tx_receipt.transaction_hash))
    }

    /// Should be used to update state on core contract when DA is in blobs/alt DA
    /// NOTE: state_diff is a vector of blobs (which in turn is a vector of u8)
    ///
    /// The following things are done:
    /// 1. Check if the current state in Ethereum is more than what the transaction is trying to
    /// 2. Send the transaction, retrying if the transaction is failing because of low gas price
    ///
    /// The transaction is retried when the transaction is rejected because a transaction with the
    /// same nonce is already in the mempool. In that case, we'll send more transactions with
    /// an increasing gas price multiplication factor. The multiplication factor is capped by
    /// `MADARA_ORCHESTRATOR_EIP1559_MAX_GAS_MUL_FACTOR` env variable.
    async fn update_state_with_blobs(
        &self,
        program_output: Vec<[u8; 32]>,
        state_diff: Vec<Vec<u8>>,
        _nonce: u64,
    ) -> Result<String> {
        tracing::info!(
            log_type = "starting",
            category = "update_state",
            function_type = "blobs",
            "Updating state with blobs."
        );

        let mut mul_factor = GAS_PRICE_MULTIPLIER_START;

        loop {
            // Create a EIP4844 transaction with the given program output and state diff
            let tx_envelope = self.create_transaction(program_output.clone(), state_diff.clone(), mul_factor).await?;
            let pending_transaction = match self.send_transaction(tx_envelope).await {
                Result::Ok(pending_transaction) => pending_transaction,
                Err(e) => match e {
                    SendTransactionError::ReplacementTransactionUnderpriced(e) => {
                        warn!("Failed to send the state update transaction: {:?} with {:?} multiplication factor, trying again...", e, mul_factor);
                        mul_factor = self.get_next_mul_factor(mul_factor)?;
                        continue;
                    }
                    SendTransactionError::Other(_) => {
                        bail!("Failed to send state update transaction: {:?}", e);
                    }
                },
            };

            tracing::info!(
                log_type = "completed",
                category = "update_state",
                function_type = "blobs",
                "State updated with blobs."
            );

            tracing::warn!("⏳ Waiting for txn finality...");

            // Waiting for transaction finality
            let res = self.wait_for_tx_finality(&pending_transaction.tx_hash().to_string()).await?;

            match res {
                Some(_) => {
                    tracing::info!("✅ Txn hash : {:?} finalized", pending_transaction.tx_hash().to_string());
                }
                None => {
                    tracing::error!("❌ Txn hash: {:?} not finalised", pending_transaction.tx_hash().to_string());
                }
            }
            return Ok(pending_transaction.tx_hash().to_string());
        }
    }

    /// Should verify the inclusion of a tx in the settlement layer
    async fn verify_tx_inclusion(&self, tx_hash: &str) -> Result<SettlementVerificationStatus> {
        tracing::info!(
            log_type = "starting",
            category = "verify_tx",
            function_type = "inclusion",
            tx_hash = %tx_hash,
            "Verifying tx inclusion."
        );
        let tx_hash = B256::from_str(tx_hash)?;
        let maybe_tx_status: Option<TransactionReceipt> = self.provider.get_transaction_receipt(tx_hash).await?;
        match maybe_tx_status {
            Some(tx_status) => {
                if tx_status.status() {
                    tracing::info!(
                        log_type = "completed",
                        category = "verify_tx",
                        function_type = "inclusion",
                        tx_hash = %tx_status.transaction_hash,
                        "Tx inclusion verified."
                    );
                    Ok(SettlementVerificationStatus::Verified)
                } else {
                    tracing::info!(
                        log_type = "pending",
                        category = "verify_tx",
                        function_type = "inclusion",
                        tx_hash = %tx_status.transaction_hash,
                        "Tx inclusion pending."
                    );
                    // TODO: Make sure that this is correct for other txn types as well
                    Ok(SettlementVerificationStatus::Rejected(format!(
                        "Txn {} of type {} rejected",
                        tx_hash,
                        tx_status.inner.tx_type()
                    )))
                }
            }
            None => {
                tracing::info!(
                    log_type = "pending",
                    category = "verify_tx",
                    function_type = "inclusion",
                    tx_hash = %tx_hash,
                    "Tx inclusion pending."
                );
                Ok(SettlementVerificationStatus::Pending)
            }
        }
    }

    /// Wait for a pending tx to achieve finality
    async fn wait_for_tx_finality(&self, tx_hash: &str) -> Result<Option<u64>> {
        for _ in 0..MAX_TX_FINALISATION_ATTEMPTS {
            if let Some(receipt) =
                self.provider.get_transaction_receipt(B256::from_str(tx_hash).expect("Unable to form")).await?
            {
                if let Some(block_number) = receipt.block_number {
                    let latest_block = self.provider.get_block_number().await?;
                    let confirmations = latest_block.saturating_sub(block_number);
                    if confirmations >= REQUIRED_BLOCK_CONFIRMATIONS {
                        return Ok(Some(block_number));
                    }
                }
            }
            // Defaults to 60 seconds
            sleep(Duration::from_secs(self.txn_wait_sleep_delay_secs)).await;
        }
        Ok(None)
    }

    /// Get the last block settled through the core contract
    async fn get_last_settled_block(&self) -> Result<Option<u64>> {
        let block_number = self.core_contract_client.state_block_number().await?;
        let minus_one = alloy_primitives::I256::from_str("-1")?;
        // Check if block_number is -1
        // Meaning that no state update has happened yet.
        if block_number == minus_one {
            return Ok(None);
        }

        // Convert to u64 and wrap in Some
        let value: u64 = block_number.try_into()?;
        Ok(Some(value))
    }

    async fn get_nonce(&self) -> Result<u64> {
        let nonce = self.provider.get_transaction_count(self.wallet_address).await?.to_string().parse()?;
        Ok(nonce)
    }
}

impl EthereumSettlementClient {
    /// Method to build the input bytes for a state update transaction
    pub async fn build_input_bytes(program_output: Vec<[u8; 32]>, state_diff: Vec<Vec<u8>>) -> Result<String> {
        let n_blobs = match program_output.get(N_BLOBS_OFFSET) {
            Some(n_blobs) => u64::from_be_bytes(n_blobs[24..32].try_into()?),
            None => bail!("Failed to get n_blobs from program output"),
        };

        if program_output.len() <= N_BLOBS_OFFSET + 2 * n_blobs as usize {
            bail!("Malformed program output");
        }

        let mut y_0_values: Vec<Bytes32> = vec![];
        for i in 0..n_blobs {
            y_0_values.push(Bytes32::from(
                convert_stark_bigint_to_u256(
                    bytes_be_to_u128(
                        program_output
                            .get(2 * (n_blobs as usize + i as usize) + 1 + Y_LOW_POINT_OFFSET)
                            .ok_or(eyre!("Malformed program output"))?,
                    ),
                    bytes_be_to_u128(
                        program_output
                            .get(2 * (n_blobs as usize + i as usize) + 1 + Y_HIGH_POINT_OFFSET)
                            .ok_or(eyre!("Malformed program output"))?,
                    ),
                )
                .to_be_bytes(),
            ));
        }

        let x_0_point = Bytes32::from_bytes(
            program_output.get(X_0_POINT_OFFSET).ok_or(eyre!("Malformed program output"))?.as_slice(),
        )
        .map_err(|e| eyre!("Failed to get x_0 point params: {}", e))?;

        let kzg_proofs = Self::build_proof(n_blobs, state_diff, x_0_point, y_0_values)
            .map_err(|e| eyre!("Failed to build KZG proofs: {}", e))?;

        // Convert Vec<KzgProof> to Vec<[u8; 48]>
        let kzg_proofs_bytes: Vec<[u8; 48]> =
            kzg_proofs.into_iter().map(|proof| proof.to_bytes().into_inner()).collect();

        Ok(get_input_data_for_eip_4844(program_output, kzg_proofs_bytes)?)
    }

    /// Method to create a transaction object with gas price limits set using the `mul_factor`
    async fn create_transaction(
        &self,
        program_output: Vec<[u8; 32]>,
        state_diff: Vec<Vec<u8>>,
        mul_factor: f64,
    ) -> Result<TxEnvelope> {
        // Prepare sidecar for transaction
        let (sidecar_blobs, sidecar_commitments, sidecar_proofs) = prepare_sidecar(&state_diff, &KZG_SETTINGS).await?;
        let sidecar = BlobTransactionSidecar::new(sidecar_blobs, sidecar_commitments, sidecar_proofs);

        // Get chain id and nonce for the transaction
        let chain_id: u64 = self.provider.get_chain_id().await?.to_string().parse()?;
        let nonce = self.provider.get_transaction_count(self.wallet_address).await?.to_string().parse()?;

        // Get gas price estimates with margin
        let (max_fee_per_gas, max_priority_fee_per_gas, max_fee_per_blob_gas) =
            self.get_gas_price_estimates(mul_factor).await?;

        // Prepare input bytes for transaction
        let input_bytes = Self::build_input_bytes(program_output, state_diff).await?;

        // Prepare EIP4844 transaction
        let tx = TxEip4844 {
            chain_id,
            nonce,
            gas_limit: GAS_LIMIT_STATE_UPDATE,
            max_fee_per_blob_gas,
            max_fee_per_gas,
            max_priority_fee_per_gas,
            to: self.core_contract_client.contract_address(),
            value: U256::from(0),
            access_list: AccessList(vec![]),
            blob_versioned_hashes: sidecar.versioned_hashes().collect(),
            input: Bytes::from(hex::decode(input_bytes)?),
        };

        // Add sidecar to transaction
        let tx_with_sidecar = TxEip4844WithSidecar { tx, sidecar: sidecar.clone() };
        let mut variant = TxEip4844Variant::from(tx_with_sidecar);
        // Sign transaction
        let signature = self.wallet.default_signer().sign_transaction(&mut variant).await?;
        let tx_signed = variant.into_signed(signature);
        Ok(tx_signed.into())
    }

    async fn get_gas_price_estimates(&self, mul_factor: f64) -> Result<(u128, u128, u128)> {
        let eip1559_est = self.provider.estimate_eip1559_fees(None).await?;

        let max_fee_per_gas: u128 = self.add_safety_margin(eip1559_est.max_fee_per_gas, mul_factor);
        let max_priority_fee_per_gas: u128 = self.add_safety_margin(eip1559_est.max_priority_fee_per_gas, mul_factor);
        let max_fee_per_blob_gas: u128 = self.add_safety_margin(self.provider.get_blob_base_fee().await?, mul_factor);

        Ok((max_fee_per_gas, max_priority_fee_per_gas, max_fee_per_blob_gas))
    }

    // add a safety margin to the gas price to handle fluctuations
    fn add_safety_margin(&self, value: u128, mul_factor: f64) -> u128 {
        (value as f64 * mul_factor) as u128
    }

    fn get_next_mul_factor(&self, mul_factor: f64) -> Result<f64> {
        let min_mul_factor = GAS_PRICE_MIN_INCREMENT_PERCENTAGE * mul_factor;
        let max_mul_factor = GAS_PRICE_INCREMENT_PERCENTAGE * mul_factor;

        if min_mul_factor > self.max_gas_price_mul_factor {
            bail!("Gas price multiplier is too high")
        } else {
            Ok(self.max_gas_price_mul_factor.min(max_mul_factor))
        }
    }

    /// Method to send transaction
    async fn send_transaction(
        &self,
        tx_envelope: TxEnvelope,
    ) -> Result<PendingTransactionBuilder<Http<Client>, Ethereum>, SendTransactionError> {
        // Sending transaction when testing
        #[cfg(feature = "testing")]
        let pending_transaction = {
            let txn_request = {
                test_config::configure_transaction(self.provider.clone(), tx_envelope, self.impersonate_account).await
            };
            self.provider.send_transaction(txn_request).await?
        };

        // Sending transaction when not testing
        #[cfg(not(feature = "testing"))]
        let pending_transaction = {
            let encoded = tx_envelope.encoded_2718();
            self.provider.send_raw_transaction(encoded.as_slice()).await.map_err(|e| {
                if e.to_string().contains("error code -32000: replacement transaction underpriced") {
                    warn!("Transaction rejected because of insufficient gas price");
                    SendTransactionError::ReplacementTransactionUnderpriced(e)
                } else {
                    SendTransactionError::Other(e)
                }
            })?
        };

        Result::Ok(pending_transaction)
    }
}

#[cfg(feature = "testing")]
mod test_config {
    use alloy::network::TransactionBuilder;
    use alloy::rpc::types::TransactionRequest;

    use super::*;

    #[allow(dead_code)]
    pub async fn configure_transaction(
        provider: Arc<RootProvider<Http<Client>>>,
        tx_envelope: TxEnvelope,
        impersonate_account: Option<Address>,
    ) -> TransactionRequest {
        let mut txn_request: TransactionRequest = tx_envelope.into();

        // IMPORTANT to understand #[cfg(test)], #[cfg(not(test))] and SHOULD_IMPERSONATE_ACCOUNT
        // Two tests :  `update_state_blob_with_dummy_contract_works` &
        // `update_state_blob_with_impersonation_works` use a env var `SHOULD_IMPERSONATE_ACCOUNT` to inform
        // the function `update_state_with_blobs` about the kind of testing,
        // `SHOULD_IMPERSONATE_ACCOUNT` can have any of "0" or "1" value :
        //      - if "0" then : Testing via default Anvil address.
        //      - if "1" then : Testing via impersonating `Starknet Operator Address`.
        // Note : changing between "0" and "1" is handled automatically by each test function, `no` manual
        // change in `env.test` is needed.
        if let Some(impersonate_account) = impersonate_account {
            let nonce =
                provider.get_transaction_count(impersonate_account).await.unwrap().to_string().parse::<u64>().unwrap();
            txn_request.set_nonce(nonce);
            txn_request = txn_request.with_from(impersonate_account);
        }

        txn_request
    }
}<|MERGE_RESOLUTION|>--- conflicted
+++ resolved
@@ -84,11 +84,9 @@
 
     pub starknet_operator_address: Address,
 
-<<<<<<< HEAD
+    pub txn_wait_sleep_delay_secs: u64,
+
     pub max_gas_price_mul_factor: f64,
-=======
-    pub txn_wait_sleep_delay_secs: u64,
->>>>>>> c6ebb1c1
 }
 
 #[allow(dead_code)]
@@ -98,11 +96,8 @@
     wallet_address: Address,
     provider: Arc<RootProvider<Http<Client>>>,
     impersonate_account: Option<Address>,
-<<<<<<< HEAD
+    txn_wait_sleep_delay_secs: u64,
     max_gas_price_mul_factor: f64,
-=======
-    txn_wait_sleep_delay_secs: u64,
->>>>>>> c6ebb1c1
 }
 
 impl EthereumSettlementClient {
@@ -132,11 +127,8 @@
             wallet,
             wallet_address,
             impersonate_account: None,
-<<<<<<< HEAD
+            txn_wait_sleep_delay_secs: settlement_cfg.txn_wait_sleep_delay_secs,
             max_gas_price_mul_factor: settlement_cfg.max_gas_price_mul_factor,
-=======
-            txn_wait_sleep_delay_secs: settlement_cfg.txn_wait_sleep_delay_secs,
->>>>>>> c6ebb1c1
         }
     }
 
@@ -163,11 +155,8 @@
             wallet,
             wallet_address,
             impersonate_account,
-<<<<<<< HEAD
             max_gas_price_mul_factor: 2f64,
-=======
             txn_wait_sleep_delay_secs: 10,
->>>>>>> c6ebb1c1
         }
     }
 
