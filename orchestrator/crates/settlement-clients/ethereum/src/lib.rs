--- conflicted
+++ resolved
@@ -34,11 +34,8 @@
 mod error;
 pub mod tests;
 pub mod types;
-<<<<<<< HEAD
-=======
 
 use crate::error::SendTransactionError;
->>>>>>> c08fc7d3
 use crate::types::{bytes_be_to_u128, convert_stark_bigint_to_u256};
 use alloy::providers::RootProvider;
 use alloy::transports::http::Http;
@@ -46,11 +43,7 @@
 use mockall::automock;
 use reqwest::Client;
 use tokio::time::sleep;
-<<<<<<< HEAD
 use tracing::{error, info, warn};
-=======
-use tracing::warn;
->>>>>>> c08fc7d3
 
 // For more details on state update, refer to the core contract logic
 // https://github.com/starkware-libs/cairo-lang/blob/master/src/starkware/starknet/solidity/Output.sol
@@ -270,51 +263,12 @@
         state_diff: Vec<Vec<u8>>,
         _nonce: u64,
     ) -> Result<String> {
-<<<<<<< HEAD
-        info!(log_type = "starting", category = "update_state", function_type = "blobs", "Updating state with blobs.");
-        // Prepare sidecar for transaction
-        let (sidecar_blobs, sidecar_commitments, sidecar_proofs) = prepare_sidecar(&state_diff, &KZG_SETTINGS).await?;
-        let sidecar = BlobTransactionSidecar::new(sidecar_blobs, sidecar_commitments, sidecar_proofs);
-
-        let input_bytes = Self::build_input_bytes(program_output, state_diff).await?;
-
-        // Get EIP1559 estimate, chain ID and blob base fee
-        let eip1559_est = self.provider.estimate_eip1559_fees(None).await?;
-        let chain_id: u64 = self.provider.get_chain_id().await?.to_string().parse()?;
-
-        let max_fee_per_blob_gas: u128 = self.provider.get_blob_base_fee().await?.to_string().parse()?;
-
-        let nonce = self.provider.get_transaction_count(self.wallet_address).await?.to_string().parse()?;
-
-        // add a safety margin to the gas price to handle fluctuations
-        let add_safety_margin = |n: u128, div_factor: u128| n + n / div_factor;
-
-        let max_fee_per_gas: u128 = eip1559_est.max_fee_per_gas.to_string().parse()?;
-        let max_priority_fee_per_gas: u128 = eip1559_est.max_priority_fee_per_gas.to_string().parse()?;
-
-        let tx: TxEip4844 = TxEip4844 {
-            chain_id,
-            nonce,
-            // we noticed Starknet uses the same limit on mainnet
-            // https://etherscan.io/tx/0x8a58b936faaefb63ee1371991337ae3b99d74cb3504d73868615bf21fa2f25a1
-            gas_limit: 5_500_000,
-            max_fee_per_gas: add_safety_margin(max_fee_per_gas, 5),
-            max_priority_fee_per_gas: add_safety_margin(max_priority_fee_per_gas, 5),
-            to: self.core_contract_client.contract_address(),
-            value: U256::from(0),
-            access_list: AccessList(vec![]),
-            blob_versioned_hashes: sidecar.versioned_hashes().collect(),
-            max_fee_per_blob_gas: add_safety_margin(max_fee_per_blob_gas, 5),
-            input: Bytes::from(hex::decode(input_bytes)?),
-        };
-=======
         tracing::info!(
             log_type = "starting",
             category = "update_state",
             function_type = "blobs",
             "Updating state with blobs."
         );
->>>>>>> c08fc7d3
 
         let mut mul_factor = GAS_PRICE_MULTIPLIER_START;
 
@@ -342,20 +296,6 @@
                 "State updated with blobs."
             );
 
-<<<<<<< HEAD
-        info!(log_type = "completed", category = "update_state", function_type = "blobs", "State updated with blobs.");
-
-        warn!("⏳ Waiting for txn finality.......");
-
-        let res = self.wait_for_tx_finality(&pending_transaction.tx_hash().to_string()).await?;
-
-        match res {
-            Some(_) => {
-                info!("Txn hash : {:?} Finalized ✅", pending_transaction.tx_hash().to_string());
-            }
-            None => {
-                error!("Txn hash not finalised");
-=======
             tracing::warn!("⏳ Waiting for txn finality...");
 
             // Waiting for transaction finality
@@ -368,7 +308,6 @@
                 None => {
                     tracing::error!("❌ Txn hash: {:?} not finalised", pending_transaction.tx_hash().to_string());
                 }
->>>>>>> c08fc7d3
             }
             return Ok(pending_transaction.tx_hash().to_string());
         }
