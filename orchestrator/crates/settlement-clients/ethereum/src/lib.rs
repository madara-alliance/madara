--- conflicted
+++ resolved
@@ -256,9 +256,6 @@
         state_diff: Vec<Vec<u8>>,
         _nonce: u64,
     ) -> Result<String> {
-<<<<<<< HEAD
-        info!(log_type = "starting", category = "update_state", function_type = "blobs", "Updating state with blobs.");
-=======
         // TODO(prakhar,20/11/2025): Update the logs to add custom formatter - https://github.com/madara-alliance/madara/blob/d2a1e8050a3d01ccf398f57616cbc4fb6386aaa6/madara/crates/client/analytics/src/formatter.rs#L288
         info!(
             log_type = "starting",
@@ -267,7 +264,6 @@
             program_output_len = %program_output.len(),
             "Updating state with blob"
         );
->>>>>>> 1cf0eef7
 
         let mut mul_factor = GAS_PRICE_MULTIPLIER_START;
 
@@ -277,13 +273,6 @@
                 Result::Ok(pending_transaction) => pending_transaction,
                 Err(e) => match e {
                     SendTransactionError::ReplacementTransactionUnderpriced(e) => {
-<<<<<<< HEAD
-                        warn!(
-                                "Failed to send the blob transaction: {:?} with {:?} multiplication factor, trying again...",
-                                e, mul_factor
-                            );
-                        mul_factor = self.get_next_mul_factor(mul_factor)?;
-=======
                         let next_mul_factor = self.get_next_mul_factor(mul_factor)?;
                         warn!(
                             current_multiplier = %mul_factor,
@@ -293,7 +282,6 @@
                             "Transaction rejected due to low gas price, retrying with higher multiplier"
                         );
                         mul_factor = next_mul_factor;
->>>>>>> 1cf0eef7
                         continue;
                     }
                     SendTransactionError::Other(_) => {
@@ -306,13 +294,9 @@
                 log_type = "completed",
                 category = "update_state",
                 function_type = "blobs",
-<<<<<<< HEAD
                 tx_type = if self.disable_peerdas { "blob_proofs" } else { "cell_proofs" },
-                "State updated with blobs."
-=======
                 tx_hash = %pending_transaction.tx_hash(),
                 "State update transaction submitted to Ethereum with blobs"
->>>>>>> 1cf0eef7
             );
 
             // Waiting for transaction finality
