--- conflicted
+++ resolved
@@ -200,13 +200,10 @@
                 "MADARA_ORCHESTRATOR_STARKNET_OPERATOR_ADDRESS",
             ))
             .expect("Invalid Starknet operator address"),
-<<<<<<< HEAD
+            txn_wait_sleep_delay_secs: 10,
             max_gas_price_mul_factor: get_env_var_or_panic("MADARA_ORCHESTRATOR_EIP1559_MAX_GAS_MUL_FACTOR")
                 .parse()
                 .expect("Invalid max gas price mul factor"),
-=======
-            txn_wait_sleep_delay_secs: 10,
->>>>>>> c6ebb1c1
         };
 
         // Deploying a dummy contract
@@ -287,13 +284,10 @@
                 "MADARA_ORCHESTRATOR_STARKNET_OPERATOR_ADDRESS",
             ))
             .expect("Invalid Starknet operator address"),
-<<<<<<< HEAD
+            txn_wait_sleep_delay_secs: 60u64,
             max_gas_price_mul_factor: get_env_var_or_panic("MADARA_ORCHESTRATOR_EIP1559_MAX_GAS_MUL_FACTOR")
                 .parse()
                 .expect("Invalid max gas price mul factor"),
-=======
-            txn_wait_sleep_delay_secs: 60u64,
->>>>>>> c6ebb1c1
         };
 
         let ethereum_settlement_client = EthereumSettlementClient::with_test_params(
@@ -366,13 +360,10 @@
                 "MADARA_ORCHESTRATOR_STARKNET_OPERATOR_ADDRESS",
             ))
             .expect("Invalid Starknet operator address"),
-<<<<<<< HEAD
+            txn_wait_sleep_delay_secs: 60u64,
             max_gas_price_mul_factor: get_env_var_or_panic("MADARA_ORCHESTRATOR_EIP1559_MAX_GAS_MUL_FACTOR")
                 .parse()
                 .expect("Invalid max gas price mul factor"),
-=======
-            txn_wait_sleep_delay_secs: 60u64,
->>>>>>> c6ebb1c1
         };
 
         let ethereum_settlement_client = EthereumSettlementClient::with_test_params(
