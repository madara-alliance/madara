--- conflicted
+++ resolved
@@ -6,11 +6,7 @@
 use crate::config::Config;
 use crate::jobs::create_job;
 use crate::jobs::metadata::{
-<<<<<<< HEAD
-    CommonMetadata, JobMetadata, JobSpecificMetadata, ProvingInputType, ProvingMetadata, SnosMetadata,
-=======
     CommonMetadata, JobMetadata, JobSpecificMetadata, ProvingInputTypePath, ProvingMetadata, SnosMetadata,
->>>>>>> a99088a9
 };
 use crate::jobs::types::{JobStatus, JobType};
 use crate::metrics::ORCHESTRATOR_METRICS;
@@ -54,11 +50,7 @@
                 specific: JobSpecificMetadata::Proving(ProvingMetadata {
                     block_number: snos_metadata.block_number,
                     // Set input path as CairoPie type
-<<<<<<< HEAD
-                    input_path: snos_metadata.cairo_pie_path.map(ProvingInputType::CairoPie),
-=======
                     input_path: snos_metadata.cairo_pie_path.map(ProvingInputTypePath::CairoPie),
->>>>>>> a99088a9
                     // Set download path if needed
                     download_proof: None,
                     // Set SNOS fact for on-chain verification
