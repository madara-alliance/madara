--- conflicted
+++ resolved
@@ -50,11 +50,7 @@
     let job_type = JobType::DataSubmission;
 
     let job_item = build_job_item(job_type.clone(), JobStatus::Created, 1);
-<<<<<<< HEAD
-    config.database().create_job(job_item.clone()).await.unwrap();
-=======
-    config.database().create_job_item(job_item.clone()).await.unwrap();
->>>>>>> a99088a9
+    config.database().create_job_item(job_item.clone()).await.unwrap();
     let job_id = job_item.clone().id;
 
     let client = hyper::Client::new();
@@ -148,11 +144,7 @@
     let job_type = JobType::DataSubmission;
 
     let job_item = build_job_item(job_type.clone(), JobStatus::Failed, 1);
-<<<<<<< HEAD
-    config.database().create_job(job_item.clone()).await.unwrap();
-=======
-    config.database().create_job_item(job_item.clone()).await.unwrap();
->>>>>>> a99088a9
+    config.database().create_job_item(job_item.clone()).await.unwrap();
     let job_id = job_item.clone().id;
 
     let client = hyper::Client::new();
@@ -193,11 +185,7 @@
     let job_type = JobType::DataSubmission;
 
     let job_item = build_job_item(job_type.clone(), initial_status.clone(), 1);
-<<<<<<< HEAD
-    config.database().create_job(job_item.clone()).await.unwrap();
-=======
-    config.database().create_job_item(job_item.clone()).await.unwrap();
->>>>>>> a99088a9
+    config.database().create_job_item(job_item.clone()).await.unwrap();
     let job_id = job_item.clone().id;
 
     let client = hyper::Client::new();
