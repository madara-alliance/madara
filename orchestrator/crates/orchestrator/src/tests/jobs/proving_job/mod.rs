--- conflicted
+++ resolved
@@ -16,11 +16,7 @@
 use super::super::common::default_job_item;
 use crate::constants::CAIRO_PIE_FILE_NAME;
 use crate::data_storage::MockDataStorage;
-<<<<<<< HEAD
-use crate::jobs::metadata::{CommonMetadata, JobMetadata, JobSpecificMetadata, ProvingInputType, ProvingMetadata};
-=======
 use crate::jobs::metadata::{CommonMetadata, JobMetadata, JobSpecificMetadata, ProvingInputTypePath, ProvingMetadata};
->>>>>>> a99088a9
 use crate::jobs::proving_job::ProvingJob;
 use crate::jobs::types::{JobItem, JobStatus, JobType};
 use crate::jobs::Job;
@@ -33,16 +29,7 @@
 
     let metadata = JobMetadata {
         common: CommonMetadata::default(),
-<<<<<<< HEAD
         specific: JobSpecificMetadata::Proving(ProvingMetadata::default()),
-=======
-        specific: JobSpecificMetadata::Proving(ProvingMetadata {
-            block_number: 0,
-            input_path: None,
-            ensure_on_chain_registration: None,
-            download_proof: None,
-        }),
->>>>>>> a99088a9
     };
 
     let job = ProvingJob.create_job(services.config.clone(), String::from("0"), metadata).await;
@@ -67,15 +54,8 @@
     let services = TestConfigBuilder::new().configure_prover_client(prover_client.into()).build().await;
 
     job_item.metadata.specific = JobSpecificMetadata::Proving(ProvingMetadata {
-<<<<<<< HEAD
         ensure_on_chain_registration: Some("fact".to_string()),
         ..Default::default()
-=======
-        block_number: 0,
-        input_path: None,
-        ensure_on_chain_registration: Some("fact".to_string()),
-        download_proof: None,
->>>>>>> a99088a9
     });
 
     assert!(ProvingJob.verify_job(services.config, &mut job_item).await.is_ok());
@@ -112,16 +92,9 @@
     let metadata = JobMetadata {
         common: CommonMetadata::default(),
         specific: JobSpecificMetadata::Proving(ProvingMetadata {
-<<<<<<< HEAD
             input_path: Some(ProvingInputType::CairoPie(cairo_pie_path)),
             ensure_on_chain_registration: Some("fact".to_string()),
             ..Default::default()
-=======
-            block_number: 0,
-            input_path: Some(ProvingInputTypePath::CairoPie(cairo_pie_path)),
-            ensure_on_chain_registration: Some("fact".to_string()),
-            download_proof: None,
->>>>>>> a99088a9
         }),
     };
 
