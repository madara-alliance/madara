--- conflicted
+++ resolved
@@ -10,11 +10,7 @@
 use crate::constants::CAIRO_PIE_FILE_NAME;
 use crate::jobs::job_handler_factory::mock_factory;
 use crate::jobs::metadata::{
-<<<<<<< HEAD
-    CommonMetadata, JobMetadata, JobSpecificMetadata, ProvingInputType, ProvingMetadata, SnosMetadata,
-=======
     CommonMetadata, JobMetadata, JobSpecificMetadata, ProvingInputTypePath, ProvingMetadata, SnosMetadata,
->>>>>>> a99088a9
 };
 use crate::jobs::types::{ExternalId, JobStatus, JobType, JobVerificationStatus};
 use crate::jobs::{create_job, handle_job_failure, process_job, retry_job, verify_job, Job, JobError, MockJob};
@@ -119,63 +115,43 @@
 
     assert!(create_job(JobType::ProofCreation, "0".to_string(), metadata, services.config.clone()).await.is_ok());
 
-<<<<<<< HEAD
+    // There should be only 1 job in the db
+    let jobs_in_db = database_client.get_jobs_by_statuses(vec![JobStatus::Created], None).await.unwrap();
+    assert_eq!(jobs_in_db.len(), 1);
+
+    // Waiting for 5 secs for message to be passed into the queue
+    sleep(Duration::from_secs(5)).await;
+
+    // Queue checks.
+    let consumed_messages =
+        services.config.queue().consume_message_from_queue(job_item.job_type.process_queue_name()).await.unwrap_err();
+    assert_matches!(consumed_messages, QueueError::NoData);
+}
+
+/// Tests `create_job` function when job handler is not implemented in the `get_job_handler`
+/// This test should fail as job handler is not implemented in the `factory.rs`
+#[rstest]
+#[should_panic(expected = "Job type not implemented yet.")]
+#[tokio::test]
+async fn create_job_job_handler_is_not_implemented_panics() {
+    let services = TestConfigBuilder::new()
+        .configure_database(ConfigType::Actual)
+        .configure_queue_client(ConfigType::Actual)
+        .build()
+        .await;
+
+    // Mocking the `get_job_handler` call in create_job function.
+    let ctx = mock_factory::get_job_handler_context();
+    ctx.expect().times(1).returning(|_| panic!("Job type not implemented yet."));
+
+    let job_type = JobType::ProofCreation;
+
     // Create a proper JobMetadata for the test
     let metadata = JobMetadata {
         common: CommonMetadata::default(),
         specific: JobSpecificMetadata::Proving(ProvingMetadata {
             block_number: 0,
-            input_path: Some(ProvingInputType::CairoPie(format!("{}/{}", "0", CAIRO_PIE_FILE_NAME))),
-            ensure_on_chain_registration: None,
-            download_proof: None,
-        }),
-    };
-
-    assert!(create_job(JobType::ProofCreation, "0".to_string(), metadata, services.config.clone()).await.is_ok());
-
-=======
->>>>>>> a99088a9
-    // There should be only 1 job in the db
-    let jobs_in_db = database_client.get_jobs_by_statuses(vec![JobStatus::Created], None).await.unwrap();
-    assert_eq!(jobs_in_db.len(), 1);
-
-    // Waiting for 5 secs for message to be passed into the queue
-    sleep(Duration::from_secs(5)).await;
-
-    // Queue checks.
-    let consumed_messages =
-        services.config.queue().consume_message_from_queue(job_item.job_type.process_queue_name()).await.unwrap_err();
-    assert_matches!(consumed_messages, QueueError::NoData);
-}
-
-/// Tests `create_job` function when job handler is not implemented in the `get_job_handler`
-/// This test should fail as job handler is not implemented in the `factory.rs`
-#[rstest]
-#[should_panic(expected = "Job type not implemented yet.")]
-#[tokio::test]
-async fn create_job_job_handler_is_not_implemented_panics() {
-    let services = TestConfigBuilder::new()
-        .configure_database(ConfigType::Actual)
-        .configure_queue_client(ConfigType::Actual)
-        .build()
-        .await;
-
-    // Mocking the `get_job_handler` call in create_job function.
-    let ctx = mock_factory::get_job_handler_context();
-    ctx.expect().times(1).returning(|_| panic!("Job type not implemented yet."));
-
-    let job_type = JobType::ProofCreation;
-
-    // Create a proper JobMetadata for the test
-    let metadata = JobMetadata {
-        common: CommonMetadata::default(),
-        specific: JobSpecificMetadata::Proving(ProvingMetadata {
-            block_number: 0,
-<<<<<<< HEAD
-            input_path: Some(ProvingInputType::CairoPie(format!("{}/{}", "0", CAIRO_PIE_FILE_NAME))),
-=======
             input_path: Some(ProvingInputTypePath::CairoPie(format!("{}/{}", "0", CAIRO_PIE_FILE_NAME))),
->>>>>>> a99088a9
             ensure_on_chain_registration: None,
             download_proof: None,
         }),
@@ -564,11 +540,7 @@
     job_item.metadata.common.process_attempt_no = 1;
 
     // Creating job in database
-<<<<<<< HEAD
-    database_client.create_job(job_item.clone()).await.unwrap();
-=======
     database_client.create_job_item(job_item.clone()).await.unwrap();
->>>>>>> a99088a9
 
     let mut job_handler = MockJob::new();
     // Expecting verify_job function to return Rejected status
@@ -616,11 +588,7 @@
     let job_item = build_job_item(JobType::DataSubmission, JobStatus::PendingVerification, 1);
 
     // Creating job in database
-<<<<<<< HEAD
-    database_client.create_job(job_item.clone()).await.unwrap();
-=======
     database_client.create_job_item(job_item.clone()).await.unwrap();
->>>>>>> a99088a9
 
     let mut job_handler = MockJob::new();
     // Expecting verify_job function to return Pending status
@@ -675,11 +643,7 @@
     job_item.metadata.common.verification_attempt_no = 1;
 
     // Creating job in database
-<<<<<<< HEAD
-    database_client.create_job(job_item.clone()).await.unwrap();
-=======
     database_client.create_job_item(job_item.clone()).await.unwrap();
->>>>>>> a99088a9
 
     let mut job_handler = MockJob::new();
     // Expecting verify_job function to return Pending status
@@ -739,11 +703,7 @@
     let job_id = job_expected.id;
 
     // Feeding the job to DB
-<<<<<<< HEAD
-    database_client.create_job(job_expected.clone()).await.unwrap();
-=======
     database_client.create_job_item(job_expected.clone()).await.unwrap();
->>>>>>> a99088a9
 
     // Calling handle_job_failure
     handle_job_failure(job_id, services.config.clone()).await.expect("handle_job_failure failed to run");
@@ -774,11 +734,7 @@
     let job_id = job.id;
 
     // Feeding the job to DB
-<<<<<<< HEAD
-    database_client.create_job(job.clone()).await.unwrap();
-=======
     database_client.create_job_item(job.clone()).await.unwrap();
->>>>>>> a99088a9
 
     // Calling handle_job_failure
     handle_job_failure(job_id, services.config.clone()).await.expect("handle_job_failure failed to run");
@@ -818,11 +774,7 @@
     let job_id = job_expected.id;
 
     // Feeding the job to DB
-<<<<<<< HEAD
-    database_client.create_job(job_expected.clone()).await.unwrap();
-=======
     database_client.create_job_item(job_expected.clone()).await.unwrap();
->>>>>>> a99088a9
 
     // Calling handle_job_failure
     handle_job_failure(job_id, services.config.clone())
@@ -847,11 +799,7 @@
 
     // Create a failed job
     let job_item = build_job_item(JobType::DataSubmission, JobStatus::Failed, 1);
-<<<<<<< HEAD
-    services.config.database().create_job(job_item.clone()).await.unwrap();
-=======
     services.config.database().create_job_item(job_item.clone()).await.unwrap();
->>>>>>> a99088a9
     let job_id = job_item.id;
 
     // Retry the job
@@ -886,11 +834,7 @@
 
     // Create a job with non-Failed status
     let job_item = build_job_item(JobType::DataSubmission, initial_status.clone(), 1);
-<<<<<<< HEAD
-    services.config.database().create_job(job_item.clone()).await.unwrap();
-=======
     services.config.database().create_job_item(job_item.clone()).await.unwrap();
->>>>>>> a99088a9
     let job_id = job_item.id;
 
     // Attempt to retry the job
