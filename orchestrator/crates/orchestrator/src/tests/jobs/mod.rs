use std::sync::Arc;
use std::time::Duration;

use mockall::predicate::eq;
use mongodb::bson::doc;
use omniqueue::QueueError;
use rstest::rstest;
use tokio::time::sleep;

use crate::constants::CAIRO_PIE_FILE_NAME;
use crate::jobs::job_handler_factory::mock_factory;
use crate::jobs::metadata::{
<<<<<<< HEAD
    CommonMetadata, JobMetadata, JobSpecificMetadata, ProvingInputType, ProvingMetadata, SnosMetadata,
=======
    CommonMetadata, JobMetadata, JobSpecificMetadata, ProvingInputTypePath, ProvingMetadata, SnosMetadata,
>>>>>>> a99088a9
};
use crate::jobs::types::{ExternalId, JobStatus, JobType, JobVerificationStatus};
use crate::jobs::{create_job, handle_job_failure, process_job, retry_job, verify_job, Job, JobError, MockJob};
use crate::queue::job_queue::QueueNameForJobType;
use crate::queue::QueueType;
use crate::tests::common::MessagePayloadType;
use crate::tests::config::{ConfigType, TestConfigBuilder};
use crate::tests::utils::build_job_item;

#[cfg(test)]
pub mod da_job;

#[cfg(test)]
pub mod proving_job;

#[cfg(test)]
pub mod state_update_job;

#[cfg(test)]
pub mod snos_job;

use assert_matches::assert_matches;

/// Tests `create_job` function when job is not existing in the db.
#[rstest]
#[tokio::test]
async fn create_job_job_does_not_exists_in_db_works() {
    let job_item = build_job_item(JobType::SnosRun, JobStatus::Created, 0);
    let mut job_handler = MockJob::new();

    // Adding expectation for creation of new job.
    let job_item_clone = job_item.clone();
    job_handler.expect_create_job().times(1).returning(move |_, _, _| Ok(job_item_clone.clone()));

    let services = TestConfigBuilder::new()
        .configure_database(ConfigType::Actual)
        .configure_queue_client(ConfigType::Actual)
        .build()
        .await;

    // Mocking the `get_job_handler` call in create_job function.
    let job_handler: Arc<Box<dyn Job>> = Arc::new(Box::new(job_handler));
    let ctx = mock_factory::get_job_handler_context();
    ctx.expect().times(1).with(eq(JobType::SnosRun)).return_once(move |_| Arc::clone(&job_handler));

    // Create a proper JobMetadata for the test
<<<<<<< HEAD
    let metadata =
        JobMetadata { common: CommonMetadata::default(), specific: JobSpecificMetadata::Snos(SnosMetadata::default()) };
=======
    let metadata = JobMetadata {
        common: CommonMetadata::default(),
        specific: JobSpecificMetadata::Snos(SnosMetadata {
            block_number: 0,
            full_output: false,
            cairo_pie_path: None,
            snos_output_path: None,
            program_output_path: None,
            snos_fact: None,
        }),
    };
>>>>>>> a99088a9

    assert!(create_job(JobType::SnosRun, "0".to_string(), metadata, services.config.clone()).await.is_ok());

    // Db checks.
    let job_in_db = services.config.database().get_job_by_id(job_item.id).await.unwrap().unwrap();
    assert_eq!(job_in_db.id, job_item.id);
    assert_eq!(job_in_db.internal_id, job_item.internal_id);
    assert_eq!(job_in_db.metadata, job_item.metadata);

    // Waiting for 5 secs for message to be passed into the queue
    sleep(Duration::from_secs(5)).await;

    // Queue checks.
    let consumed_messages =
        services.config.queue().consume_message_from_queue(job_item.job_type.process_queue_name()).await.unwrap();
    let consumed_message_payload: MessagePayloadType = consumed_messages.payload_serde_json().unwrap().unwrap();
    assert_eq!(consumed_message_payload.id, job_item.id);
}

/// Tests `create_job` function when job is already existing in the db.
#[rstest]
#[tokio::test]
async fn create_job_job_exists_in_db_works() {
    let job_item = build_job_item(JobType::ProofCreation, JobStatus::Created, 0);

    let services = TestConfigBuilder::new()
        .configure_database(ConfigType::Actual)
        .configure_queue_client(ConfigType::Actual)
        .build()
        .await;

    let database_client = services.config.database();
    database_client.create_job_item(job_item.clone()).await.unwrap();

    // Create a proper JobMetadata for the test
    let metadata = JobMetadata {
        common: CommonMetadata::default(),
        specific: JobSpecificMetadata::Proving(ProvingMetadata {
            block_number: 0,
            input_path: Some(ProvingInputTypePath::CairoPie(format!("{}/{}", "0", CAIRO_PIE_FILE_NAME))),
            ensure_on_chain_registration: None,
            download_proof: None,
        }),
    };

    assert!(create_job(JobType::ProofCreation, "0".to_string(), metadata, services.config.clone()).await.is_ok());

<<<<<<< HEAD
    // Create a proper JobMetadata for the test
    let metadata = JobMetadata {
        common: CommonMetadata::default(),
        specific: JobSpecificMetadata::Proving(ProvingMetadata {
            input_path: Some(ProvingInputType::CairoPie(format!("{}/{}", "0", CAIRO_PIE_FILE_NAME))),
            ..Default::default()
        }),
    };

    assert!(create_job(JobType::ProofCreation, "0".to_string(), metadata, services.config.clone()).await.is_ok());

=======
>>>>>>> a99088a9
    // There should be only 1 job in the db
    let jobs_in_db = database_client.get_jobs_by_statuses(vec![JobStatus::Created], None).await.unwrap();
    assert_eq!(jobs_in_db.len(), 1);

    // Waiting for 5 secs for message to be passed into the queue
    sleep(Duration::from_secs(5)).await;

    // Queue checks.
    let consumed_messages =
        services.config.queue().consume_message_from_queue(job_item.job_type.process_queue_name()).await.unwrap_err();
    assert_matches!(consumed_messages, QueueError::NoData);
}

/// Tests `create_job` function when job handler is not implemented in the `get_job_handler`
/// This test should fail as job handler is not implemented in the `factory.rs`
#[rstest]
#[should_panic(expected = "Job type not implemented yet.")]
#[tokio::test]
async fn create_job_job_handler_is_not_implemented_panics() {
    let services = TestConfigBuilder::new()
        .configure_database(ConfigType::Actual)
        .configure_queue_client(ConfigType::Actual)
        .build()
        .await;

    // Mocking the `get_job_handler` call in create_job function.
    let ctx = mock_factory::get_job_handler_context();
    ctx.expect().times(1).returning(|_| panic!("Job type not implemented yet."));

    let job_type = JobType::ProofCreation;

    // Create a proper JobMetadata for the test
    let metadata = JobMetadata {
        common: CommonMetadata::default(),
        specific: JobSpecificMetadata::Proving(ProvingMetadata {
<<<<<<< HEAD
            input_path: Some(ProvingInputType::CairoPie(format!("{}/{}", "0", CAIRO_PIE_FILE_NAME))),
            ..Default::default()
=======
            block_number: 0,
            input_path: Some(ProvingInputTypePath::CairoPie(format!("{}/{}", "0", CAIRO_PIE_FILE_NAME))),
            ensure_on_chain_registration: None,
            download_proof: None,
>>>>>>> a99088a9
        }),
    };

    assert!(create_job(job_type.clone(), "0".to_string(), metadata, services.config.clone()).await.is_err());

    // Waiting for 5 secs for message to be passed into the queue
    sleep(Duration::from_secs(5)).await;

    // Queue checks.
    let consumed_messages =
        services.config.queue().consume_message_from_queue(job_type.process_queue_name()).await.unwrap_err();
    assert_matches!(consumed_messages, QueueError::NoData);
}

/// Tests `process_job` function when job is already existing in the db and job status is either
/// `Created` or `VerificationFailed`.
#[rstest]
#[case(JobType::SnosRun, JobStatus::Created)]
#[case(JobType::DataSubmission, JobStatus::VerificationFailed)]
#[tokio::test]
async fn process_job_with_job_exists_in_db_and_valid_job_processing_status_works(
    #[case] job_type: JobType,
    #[case] job_status: JobStatus,
) {
    // Building config
    let services = TestConfigBuilder::new()
        .configure_database(ConfigType::Actual)
        .configure_queue_client(ConfigType::Actual)
        .build()
        .await;
    let database_client = services.config.database();

    // Create a job with proper metadata structure
    let job_item = build_job_item(job_type.clone(), job_status.clone(), 1);

    let mut job_handler = MockJob::new();

    // Creating job in database
    database_client.create_job_item(job_item.clone()).await.unwrap();
    // Expecting process job function in job processor to return the external ID.
    job_handler.expect_process_job().times(1).returning(move |_, _| Ok("0xbeef".to_string()));
    job_handler.expect_verification_polling_delay_seconds().return_const(1u64);
    job_handler.expect_job_processing_lock().return_const(None);

    // Mocking the `get_job_handler` call in create_job function.
    let job_handler: Arc<Box<dyn Job>> = Arc::new(Box::new(job_handler));
    let ctx = mock_factory::get_job_handler_context();
    ctx.expect().times(1).with(eq(job_type.clone())).returning(move |_| Arc::clone(&job_handler));

    assert!(process_job(job_item.id, services.config.clone()).await.is_ok());
    // Getting the updated job.
    let updated_job = database_client.get_job_by_id(job_item.id).await.unwrap().unwrap();
    // checking if job_status is updated in db
    assert_eq!(updated_job.status, JobStatus::PendingVerification);
    assert_eq!(updated_job.external_id, ExternalId::String(Box::from("0xbeef")));

    // Check that process attempt is recorded in common metadata
    assert_eq!(updated_job.metadata.common.process_attempt_no, 1);

    // Waiting for 5 secs for message to be passed into the queue
    sleep(Duration::from_secs(5)).await;

    // Queue checks
    let consumed_messages =
        services.config.queue().consume_message_from_queue(job_type.verify_queue_name()).await.unwrap();
    let consumed_message_payload: MessagePayloadType = consumed_messages.payload_serde_json().unwrap().unwrap();
    assert_eq!(consumed_message_payload.id, job_item.id);
}

/// Tests `process_job` function when job handler panics during execution.
/// This test verifies that:
/// 1. The panic is properly caught and handled
/// 2. The job is moved to failed state
/// 3. Appropriate error message is set in the job metadata
#[rstest]
#[tokio::test]
async fn process_job_handles_panic() {
    // Building config
    let services = TestConfigBuilder::new()
        .configure_database(ConfigType::Actual)
        .configure_queue_client(ConfigType::Actual)
        .build()
        .await;

    let database_client = services.config.database();

    // Create a job with proper metadata structure
    let job_item = build_job_item(JobType::SnosRun, JobStatus::Created, 1);

    // Creating job in database
    database_client.create_job_item(job_item.clone()).await.unwrap();

    let mut job_handler = MockJob::new();
    // Setting up mock to panic when process_job is called
    job_handler
        .expect_process_job()
        .times(1)
        .returning(|_, _| -> Result<String, JobError> { panic!("Simulated panic in process_job") });
    job_handler.expect_job_processing_lock().return_const(None);

    // Mocking the `get_job_handler` call in process_job function
    let job_handler: Arc<Box<dyn Job>> = Arc::new(Box::new(job_handler));
    let ctx = mock_factory::get_job_handler_context();
    ctx.expect().times(1).with(eq(JobType::SnosRun)).return_once(move |_| Arc::clone(&job_handler));

    assert!(process_job(job_item.id, services.config.clone()).await.is_ok());

    // DB checks - verify the job was moved to failed state
    let job_in_db = database_client.get_job_by_id(job_item.id).await.unwrap().unwrap();
    assert_eq!(job_in_db.status, JobStatus::Failed);

    // Check that failure reason is recorded in common metadata
    assert!(job_in_db
        .metadata
        .common
        .failure_reason
        .as_ref()
        .unwrap()
        .contains("Job handler panicked with message: Simulated panic in process_job"));
}

/// Tests `process_job` function when job is already existing in the db and job status is not
/// `Created` or `VerificationFailed`.
#[rstest]
#[tokio::test]
async fn process_job_with_job_exists_in_db_with_invalid_job_processing_status_errors() {
    // Creating a job with Completed status which is invalid processing.
    let job_item = build_job_item(JobType::SnosRun, JobStatus::Completed, 1);

    // building config
    let services = TestConfigBuilder::new()
        .configure_database(ConfigType::Actual)
        .configure_queue_client(ConfigType::Actual)
        .build()
        .await;
    let database_client = services.config.database();

    // creating job in database
    database_client.create_job_item(job_item.clone()).await.unwrap();

    assert!(process_job(job_item.id, services.config.clone()).await.is_err());

    let job_in_db = database_client.get_job_by_id(job_item.id).await.unwrap().unwrap();
    // Job should be untouched in db.
    assert_eq!(job_in_db, job_item);

    // Waiting for 5 secs for message to be passed into the queue
    sleep(Duration::from_secs(5)).await;

    // Queue checks.
    let consumed_messages =
        services.config.queue().consume_message_from_queue(job_item.job_type.verify_queue_name()).await.unwrap_err();
    assert_matches!(consumed_messages, QueueError::NoData);
}

/// Tests `process_job` function when job is not in the db
/// This test should fail
#[rstest]
#[tokio::test]
async fn process_job_job_does_not_exists_in_db_works() {
    // Creating a valid job which is not existing in the db.
    let job_item = build_job_item(JobType::SnosRun, JobStatus::Created, 1);

    // building config
    let services = TestConfigBuilder::new()
        .configure_database(ConfigType::Actual)
        .configure_queue_client(ConfigType::Actual)
        .build()
        .await;

    assert!(process_job(job_item.id, services.config.clone()).await.is_err());

    // Waiting for 5 secs for message to be passed into the queue
    sleep(Duration::from_secs(5)).await;

    // Queue checks.
    let consumed_messages =
        services.config.queue().consume_message_from_queue(job_item.job_type.verify_queue_name()).await.unwrap_err();
    assert_matches!(consumed_messages, QueueError::NoData);
}

/// Tests `process_job` function when 2 workers try to process the same job.
/// This test should fail because once the job is locked for processing on one
/// worker it should not be accessed by another worker and should throw an error
/// when updating the job status.
#[rstest]
#[tokio::test]
async fn process_job_two_workers_process_same_job_works() {
    let mut job_handler = MockJob::new();
    // Expecting process job function in job processor to return the external ID.
    job_handler.expect_process_job().times(1).returning(move |_, _| Ok("0xbeef".to_string()));
    job_handler.expect_verification_polling_delay_seconds().return_const(1u64);
    job_handler.expect_job_processing_lock().return_const(None);

    // Mocking the `get_job_handler` call in create_job function.
    let job_handler: Arc<Box<dyn Job>> = Arc::new(Box::new(job_handler));
    let ctx = mock_factory::get_job_handler_context();
    ctx.expect().times(1).with(eq(JobType::SnosRun)).returning(move |_| Arc::clone(&job_handler));

    // building config
    let services = TestConfigBuilder::new()
        .configure_database(ConfigType::Actual)
        .configure_queue_client(ConfigType::Actual)
        .build()
        .await;
    let db_client = services.config.database();

    let job_item = build_job_item(JobType::SnosRun, JobStatus::Created, 1);

    // Creating the job in the db
    db_client.create_job_item(job_item.clone()).await.unwrap();

    let config_1 = services.config.clone();
    let config_2 = services.config.clone();

    // Simulating the two workers, Uuid has in-built copy trait
    let worker_1 = tokio::spawn(async move { process_job(job_item.id, config_1).await });
    let worker_2 = tokio::spawn(async move { process_job(job_item.id, config_2).await });

    // waiting for workers to complete the processing
    let (result_1, result_2) = tokio::join!(worker_1, worker_2);

    assert_ne!(
        result_1.unwrap().is_ok(),
        result_2.unwrap().is_ok(),
        "One worker should succeed and the other should fail"
    );

    // Waiting for 5 secs for job to be updated in the db
    sleep(Duration::from_secs(5)).await;

    let final_job_in_db = db_client.get_job_by_id(job_item.id).await.unwrap().unwrap();
    assert_eq!(final_job_in_db.status, JobStatus::PendingVerification);
}

/// Tests `process_job` function when the job handler returns an error.
/// The job should be moved to the failed status.
#[rstest]
#[tokio::test]
async fn process_job_job_handler_returns_error_works() {
    let mut job_handler = MockJob::new();
    // Expecting process job function in job processor to return the external ID.
    let failure_reason = "Failed to process job";
    job_handler
        .expect_process_job()
        .times(1)
        .returning(move |_, _| Err(JobError::Other(failure_reason.to_string().into())));
    job_handler.expect_verification_polling_delay_seconds().return_const(1u64);
    job_handler.expect_job_processing_lock().return_const(None);

    // Mocking the `get_job_handler` call in create_job function.
    let job_handler: Arc<Box<dyn Job>> = Arc::new(Box::new(job_handler));
    let ctx = mock_factory::get_job_handler_context();
    ctx.expect().times(1).with(eq(JobType::SnosRun)).returning(move |_| Arc::clone(&job_handler));

    // building config
    let services = TestConfigBuilder::new()
        .configure_database(ConfigType::Actual)
        .configure_queue_client(ConfigType::Actual)
        .build()
        .await;
    let db_client = services.config.database();

    let job_item = build_job_item(JobType::SnosRun, JobStatus::Created, 1);

    // Creating the job in the db
    db_client.create_job_item(job_item.clone()).await.unwrap();

    assert!(process_job(job_item.id, services.config.clone()).await.is_ok());

    let final_job_in_db = db_client.get_job_by_id(job_item.id).await.unwrap().unwrap();
    assert_eq!(final_job_in_db.status, JobStatus::Failed);
    assert!(final_job_in_db.metadata.common.failure_reason.as_ref().unwrap().contains(failure_reason));
}

/// Tests `verify_job` function when job is having expected status
/// and returns a `Verified` verification status.
#[rstest]
#[tokio::test]
async fn verify_job_with_verified_status_works() {
    let job_item = build_job_item(JobType::DataSubmission, JobStatus::PendingVerification, 1);

    // building config
    let services = TestConfigBuilder::new()
        .configure_database(ConfigType::Actual)
        .configure_queue_client(ConfigType::Actual)
        .build()
        .await;

    let database_client = services.config.database();
    let mut job_handler = MockJob::new();

    // creating job in database
    database_client.create_job_item(job_item.clone()).await.unwrap();
    // expecting process job function in job processor to return the external ID
    job_handler.expect_verify_job().times(1).returning(move |_, _| Ok(JobVerificationStatus::Verified));
    job_handler.expect_max_process_attempts().returning(move || 2u16);

    let job_handler: Arc<Box<dyn Job>> = Arc::new(Box::new(job_handler));
    let ctx = mock_factory::get_job_handler_context();
    // Mocking the `get_job_handler` call in create_job function.
    ctx.expect().times(1).with(eq(JobType::DataSubmission)).returning(move |_| Arc::clone(&job_handler));

    assert!(verify_job(job_item.id, services.config.clone()).await.is_ok());

    // DB checks.
    let updated_job = database_client.get_job_by_id(job_item.id).await.unwrap().unwrap();
    assert_eq!(updated_job.status, JobStatus::Completed);

    // Waiting for 5 secs for message to be passed into the queue
    sleep(Duration::from_secs(5)).await;

    // Queue checks.
    let consumed_messages_verification_queue =
        services.config.queue().consume_message_from_queue(QueueType::DataSubmissionJobVerification).await.unwrap_err();
    assert_matches!(consumed_messages_verification_queue, QueueError::NoData);
    let consumed_messages_processing_queue =
        services.config.queue().consume_message_from_queue(QueueType::DataSubmissionJobProcessing).await.unwrap_err();
    assert_matches!(consumed_messages_processing_queue, QueueError::NoData);
}

/// Tests `verify_job` function when job is having expected status
/// and returns a `Rejected` verification status.
#[rstest]
#[tokio::test]
async fn verify_job_with_rejected_status_adds_to_queue_works() {
    let job_item = build_job_item(JobType::DataSubmission, JobStatus::PendingVerification, 1);

    // building config
    let services = TestConfigBuilder::new()
        .configure_database(ConfigType::Actual)
        .configure_queue_client(ConfigType::Actual)
        .build()
        .await;

    let database_client = services.config.database();
    let mut job_handler = MockJob::new();

    // creating job in database
    database_client.create_job_item(job_item.clone()).await.unwrap();
    job_handler.expect_verify_job().times(1).returning(move |_, _| Ok(JobVerificationStatus::Rejected("".to_string())));
    job_handler.expect_max_process_attempts().returning(move || 2u16);

    let job_handler: Arc<Box<dyn Job>> = Arc::new(Box::new(job_handler));
    let ctx = mock_factory::get_job_handler_context();
    // Mocking the `get_job_handler` call in create_job function.
    ctx.expect().times(1).with(eq(JobType::DataSubmission)).returning(move |_| Arc::clone(&job_handler));

    assert!(verify_job(job_item.id, services.config.clone()).await.is_ok());

    // DB checks.
    let updated_job = database_client.get_job_by_id(job_item.id).await.unwrap().unwrap();
    assert_eq!(updated_job.status, JobStatus::VerificationFailed);

    // Waiting for 5 secs for message to be passed into the queue
    sleep(Duration::from_secs(5)).await;

    // Queue checks.
    let consumed_messages =
        services.config.queue().consume_message_from_queue(QueueType::DataSubmissionJobProcessing).await.unwrap();
    let consumed_message_payload: MessagePayloadType = consumed_messages.payload_serde_json().unwrap().unwrap();
    assert_eq!(consumed_message_payload.id, job_item.id);
}

/// Tests `verify_job` function when job is having expected status
/// and returns a `Rejected` verification status but doesn't add
/// the job to process queue because of maximum attempts reached.
#[rstest]
#[tokio::test]
async fn verify_job_with_rejected_status_works() {
    // Building config
    let services = TestConfigBuilder::new()
        .configure_database(ConfigType::Actual)
        .configure_queue_client(ConfigType::Actual)
        .build()
        .await;

    let database_client = services.config.database();

    // Create a job with proper metadata structure
    let mut job_item = build_job_item(JobType::DataSubmission, JobStatus::PendingVerification, 1);

    // Set process_attempt_no to 1 to simulate max attempts reached
    job_item.metadata.common.process_attempt_no = 1;

    // Creating job in database
<<<<<<< HEAD
    database_client.create_job(job_item.clone()).await.unwrap();
=======
    database_client.create_job_item(job_item.clone()).await.unwrap();
>>>>>>> a99088a9

    let mut job_handler = MockJob::new();
    // Expecting verify_job function to return Rejected status
    job_handler.expect_verify_job().times(1).returning(move |_, _| Ok(JobVerificationStatus::Rejected("".to_string())));
    job_handler.expect_max_process_attempts().returning(move || 1u16);

    // Mocking the `get_job_handler` call
    let job_handler: Arc<Box<dyn Job>> = Arc::new(Box::new(job_handler));
    let ctx = mock_factory::get_job_handler_context();
    ctx.expect().times(1).with(eq(JobType::DataSubmission)).returning(move |_| Arc::clone(&job_handler));

    assert!(verify_job(job_item.id, services.config.clone()).await.is_ok());

    // DB checks - verify the job was moved to failed state
    let updated_job = database_client.get_job_by_id(job_item.id).await.unwrap().unwrap();
    assert_eq!(updated_job.status, JobStatus::Failed);

    // Check that process attempt is recorded in common metadata
    assert_eq!(updated_job.metadata.common.process_attempt_no, 1);

    // Waiting for 5 secs for message to be passed into the queue
    sleep(Duration::from_secs(5)).await;

    // Queue checks - verify no message was added to the process queue
    let consumed_messages_processing_queue =
        services.config.queue().consume_message_from_queue(job_item.job_type.process_queue_name()).await.unwrap_err();
    assert_matches!(consumed_messages_processing_queue, QueueError::NoData);
}

/// Tests `verify_job` function when job is having expected status
/// and returns a `Pending` verification status.
#[rstest]
#[tokio::test]
async fn verify_job_with_pending_status_adds_to_queue_works() {
    // Building config
    let services = TestConfigBuilder::new()
        .configure_database(ConfigType::Actual)
        .configure_queue_client(ConfigType::Actual)
        .build()
        .await;

    let database_client = services.config.database();

    // Create a job with proper metadata structure
    let job_item = build_job_item(JobType::DataSubmission, JobStatus::PendingVerification, 1);

    // Creating job in database
<<<<<<< HEAD
    database_client.create_job(job_item.clone()).await.unwrap();
=======
    database_client.create_job_item(job_item.clone()).await.unwrap();
>>>>>>> a99088a9

    let mut job_handler = MockJob::new();
    // Expecting verify_job function to return Pending status
    job_handler.expect_verify_job().times(1).returning(move |_, _| Ok(JobVerificationStatus::Pending));
    job_handler.expect_max_verification_attempts().returning(move || 2u16);
    job_handler.expect_verification_polling_delay_seconds().returning(move || 2u64);

    // Mocking the `get_job_handler` call
    let job_handler: Arc<Box<dyn Job>> = Arc::new(Box::new(job_handler));
    let ctx = mock_factory::get_job_handler_context();
    ctx.expect().times(1).with(eq(JobType::DataSubmission)).returning(move |_| Arc::clone(&job_handler));

    assert!(verify_job(job_item.id, services.config.clone()).await.is_ok());

    // DB checks - verify the job status remains PendingVerification and verification attempt is
    // incremented
    let updated_job = database_client.get_job_by_id(job_item.id).await.unwrap().unwrap();
    assert_eq!(updated_job.status, JobStatus::PendingVerification);

    // Check that verification attempt is recorded in common metadata
    assert_eq!(updated_job.metadata.common.verification_attempt_no, 1);

    // Waiting for 5 secs for message to be passed into the queue
    sleep(Duration::from_secs(5)).await;

    // Queue checks - verify a message was added to the verification queue
    let consumed_messages =
        services.config.queue().consume_message_from_queue(job_item.job_type.verify_queue_name()).await.unwrap();
    let consumed_message_payload: MessagePayloadType = consumed_messages.payload_serde_json().unwrap().unwrap();
    assert_eq!(consumed_message_payload.id, job_item.id);
}

/// Tests `verify_job` function when job is having expected status
/// and returns a `Pending` verification status but doesn't add
/// the job to process queue because of maximum attempts reached.
#[rstest]
#[tokio::test]
async fn verify_job_with_pending_status_works() {
    // Building config
    let services = TestConfigBuilder::new()
        .configure_database(ConfigType::Actual)
        .configure_queue_client(ConfigType::Actual)
        .build()
        .await;

    let database_client = services.config.database();

    // Create a job with proper metadata structure
    let mut job_item = build_job_item(JobType::DataSubmission, JobStatus::PendingVerification, 1);

    // Set verification_attempt_no to 1 to simulate max attempts reached
    job_item.metadata.common.verification_attempt_no = 1;

    // Creating job in database
<<<<<<< HEAD
    database_client.create_job(job_item.clone()).await.unwrap();
=======
    database_client.create_job_item(job_item.clone()).await.unwrap();
>>>>>>> a99088a9

    let mut job_handler = MockJob::new();
    // Expecting verify_job function to return Pending status
    job_handler.expect_verify_job().times(1).returning(move |_, _| Ok(JobVerificationStatus::Pending));
    job_handler.expect_max_verification_attempts().returning(move || 1u16);
    job_handler.expect_verification_polling_delay_seconds().returning(move || 2u64);

    // Mocking the `get_job_handler` call
    let job_handler: Arc<Box<dyn Job>> = Arc::new(Box::new(job_handler));
    let ctx = mock_factory::get_job_handler_context();
    ctx.expect().times(1).with(eq(JobType::DataSubmission)).returning(move |_| Arc::clone(&job_handler));

    assert!(verify_job(job_item.id, services.config.clone()).await.is_ok());

    // DB checks - verify the job status is changed to VerificationTimeout
    let updated_job = database_client.get_job_by_id(job_item.id).await.unwrap().unwrap();
    assert_eq!(updated_job.status, JobStatus::VerificationTimeout);

    // Check that verification attempt is still recorded in common metadata
    assert_eq!(updated_job.metadata.common.verification_attempt_no, 1);

    // Waiting for 5 secs for message to be passed into the queue
    sleep(Duration::from_secs(5)).await;

    // Queue checks - verify no message was added to the verification queue
    let consumed_messages_verification_queue =
        services.config.queue().consume_message_from_queue(job_item.job_type.verify_queue_name()).await.unwrap_err();
    assert_matches!(consumed_messages_verification_queue, QueueError::NoData);
}

#[rstest]
#[case(JobType::DataSubmission, JobStatus::Completed)] // code should panic here, how can completed move to dl queue ?
#[case(JobType::SnosRun, JobStatus::PendingVerification)]
#[case(JobType::ProofCreation, JobStatus::LockedForProcessing)]
// #[case(JobType::ProofRegistration, JobStatus::Created)] TODO: add this case when we have the metadata for proof
// registration
#[case(JobType::StateTransition, JobStatus::Completed)]
#[case(JobType::ProofCreation, JobStatus::VerificationTimeout)]
#[case(JobType::DataSubmission, JobStatus::VerificationFailed)]
#[tokio::test]
async fn handle_job_failure_with_failed_job_status_works(#[case] job_type: JobType, #[case] job_status: JobStatus) {
    let services = TestConfigBuilder::new()
        .configure_database(ConfigType::Actual)
        .configure_queue_client(ConfigType::Actual)
        .build()
        .await;

    let database_client = services.config.database();
    let internal_id = 1;

    // Create a job with Failed status
    let mut job_expected = build_job_item(job_type.clone(), JobStatus::Failed, internal_id);

    // Store the previous job status in the common metadata
    job_expected.metadata.common.failure_reason = Some(format!("last_job_status: {}", job_status));

    let job_id = job_expected.id;

    // Feeding the job to DB
<<<<<<< HEAD
    database_client.create_job(job_expected.clone()).await.unwrap();
=======
    database_client.create_job_item(job_expected.clone()).await.unwrap();
>>>>>>> a99088a9

    // Calling handle_job_failure
    handle_job_failure(job_id, services.config.clone()).await.expect("handle_job_failure failed to run");

    // Fetch the job from DB and verify it's unchanged (since it's already in Failed status)
    let job_fetched =
        services.config.database().get_job_by_id(job_id).await.expect("Unable to fetch Job Data").unwrap();

    assert_eq!(job_fetched, job_expected);
}

#[rstest]
#[case::pending_verification(JobType::SnosRun, JobStatus::PendingVerification)]
#[case::verification_timeout(JobType::SnosRun, JobStatus::VerificationTimeout)]
#[tokio::test]
async fn handle_job_failure_with_correct_job_status_works(#[case] job_type: JobType, #[case] job_status: JobStatus) {
    let services = TestConfigBuilder::new()
        .configure_database(ConfigType::Actual)
        .configure_queue_client(ConfigType::Actual)
        .build()
        .await;

    let database_client = services.config.database();
    let internal_id = 1;

    // Create a job
    let job = build_job_item(job_type.clone(), job_status.clone(), internal_id);
    let job_id = job.id;

    // Feeding the job to DB
<<<<<<< HEAD
    database_client.create_job(job.clone()).await.unwrap();
=======
    database_client.create_job_item(job.clone()).await.unwrap();
>>>>>>> a99088a9

    // Calling handle_job_failure
    handle_job_failure(job_id, services.config.clone()).await.expect("handle_job_failure failed to run");

    let job_fetched =
        services.config.database().get_job_by_id(job_id).await.expect("Unable to fetch Job Data").unwrap();

    // Creating expected output
    let mut job_expected = job.clone();
    job_expected.status = JobStatus::Failed;
    job_expected.version = 1;

    // Set the failure reason in common metadata
    job_expected.metadata.common.failure_reason =
        Some(format!("Received failure queue message for job with status: {}", job_status));

    assert_eq!(job_fetched, job_expected);
}

#[rstest]
#[case(JobType::DataSubmission)]
#[tokio::test]
async fn handle_job_failure_job_status_completed_works(#[case] job_type: JobType) {
    let job_status = JobStatus::Completed;

    let services = TestConfigBuilder::new()
        .configure_database(ConfigType::Actual)
        .configure_queue_client(ConfigType::Actual)
        .build()
        .await;

    let database_client = services.config.database();
    let internal_id = 1;

    // Create a job
    let job_expected = build_job_item(job_type.clone(), job_status.clone(), internal_id);
    let job_id = job_expected.id;

    // Feeding the job to DB
<<<<<<< HEAD
    database_client.create_job(job_expected.clone()).await.unwrap();
=======
    database_client.create_job_item(job_expected.clone()).await.unwrap();
>>>>>>> a99088a9

    // Calling handle_job_failure
    handle_job_failure(job_id, services.config.clone())
        .await
        .expect("Test call to handle_job_failure should have passed.");

    // The completed job status on db is untouched.
    let job_fetched =
        services.config.database().get_job_by_id(job_id).await.expect("Unable to fetch Job Data").unwrap();

    assert_eq!(job_fetched, job_expected);
}

#[rstest]
#[tokio::test]
async fn test_retry_job_adds_to_process_queue() {
    let services = TestConfigBuilder::new()
        .configure_database(ConfigType::Actual)
        .configure_queue_client(ConfigType::Actual)
        .build()
        .await;

    // Create a failed job
    let job_item = build_job_item(JobType::DataSubmission, JobStatus::Failed, 1);
<<<<<<< HEAD
    services.config.database().create_job(job_item.clone()).await.unwrap();
=======
    services.config.database().create_job_item(job_item.clone()).await.unwrap();
>>>>>>> a99088a9
    let job_id = job_item.id;

    // Retry the job
    assert!(retry_job(job_id, services.config.clone()).await.is_ok());

    // Verify job status was updated to PendingRetry
    let updated_job = services.config.database().get_job_by_id(job_id).await.unwrap().unwrap();
    assert_eq!(updated_job.status, JobStatus::PendingRetry);

    // Wait for message to be processed
    tokio::time::sleep(Duration::from_secs(5)).await;

    // Verify message was added to process queue
    let consumed_messages =
        services.config.queue().consume_message_from_queue(job_item.job_type.process_queue_name()).await.unwrap();

    let consumed_message_payload: MessagePayloadType = consumed_messages.payload_serde_json().unwrap().unwrap();
    assert_eq!(consumed_message_payload.id, job_id);
}

#[rstest]
#[case::pending_verification(JobStatus::PendingVerification)]
#[case::completed(JobStatus::Completed)]
#[case::created(JobStatus::Created)]
#[tokio::test]
async fn test_retry_job_invalid_status(#[case] initial_status: JobStatus) {
    let services = TestConfigBuilder::new()
        .configure_database(ConfigType::Actual)
        .configure_queue_client(ConfigType::Actual)
        .build()
        .await;

    // Create a job with non-Failed status
    let job_item = build_job_item(JobType::DataSubmission, initial_status.clone(), 1);
<<<<<<< HEAD
    services.config.database().create_job(job_item.clone()).await.unwrap();
=======
    services.config.database().create_job_item(job_item.clone()).await.unwrap();
>>>>>>> a99088a9
    let job_id = job_item.id;

    // Attempt to retry the job
    let result = retry_job(job_id, services.config.clone()).await;
    assert!(result.is_err());

    if let Err(error) = result {
        assert_matches!(error, JobError::InvalidStatus { .. });
    }

    // Verify job status was not changed
    let job = services.config.database().get_job_by_id(job_id).await.unwrap().unwrap();
    assert_eq!(job.status, initial_status);

    // Wait briefly to ensure no messages were added
    tokio::time::sleep(Duration::from_secs(5)).await;

    // Verify no message was added to process queue
    let queue_result = services.config.queue().consume_message_from_queue(job_item.job_type.process_queue_name()).await;
    assert_matches!(queue_result, Err(QueueError::NoData));
}<|MERGE_RESOLUTION|>--- conflicted
+++ resolved
@@ -10,11 +10,7 @@
 use crate::constants::CAIRO_PIE_FILE_NAME;
 use crate::jobs::job_handler_factory::mock_factory;
 use crate::jobs::metadata::{
-<<<<<<< HEAD
-    CommonMetadata, JobMetadata, JobSpecificMetadata, ProvingInputType, ProvingMetadata, SnosMetadata,
-=======
     CommonMetadata, JobMetadata, JobSpecificMetadata, ProvingInputTypePath, ProvingMetadata, SnosMetadata,
->>>>>>> a99088a9
 };
 use crate::jobs::types::{ExternalId, JobStatus, JobType, JobVerificationStatus};
 use crate::jobs::{create_job, handle_job_failure, process_job, retry_job, verify_job, Job, JobError, MockJob};
@@ -61,22 +57,8 @@
     ctx.expect().times(1).with(eq(JobType::SnosRun)).return_once(move |_| Arc::clone(&job_handler));
 
     // Create a proper JobMetadata for the test
-<<<<<<< HEAD
     let metadata =
         JobMetadata { common: CommonMetadata::default(), specific: JobSpecificMetadata::Snos(SnosMetadata::default()) };
-=======
-    let metadata = JobMetadata {
-        common: CommonMetadata::default(),
-        specific: JobSpecificMetadata::Snos(SnosMetadata {
-            block_number: 0,
-            full_output: false,
-            cairo_pie_path: None,
-            snos_output_path: None,
-            program_output_path: None,
-            snos_fact: None,
-        }),
-    };
->>>>>>> a99088a9
 
     assert!(create_job(JobType::SnosRun, "0".to_string(), metadata, services.config.clone()).await.is_ok());
 
@@ -111,20 +93,6 @@
     let database_client = services.config.database();
     database_client.create_job_item(job_item.clone()).await.unwrap();
 
-    // Create a proper JobMetadata for the test
-    let metadata = JobMetadata {
-        common: CommonMetadata::default(),
-        specific: JobSpecificMetadata::Proving(ProvingMetadata {
-            block_number: 0,
-            input_path: Some(ProvingInputTypePath::CairoPie(format!("{}/{}", "0", CAIRO_PIE_FILE_NAME))),
-            ensure_on_chain_registration: None,
-            download_proof: None,
-        }),
-    };
-
-    assert!(create_job(JobType::ProofCreation, "0".to_string(), metadata, services.config.clone()).await.is_ok());
-
-<<<<<<< HEAD
     // Create a proper JobMetadata for the test
     let metadata = JobMetadata {
         common: CommonMetadata::default(),
@@ -136,8 +104,6 @@
 
     assert!(create_job(JobType::ProofCreation, "0".to_string(), metadata, services.config.clone()).await.is_ok());
 
-=======
->>>>>>> a99088a9
     // There should be only 1 job in the db
     let jobs_in_db = database_client.get_jobs_by_statuses(vec![JobStatus::Created], None).await.unwrap();
     assert_eq!(jobs_in_db.len(), 1);
@@ -173,15 +139,8 @@
     let metadata = JobMetadata {
         common: CommonMetadata::default(),
         specific: JobSpecificMetadata::Proving(ProvingMetadata {
-<<<<<<< HEAD
             input_path: Some(ProvingInputType::CairoPie(format!("{}/{}", "0", CAIRO_PIE_FILE_NAME))),
             ..Default::default()
-=======
-            block_number: 0,
-            input_path: Some(ProvingInputTypePath::CairoPie(format!("{}/{}", "0", CAIRO_PIE_FILE_NAME))),
-            ensure_on_chain_registration: None,
-            download_proof: None,
->>>>>>> a99088a9
         }),
     };
 
@@ -568,11 +527,7 @@
     job_item.metadata.common.process_attempt_no = 1;
 
     // Creating job in database
-<<<<<<< HEAD
-    database_client.create_job(job_item.clone()).await.unwrap();
-=======
     database_client.create_job_item(job_item.clone()).await.unwrap();
->>>>>>> a99088a9
 
     let mut job_handler = MockJob::new();
     // Expecting verify_job function to return Rejected status
@@ -620,11 +575,7 @@
     let job_item = build_job_item(JobType::DataSubmission, JobStatus::PendingVerification, 1);
 
     // Creating job in database
-<<<<<<< HEAD
-    database_client.create_job(job_item.clone()).await.unwrap();
-=======
     database_client.create_job_item(job_item.clone()).await.unwrap();
->>>>>>> a99088a9
 
     let mut job_handler = MockJob::new();
     // Expecting verify_job function to return Pending status
@@ -679,11 +630,7 @@
     job_item.metadata.common.verification_attempt_no = 1;
 
     // Creating job in database
-<<<<<<< HEAD
-    database_client.create_job(job_item.clone()).await.unwrap();
-=======
     database_client.create_job_item(job_item.clone()).await.unwrap();
->>>>>>> a99088a9
 
     let mut job_handler = MockJob::new();
     // Expecting verify_job function to return Pending status
@@ -743,11 +690,7 @@
     let job_id = job_expected.id;
 
     // Feeding the job to DB
-<<<<<<< HEAD
-    database_client.create_job(job_expected.clone()).await.unwrap();
-=======
     database_client.create_job_item(job_expected.clone()).await.unwrap();
->>>>>>> a99088a9
 
     // Calling handle_job_failure
     handle_job_failure(job_id, services.config.clone()).await.expect("handle_job_failure failed to run");
@@ -778,11 +721,7 @@
     let job_id = job.id;
 
     // Feeding the job to DB
-<<<<<<< HEAD
-    database_client.create_job(job.clone()).await.unwrap();
-=======
     database_client.create_job_item(job.clone()).await.unwrap();
->>>>>>> a99088a9
 
     // Calling handle_job_failure
     handle_job_failure(job_id, services.config.clone()).await.expect("handle_job_failure failed to run");
@@ -822,11 +761,7 @@
     let job_id = job_expected.id;
 
     // Feeding the job to DB
-<<<<<<< HEAD
-    database_client.create_job(job_expected.clone()).await.unwrap();
-=======
     database_client.create_job_item(job_expected.clone()).await.unwrap();
->>>>>>> a99088a9
 
     // Calling handle_job_failure
     handle_job_failure(job_id, services.config.clone())
@@ -851,11 +786,7 @@
 
     // Create a failed job
     let job_item = build_job_item(JobType::DataSubmission, JobStatus::Failed, 1);
-<<<<<<< HEAD
-    services.config.database().create_job(job_item.clone()).await.unwrap();
-=======
     services.config.database().create_job_item(job_item.clone()).await.unwrap();
->>>>>>> a99088a9
     let job_id = job_item.id;
 
     // Retry the job
@@ -890,11 +821,7 @@
 
     // Create a job with non-Failed status
     let job_item = build_job_item(JobType::DataSubmission, initial_status.clone(), 1);
-<<<<<<< HEAD
-    services.config.database().create_job(job_item.clone()).await.unwrap();
-=======
     services.config.database().create_job_item(job_item.clone()).await.unwrap();
->>>>>>> a99088a9
     let job_id = job_item.id;
 
     // Attempt to retry the job
