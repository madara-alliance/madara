--- conflicted
+++ resolved
@@ -288,11 +288,7 @@
     let updates = BatchUpdates { end_block: 250, is_batch_ready: batch.is_batch_ready };
 
     // Update the batch
-<<<<<<< HEAD
     let updated_batch = database_client.update_or_create_batch(&batch, &updates).await.unwrap();
-=======
-    let updated_batch = database_client.update_batch(&batch, updates.clone()).await.unwrap();
->>>>>>> e1cc8095
 
     // Verify the updates
     assert_eq!(updated_batch.id, batch.id);
