use std::collections::HashMap;
use std::fmt;
use std::panic::AssertUnwindSafe;
use std::sync::Arc;
use std::time::{Duration, Instant};

use async_trait::async_trait;
use chrono::Utc;
use color_eyre::eyre::{eyre, Context};
use conversion::parse_string;
use da_job::DaError;
use futures::FutureExt;
use mockall::automock;
use mockall_double::double;
use opentelemetry::KeyValue;
use proving_job::ProvingError;
use snos_job::error::FactError;
use snos_job::SnosError;
use state_update_job::StateUpdateError;
use types::{ExternalId, JobItemUpdates};
use uuid::Uuid;

use crate::config::Config;
use crate::helpers::JobProcessingState;
#[double]
use crate::jobs::job_handler_factory::factory;
use crate::jobs::metadata::JobMetadata;
use crate::jobs::types::{JobItem, JobStatus, JobType, JobVerificationStatus};
use crate::metrics::ORCHESTRATOR_METRICS;
use crate::queue::job_queue::{add_job_to_process_queue, add_job_to_verification_queue, ConsumptionError};

pub mod conversion;
pub mod da_job;
pub mod job_handler_factory;
pub mod metadata;
pub mod proving_job;
pub mod register_proof_job;
pub mod snos_job;
pub mod state_update_job;
pub mod types;
use thiserror::Error;

/// Error types for job-related operations in the orchestrator
#[derive(Error, Debug, PartialEq)]
pub enum JobError {
    /// Indicates an invalid job ID was provided
    #[error("Job id {id:?} is invalid.")]
    InvalidId { id: String },

    /// Indicates an attempt to create a duplicate job
    #[error("Job already exists for internal_id {internal_id:?} and job_type {job_type:?}. Skipping!")]
    JobAlreadyExists { internal_id: String, job_type: JobType },

    /// Indicates the job is in an invalid status for the requested operation
    #[error("Invalid status {job_status:?} for job with id {id:?}. Cannot process.")]
    InvalidStatus { id: Uuid, job_status: JobStatus },

    /// Indicates the requested job could not be found
    #[error("Failed to find job with id {id:?}")]
    JobNotFound { id: Uuid },

    /// Indicates a metadata counter would overflow if incremented
    #[error("Incrementing key {} in metadata would exceed u64::MAX", key)]
    KeyOutOfBounds { key: String },

    /// Wraps errors from DA layer operations
    #[error("DA Error: {0}")]
    DaJobError(#[from] DaError),

    /// Wraps errors from proving operations
    #[error("Proving Error: {0}")]
    ProvingJobError(#[from] ProvingError),

    /// Wraps errors from state update operations
    #[error("Proving Error: {0}")]
    StateUpdateJobError(#[from] StateUpdateError),

    /// Wraps errors from SNOS operations
    #[error("Snos Error: {0}")]
    SnosJobError(#[from] SnosError),

    /// Wraps errors from queue handling operations
    #[error("Queue Handling Error: {0}")]
    ConsumptionError(#[from] ConsumptionError),

    /// Wraps errors from fact operations
    #[error("Fact Error: {0}")]
    FactError(#[from] FactError),

    /// Wraps general errors that don't fit other categories
    #[error("Other error: {0}")]
    Other(#[from] OtherError),

    /// Indicates that the maximum capacity of jobs currently being processed has been reached
    #[error("Max Capacity Reached, Already processing")]
    MaxCapacityReached,

    /// Indicates an error occurred while extracting the processing lock
    #[error("Error extracting processing lock: {0}")]
    LockError(String),
}

/// Wrapper Type for Other(<>) job type
///
/// Provides a generic error type for cases that don't fit into specific error categories
/// while maintaining error chain context.
#[derive(Debug)]
pub struct OtherError(color_eyre::eyre::Error);

impl fmt::Display for OtherError {
    fn fmt(&self, f: &mut fmt::Formatter<'_>) -> fmt::Result {
        self.0.fmt(f)
    }
}

impl std::error::Error for OtherError {}

impl PartialEq for OtherError {
    fn eq(&self, _other: &Self) -> bool {
        false
    }
}

impl From<color_eyre::eyre::Error> for OtherError {
    fn from(err: color_eyre::eyre::Error) -> Self {
        OtherError(err)
    }
}

impl From<String> for OtherError {
    fn from(error_string: String) -> Self {
        OtherError(eyre!(error_string))
    }
}

impl From<color_eyre::Report> for JobError {
    fn from(err: color_eyre::Report) -> Self {
        JobError::Other(OtherError(err))
    }
}

/// Job Trait
///
/// The Job trait is used to define the methods that a job
/// should implement to be used as a job for the orchestrator. The orchestrator automatically
/// handles queueing and processing of jobs as long as they implement the trait.
///
/// # Implementation Requirements
/// Implementors must be both `Send` and `Sync` to work with the async processing system.
#[automock]
#[async_trait]
pub trait Job: Send + Sync {
    /// Should build a new job item and return it
    ///
    /// # Arguments
    /// * `config` - Shared configuration for the job
    /// * `internal_id` - Unique identifier for internal tracking
    /// * `metadata` - Additional key-value pairs associated with the job
    ///
    /// # Returns
    /// * `Result<JobItem, JobError>` - The created job item or an error
    async fn create_job(
        &self,
        config: Arc<Config>,
        internal_id: String,
        metadata: JobMetadata,
    ) -> Result<JobItem, JobError>;

    /// Should process the job and return the external_id which can be used to
    /// track the status of the job. For example, a DA job will submit the state diff
    /// to the DA layer and return the txn hash.
    ///
    /// # Arguments
    /// * `config` - Shared configuration for the job
    /// * `job` - Mutable reference to the job being processed
    ///
    /// # Returns
    /// * `Result<String, JobError>` - External tracking ID or an error
    async fn process_job(&self, config: Arc<Config>, job: &mut JobItem) -> Result<String, JobError>;

    /// Should verify the job and return the status of the verification. For example,
    /// a DA job will verify the inclusion of the state diff in the DA layer and return
    /// the status of the verification.
    ///
    /// # Arguments
    /// * `config` - Shared configuration for the job
    /// * `job` - Mutable reference to the job being verified
    ///
    /// # Returns
    /// * `Result<JobVerificationStatus, JobError>` - Current verification status or an error
    async fn verify_job(&self, config: Arc<Config>, job: &mut JobItem) -> Result<JobVerificationStatus, JobError>;

    /// Should return the maximum number of attempts to process the job. A new attempt is made
    /// every time the verification returns `JobVerificationStatus::Rejected`
<<<<<<< HEAD
    fn max_process_attempts(&self) -> u64;

    /// Should return the maximum number of attempts to verify the job. A new attempt is made
    /// every few seconds depending on the result `verification_polling_delay_seconds`
    fn max_verification_attempts(&self) -> u64;
=======
    fn max_process_attempts(&self) -> u16;

    /// Should return the maximum number of attempts to verify the job. A new attempt is made
    /// every few seconds depending on the result `verification_polling_delay_seconds`
    fn max_verification_attempts(&self) -> u16;
>>>>>>> a99088a9

    /// Should return the number of seconds to wait before polling for verification
    fn verification_polling_delay_seconds(&self) -> u64;

    fn job_processing_lock(&self, config: Arc<Config>) -> Option<Arc<JobProcessingState>>;
}

/// Creates the job in the DB in the created state and adds it to the process queue
///
/// # Arguments
/// * `job_type` - Type of job to create
/// * `internal_id` - Unique identifier for internal tracking
/// * `metadata` - Additional key-value pairs for the job
/// * `config` - Shared configuration
///
/// # Returns
/// * `Result<(), JobError>` - Success or an error
///
/// # Metrics
/// * Records block gauge
/// * Updates successful job operations count
/// * Records job response time
///
/// # Notes
/// * Skips creation if job already exists with same internal_id and job_type
/// * Automatically adds the job to the process queue upon successful creation
#[tracing::instrument(fields(category = "general"), skip(config), ret, err)]
pub async fn create_job(
    job_type: JobType,
    internal_id: String,
    metadata: JobMetadata,
    config: Arc<Config>,
) -> Result<(), JobError> {
    let start = Instant::now();
    tracing::info!(
        log_type = "starting",
        category = "general",
        function_type = "create_job",
        job_type = ?job_type,
        block_no = %internal_id,
        "General create job started for block"
    );

    tracing::debug!(
        job_type = ?job_type,
        internal_id = %internal_id,
        metadata = ?metadata,
        "Job creation details"
    );

    let existing_job = config
        .database()
        .get_job_by_internal_id_and_type(internal_id.as_str(), &job_type)
        .await
        .map_err(|e| JobError::Other(OtherError(e)))?;

    if existing_job.is_some() {
        tracing::warn!("{}", JobError::JobAlreadyExists { internal_id, job_type });
        return Ok(());
    }

    let job_handler = factory::get_job_handler(&job_type).await;
    let job_item = job_handler.create_job(config.clone(), internal_id.clone(), metadata).await?;
<<<<<<< HEAD
    config.database().create_job(job_item.clone()).await?;
=======
    config.database().create_job_item(job_item.clone()).await?;
>>>>>>> a99088a9
    println!("Job item inside the create job function: {:?}", job_item);
    add_job_to_process_queue(job_item.id, &job_type, config.clone())
        .await
        .map_err(|e| JobError::Other(OtherError(e)))?;

    let attributes =
        [KeyValue::new("operation_job_type", format!("{:?}", job_type)), KeyValue::new("operation_type", "create_job")];

    tracing::info!(
        log_type = "completed",
        category = "general",
        function_type = "create_job",
        block_no = %internal_id,
        "General create job completed for block"
    );

    let duration = start.elapsed();
    ORCHESTRATOR_METRICS.block_gauge.record(parse_string(&internal_id)?, &attributes);
    ORCHESTRATOR_METRICS.successful_job_operations.add(1.0, &attributes);
    ORCHESTRATOR_METRICS.jobs_response_time.record(duration.as_secs_f64(), &attributes);
    Ok(())
}

/// Processes the job, increments the process attempt count and updates the status of the job in the
/// DB. It then adds the job to the verification queue.
///
/// # Arguments
/// * `id` - UUID of the job to process
/// * `config` - Shared configuration
///
/// # Returns
/// * `Result<(), JobError>` - Success or an error
///
/// # State Transitions
/// * `Created` -> `LockedForProcessing` -> `PendingVerification`
/// * `VerificationFailed` -> `LockedForProcessing` -> `PendingVerification`
/// * `PendingRetry` -> `LockedForProcessing` -> `PendingVerification`
///
/// # Metrics
/// * Updates block gauge
/// * Records successful job operations
/// * Tracks job response time
///
/// # Notes
/// * Only processes jobs in Created, VerificationFailed, or PendingRetry status
/// * Updates job version to prevent concurrent processing
/// * Adds processing completion timestamp to metadata
/// * Automatically adds job to verification queue upon successful processing
#[tracing::instrument(skip(config), fields(category = "general", job, job_type, internal_id), ret, err)]
pub async fn process_job(id: Uuid, config: Arc<Config>) -> Result<(), JobError> {
    let start = Instant::now();
    let mut job = get_job(id, config.clone()).await?;
    let internal_id = job.internal_id.clone();
    tracing::info!(
        log_type = "starting",
        category = "general",
        function_type = "process_job",
        block_no = %internal_id,
        "General process job started for block"
    );

    tracing::Span::current().record("job", format!("{:?}", job.clone()));
    tracing::Span::current().record("job_type", format!("{:?}", job.job_type));
    tracing::Span::current().record("internal_id", job.internal_id.clone());

    tracing::debug!(job_id = ?id, status = ?job.status, "Current job status");
    match job.status {
        // we only want to process jobs that are in the created or verification failed state or if it's been called from
        // the retry endpoint (in this case it would be PendingRetry status) verification failed state means
        // that the previous processing failed and we want to retry
        JobStatus::Created | JobStatus::VerificationFailed | JobStatus::PendingRetry => {
            tracing::info!(job_id = ?id, status = ?job.status, "Processing job");
        }
        _ => {
            tracing::warn!(job_id = ?id, status = ?job.status, "Cannot process job with current status");
            return Err(JobError::InvalidStatus { id, job_status: job.status });
        }
    }

    let job_handler = factory::get_job_handler(&job.job_type).await;
    let job_processing_locks = job_handler.job_processing_lock(config.clone());

    let permit = if let Some(ref processing_locks) = job_processing_locks {
        Some(processing_locks.try_acquire_lock(&job, config.clone()).await?)
    } else {
        None
    };

    // this updates the version of the job. this ensures that if another thread was about to process
    // the same job, it would fail to update the job in the database because the version would be
    // outdated
    tracing::debug!(job_id = ?id, "Updating job status to LockedForProcessing");
    job.metadata.common.process_started_at = Some(Utc::now());
    let mut job = config
        .database()
        .update_job(
            &job,
            JobItemUpdates::new()
                .update_status(JobStatus::LockedForProcessing)
                .update_metadata(job.metadata.clone())
                .build(),
        )
        .await
        .map_err(|e| {
            tracing::error!(job_id = ?id, error = ?e, "Failed to update job status");
            JobError::Other(OtherError(e))
        })?;

    tracing::debug!(job_id = ?id, job_type = ?job.job_type, "Getting job handler");
    let external_id = match AssertUnwindSafe(job_handler.process_job(config.clone(), &mut job)).catch_unwind().await {
        Ok(Ok(external_id)) => {
            tracing::debug!(job_id = ?id, "Successfully processed job");
            // Add the time of processing to the metadata.
            job.metadata.common.process_completed_at = Some(Utc::now());

            external_id
        }
        Ok(Err(e)) => {
            // TODO: I think most of the times the errors will not be fixed automatically
            // if we just retry. But for some failures like DB issues, it might be possible
            // that retrying will work. So we can add a retry logic here to improve robustness.
            tracing::error!(job_id = ?id, error = ?e, "Failed to process job");
            return move_job_to_failed(&job, config.clone(), format!("Processing failed: {}", e)).await;
        }
        Err(panic) => {
            let panic_msg = panic
                .downcast_ref::<String>()
                .map(|s| s.as_str())
                .or_else(|| panic.downcast_ref::<&str>().copied())
                .unwrap_or("Unknown panic message");

            tracing::error!(job_id = ?id, panic_msg = %panic_msg, "Job handler panicked during processing");
            return move_job_to_failed(
                &job,
                config.clone(),
                format!("Job handler panicked with message: {}", panic_msg),
            )
            .await;
        }
    };

    // Increment process attempt counter
    job.metadata.common.process_attempt_no += 1;

    // Update job status and metadata
    tracing::debug!(job_id = ?id, "Updating job status to PendingVerification");
    config
        .database()
        .update_job(
            &job,
            JobItemUpdates::new()
                .update_status(JobStatus::PendingVerification)
                .update_metadata(job.metadata.clone())
                .update_external_id(external_id.clone().into())
                .build(),
        )
        .await
        .map_err(|e| {
            tracing::error!(job_id = ?id, error = ?e, "Failed to update job status");
            JobError::Other(OtherError(e))
        })?;

    // Add to verification queue
    tracing::debug!(job_id = ?id, "Adding job to verification queue");
    add_job_to_verification_queue(
        job.id,
        &job.job_type,
        Duration::from_secs(job_handler.verification_polling_delay_seconds()),
        config.clone(),
    )
    .await
    .map_err(|e| {
        tracing::error!(job_id = ?id, error = ?e, "Failed to add job to verification queue");
        JobError::Other(OtherError(e))
    })?;

    let attributes = vec![
        KeyValue::new("operation_job_type", format!("{:?}", job.job_type)),
        KeyValue::new("operation_type", "process_job"),
    ];

    tracing::info!(
        log_type = "completed",
        category = "general",
        function_type = "process_job",
        block_no = %internal_id,
        "General process job completed for block"
    );

    let duration = start.elapsed();
    ORCHESTRATOR_METRICS.successful_job_operations.add(1.0, &attributes);
    ORCHESTRATOR_METRICS.jobs_response_time.record(duration.as_secs_f64(), &attributes);
    register_block_gauge(job.job_type, &job.internal_id, external_id.into(), &attributes)?;

    if let Some(permit) = permit {
        if let Some(ref processing_locks) = job_processing_locks {
<<<<<<< HEAD
            processing_locks.try_release_lock(permit, &job.id).await?;
=======
            processing_locks.try_release_lock(permit).await?;
>>>>>>> a99088a9
        }
    }

    Ok(())
}

/// Verify Job Function
///
/// Verifies the job and updates the status of the job in the DB. If the verification fails, it
/// retries processing the job if the max attempts have not been exceeded. If the max attempts have
/// been exceeded, it marks the job as timed out. If the verification is still pending, it pushes
/// the job back to the queue.
///
/// # Arguments
/// * `id` - UUID of the job to verify
/// * `config` - Shared configuration
///
/// # Returns
/// * `Result<(), JobError>` - Success or an error
///
/// # State Transitions
/// * `PendingVerification` -> `Completed` (on successful verification)
/// * `PendingVerification` -> `VerificationFailed` (on verification rejection)
/// * `PendingVerification` -> `VerificationTimeout` (max attempts reached)
///
/// # Metrics
/// * Records verification time if processing completion timestamp exists
/// * Updates block gauge and job operation metrics
/// * Tracks successful operations and response time
///
/// # Notes
/// * Only jobs in `PendingVerification` or `VerificationTimeout` status can be verified
/// * Automatically retries processing if verification fails and max attempts not reached
/// * Removes processing_finished_at from metadata upon successful verification
#[tracing::instrument(
    skip(config),
    fields(category = "general", job, job_type, internal_id, verification_status),
    ret,
    err
)]
pub async fn verify_job(id: Uuid, config: Arc<Config>) -> Result<(), JobError> {
    let start = Instant::now();
    let mut job = get_job(id, config.clone()).await?;
    let internal_id = job.internal_id.clone();
    tracing::info!(log_type = "starting", category = "general", function_type = "verify_job", block_no = %internal_id, "General verify job started for block");

    tracing::Span::current().record("job", format!("{:?}", job.clone()));
    tracing::Span::current().record("job_type", format!("{:?}", job.job_type.clone()));
    tracing::Span::current().record("internal_id", job.internal_id.clone());

    match job.status {
        // Jobs with `VerificationTimeout` will be retired manually after resetting verification attempt number to 0.
        JobStatus::PendingVerification | JobStatus::VerificationTimeout => {
            tracing::info!(job_id = ?id, status = ?job.status, "Proceeding with verification");
        }
        _ => {
            tracing::error!(job_id = ?id, status = ?job.status, "Invalid job status for verification");
            return Err(JobError::InvalidStatus { id, job_status: job.status });
        }
    }

    let job_handler = factory::get_job_handler(&job.job_type).await;
    tracing::debug!(job_id = ?id, "Verifying job with handler");

    job.metadata.common.verification_started_at = Some(Utc::now());
    let mut job = config
        .database()
        .update_job(&job, JobItemUpdates::new().update_metadata(job.metadata.clone()).build())
        .await
        .map_err(|e| {
            tracing::error!(job_id = ?id, error = ?e, "Failed to update job status");
            JobError::Other(OtherError(e))
        })?;

    let verification_status = job_handler.verify_job(config.clone(), &mut job).await?;
    tracing::Span::current().record("verification_status", format!("{:?}", &verification_status));

    let mut attributes = vec![
        KeyValue::new("operation_job_type", format!("{:?}", job.job_type)),
        KeyValue::new("operation_type", "verify_job"),
        KeyValue::new("operation_verification_status", format!("{:?}", &verification_status)),
    ];
    let mut operation_job_status: Option<JobStatus> = None;

    match verification_status {
        JobVerificationStatus::Verified => {
            tracing::info!(job_id = ?id, "Job verified successfully");
            // Calculate verification time if processing completion timestamp exists
            if let Some(verification_time) = job.metadata.common.verification_started_at {
                let time_taken = (Utc::now() - verification_time).num_milliseconds();
                ORCHESTRATOR_METRICS
                    .verification_time
                    .record(time_taken as f64, &[KeyValue::new("operation_job_type", format!("{:?}", job.job_type))]);
            } else {
                tracing::warn!("Failed to calculate verification time: Missing processing completion timestamp");
            }

            // Update verification completed timestamp and update status
            job.metadata.common.verification_completed_at = Some(Utc::now());
            config
                .database()
                .update_job(
                    &job,
                    JobItemUpdates::new()
                        .update_metadata(job.metadata.clone())
                        .update_status(JobStatus::Completed)
                        .build(),
                )
                .await
                .map_err(|e| {
                    tracing::error!(job_id = ?id, error = ?e, "Failed to update job status to Completed");
                    JobError::Other(OtherError(e))
                })?;
            operation_job_status = Some(JobStatus::Completed);
        }
        JobVerificationStatus::Rejected(e) => {
            tracing::error!(job_id = ?id, error = ?e, "Job verification rejected");

            // Update metadata with error information
            job.metadata.common.failure_reason = Some(e.clone());
            operation_job_status = Some(JobStatus::VerificationFailed);

            if job.metadata.common.process_attempt_no < job_handler.max_process_attempts() {
                tracing::info!(
                    job_id = ?id,
                    attempt = job.metadata.common.process_attempt_no + 1,
                    "Verification failed. Retrying job processing"
                );

                config
                    .database()
                    .update_job(
                        &job,
                        JobItemUpdates::new()
                            .update_status(JobStatus::VerificationFailed)
                            .update_metadata(job.metadata.clone())
                            .build(),
                    )
                    .await
                    .map_err(|e| {
                        tracing::error!(job_id = ?id, error = ?e, "Failed to update job status to VerificationFailed");
                        JobError::Other(OtherError(e))
                    })?;
                add_job_to_process_queue(job.id, &job.job_type, config.clone())
                    .await
                    .map_err(|e| JobError::Other(OtherError(e)))?;
            } else {
                tracing::warn!(job_id = ?id, "Max process attempts reached. Job will not be retried");
                return move_job_to_failed(
                    &job,
                    config.clone(),
                    format!(
                        "Verification rejected. Max process attempts reached: {}",
                        job.metadata.common.process_attempt_no
                    ),
                )
                .await;
            }
        }
        JobVerificationStatus::Pending => {
            tracing::debug!(job_id = ?id, "Job verification still pending");

            if job.metadata.common.verification_attempt_no >= job_handler.max_verification_attempts() {
                tracing::warn!(job_id = ?id, "Max verification attempts reached. Marking job as timed out");
                config
                    .database()
                    .update_job(&job, JobItemUpdates::new().update_status(JobStatus::VerificationTimeout).build())
                    .await
                    .map_err(|e| {
                        tracing::error!(job_id = ?id, error = ?e, "Failed to update job status to VerificationTimeout");
                        JobError::Other(OtherError(e))
                    })?;
                operation_job_status = Some(JobStatus::VerificationTimeout);
            } else {
                // Increment verification attempts
                job.metadata.common.verification_attempt_no += 1;

                config
                    .database()
                    .update_job(&job, JobItemUpdates::new().update_metadata(job.metadata.clone()).build())
                    .await
                    .map_err(|e| {
                        tracing::error!(job_id = ?id, error = ?e, "Failed to update job metadata");
                        JobError::Other(OtherError(e))
                    })?;

                tracing::debug!(job_id = ?id, "Adding job back to verification queue");
                add_job_to_verification_queue(
                    job.id,
                    &job.job_type,
                    Duration::from_secs(job_handler.verification_polling_delay_seconds()),
                    config.clone(),
                )
                .await
                .map_err(|e| {
                    tracing::error!(job_id = ?id, error = ?e, "Failed to add job to verification queue");
                    JobError::Other(OtherError(e))
                })?;
            }
        }
    };

    if let Some(job_status) = operation_job_status {
        attributes.push(KeyValue::new("operation_job_status", format!("{}", job_status)));
    }

    tracing::info!(log_type = "completed", category = "general", function_type = "verify_job", block_no = %internal_id, "General verify job completed for block");
    let duration = start.elapsed();
    ORCHESTRATOR_METRICS.successful_job_operations.add(1.0, &attributes);
    ORCHESTRATOR_METRICS.jobs_response_time.record(duration.as_secs_f64(), &attributes);
    register_block_gauge(job.job_type, &job.internal_id, job.external_id, &attributes)?;
    Ok(())
}

/// Retries a failed job by reprocessing it.
/// Only jobs with Failed status can be retried.
///
/// # Arguments
/// * `id` - UUID of the job to retry
/// * `config` - Shared configuration
///
/// # Returns
/// * `Result<(), JobError>` - Success or an error
///
/// # State Transitions
/// * `Failed` -> `PendingRetry` -> (normal processing flow)
///
/// # Notes
/// * Only jobs in Failed status can be retried
/// * Transitions through PendingRetry status before normal processing
/// * Uses standard process_job function after status update
#[tracing::instrument(skip(config), fields(category = "general"), ret, err)]
pub async fn retry_job(id: Uuid, config: Arc<Config>) -> Result<(), JobError> {
    let mut job = get_job(id, config.clone()).await?;
    let internal_id = job.internal_id.clone();

    tracing::info!(
        log_type = "starting",
        category = "general",
        function_type = "retry_job",
        block_no = %internal_id,
        "General retry job started for block"
    );

    if job.status != JobStatus::Failed {
        tracing::error!(
            job_id = ?id,
            status = ?job.status,
            "Cannot retry job: invalid status"
        );
        return Err(JobError::InvalidStatus { id, job_status: job.status });
    }

    // Increment the retry counter in common metadata
    job.metadata.common.process_retry_attempt_no += 1;
<<<<<<< HEAD
=======
    // Reset the process attempt counter to 0, to ensure a fresh start
>>>>>>> a99088a9
    job.metadata.common.process_attempt_no = 0;

    tracing::debug!(
        job_id = ?id,
        retry_count = job.metadata.common.process_retry_attempt_no,
        "Incrementing process retry attempt counter"
    );

    // Update job status and metadata to PendingRetry before processing
    config
        .database()
        .update_job(
            &job,
            JobItemUpdates::new().update_status(JobStatus::PendingRetry).update_metadata(job.metadata.clone()).build(),
        )
        .await
        .map_err(|e| {
            tracing::error!(
                job_id = ?id,
                error = ?e,
                "Failed to update job status to PendingRetry"
            );
            JobError::Other(OtherError(e))
        })?;

    add_job_to_process_queue(job.id, &job.job_type, config.clone()).await.map_err(|e| {
        tracing::error!(
            log_type = "error",
            category = "general",
            function_type = "retry_job",
            block_no = %internal_id,
            error = %e,
            "Failed to add job to process queue"
        );
        JobError::Other(OtherError(e))
    })?;

    tracing::info!(
        log_type = "completed",
        category = "general",
        function_type = "retry_job",
        block_no = %internal_id,
        "Successfully queued job for retry"
    );

    Ok(())
}

/// Terminates the job and updates the status of the job in the DB.
///
/// # Arguments
/// * `id` - UUID of the job to handle failure for
/// * `config` - Shared configuration
///
/// # Returns
/// * `Result<(), JobError>` - Success or an error
///
/// # Notes
/// * Logs error if the job status `Completed` is existing on DL queue
/// * Updates job status to Failed and records failure reason in metadata
/// * Updates metrics for failed jobs
#[tracing::instrument(skip(config), fields(job_status, job_type), ret, err)]
pub async fn handle_job_failure(id: Uuid, config: Arc<Config>) -> Result<(), JobError> {
    let job = get_job(id, config.clone()).await?.clone();
    let internal_id = job.internal_id.clone();
    tracing::info!(log_type = "starting", category = "general", function_type = "handle_job_failure", block_no = %internal_id, "General handle job failure started for block");

    tracing::Span::current().record("job_status", format!("{:?}", job.status));
    tracing::Span::current().record("job_type", format!("{:?}", job.job_type));

    tracing::debug!(job_id = ?id, job_status = ?job.status, job_type = ?job.job_type, block_no = %internal_id, "Job details for failure handling for block");
    let status = job.status.clone().to_string();
    move_job_to_failed(&job, config.clone(), format!("Received failure queue message for job with status: {}", status))
        .await
}

fn register_block_gauge(
    job_type: JobType,
    internal_id: &str,
    external_id: ExternalId,
    attributes: &[KeyValue],
) -> Result<(), JobError> {
    let block_number = if let JobType::StateTransition = job_type {
        parse_string(
            external_id
                .unwrap_string()
                .map_err(|e| JobError::Other(OtherError::from(format!("Could not parse string: {e}"))))?,
        )
    } else {
        parse_string(internal_id)
    }?;

    ORCHESTRATOR_METRICS.block_gauge.record(block_number, attributes);
    Ok(())
}

/// Moves a job to the Failed state with the provided reason
///
/// # Arguments
/// * `job` - Reference to the job to mark as failed
/// * `config` - Shared configuration
/// * `reason` - Failure reason to record in metadata
///
/// # Returns
/// * `Result<(), JobError>` - Success or an error
///
/// # Notes
/// * Skips processing if job is already in Failed status
/// * Records failure reason in job metadata
/// * Updates metrics for failed jobs
async fn move_job_to_failed(job: &JobItem, config: Arc<Config>, reason: String) -> Result<(), JobError> {
    if job.status == JobStatus::Completed {
        tracing::error!(job_id = ?job.id, job_status = ?job.status, "Invalid state exists on DL queue");
        return Ok(());
    }
    // We assume that a Failure status will only show up if the message is sent twice from a queue
    // Can return silently because it's already been processed.
    else if job.status == JobStatus::Failed {
        tracing::warn!(job_id = ?job.id, "Job already marked as failed, skipping processing");
        return Ok(());
    }

    let mut job_metadata = job.metadata.clone();
    let internal_id = job.internal_id.clone();

    tracing::debug!(job_id = ?job.id, "Updating job status to Failed in database");
    // Update failure information in common metadata
    job_metadata.common.failure_reason = Some(reason);

    match config
        .database()
        .update_job(job, JobItemUpdates::new().update_status(JobStatus::Failed).update_metadata(job_metadata).build())
        .await
    {
        Ok(_) => {
            tracing::info!(
                log_type = "completed",
                category = "general",
                function_type = "handle_job_failure",
                block_no = %internal_id,
                "General handle job failure completed for block"
            );
            ORCHESTRATOR_METRICS
                .failed_jobs
                .add(1.0, &[KeyValue::new("operation_job_type", format!("{:?}", job.job_type))]);
            Ok(())
        }
        Err(e) => {
            tracing::error!(
                log_type = "error",
                category = "general",
                function_type = "handle_job_failure",
                block_no = %internal_id,
                error = %e,
                "General handle job failure failed for block"
            );
            Err(JobError::Other(OtherError(e)))
        }
    }
}

/// Retrieves a job by its ID from the database
///
/// # Arguments
/// * `id` - UUID of the job to retrieve
/// * `config` - Shared configuration
///
/// # Returns
/// * `Result<JobItem, JobError>` - The job if found, or JobNotFound error
async fn get_job(id: Uuid, config: Arc<Config>) -> Result<JobItem, JobError> {
    let job = config.database().get_job_by_id(id).await.map_err(|e| JobError::Other(OtherError(e)))?;
    match job {
        Some(job) => Ok(job),
        None => Err(JobError::JobNotFound { id }),
    }
}

/// Increments a numeric value in the job metadata
///
/// # Arguments
/// * `metadata` - Current metadata map
/// * `key` - Key to increment
///
/// # Returns
/// * `Result<HashMap<String, String>, JobError>` - Updated metadata or an error
///
/// # Errors
/// * Returns KeyOutOfBounds if incrementing would exceed u64::MAX
/// * Returns error if value cannot be parsed as u64
pub fn increment_key_in_metadata(
    metadata: &HashMap<String, String>,
    key: &str,
) -> Result<HashMap<String, String>, JobError> {
    let mut new_metadata = metadata.clone();
    let attempt = get_u64_from_metadata(metadata, key).map_err(|e| JobError::Other(OtherError(e)))?;
    let incremented_value = attempt.checked_add(1);
    incremented_value.ok_or_else(|| JobError::KeyOutOfBounds { key: key.to_string() })?;
    new_metadata.insert(
        key.to_string(),
        incremented_value.ok_or(JobError::Other(OtherError(eyre!("Overflow while incrementing attempt"))))?.to_string(),
    );
    Ok(new_metadata)
}

/// Retrieves a u64 value from the metadata map
///
/// # Arguments
/// * `metadata` - Metadata map to search
/// * `key` - Key to retrieve
///
/// # Returns
/// * `color_eyre::Result<u64>` - The parsed value or an error
///
/// # Notes
/// * Returns 0 if the key doesn't exist in the metadata
/// * Wraps parsing errors with additional context
pub fn get_u64_from_metadata(metadata: &HashMap<String, String>, key: &str) -> color_eyre::Result<u64> {
    metadata
        .get(key)
        .unwrap_or(&"0".to_string())
        .parse::<u64>()
        .wrap_err(format!("Failed to parse u64 from metadata key '{}'", key))
}

/// Queues a job for processing by adding it to the process queue
///
/// # Arguments
/// * `id` - UUID of the job to process
/// * `config` - Shared configuration
///
/// # Returns
/// * `Result<(), JobError>` - Success or an error
///
/// # State Transitions
/// * Any valid state -> PendingProcess
#[tracing::instrument(skip(config), fields(category = "general"), ret, err)]
pub async fn queue_job_for_processing(id: Uuid, config: Arc<Config>) -> Result<(), JobError> {
    let job = get_job(id, config.clone()).await?;

    // Add to process queue directly
    add_job_to_process_queue(id, &job.job_type, config).await.map_err(|e| {
        tracing::error!(job_id = ?id, error = ?e, "Failed to add job to process queue");
        JobError::Other(OtherError(e))
    })?;

    Ok(())
}

/// Queues a job for verification by adding it to the verification queue
///
/// # Arguments
/// * `id` - UUID of the job to verify
/// * `config` - Shared configuration
///
/// # Returns
/// * `Result<(), JobError>` - Success or an error
///
/// # Notes
/// * Resets verification attempt count to 0
/// * Sets appropriate delay for verification polling
#[tracing::instrument(skip(config), fields(category = "general"), ret, err)]
pub async fn queue_job_for_verification(id: Uuid, config: Arc<Config>) -> Result<(), JobError> {
    let mut job = get_job(id, config.clone()).await?;
    let job_handler = factory::get_job_handler(&job.job_type).await;

    // Reset verification attempts and increment retry counter in common metadata
    job.metadata.common.verification_attempt_no = 0;
    job.metadata.common.verification_retry_attempt_no += 1;

    tracing::debug!(
        job_id = ?id,
        retry_count = job.metadata.common.verification_retry_attempt_no,
        "Incrementing verification retry attempt counter"
    );

    // Update job status and metadata
    config
        .database()
        .update_job(
            &job,
            JobItemUpdates::new()
                .update_status(JobStatus::PendingVerification)
                .update_metadata(job.metadata.clone())
                .build(),
        )
        .await
        .map_err(|e| JobError::Other(OtherError(e)))?;

    // Add to verification queue with appropriate delay
    add_job_to_verification_queue(
        id,
        &job.job_type,
        Duration::from_secs(job_handler.verification_polling_delay_seconds()),
        config,
    )
    .await
    .map_err(|e| {
        tracing::error!(
            job_id = ?id,
            error = ?e,
            "Failed to add job to verification queue"
        );
        JobError::Other(OtherError(e))
    })?;

    Ok(())
}

#[cfg(test)]
mod tests {
    use super::*;

    /// Tests for increment_key_in_metadata function
    mod test_increment_key_in_metadata {
        use super::*;

        #[test]
        /// Tests incrementing a non-existent key (should start at 0)
        fn key_does_not_exist() {
            let metadata = HashMap::new();
            let key = "test_key";
            let updated_metadata = increment_key_in_metadata(&metadata, key).unwrap();
            assert_eq!(updated_metadata.get(key), Some(&"1".to_string()));
        }

        #[test]
        /// Tests incrementing an existing numeric value
        fn key_exists_with_numeric_value() {
            let mut metadata = HashMap::new();
            metadata.insert("test_key".to_string(), "41".to_string());
            let key = "test_key";
            let updated_metadata = increment_key_in_metadata(&metadata, key).unwrap();
            assert_eq!(updated_metadata.get(key), Some(&"42".to_string()));
        }

        #[test]
        /// Tests handling of non-numeric values
        fn key_exists_with_non_numeric_value() {
            let mut metadata = HashMap::new();
            metadata.insert("test_key".to_string(), "not_a_number".to_string());
            let key = "test_key";
            let result = increment_key_in_metadata(&metadata, key);
            assert!(result.is_err());
        }

        #[test]
        /// Tests overflow handling at u64::MAX
        fn key_exists_with_max_u64_value() {
            let mut metadata = HashMap::new();
            metadata.insert("test_key".to_string(), u64::MAX.to_string());
            let key = "test_key";
            let result = increment_key_in_metadata(&metadata, key);
            assert!(result.is_err());
        }
    }

    /// Tests for get_u64_from_metadata function
    mod test_get_u64_from_metadata {
        use super::*;

        #[test]
        /// Tests retrieving a valid u64 value
        fn key_exists_with_valid_u64_value() {
            let mut metadata = HashMap::new();
            metadata.insert("key1".to_string(), "12345".to_string());
            let result = get_u64_from_metadata(&metadata, "key1").unwrap();
            assert_eq!(result, 12345);
        }

        #[test]
        /// Tests handling of invalid numeric strings
        fn key_exists_with_invalid_value() {
            let mut metadata = HashMap::new();
            metadata.insert("key2".to_string(), "not_a_number".to_string());
            let result = get_u64_from_metadata(&metadata, "key2");
            assert!(result.is_err());
        }

        #[test]
        /// Tests default behavior when key doesn't exist
        fn key_does_not_exist() {
            let metadata = HashMap::<String, String>::new();
            let result = get_u64_from_metadata(&metadata, "key3").unwrap();
            assert_eq!(result, 0);
        }
    }
}<|MERGE_RESOLUTION|>--- conflicted
+++ resolved
@@ -192,19 +192,11 @@
 
     /// Should return the maximum number of attempts to process the job. A new attempt is made
     /// every time the verification returns `JobVerificationStatus::Rejected`
-<<<<<<< HEAD
-    fn max_process_attempts(&self) -> u64;
-
-    /// Should return the maximum number of attempts to verify the job. A new attempt is made
-    /// every few seconds depending on the result `verification_polling_delay_seconds`
-    fn max_verification_attempts(&self) -> u64;
-=======
     fn max_process_attempts(&self) -> u16;
 
     /// Should return the maximum number of attempts to verify the job. A new attempt is made
     /// every few seconds depending on the result `verification_polling_delay_seconds`
     fn max_verification_attempts(&self) -> u16;
->>>>>>> a99088a9
 
     /// Should return the number of seconds to wait before polling for verification
     fn verification_polling_delay_seconds(&self) -> u64;
@@ -268,11 +260,7 @@
 
     let job_handler = factory::get_job_handler(&job_type).await;
     let job_item = job_handler.create_job(config.clone(), internal_id.clone(), metadata).await?;
-<<<<<<< HEAD
-    config.database().create_job(job_item.clone()).await?;
-=======
     config.database().create_job_item(job_item.clone()).await?;
->>>>>>> a99088a9
     println!("Job item inside the create job function: {:?}", job_item);
     add_job_to_process_queue(job_item.id, &job_type, config.clone())
         .await
@@ -469,11 +457,7 @@
 
     if let Some(permit) = permit {
         if let Some(ref processing_locks) = job_processing_locks {
-<<<<<<< HEAD
-            processing_locks.try_release_lock(permit, &job.id).await?;
-=======
             processing_locks.try_release_lock(permit).await?;
->>>>>>> a99088a9
         }
     }
 
@@ -729,10 +713,7 @@
 
     // Increment the retry counter in common metadata
     job.metadata.common.process_retry_attempt_no += 1;
-<<<<<<< HEAD
-=======
     // Reset the process attempt counter to 0, to ensure a fresh start
->>>>>>> a99088a9
     job.metadata.common.process_attempt_no = 0;
 
     tracing::debug!(
