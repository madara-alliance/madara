--- conflicted
+++ resolved
@@ -13,7 +13,7 @@
 use std::time::Duration;
 
 #[derive(Clone, Debug)]
-pub(crate) struct InnerSQS(pub(crate) Arc<Client>);
+pub struct InnerSQS(pub Arc<Client>);
 
 impl InnerSQS {
     /// Creates a new instance of InnerSQS with the provided AWS configuration.
@@ -69,12 +69,7 @@
 
 #[derive(Clone, Debug)]
 pub struct SQS {
-<<<<<<< HEAD
-    inner: InnerSQS,
-    queue_url: Option<Url>,
-=======
-    client: Arc<Client>,
->>>>>>> e4a11840
+    pub inner: InnerSQS,
     prefix: Option<String>,
     suffix: Option<String>,
 }
@@ -89,12 +84,7 @@
     /// * `Self` - The SQS client.
     pub fn new(aws_config: &SdkConfig, args: Option<&QueueArgs>) -> Self {
         Self {
-<<<<<<< HEAD
             inner: InnerSQS::new(aws_config),
-            queue_url: args.and_then(|a| Url::parse(&a.queue_base_url).ok()),
-=======
-            client: Arc::new(client),
->>>>>>> e4a11840
             prefix: args.map(|a| a.prefix.clone()),
             suffix: args.map(|a| a.suffix.clone()),
         }
@@ -148,7 +138,7 @@
     /// The producer is used to send messages to the queue.
     async fn get_producer(&self, queue: QueueType) -> Result<SqsProducer, QueueError> {
         let queue_name = self.get_queue_name(queue)?;
-        let queue_url = self.get_queue_url_from_client(queue_name.as_str()).await?;
+        let queue_url = self.inner.get_queue_url_from_client(queue_name.as_str()).await?;
         let producer =
             SqsBackend::builder(SqsConfig { queue_dsn: queue_url, override_endpoint: true }).build_producer().await?;
         Ok(producer)
@@ -159,7 +149,7 @@
     /// The consumer is used to receive messages from the queue.
     async fn get_consumer(&self, queue: QueueType) -> Result<SqsConsumer, QueueError> {
         let queue_name = self.get_queue_name(queue)?;
-        let queue_url = self.get_queue_url_from_client(queue_name.as_str()).await?;
+        let queue_url = self.inner.get_queue_url_from_client(queue_name.as_str()).await?;
         let consumer =
             SqsBackend::builder(SqsConfig { queue_dsn: queue_url, override_endpoint: true }).build_consumer().await?;
         Ok(consumer)
