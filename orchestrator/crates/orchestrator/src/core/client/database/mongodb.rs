--- conflicted
+++ resolved
@@ -10,13 +10,9 @@
 use chrono::{SubsecRound, Utc};
 use futures::TryStreamExt;
 use mongodb::bson::{doc, Bson, Document};
-<<<<<<< HEAD
-use mongodb::options::{AggregateOptions, FindOneAndUpdateOptions, FindOptions, ReturnDocument, UpdateOptions};
-=======
-use mongodb::options::{
-    FindOneAndUpdateOptions, FindOneOptions, FindOptions, InsertOneOptions, ReturnDocument, UpdateOptions,
+use mongodb::options::{AggregateOptions,FindOneAndUpdateOptions,
+  FindOneOptions, FindOptions, InsertOneOptions, ReturnDocument, UpdateOptions,
 };
->>>>>>> a4d814ce
 use mongodb::{bson, Client, Collection, Database};
 use opentelemetry::KeyValue;
 use serde::de::DeserializeOwned;
@@ -603,7 +599,6 @@
         Ok(jobs)
     }
 
-<<<<<<< HEAD
     /// function to get missing block numbers for jobs within a specified range.
     ///
     /// `job_type` : Type of job to check for missing blocks.
@@ -767,7 +762,9 @@
             0 => Ok(None),
             1 => Ok(results.into_iter().next()),
             n => Err(DatabaseError::FailedToSerializeDocument(format!("Expected at most 1 result, got {}", n))),
-=======
+        }
+    }
+
     async fn get_latest_batch(&self) -> Result<Option<Batch>, DatabaseError> {
         let start = Instant::now();
         let pipeline = vec![
@@ -874,7 +871,6 @@
                     batch.index, batch.id, err
                 )))
             }
->>>>>>> a4d814ce
         }
     }
 }
