--- conflicted
+++ resolved
@@ -71,10 +71,10 @@
         self.database.collection("jobs")
     }
 
-<<<<<<< HEAD
     fn get_batch_collection(&self) -> Collection<Batch> {
         self.database.collection("batches")
-=======
+    }
+
     pub fn get_collection(&self, name: &str) -> Collection<JobItem> {
         self.database.collection(name)
     }
@@ -126,7 +126,7 @@
     /// * `collection` - The collection to delete the document in
     /// * `filter` - The filter to apply to the collection
     /// # Returns
-    /// * `Result<DeleteResult, DatabaseError>` - A Result indicating whether the operation was successful or not   
+    /// * `Result<DeleteResult, DatabaseError>` - A Result indicating whether the operation was successful or not
     pub async fn delete_one<T>(
         &self,
         collection: Collection<T>,
@@ -204,7 +204,6 @@
         let duration = start.elapsed();
         ORCHESTRATOR_METRICS.db_calls_response_time.record(duration.as_secs_f64(), &attributes);
         Ok(vec_items)
->>>>>>> bc319c2f
     }
 }
 
@@ -593,7 +592,6 @@
         ORCHESTRATOR_METRICS.db_calls_response_time.record(duration.as_secs_f64(), &attributes);
         Ok(jobs)
     }
-<<<<<<< HEAD
 
     async fn get_latest_batch(&self) -> Result<Option<Batch>, DatabaseError> {
         let start = Instant::now();
@@ -702,7 +700,7 @@
                 )))
             },
         }
-=======
+    }
 }
 
 #[cfg(test)]
@@ -760,6 +758,5 @@
         // find_one (should be None)
         let found = client.find_one(collection.clone(), doc! {"_id": 1}).await.unwrap();
         assert_eq!(found, None);
->>>>>>> bc319c2f
     }
 }