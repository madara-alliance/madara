--- conflicted
+++ resolved
@@ -38,16 +38,11 @@
     async fn setup(&self, layer: Layer, args: Self::SetupArgs) -> OrchestratorResult<Self::SetupResult>;
 
     /// check - Check if the resource exists, check only for individual resources
-<<<<<<< HEAD
-    async fn check_if_exists(&self, args: &Self::CheckArgs) -> OrchestratorResult<bool>;
-=======
     /// # Arguments
     /// * `args` - The arguments to check the resource with
     /// # Returns
     /// * `OrchestratorResult<bool>` - A Result indicating whether the resource exists or not
-    async fn check_if_exists(&self, args: Self::CheckArgs) -> OrchestratorResult<bool>;
-
->>>>>>> bc319c2f
+    async fn check_if_exists(&self, args: &Self::CheckArgs) -> OrchestratorResult<bool>;
     /// ready - Check if all the resource is created and ready to use
     /// # Arguments
     /// * `args` - The arguments to check the resource with
