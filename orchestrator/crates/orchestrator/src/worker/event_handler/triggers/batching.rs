use crate::compression::blob::state_update_to_blob_data;
use crate::compression::squash::squash_state_updates;
use crate::compression::stateful::compress as stateful_compress;
use crate::core::config::{Config, StarknetVersion};
use crate::core::{DatabaseClient, StorageClient};
use crate::error::job::JobError;
use crate::error::other::OtherError;
use crate::types::batch::{Batch, BatchUpdates};
use crate::worker::event_handler::triggers::JobTrigger;
use bytes::Bytes;
use color_eyre::eyre::eyre;
use starknet::core::types::{
    BlockId, ContractStorageDiffItem, DeclaredClassItem, DeployedContractItem, Felt, NonceUpdate, ReplacedClassItem,
    StateDiff, StateUpdate, StorageEntry,
};
use starknet::providers::Provider;
use starknet_core::types::MaybePendingStateUpdate::{PendingUpdate, Update};
use std::cmp::{max, min};
use std::collections::{HashMap, HashSet};
use std::sync::Arc;
<<<<<<< HEAD

const MAX_BLOB_SIZE: usize = 4096 * 6;

const STATE_UPDATE_DIR: &str = "state_update";
=======
use crate::types::constant::{S3_STATE_UPDATE_DIR, MAX_BATCH_SIZE};
>>>>>>> ec0bb605

pub struct BatchingTrigger;

#[async_trait::async_trait]
impl JobTrigger for BatchingTrigger {
    /// 1. Fetch the latest completed block from Starknet chain
    /// 2. Fetch the last batch and check its `end_block`
    /// 3. Assign batches to all the remaining blocks and store the squashed state update in storage
    async fn run_worker(&self, config: Arc<Config>) -> color_eyre::Result<()> {
        tracing::trace!(log_type = "starting", category = "BatchingWorker", "BatchingWorker started");

        // Getting the latest block number from Starknet
        let provider = config.madara_client();
        let block_number_provider = provider.block_number().await?;

        // Calculating the last block number to for which a batch needs to be assigned
        let last_block_to_assign_batch = config
            .service_config()
            .max_block_to_process
            .map_or(block_number_provider, |max_block| min(max_block, block_number_provider));

        tracing::debug!(latest_block_number = %last_block_to_assign_batch, "Fetched latest block number from starknet");

        // Getting the latest batch in DB
        let latest_batch = config.database().get_latest_batch().await?;
        let latest_block_in_db = latest_batch.map(|batch| batch.end_block).unwrap_or(0);

        // Calculating the first block number to for which a batch needs to be assigned
        let first_block_to_assign_batch = config
            .service_config()
            .min_block_to_process
            .map_or(latest_block_in_db, |min_block| max(min_block, latest_block_in_db));

        for block_num in first_block_to_assign_batch..last_block_to_assign_batch + 1 {
            self.assign_batch_to_block(block_num, config.clone()).await?;
        }
        tracing::trace!(log_type = "completed", category = "BatchingWorker", "BatchingWorker completed.");
        Ok(())
    }
}

impl BatchingTrigger {
    /// assign_batch_to_block assigns a batch to the block
    async fn assign_batch_to_block(&self, block_number: u64, config: Arc<Config>) -> Result<(), JobError> {
        // Get the provider
        let provider = config.madara_client();

        // Get the database
        let database = config.database();

        // Get the storage client
        let storage = config.storage();

        // Get the state update for the block
        let state_update = provider
            .get_state_update(BlockId::Number(block_number))
            .await
            .map_err(|e| JobError::ProviderError(e.to_string()))?;

        match state_update {
            Update(state_update) => {
                tracing::info!("Starting batching for block {}", block_number);
                let latest_batch = database.get_latest_batch().await?;
                let mut assigned_batch_index = 1;
                if let Some(batch) = latest_batch {
                    // A batch exists
                    // Check if we can add a new block in the same batch
                    if !batch.is_batch_ready {
                        // Check if we can add in the same batch

                        // Fetch existing state update
                        let current_state_update_bytes = storage.get_data(&batch.squashed_state_updates_path).await?;
                        let current_state_update: StateUpdate = serde_json::from_slice(&current_state_update_bytes)?;
                        // Merge the current block's state update with the batch's state update
                        let new_state_update = squash_state_updates(vec![current_state_update, state_update])?;
                        // Perform stateful compression
                        let stateful_compressed =
                            stateful_compress(&new_state_update).map_err(|err| JobError::Other(OtherError(err)))?;
                        // Get a vector of felts from the compressed state update
                        let vec_felts =
                            state_update_to_blob_data(stateful_compressed, config.params.madara_version.clone())
                                .await?;

                        if vec_felts.len() > MAX_BLOB_SIZE {
                            // We cannot add the current block in this batch

                            // Update the status of the previous batch
                            database
                                .update_batch(
                                    &batch,
                                    &BatchUpdates { end_block: batch.end_block, is_batch_ready: true },
                                )
                                .await?;

                            // Start a new batch with the index `batch_index + 1`
                            assigned_batch_index = batch.index + 1;
                            self.start_new_batch(storage, database, assigned_batch_index, block_number, state_update)
                                .await?
                        } else {
                            // We can add the current block in this batch

                            assigned_batch_index = batch.index;
                            self.update_batch(storage, database, new_state_update, &batch, block_number, false)
                        }
                    } else {
                        // The previous block is full
                        // Start a new batch

                        assigned_batch_index = batch.index + 1;
                        self.start_new_batch(storage, database, assigned_batch_index, block_number, state_update)
                            .await?
                    }
                } else {
                    // No batch exists in the DB yet
                    // Create the first batch

                    assigned_batch_index = 1;
                    self.start_new_batch(storage, database, assigned_batch_index, block_number, state_update).await?
                }
                tracing::info!(
                    "Completed batching for block {}. Assigned batch {}",
                    block_number,
                    assigned_batch_index
                );
            }
            PendingUpdate(_) => {
                tracing::info!("Skipping batching for block {} as it is still pending", block_number);
            }
        }

        Ok(())
    }

    /// get_state_update_file_name returns the file path for storing the state update in storage
    fn get_state_update_file_name(&self, batch_index: u64) -> String {
        format!("{}/batch/{}.json", S3_STATE_UPDATE_DIR, batch_index)
    }

    /// start_new_batch starts a new batch
    async fn start_new_batch(
        &self,
        storage: &dyn StorageClient,
        database: &dyn DatabaseClient,
        batch_index: u64,
        start_block: u64,
        state_update: StateUpdate,
    ) -> Result<(), JobError> {
        // Get the state update file path
        let squashed_state_updates_path = self.get_state_update_file_name(batch_index);
        // Put the state update in storage
        storage.put_data(Bytes::from(serde_json::to_string(&state_update)?), &squashed_state_updates_path).await?;
        // Add the new batch info in the database
        database.create_batch(Batch::create(1, start_block, squashed_state_updates_path)).await?;
        Ok(())
    }

    async fn update_batch(
        &self,
        storage: &dyn StorageClient,
        database: &dyn DatabaseClient,
        state_update: StateUpdate,
        batch: &Batch,
        end_block: u64,
        is_batch_ready: bool,
    ) -> Result<(), JobError> {
        // Update state update for the batch in storage
        storage
            .put_data(Bytes::from(serde_json::to_string(&state_update)?), &self.get_state_update_file_name(batch.index))
            .await?;
        // Update batch status in the database
        database.update_batch(&batch, &BatchUpdates { end_block, is_batch_ready }).await?;
        Ok(())
    }
}<|MERGE_RESOLUTION|>--- conflicted
+++ resolved
@@ -18,14 +18,7 @@
 use std::cmp::{max, min};
 use std::collections::{HashMap, HashSet};
 use std::sync::Arc;
-<<<<<<< HEAD
-
-const MAX_BLOB_SIZE: usize = 4096 * 6;
-
-const STATE_UPDATE_DIR: &str = "state_update";
-=======
 use crate::types::constant::{S3_STATE_UPDATE_DIR, MAX_BATCH_SIZE};
->>>>>>> ec0bb605
 
 pub struct BatchingTrigger;
 
