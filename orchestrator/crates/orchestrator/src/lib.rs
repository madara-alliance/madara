--- conflicted
+++ resolved
@@ -10,9 +10,5 @@
 #[cfg(test)]
 pub mod tests;
 
-<<<<<<< HEAD
-// Re-export commonly used ite
-=======
 // Re-export commonly used item
->>>>>>> 6be28646
 pub use error::{OrchestratorError, OrchestratorResult};