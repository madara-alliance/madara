--- conflicted
+++ resolved
@@ -30,10 +30,6 @@
             }
             Err(e) => {
                 error!("Failed to start orchestrator service: {}", e);
-<<<<<<< HEAD
-                return;
-=======
->>>>>>> 6be28646
             }
         },
         Commands::Setup { setup_command } => match setup_orchestrator(setup_command).await {
@@ -42,10 +38,6 @@
             }
             Err(e) => {
                 error!("Failed to setup orchestrator: {}", e);
-<<<<<<< HEAD
-                return;
-=======
->>>>>>> 6be28646
             }
         },
     }
@@ -59,16 +51,8 @@
     let config = Arc::new(Config::from_run_cmd(run_cmd).await?);
     debug!("Configuration initialized");
 
-<<<<<<< HEAD
-    let server_config = config.clone();
-    // Run the server in a separate tokio spawn task
-    tokio::spawn(async move {
-        let _ = setup_server(server_config).await;
-    });
-=======
     // Run the server in a separate tokio spawn task
     setup_server(config.clone()).await?;
->>>>>>> 6be28646
 
     debug!("Application router initialized");
     initialize_worker(config.clone()).await?;
