use std::sync::Arc;

#[cfg(feature = "testing")]
use alloy::providers::RootProvider;
use aws_config::meta::region::RegionProviderChain;
use aws_config::{Region, SdkConfig};
use aws_credential_types::Credentials;
use cairo_vm::types::layout_name::LayoutName;
use color_eyre::eyre::eyre;
use dotenvy::dotenv;
use orchestrator_atlantic_service::AtlanticProverService;
use orchestrator_da_client_interface::DaClient;
use orchestrator_ethereum_da_client::EthereumDaClient;
use orchestrator_ethereum_settlement_client::EthereumSettlementClient;
use orchestrator_prover_client_interface::ProverClient;
use orchestrator_settlement_client_interface::SettlementClient;
use orchestrator_sharp_service::SharpProverService;
use orchestrator_starknet_settlement_client::StarknetSettlementClient;
use starknet::providers::jsonrpc::HttpTransport;
use starknet::providers::{JsonRpcClient, Url};

use crate::alerts::aws_sns::AWSSNS;
use crate::alerts::Alerts;
use crate::cli::alert::AlertValidatedArgs;
use crate::cli::da::DaValidatedArgs;
use crate::cli::database::DatabaseValidatedArgs;
use crate::cli::prover::ProverValidatedArgs;
use crate::cli::provider::{AWSConfigValidatedArgs, ProviderValidatedArgs};
use crate::cli::queue::QueueValidatedArgs;
use crate::cli::settlement::SettlementValidatedArgs;
use crate::cli::snos::SNOSParams;
use crate::cli::storage::StorageValidatedArgs;
use crate::cli::RunCmd;
use crate::data_storage::aws_s3::AWSS3;
use crate::data_storage::DataStorage;
use crate::database::mongodb::MongoDb;
use crate::database::Database;
use crate::helpers::{JobProcessingState, ProcessingLocks};
use crate::queue::sqs::SqsQueue;
use crate::queue::QueueProvider;
use crate::routes::ServerParams;

/// The app config. It can be accessed from anywhere inside the service
/// by calling `config` function.
pub struct Config {
    /// The orchestrator config
    orchestrator_params: OrchestratorParams,
    /// The starknet client to get data from the node
    starknet_client: Arc<JsonRpcClient<HttpTransport>>,
    /// The DA client to interact with the DA layer
    da_client: Box<dyn DaClient>,
    /// The service that produces proof and registers it onchain
    prover_client: Box<dyn ProverClient>,
    /// Settlement client
    settlement_client: Box<dyn SettlementClient>,
    /// The database client
    database: Box<dyn Database>,
    /// Queue client
    queue: Box<dyn QueueProvider>,
    /// Storage client
    storage: Box<dyn DataStorage>,
    /// Alerts client
    alerts: Box<dyn Alerts>,
    /// Locks
    processing_locks: ProcessingLocks,
}

#[derive(Debug, Clone)]
pub struct ServiceParams {
    pub max_block_to_process: Option<u64>,
    pub min_block_to_process: Option<u64>,
    pub max_concurrent_snos_jobs: Option<usize>,
<<<<<<< HEAD
    pub max_concurrent_proving_jobs: Option<usize>,
=======
>>>>>>> a99088a9
}

pub struct OrchestratorParams {
    pub madara_rpc_url: Url,
    pub snos_config: SNOSParams,
    pub service_config: ServiceParams,
    pub server_config: ServerParams,
    /// Layout to use for running SNOS
    pub snos_layout_name: LayoutName,
    /// Layout to use for proving
    pub prover_layout_name: LayoutName,
}

/// `ProviderConfig` is an enum used to represent the global config built
/// using the settings provider. More providers can be added eg : GCP, AZURE etc.
///
/// We are using Arc<SdkConfig> because the config size is large and keeping it
/// a pointer is a better way to pass it through.
#[derive(Clone)]
pub enum ProviderConfig {
    AWS(Box<SdkConfig>),
}

impl ProviderConfig {
    pub fn get_aws_client_or_panic(&self) -> &SdkConfig {
        match self {
            ProviderConfig::AWS(config) => config.as_ref(),
        }
    }
}

/// To build a `SdkConfig` for AWS provider.
pub async fn get_aws_config(aws_config: &AWSConfigValidatedArgs) -> SdkConfig {
    let region = aws_config.aws_region.clone();
    let region_provider = RegionProviderChain::first_try(Region::new(region)).or_default_provider();
    let credentials =
        Credentials::from_keys(aws_config.aws_access_key_id.clone(), aws_config.aws_secret_access_key.clone(), None);
    aws_config::from_env().credentials_provider(credentials).region(region_provider).load().await
}

/// Initializes the app config
pub async fn init_config(run_cmd: &RunCmd) -> color_eyre::Result<Arc<Config>> {
    dotenv().ok();

    let provider_params = run_cmd.validate_provider_params().expect("Failed to validate provider params");
    let provider_config = build_provider_config(&provider_params).await;

    let (snos_layout_name, prover_layout_name) =
        run_cmd.validate_proving_layout_name().expect("Failed to validate prover layout name");

    let orchestrator_params = OrchestratorParams {
        madara_rpc_url: run_cmd.madara_rpc_url.clone(),
        snos_config: run_cmd.validate_snos_params().expect("Failed to validate SNOS params"),
        service_config: run_cmd.validate_service_params().expect("Failed to validate service params"),
        server_config: run_cmd.validate_server_params().expect("Failed to validate server params"),
        snos_layout_name,
        prover_layout_name,
    };

    let rpc_client = JsonRpcClient::new(HttpTransport::new(orchestrator_params.madara_rpc_url.clone()));

    // init database
    let database_params =
        run_cmd.validate_database_params().map_err(|e| eyre!("Failed to validate database params: {e}"))?;
    let database = build_database_client(&database_params).await;

    // init DA client
    let da_params = run_cmd.validate_da_params().map_err(|e| eyre!("Failed to validate DA params: {e}"))?;
    let da_client = build_da_client(&da_params).await;

    // init settlement
    let settlement_params =
        run_cmd.validate_settlement_params().map_err(|e| eyre!("Failed to validate settlement params: {e}"))?;
    let settlement_client = build_settlement_client(&settlement_params).await?;

    // init prover
    let prover_params = run_cmd.validate_prover_params().map_err(|e| eyre!("Failed to validate prover params: {e}"))?;
    let prover_client = build_prover_service(&prover_params);

    // init storage
    let data_storage_params =
        run_cmd.validate_storage_params().map_err(|e| eyre!("Failed to validate storage params: {e}"))?;
    let storage_client = build_storage_client(&data_storage_params, provider_config.clone()).await;

    // init alerts
    let alert_params = run_cmd.validate_alert_params().map_err(|e| eyre!("Failed to validate alert params: {e}"))?;
    let alerts_client = build_alert_client(&alert_params, provider_config.clone()).await;

    // init the queue
    // TODO: we use omniqueue for now which doesn't support loading AWS config
    // from `SdkConfig`. We can later move to using `aws_sdk_sqs`. This would require
    // us stop using the generic omniqueue abstractions for message ack/nack
    // init queue
    let queue_params = run_cmd.validate_queue_params().map_err(|e| eyre!("Failed to validate queue params: {e}"))?;
    let queue = build_queue_client(&queue_params, provider_config.clone()).await;

<<<<<<< HEAD
    let mut processing_locks = ProcessingLocks::default();

    if let Some(max_concurrent_snos_jobs) = orchestrator_params.service_config.max_concurrent_snos_jobs {
        processing_locks.snos_job_processing_lock = Some(Arc::new(JobProcessingState::new(max_concurrent_snos_jobs)));
    }

    if let Some(max_concurrent_proving_jobs) = orchestrator_params.service_config.max_concurrent_proving_jobs {
        processing_locks.proving_job_processing_lock =
            Some(Arc::new(JobProcessingState::new(max_concurrent_proving_jobs)));
    }
=======
    let snos_processing_lock =
        JobProcessingState::new(orchestrator_params.service_config.max_concurrent_snos_jobs.unwrap_or(1));
    let processing_locks = ProcessingLocks { snos_job_processing_lock: Arc::new(snos_processing_lock) };
>>>>>>> a99088a9

    Ok(Arc::new(Config::new(
        orchestrator_params,
        Arc::new(rpc_client),
        da_client,
        prover_client,
        settlement_client,
        database,
        queue,
        storage_client,
        alerts_client,
        processing_locks,
    )))
}

impl Config {
    /// Create a new config
    #[allow(clippy::too_many_arguments)]
    pub fn new(
        orchestrator_params: OrchestratorParams,
        starknet_client: Arc<JsonRpcClient<HttpTransport>>,
        da_client: Box<dyn DaClient>,
        prover_client: Box<dyn ProverClient>,
        settlement_client: Box<dyn SettlementClient>,
        database: Box<dyn Database>,
        queue: Box<dyn QueueProvider>,
        storage: Box<dyn DataStorage>,
        alerts: Box<dyn Alerts>,
        processing_locks: ProcessingLocks,
    ) -> Self {
        Self {
            orchestrator_params,
            starknet_client,
            da_client,
            prover_client,
            settlement_client,
            database,
            queue,
            storage,
            alerts,
            processing_locks,
        }
    }

    /// Returns the starknet rpc url
    pub fn starknet_rpc_url(&self) -> &Url {
        &self.orchestrator_params.madara_rpc_url
    }

    /// Returns the server config
    pub fn server_config(&self) -> &ServerParams {
        &self.orchestrator_params.server_config
    }

    /// Returns the snos rpc url
    pub fn snos_config(&self) -> &SNOSParams {
        &self.orchestrator_params.snos_config
    }

    /// Returns the service config
    pub fn service_config(&self) -> &ServiceParams {
        &self.orchestrator_params.service_config
    }

    /// Returns the starknet client
    pub fn starknet_client(&self) -> &Arc<JsonRpcClient<HttpTransport>> {
        &self.starknet_client
    }

    /// Returns the DA client
    pub fn da_client(&self) -> &dyn DaClient {
        self.da_client.as_ref()
    }

    /// Returns the proving service
    pub fn prover_client(&self) -> &dyn ProverClient {
        self.prover_client.as_ref()
    }

    /// Returns the settlement client
    pub fn settlement_client(&self) -> &dyn SettlementClient {
        self.settlement_client.as_ref()
    }

    /// Returns the database client
    pub fn database(&self) -> &dyn Database {
        self.database.as_ref()
    }

    /// Returns the queue provider
    pub fn queue(&self) -> &dyn QueueProvider {
        self.queue.as_ref()
    }

    /// Returns the storage provider
    pub fn storage(&self) -> &dyn DataStorage {
        self.storage.as_ref()
    }

    /// Returns the alerts client
    pub fn alerts(&self) -> &dyn Alerts {
        self.alerts.as_ref()
    }

    /// Returns the snos proof layout
    pub fn snos_layout_name(&self) -> &LayoutName {
        &self.orchestrator_params.snos_layout_name
    }

    /// Returns the snos proof layout
    pub fn prover_layout_name(&self) -> &LayoutName {
        &self.orchestrator_params.prover_layout_name
    }

    /// Returns the processing locks
    pub fn processing_locks(&self) -> &ProcessingLocks {
        &self.processing_locks
    }
}

/// Builds the provider config
pub async fn build_provider_config(provider_params: &ProviderValidatedArgs) -> Arc<ProviderConfig> {
    match provider_params {
        ProviderValidatedArgs::AWS(aws_params) => {
            Arc::new(ProviderConfig::AWS(Box::new(get_aws_config(aws_params).await)))
        }
    }
}

/// Builds the DA client based on the environment variable DA_LAYER
pub async fn build_da_client(da_params: &DaValidatedArgs) -> Box<dyn DaClient + Send + Sync> {
    match da_params {
        DaValidatedArgs::Ethereum(ethereum_da_params) => {
            Box::new(EthereumDaClient::new_with_args(ethereum_da_params).await)
        }
    }
}

/// Builds the prover service based on the environment variable PROVER_SERVICE
pub fn build_prover_service(prover_params: &ProverValidatedArgs) -> Box<dyn ProverClient> {
    match prover_params {
        ProverValidatedArgs::Sharp(sharp_params) => Box::new(SharpProverService::new_with_args(sharp_params)),
        ProverValidatedArgs::Atlantic(atlantic_params) => {
            Box::new(AtlanticProverService::new_with_args(atlantic_params))
        }
    }
}

/// Builds the settlement client depending on the env variable SETTLEMENT_LAYER
pub async fn build_settlement_client(
    settlement_params: &SettlementValidatedArgs,
) -> color_eyre::Result<Box<dyn SettlementClient + Send + Sync>> {
    match settlement_params {
        SettlementValidatedArgs::Ethereum(ethereum_settlement_params) => {
            #[cfg(not(feature = "testing"))]
            {
                Ok(Box::new(EthereumSettlementClient::new_with_args(ethereum_settlement_params)))
            }
            #[cfg(feature = "testing")]
            {
                Ok(Box::new(EthereumSettlementClient::with_test_params(
                    RootProvider::new_http(ethereum_settlement_params.ethereum_rpc_url.clone()),
                    ethereum_settlement_params.l1_core_contract_address,
                    ethereum_settlement_params.ethereum_rpc_url.clone(),
                    Some(ethereum_settlement_params.starknet_operator_address),
                )))
            }
        }
        SettlementValidatedArgs::Starknet(starknet_settlement_params) => {
            Ok(Box::new(StarknetSettlementClient::new_with_args(starknet_settlement_params).await))
        }
    }
}

pub async fn build_storage_client(
    data_storage_params: &StorageValidatedArgs,
    provider_config: Arc<ProviderConfig>,
) -> Box<dyn DataStorage + Send + Sync> {
    match data_storage_params {
        StorageValidatedArgs::AWSS3(aws_s3_params) => {
            let aws_config = provider_config.get_aws_client_or_panic();
            Box::new(AWSS3::new_with_args(aws_s3_params, aws_config).await)
        }
    }
}

pub async fn build_alert_client(
    alert_params: &AlertValidatedArgs,
    provider_config: Arc<ProviderConfig>,
) -> Box<dyn Alerts + Send + Sync> {
    match alert_params {
        AlertValidatedArgs::AWSSNS(aws_sns_params) => {
            let aws_config = provider_config.get_aws_client_or_panic();
            Box::new(AWSSNS::new_with_args(aws_sns_params, aws_config).await)
        }
    }
}

pub async fn build_queue_client(
    queue_params: &QueueValidatedArgs,
    provider_config: Arc<ProviderConfig>,
) -> Box<dyn QueueProvider + Send + Sync> {
    match queue_params {
        QueueValidatedArgs::AWSSQS(aws_sqs_params) => {
            let aws_config = provider_config.get_aws_client_or_panic();
            Box::new(SqsQueue::new_with_args(aws_sqs_params.clone(), aws_config))
        }
    }
}

pub async fn build_database_client(database_params: &DatabaseValidatedArgs) -> Box<dyn Database + Send + Sync> {
    match database_params {
        DatabaseValidatedArgs::MongoDB(mongodb_params) => Box::new(MongoDb::new_with_args(mongodb_params).await),
    }
}<|MERGE_RESOLUTION|>--- conflicted
+++ resolved
@@ -70,10 +70,7 @@
     pub max_block_to_process: Option<u64>,
     pub min_block_to_process: Option<u64>,
     pub max_concurrent_snos_jobs: Option<usize>,
-<<<<<<< HEAD
     pub max_concurrent_proving_jobs: Option<usize>,
-=======
->>>>>>> a99088a9
 }
 
 pub struct OrchestratorParams {
@@ -170,7 +167,6 @@
     let queue_params = run_cmd.validate_queue_params().map_err(|e| eyre!("Failed to validate queue params: {e}"))?;
     let queue = build_queue_client(&queue_params, provider_config.clone()).await;
 
-<<<<<<< HEAD
     let mut processing_locks = ProcessingLocks::default();
 
     if let Some(max_concurrent_snos_jobs) = orchestrator_params.service_config.max_concurrent_snos_jobs {
@@ -181,11 +177,7 @@
         processing_locks.proving_job_processing_lock =
             Some(Arc::new(JobProcessingState::new(max_concurrent_proving_jobs)));
     }
-=======
-    let snos_processing_lock =
-        JobProcessingState::new(orchestrator_params.service_config.max_concurrent_snos_jobs.unwrap_or(1));
-    let processing_locks = ProcessingLocks { snos_job_processing_lock: Arc::new(snos_processing_lock) };
->>>>>>> a99088a9
+
 
     Ok(Arc::new(Config::new(
         orchestrator_params,
