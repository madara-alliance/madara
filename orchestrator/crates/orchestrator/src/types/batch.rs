--- conflicted
+++ resolved
@@ -30,13 +30,9 @@
     /// Path to the squashed state updates file,
     /// This is done for optimization so we don't have to create a new squashed state update from scratch
     pub squashed_state_updates_path: String,
-<<<<<<< HEAD
     /// Path to the compressed state update converted to a blob
     pub blob_path: String,
-    /// timestamp when the job was created
-=======
     /// timestamp when the batch was created
->>>>>>> e1cc8095
     #[cfg_attr(feature = "with_mongodb", serde(with = "chrono_datetime_as_bson_datetime"))]
     pub created_at: DateTime<Utc>,
     /// timestamp when the batch was last updated
