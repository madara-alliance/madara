use crate::cli::Layer;
use crate::core::client::SNS;
use crate::core::cloud::CloudProvider;
use crate::core::traits::resource::Resource;
use crate::types::params::AlertArgs;
use crate::{OrchestratorError, OrchestratorResult};
use anyhow::{anyhow, Context};
use async_trait::async_trait;
use std::sync::Arc;

#[async_trait]
impl Resource for SNS {
    type SetupResult = ();
    type CheckResult = bool;
    type TeardownResult = ();
    type Error = ();
    type SetupArgs = AlertArgs;
    type CheckArgs = String;

    async fn create_setup(provider: Arc<CloudProvider>) -> OrchestratorResult<Self> {
        match provider.as_ref() {
            CloudProvider::AWS(aws_config) => Ok(Self::new(aws_config, None)),
        }
    }

<<<<<<< HEAD
    async fn setup(&self, _layer: Layer, args: Self::SetupArgs) -> OrchestratorResult<Self::SetupResult> {
=======
    async fn setup(&self, _layer: &Layer, args: Self::SetupArgs) -> OrchestratorResult<Self::SetupResult> {
>>>>>>> 487dffef
        let alert_topic_arn = args.alert_topic_name;
        tracing::info!("Topic ARN: {}", alert_topic_arn);

        // Extract topic name from ARN or use the full string if it's just a name
        let alert_topic_name = if alert_topic_arn.starts_with("arn:aws:sns:") {
            alert_topic_arn.split(':').last().ok_or_else(|| anyhow!("Invalid ARN format"))?.to_string()
        } else {
            alert_topic_arn.clone()
        };

        // Validate topic name before proceeding
        if !self.is_valid_topic_name(&alert_topic_name) {
            return Err(OrchestratorError::ResourceSetupError(format!(
                "Invalid topic name: {}. Topic names must be made up of letters, numbers, hyphens, and underscores.",
                alert_topic_name
            )));
        }

        // Check if a topic exists using ARN
        if self.check_if_exists(alert_topic_arn.clone()).await? {
            tracing::warn!(" ⏭️ SNS topic already exists. Topic ARN: {}", alert_topic_arn);
            return Ok(());
        }

        // Create topic using the validated name
        let response =
            self.client.create_topic().name(alert_topic_name).send().await.context("Failed to create topic")?;

        let new_topic_arn = response.topic_arn().context("Failed to get topic ARN")?;
        tracing::info!("SNS topic created. Topic ARN: {}", new_topic_arn);
        Ok(())
    }

    async fn check_if_exists(&self, alert_topic_arn: Self::CheckArgs) -> OrchestratorResult<bool> {
        Ok(self.client.get_topic_attributes().topic_arn(alert_topic_arn).send().await.is_ok())
    }

    async fn is_ready_to_use(&self, _layer: &Layer, args: &Self::SetupArgs) -> OrchestratorResult<bool> {
        Ok(self.client.get_topic_attributes().topic_arn(&args.alert_topic_name).send().await.is_ok())
    }
}

impl SNS {
    fn is_valid_topic_name(&self, name: &str) -> bool {
        // AWS SNS topic name requirements:
        // - Can include numbers, letters, hyphens, and underscores
        // - Length between 1 and 256
        if name.is_empty() || name.len() > 256 {
            return false;
        }

        name.chars().all(|c| c.is_alphanumeric() || c == '-' || c == '_')
    }
}<|MERGE_RESOLUTION|>--- conflicted
+++ resolved
@@ -23,11 +23,7 @@
         }
     }
 
-<<<<<<< HEAD
-    async fn setup(&self, _layer: Layer, args: Self::SetupArgs) -> OrchestratorResult<Self::SetupResult> {
-=======
     async fn setup(&self, _layer: &Layer, args: Self::SetupArgs) -> OrchestratorResult<Self::SetupResult> {
->>>>>>> 487dffef
         let alert_topic_arn = args.alert_topic_name;
         tracing::info!("Topic ARN: {}", alert_topic_arn);
 
