<<<<<<< HEAD
use crate::core::client::queue::sqs::InnerSQS;
use crate::types::queue::QueueType;
=======
use crate::cli::Layer;
>>>>>>> bc319c2f
use crate::{
    core::cloud::CloudProvider, core::traits::resource::Resource, setup::queue::QUEUES, types::params::QueueArgs,
    OrchestratorError, OrchestratorResult,
};
use async_trait::async_trait;
use aws_sdk_sqs::types::QueueAttributeName;
use std::collections::HashMap;
use std::sync::Arc;
use crate::types::params::AWSResourceIdentifier;

#[async_trait]
impl Resource for InnerSQS {
    type SetupResult = ();
    type CheckResult = bool;
    type TeardownResult = ();
    type Error = ();
    type SetupArgs = QueueArgs;

    type CheckArgs = (AWSResourceIdentifier, QueueType);

    async fn create_setup(cloud_provider: Arc<CloudProvider>) -> OrchestratorResult<Self> {
        match cloud_provider.as_ref() {
            CloudProvider::AWS(aws_config) => Ok(Self::new(aws_config)),
        }
    }

    /// setup - Setup SQS queue
    /// check if queue exists, if not create it. This function will create all the queues defined in the QUEUES vector.
    /// It will also create the dead letter queues for each queue if they are configured.
    /// The dead letter queues will have the same name as the queue but with the suffix "_dlq".
    /// For example, if the queue name is "test_queue", the dead letter queue name will be "test_queue_dlq".
    /// TODO: The dead letter queues will have a visibility timeout of 300 seconds and a max receive count of 5.
    /// If the dead letter queue is not configured, the dead letter queue will not be created.
    async fn setup(&self, layer: Layer, args: Self::SetupArgs) -> OrchestratorResult<Self::SetupResult> {
        for queue in QUEUES.iter() {
<<<<<<< HEAD
            let queue_name = match &args.queue_template_identifier {
                AWSResourceIdentifier::ARN(arn) => {
                    self.get_queue_name_from_type(&arn.resource, &queue.name)
                }
                AWSResourceIdentifier::Name(name) => {
                    self.get_queue_name_from_type(name, &queue.name)
                }
            };

            if self.check_if_exists(&(args.queue_template_identifier.clone(), queue.name.clone())).await? {
=======
            if !queue.supported_layers.contains(&layer) {
                continue;
            }
            let queue_name = format!("{}_{}_{}", args.prefix, queue.name, args.suffix);
            if self.check_if_exists(queue_name.clone()).await? {
>>>>>>> bc319c2f
                tracing::info!(" ⏭️️ SQS queue already exists. Queue Name: {}", queue_name);
                continue;
            }

            let res = self.client().create_queue().queue_name(&queue_name).send().await.map_err(|e| {
                OrchestratorError::ResourceSetupError(format!("Failed to create SQS queue '{}': {}", queue_name, e))
            })?;

            let queue_url = res
                .queue_url()
                .ok_or_else(|| OrchestratorError::ResourceSetupError("Failed to get queue url".to_string()))?;

            let mut attributes = HashMap::new();
            attributes.insert(QueueAttributeName::VisibilityTimeout, queue.visibility_timeout.to_string());

            // TODO: solve for this
            // if let Some(dlq_config) = &queue.dlq_config {
            //     // check if the dlq exists, if it does


            //     let dlq_name = format!("{}_dlq", queue_name);

            //     // if ARN is passed for queue then same ARN
            //     // with dlq's name should be created.
            //     let dlq_identifier= match &args.queue_template_identifier {
            //         AWSResourceIdentifier::ARN(arn) => {
            //             let arn_str = arn.to_string();

            //         }
            //         AWSResourceIdentifier::Name(name) => {
            //             self.get_queue_name_from_type(name, queue.name.clone())
            //         }
            //     }
            //     //
            //     //
            //     // Create DLQ if it doesn't exist
            //     if !self.check_if_exists(&dlq_name).await? {
            //         self.client().create_queue().queue_name(&dlq_name).send().await.map_err(|e| {
            //             OrchestratorError::ResourceSetupError(format!("Failed to create DLQ '{}': {}", dlq_name, e))
            //         })?;
            //     }

            //     let dlq_url = self.get_queue_url_from_client(&dlq_name).await?;
            //     let dlq_arn = self.get_queue_arn(&dlq_url).await?;
            //     let policy = format!(
            //         r#"{{"deadLetterTargetArn":"{}","maxReceiveCount":"{}"}}"#,
            //         dlq_arn, &dlq_config.max_receive_count
            //     );
            //     attributes.insert(QueueAttributeName::RedrivePolicy, policy);
            // }

            self.client().set_queue_attributes().queue_url(queue_url).set_attributes(Some(attributes)).send().await?;
        }

        Ok(())
    }

    /// check_if_exists - Check if SQS queue exists
    /// check if queue exists by calling the get_queue_url function
    /// if the queue exists, return true
    ///
    /// # Arguments
    /// * `queue_url` - The queue url to check
    ///
    /// # Returns
    /// * `OrchestratorResult<bool>` - true if the queue exists, false otherwise
    ///
    async fn check_if_exists(&self, check_args: &Self::CheckArgs) -> OrchestratorResult<bool> {
        match check_args.0.clone() {
            AWSResourceIdentifier::ARN(arn) => {
                let queue_url = self.get_queue_url_from_arn(&arn, &check_args.1)?;
                Ok(self.client().get_queue_attributes().queue_url(queue_url).attribute_names(QueueAttributeName::QueueArn).send().await.is_ok())
            }
            AWSResourceIdentifier::Name(name) => {
                Ok(self.client().get_queue_url().queue_name(name).send().await.is_ok())
            }
        }
    }

    async fn is_ready_to_use(&self, args: &Self::SetupArgs) -> OrchestratorResult<bool> {
        let client = self.client().clone();
        for queue in QUEUES.iter() {
            let queue_name = match &args.queue_template_identifier {
                AWSResourceIdentifier::ARN(arn) => {
                    // Extract queue name from ARN resource part
                    arn.resource.clone()
                }
                AWSResourceIdentifier::Name(name) => {
                    self.get_queue_name_from_type(name, &queue.name)
                }
            };
            let queue_url = self.get_queue_url_from_client(queue_name.as_str()).await?;
            let result = client.get_queue_attributes().queue_url(queue_url).send().await;
            if result.is_err() {
                return Ok(false);
            }
        }
        Ok(true)
    }
}<|MERGE_RESOLUTION|>--- conflicted
+++ resolved
@@ -1,9 +1,6 @@
-<<<<<<< HEAD
 use crate::core::client::queue::sqs::InnerSQS;
 use crate::types::queue::QueueType;
-=======
 use crate::cli::Layer;
->>>>>>> bc319c2f
 use crate::{
     core::cloud::CloudProvider, core::traits::resource::Resource, setup::queue::QUEUES, types::params::QueueArgs,
     OrchestratorError, OrchestratorResult,
@@ -39,7 +36,9 @@
     /// If the dead letter queue is not configured, the dead letter queue will not be created.
     async fn setup(&self, layer: Layer, args: Self::SetupArgs) -> OrchestratorResult<Self::SetupResult> {
         for queue in QUEUES.iter() {
-<<<<<<< HEAD
+            if !queue.supported_layers.contains(&layer) {
+                continue;
+            }
             let queue_name = match &args.queue_template_identifier {
                 AWSResourceIdentifier::ARN(arn) => {
                     self.get_queue_name_from_type(&arn.resource, &queue.name)
@@ -50,13 +49,6 @@
             };
 
             if self.check_if_exists(&(args.queue_template_identifier.clone(), queue.name.clone())).await? {
-=======
-            if !queue.supported_layers.contains(&layer) {
-                continue;
-            }
-            let queue_name = format!("{}_{}_{}", args.prefix, queue.name, args.suffix);
-            if self.check_if_exists(queue_name.clone()).await? {
->>>>>>> bc319c2f
                 tracing::info!(" ⏭️️ SQS queue already exists. Queue Name: {}", queue_name);
                 continue;
             }
