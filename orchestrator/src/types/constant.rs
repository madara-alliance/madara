pub const BLOB_DATA_FILE_NAME: &str = "blob_data.txt";
pub const SNOS_OUTPUT_FILE_NAME: &str = "snos_output.json";
pub const PROGRAM_OUTPUT_FILE_NAME: &str = "program_output.txt";
pub const CAIRO_PIE_FILE_NAME: &str = "cairo_pie.zip";
pub const STORAGE_STATE_UPDATE_DIR: &str = "state_update";
// TODO: Remove this constant when `assign_batch_to_block` method is updated
pub const MAX_BATCH_SIZE: u64 = 50;
pub const ON_CHAIN_DATA_FILE_NAME: &str = "onchain_data.json";
pub const PROOF_FILE_NAME: &str = "proof.json";
pub const PROOF_PART2_FILE_NAME: &str = "proof_part2.json";
<<<<<<< HEAD
pub const BOOT_LOADER_PROGRAM_CONTRACT: &str = "0x5ab580b04e3532b6b18f81cfa654a05e29dd8e2352d88df1e765a84072db07";
=======
pub const BOOT_LOADER_PROGRAM_CONTRACT: &str = "0x5ab580b04e3532b6b18f81cfa654a05e29dd8e2352d88df1e765a84072db07";

/// Chunk size for reading files in bytes, when streaming data from the file
pub const BYTE_CHUNK_SIZE: usize = 8192; // 8KB chunks
>>>>>>> da689da6
<|MERGE_RESOLUTION|>--- conflicted
+++ resolved
@@ -8,11 +8,7 @@
 pub const ON_CHAIN_DATA_FILE_NAME: &str = "onchain_data.json";
 pub const PROOF_FILE_NAME: &str = "proof.json";
 pub const PROOF_PART2_FILE_NAME: &str = "proof_part2.json";
-<<<<<<< HEAD
-pub const BOOT_LOADER_PROGRAM_CONTRACT: &str = "0x5ab580b04e3532b6b18f81cfa654a05e29dd8e2352d88df1e765a84072db07";
-=======
 pub const BOOT_LOADER_PROGRAM_CONTRACT: &str = "0x5ab580b04e3532b6b18f81cfa654a05e29dd8e2352d88df1e765a84072db07";
 
 /// Chunk size for reading files in bytes, when streaming data from the file
-pub const BYTE_CHUNK_SIZE: usize = 8192; // 8KB chunks
->>>>>>> da689da6
+pub const BYTE_CHUNK_SIZE: usize = 8192; // 8KB chunks