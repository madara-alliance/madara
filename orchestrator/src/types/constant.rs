use lazy_static::lazy_static;
use num_bigint::{BigUint, ToBigUint};
use std::str::FromStr;

pub const BLOB_DATA_FILE_NAME: &str = "blob_data.txt";
pub const SNOS_OUTPUT_FILE_NAME: &str = "snos_output.json";
pub const PROGRAM_OUTPUT_FILE_NAME: &str = "program_output.txt";
pub const CAIRO_PIE_FILE_NAME: &str = "cairo_pie.zip";
pub const PROOF_FILE_NAME: &str = "proof.json";
pub const PROOF_PART2_FILE_NAME: &str = "proof_part2.json";
pub const ON_CHAIN_DATA_FILE_NAME: &str = "onchain_data.json";

pub const STORAGE_STATE_UPDATE_DIR: &str = "state_update";
pub const STORAGE_BLOB_DIR: &str = "blob";
pub const STORAGE_ARTIFACTS_DIR: &str = "artifacts";
<<<<<<< HEAD
pub const BLOB_LEN: usize = 4096;
pub const MAX_BLOBS: usize = 6; // TODO: This should be configurable via ENV or config file
pub const MAX_BLOB_SIZE: usize = BLOB_LEN * MAX_BLOBS; // This represents the maximum size of data that you can use in a single transaction
=======
pub const BLOB_LEN: usize = 4096; // Max number of felts (each encoded using 256 bits) that we can include in an Ethereum BLOB
>>>>>>> 4df7b266

pub const BOOT_LOADER_PROGRAM_CONTRACT: &str = "0x5ab580b04e3532b6b18f81cfa654a05e29dd8e2352d88df1e765a84072db07";

/// Chunk size for reading files in bytes when streaming data from the file
pub const BYTE_CHUNK_SIZE: usize = 8192; // 8KB chunks

lazy_static! {
    /// EIP-4844 BLS12-381 modulus.
    ///
    /// As defined in https://eips.ethereum.org/EIPS/eip-4844

    /// Generator of the group of evaluation points (EIP-4844 parameter).
    pub static ref GENERATOR: BigUint = BigUint::from_str(
        "39033254847818212395286706435128746857159659164139250548781411570340225835782",
    )
    .unwrap();

    pub static ref BLS_MODULUS: BigUint = BigUint::from_str(
        "52435875175126190479447740508185965837690552500527637822603658699938581184513",
    )
    .unwrap();
    pub static ref TWO: BigUint = 2u32.to_biguint().unwrap();
    pub static ref ONE: BigUint = 1u32.to_biguint().unwrap();
}<|MERGE_RESOLUTION|>--- conflicted
+++ resolved
@@ -13,13 +13,7 @@
 pub const STORAGE_STATE_UPDATE_DIR: &str = "state_update";
 pub const STORAGE_BLOB_DIR: &str = "blob";
 pub const STORAGE_ARTIFACTS_DIR: &str = "artifacts";
-<<<<<<< HEAD
-pub const BLOB_LEN: usize = 4096;
-pub const MAX_BLOBS: usize = 6; // TODO: This should be configurable via ENV or config file
-pub const MAX_BLOB_SIZE: usize = BLOB_LEN * MAX_BLOBS; // This represents the maximum size of data that you can use in a single transaction
-=======
 pub const BLOB_LEN: usize = 4096; // Max number of felts (each encoded using 256 bits) that we can include in an Ethereum BLOB
->>>>>>> 4df7b266
 
 pub const BOOT_LOADER_PROGRAM_CONTRACT: &str = "0x5ab580b04e3532b6b18f81cfa654a05e29dd8e2352d88df1e765a84072db07";
 
