--- conflicted
+++ resolved
@@ -5,10 +5,6 @@
 pub mod params;
 pub mod queue;
 pub mod queue_control;
-<<<<<<< HEAD
-pub mod worker;
-=======
 pub mod worker;
 
-pub use orchestrator_utils::layer::Layer;
->>>>>>> 358b5572
+pub use orchestrator_utils::layer::Layer;