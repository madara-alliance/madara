--- conflicted
+++ resolved
@@ -5,10 +5,6 @@
 pub mod params;
 pub mod queue;
 pub mod queue_control;
-<<<<<<< HEAD
-pub mod worker;
-=======
 pub mod worker;
 
-pub use orchestrator_utils::layer::Layer;
->>>>>>> 383ab13a
+pub use orchestrator_utils::layer::Layer;