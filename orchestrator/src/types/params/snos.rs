--- conflicted
+++ resolved
@@ -4,19 +4,11 @@
 #[derive(Debug, Clone)]
 pub struct SNOSParams {
     pub rpc_for_snos: Url,
-<<<<<<< HEAD
-    pub full_output: bool,
-=======
     pub snos_full_output: bool,
->>>>>>> 1d940c12
 }
 
 impl From<SNOSCliArgs> for SNOSParams {
     fn from(args: SNOSCliArgs) -> Self {
-<<<<<<< HEAD
-        Self { rpc_for_snos: args.rpc_for_snos, full_output: args.full_output }
-=======
         Self { rpc_for_snos: args.rpc_for_snos, snos_full_output: args.snos_full_output }
->>>>>>> 1d940c12
     }
 }