--- conflicted
+++ resolved
@@ -9,10 +9,6 @@
 
 impl From<SNOSCliArgs> for SNOSParams {
     fn from(args: SNOSCliArgs) -> Self {
-<<<<<<< HEAD
-        Self { rpc_for_snos: args.rpc_for_snos, snos_full_output: args.snos_full_output.unwrap_or(false) }
-=======
         Self { rpc_for_snos: args.rpc_for_snos, snos_full_output: args.snos_full_output }
->>>>>>> da689da6
     }
 }