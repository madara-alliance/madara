use crate::cli::RunCmd;
use crate::OrchestratorError;
use alloy::primitives::Address;
use orchestrator_ethereum_settlement_client::EthereumSettlementValidatedArgs;
use orchestrator_starknet_settlement_client::StarknetSettlementValidatedArgs;
use std::str::FromStr as _;

#[derive(Clone, Debug)]
pub enum SettlementConfig {
    Ethereum(EthereumSettlementValidatedArgs),
    Starknet(StarknetSettlementValidatedArgs),
}

impl TryFrom<RunCmd> for SettlementConfig {
    type Error = OrchestratorError;
    fn try_from(run_cmd: RunCmd) -> Result<Self, Self::Error> {
        match (run_cmd.ethereum_settlement_args.settle_on_ethereum, run_cmd.starknet_settlement_args.settle_on_starknet)
        {
            (true, true) => Err(OrchestratorError::SetupCommandError(
                "Cannot use both Ethereum and Starknet settlement layers".to_string(),
            )),
            (false, false) => Err(OrchestratorError::SetupCommandError(
                "Must use either Ethereum or Starknet settlement layer".to_string(),
            )),
            (true, false) => {
                let l1_core_contract_address =
                    Address::from_str(&run_cmd.ethereum_settlement_args.l1_core_contract_address.clone().ok_or(
                        OrchestratorError::SetupCommandError("L1 core contract address is required".to_string()),
                    )?)?;
                let ethereum_operator_address = Address::from_slice(
                    &hex::decode(
                        run_cmd
                            .ethereum_settlement_args
                            .starknet_operator_address
                            .clone()
                            .ok_or_else(|| {
                                OrchestratorError::SetupCommandError(
                                    "Starknet operator address is required".to_string(),
                                )
                            })?
                            .strip_prefix("0x")
                            .ok_or_else(|| {
                                OrchestratorError::SetupCommandError("Invalid Starknet operator address".to_string())
                            })?,
                    )
                    .unwrap_or_else(|_| panic!("Invalid Starknet operator address")),
                );

                let ethereum_params = EthereumSettlementValidatedArgs {
                    ethereum_rpc_url: run_cmd.ethereum_settlement_args.ethereum_rpc_url.clone().ok_or_else(|| {
                        OrchestratorError::SetupCommandError("Ethereum RPC URL is required".to_string())
                    })?,
                    ethereum_private_key: run_cmd.ethereum_settlement_args.ethereum_private_key.clone().ok_or_else(
                        || OrchestratorError::SetupCommandError("Ethereum private key is required".to_string()),
                    )?,
                    l1_core_contract_address,
                    starknet_operator_address: ethereum_operator_address,
<<<<<<< HEAD
                    max_gas_price_mul_factor: run_cmd.ethereum_settlement_args.max_gas_price_mul_factor,
=======
                    txn_wait_sleep_delay_secs: run_cmd
                        .ethereum_settlement_args
                        .ethereum_settlement_txn_wait_sleep_delay_secs
                        .ok_or_else(|| {
                            OrchestratorError::SetupCommandError("Ethereum TXN WAIT SLEEP SECS required".to_string())
                        })?,
>>>>>>> c6ebb1c1
                };
                Ok(Self::Ethereum(ethereum_params))
            }
            (false, true) => {
                let starknet_params = StarknetSettlementValidatedArgs {
                    starknet_rpc_url: run_cmd.starknet_settlement_args.starknet_rpc_url.clone().ok_or_else(|| {
                        OrchestratorError::SetupCommandError("Starknet RPC URL is required".to_string())
                    })?,
                    starknet_private_key: run_cmd.starknet_settlement_args.starknet_private_key.clone().ok_or_else(
                        || OrchestratorError::SetupCommandError("Starknet private key is required".to_string()),
                    )?,
                    starknet_account_address: run_cmd
                        .starknet_settlement_args
                        .starknet_account_address
                        .clone()
                        .ok_or_else(|| {
                            OrchestratorError::SetupCommandError("Starknet account address is required".to_string())
                        })?,
                    starknet_cairo_core_contract_address: run_cmd
                        .starknet_settlement_args
                        .starknet_cairo_core_contract_address
                        .clone()
                        .ok_or_else(|| {
                            OrchestratorError::SetupCommandError(
                                "Starknet Cairo core contract address is required".to_string(),
                            )
                        })?,
                    starknet_finality_retry_wait_in_secs: run_cmd
                        .starknet_settlement_args
                        .starknet_finality_retry_wait_in_secs
                        .unwrap_or(6),
                };
                Ok(Self::Starknet(starknet_params))
            }
        }
    }
}<|MERGE_RESOLUTION|>--- conflicted
+++ resolved
@@ -55,16 +55,13 @@
                     )?,
                     l1_core_contract_address,
                     starknet_operator_address: ethereum_operator_address,
-<<<<<<< HEAD
-                    max_gas_price_mul_factor: run_cmd.ethereum_settlement_args.max_gas_price_mul_factor,
-=======
                     txn_wait_sleep_delay_secs: run_cmd
                         .ethereum_settlement_args
                         .ethereum_settlement_txn_wait_sleep_delay_secs
                         .ok_or_else(|| {
                             OrchestratorError::SetupCommandError("Ethereum TXN WAIT SLEEP SECS required".to_string())
                         })?,
->>>>>>> c6ebb1c1
+                    max_gas_price_mul_factor: run_cmd.ethereum_settlement_args.max_gas_price_mul_factor,
                 };
                 Ok(Self::Ethereum(ethereum_params))
             }
