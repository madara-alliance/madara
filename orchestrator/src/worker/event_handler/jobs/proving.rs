--- conflicted
+++ resolved
@@ -1,4 +1,3 @@
-<<<<<<< HEAD
 use std::sync::Arc;
 
 use async_trait::async_trait;
@@ -8,8 +7,6 @@
 use orchestrator_prover_client_interface::{AtlanticStatusType, Task, TaskStatus};
 use uuid::Uuid;
 
-=======
->>>>>>> 1d940c12
 use crate::core::config::Config;
 use crate::error::job::proving::ProvingError;
 use crate::error::job::JobError;
@@ -19,11 +16,6 @@
 use crate::types::jobs::status::JobVerificationStatus;
 use crate::types::jobs::types::{JobStatus, JobType};
 use crate::worker::event_handler::jobs::JobHandlerTrait;
-use async_trait::async_trait;
-use cairo_vm::vm::runners::cairo_pie::CairoPie;
-use color_eyre::eyre::eyre;
-use orchestrator_prover_client_interface::{Task, TaskStatus};
-use std::sync::Arc;
 
 pub struct ProvingJobHandler;
 
@@ -46,7 +38,7 @@
             tracing::error!(job_id = %job.internal_id, error = %e, "Failed to convert metadata to ProvingMetadata");
         })?;
 
-        // Get an input path from metadata
+        // Get the input path from metadata
         let input_path = match proving_metadata.input_path {
             Some(ProvingInputType::CairoPie(path)) => path,
             Some(ProvingInputType::Proof(_)) => {
@@ -73,16 +65,12 @@
 
         let external_id = config
             .prover_client()
-<<<<<<< HEAD
             .submit_task(Task::CreateJob(
                 cairo_pie,
                 proving_metadata.bucked_id,
                 proving_metadata.bucket_job_index,
                 proving_metadata.n_steps,
             ))
-=======
-            .submit_task(Task::CairoPie(cairo_pie), *config.prover_layout_name(), proving_metadata.n_steps)
->>>>>>> 1d940c12
             .await
             .inspect_err(|e| {
                 tracing::error!(job_id = %job.internal_id, error = %e, "Failed to submit task to prover client");
@@ -129,17 +117,11 @@
             "Getting task status from prover client"
         );
 
-<<<<<<< HEAD
         let task_status = config
             .prover_client()
             .get_task_status(AtlanticStatusType::Job, &task_id, fact, cross_verify)
             .await
-            .wrap_err("Prover Client Error".to_string())
-            .map_err(|e| {
-=======
-        let task_status =
-            config.prover_client().get_task_status(&task_id, fact, cross_verify).await.inspect_err(|e| {
->>>>>>> 1d940c12
+            .inspect_err(|e| {
                 tracing::error!(
                     job_id = %job.internal_id,
                     error = %e,
