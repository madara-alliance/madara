use crate::core::config::Config;
use crate::core::StorageClient;
use crate::error::job::fact::FactError;
use crate::error::job::snos::SnosError;
use crate::error::job::JobError;
use crate::error::other::OtherError;
use crate::types::constant::BYTE_CHUNK_SIZE;
use crate::types::jobs::job_item::JobItem;
use crate::types::jobs::metadata::{JobMetadata, JobSpecificMetadata, SnosMetadata};
use crate::types::jobs::status::JobVerificationStatus;
use crate::types::jobs::types::{JobStatus, JobType};
// use crate::utils::COMPILED_OS; // Unused
use crate::worker::event_handler::jobs::JobHandlerTrait;
use crate::worker::utils::fact_info::{build_on_chain_data, get_fact_info, get_fact_l2, get_program_output};
use async_trait::async_trait;
use bytes::Bytes;
// use cairo_vm::types::layout_name::LayoutName; // Unused
use cairo_vm::vm::runners::cairo_pie::CairoPie;
use cairo_vm::Felt252;
use starknet_core::types::Felt;
use color_eyre::eyre::eyre;
use color_eyre::Result;
use orchestrator_utils::layer::Layer;
use snos_core::{
<<<<<<< HEAD
    generate_pie,           // The main function
    PieGenerationInput,     // Input struct
    PieGenerationResult,    // Result struct  
    // PieGenerationError,     // Error enum - Unused
    ChainConfig,           // Chain configuration
    OsHintsConfiguration,  // OS hints configuration
};
=======
    generate_pie, // The main function
    // PieGenerationError,     // Error enum - Unused
    ChainConfig,          // Chain configuration
    OsHintsConfiguration, // OS hints configuration
    PieGenerationInput,   // Input struct
    PieGenerationResult,  // Result struct
};
use starknet_core::types::Felt;
>>>>>>> ff4d0812
use std::sync::Arc;
use tempfile::NamedTempFile;
use tracing::{debug, error};

pub struct SnosJobHandler;

#[async_trait]
impl JobHandlerTrait for SnosJobHandler {
    #[tracing::instrument(fields(category = "snos"), skip(self, metadata), ret, err)]
    async fn create_job(&self, internal_id: String, metadata: JobMetadata) -> Result<JobItem, JobError> {
        tracing::info!(
            log_type = "starting",
            category = "snos",
            function_type = "create_job",
            block_no = %internal_id,
            "SNOS job creation started."
        );
        let job_item = JobItem::create(internal_id.clone(), JobType::SnosRun, JobStatus::Created, metadata);
        tracing::info!(
            log_type = "completed",
            category = "snos",
            function_type = "create_job",
            block_no = %internal_id,
            "SNOS job creation completed."
        );
        Ok(job_item)
    }

    #[tracing::instrument(fields(category = "snos"), skip(self, config), ret, err)]
    async fn process_job(&self, config: Arc<Config>, job: &mut JobItem) -> Result<String, JobError> {
        let internal_id = job.internal_id.clone();
        tracing::info!(
            log_type = "starting",
            category = "snos",
            function_type = "process_job",
            job_id = ?job.id,
            block_no = %internal_id,
            "SNOS job processing started."
        );
        debug!(job_id = %job.internal_id, "Processing SNOS job");
        // Get SNOS metadata
        let snos_metadata: SnosMetadata = job.metadata.specific.clone().try_into().inspect_err(|e| {
            error!(job_id = %job.internal_id, error = %e, "Failed to convert metadata to SnosMetadata");
        })?;

        debug!("SNOS metadata retrieved {:?}", snos_metadata);

        // Get block number from metadata
        let block_number = snos_metadata.block_number;
        debug!(job_id = %job.internal_id, block_number = %block_number, "Retrieved block number from metadata");

        let snos_url = config.snos_config().rpc_for_snos.to_string();
        let snos_url = snos_url.trim_end_matches('/');
        debug!(job_id = %job.internal_id, "Calling prove_block function");

        let input = PieGenerationInput {
            rpc_url: "https://random.xyz".to_string(),
            blocks: vec![1309254],
            chain_config: ChainConfig::default(),
            os_hints_config: OsHintsConfiguration::default(),
<<<<<<< HEAD
            output_path: None,  // No file output
        };

        let snos_output: PieGenerationResult =
            generate_pie(input).await
                .map_err(|e| {
                    error!(job_id = %job.internal_id, error = %e, "SNOS execution failed");
                    SnosError::SnosExecutionError { internal_id: job.internal_id.clone(), message: e.to_string() }
                })?;
        debug!(job_id = %job.internal_id, "prove_block function completed successfully");
        
=======
            output_path: None, // No file output
        };

        let snos_output: PieGenerationResult = generate_pie(input).await.map_err(|e| {
            error!(job_id = %job.internal_id, error = %e, "SNOS execution failed");
            SnosError::SnosExecutionError { internal_id: job.internal_id.clone(), message: e.to_string() }
        })?;
        debug!(job_id = %job.internal_id, "prove_block function completed successfully");

>>>>>>> ff4d0812
        let cairo_pie = snos_output.output.cairo_pie;
        let os_output = snos_output.output.os_output;
        // We use KZG_DA flag in order to determine whether we are using L1 or L2 as
        // settlement layer. On L1 settlement we have blob based DA, while on L2 we have
        // calldata based DA.
        // So in case of KZG flag == 0 :
        //      we calculate the l2 fact
        // And in case of KZG flag == 1 :
        //      we calculate the fact info
        let (fact_hash, program_output) = if os_output.get(8) == Some(&Felt::ZERO) {
            debug!(job_id = %job.internal_id, "Using calldata for settlement layer");
            // Get the program output from CairoPie
            let fact_hash = get_fact_l2(&cairo_pie, None).map_err(|e| {
                error!(job_id = %job.internal_id, error = %e, "Failed to get fact hash");
                JobError::FactError(FactError::L2FactCompute)
            })?;
            let program_output = get_program_output(&cairo_pie, false).map_err(|e| {
                error!(job_id = %job.internal_id, error = %e, "Failed to get program output");
                JobError::FactError(FactError::ProgramOutputCompute)
            })?;
            (fact_hash, program_output)
        } else if os_output.get(8) == Some(&Felt::ONE) {
            debug!(job_id = %job.internal_id, "Using blobs for settlement layer");
            // Get the program output from CairoPie
            let fact_info = get_fact_info(&cairo_pie, None, false)?;
            (fact_info.fact, fact_info.program_output)
        } else {
            error!(job_id = %job.internal_id, "Invalid KZG flag");
            return Err(JobError::from(SnosError::UnsupportedKZGFlag));
        };

        debug!(job_id = %job.internal_id, "Fact info calculated successfully");

        // Update the metadata with new paths and fact info
        if let JobSpecificMetadata::Snos(metadata) = &mut job.metadata.specific {
            metadata.snos_fact = Some(fact_hash.to_string());
            metadata.snos_n_steps = Some(cairo_pie.execution_resources.n_steps);
        }

        debug!(job_id = %job.internal_id, "Storing SNOS outputs");
        if config.layer() == &Layer::L3 {
            // Store the on-chain data path
<<<<<<< HEAD
            self.store_l2(
                internal_id.clone(),
                config.storage(),
                &snos_metadata,
                cairo_pie,
                os_output,
                program_output,
            )
            .await?;
=======
            self.store_l2(internal_id.clone(), config.storage(), &snos_metadata, cairo_pie, os_output, program_output)
                .await?;
>>>>>>> ff4d0812
        } else if config.layer() == &Layer::L2 {
            // Store the Cairo Pie path
            self.store(internal_id.clone(), config.storage(), &snos_metadata, cairo_pie, os_output, program_output)
                .await?;
        }

        tracing::info!(
            log_type = "completed",
            category = "snos",
            function_type = "process_job",
            job_id = ?job.id,
            block_no = %block_number,
            "SNOS job processed successfully."
        );

        Ok(block_number.to_string())
    }

    #[tracing::instrument(fields(category = "snos"), skip(self, _config), ret, err)]
    async fn verify_job(&self, _config: Arc<Config>, job: &mut JobItem) -> Result<JobVerificationStatus, JobError> {
        let internal_id = job.internal_id.clone();
        tracing::info!(log_type = "starting", category = "snos", function_type = "verify_job", job_id = %job.id,  block_no = %internal_id, "SNOS job verification started.");
        // No need for verification as of now. If we later on decide to outsource SNOS run
        // to another service, verify_job can be used to poll on the status of the job
        tracing::info!(log_type = "completed", category = "snos", function_type = "verify_job", job_id = %job.id,  block_no = %internal_id, "SNOS job verification completed.");
        Ok(JobVerificationStatus::Verified)
    }

    fn max_process_attempts(&self) -> u64 {
        1
    }

    fn max_verification_attempts(&self) -> u64 {
        1
    }

    fn verification_polling_delay_seconds(&self) -> u64 {
        1
    }
}

impl SnosJobHandler {
    /// Stores the [CairoPie] and the [StarknetOsOutput] and [OnChainData] in the Data Storage.
    /// The paths will be:
    ///     - [block_number]/cairo_pie.zip
    ///     - [block_number]/snos_output.json
    ///     - [block_number]/onchain_data.json
    ///     - [block_number]/program_output.json
    async fn store_l2(
        &self,
        internal_id: String,
        data_storage: &dyn StorageClient,
        snos_metadata: &SnosMetadata,
        cairo_pie: CairoPie,
        snos_output: Vec<Felt>,
        program_output: Vec<Felt252>,
    ) -> Result<(), SnosError> {
        let on_chain_data = build_on_chain_data(&cairo_pie)
            .map_err(|_e| SnosError::FactCalculationError(FactError::OnChainDataCompute))?;

        self.store(internal_id.clone(), data_storage, snos_metadata, cairo_pie, snos_output, program_output).await?;
        let on_chain_data_key = snos_metadata
            .on_chain_data_path
            .as_ref()
            .ok_or_else(|| SnosError::Other(OtherError(eyre!("OnChain data path is not found"))))?;

        let on_chain_data_vec = serde_json::to_vec(&on_chain_data).map_err(|e| {
            SnosError::OnChainDataUnserializable { internal_id: internal_id.to_string(), message: e.to_string() }
        })?;
        data_storage.put_data(on_chain_data_vec.into(), on_chain_data_key).await.map_err(|e| {
            SnosError::OnChainDataUnstorable { internal_id: internal_id.to_string(), message: e.to_string() }
        })?;
        Ok(())
    }
    /// Stores the [CairoPie] and the [StarknetOsOutput] in the Data Storage.
    /// The paths will be:
    ///     - [block_number]/cairo_pie.zip
    ///     - [block_number]/snos_output.json
    async fn store(
        &self,
        internal_id: String,
        data_storage: &dyn StorageClient,
        snos_metadata: &SnosMetadata,
        cairo_pie: CairoPie,
        snos_output: Vec<Felt>,
        program_output: Vec<Felt252>,
    ) -> Result<(), SnosError> {
        // Get storage paths from metadata
        let cairo_pie_key = snos_metadata
            .cairo_pie_path
            .as_ref()
            .ok_or_else(|| SnosError::Other(OtherError(eyre!("Cairo Pie path not found in metadata"))))?;

        let snos_output_key = snos_metadata
            .snos_output_path
            .as_ref()
            .ok_or_else(|| SnosError::Other(OtherError(eyre!("SNOS output path not found in metadata"))))?;

        let program_output_key = snos_metadata
            .program_output_path
            .as_ref()
            .ok_or_else(|| SnosError::Other(OtherError(eyre!("Program output path not found in metadata"))))?;

        // Store Cairo Pie
        {
            let cairo_pie_zip_bytes = self.cairo_pie_to_zip_bytes(cairo_pie).await.map_err(|e| {
                SnosError::CairoPieUnserializable { internal_id: internal_id.clone(), message: e.to_string() }
            })?;
            data_storage.put_data(cairo_pie_zip_bytes, cairo_pie_key).await.map_err(|e| {
                SnosError::CairoPieUnstorable { internal_id: internal_id.clone(), message: e.to_string() }
            })?;
        }

        // Store SNOS Output
        {
            let snos_output_json = serde_json::to_vec(&snos_output).map_err(|e| {
                SnosError::SnosOutputUnserializable { internal_id: internal_id.clone(), message: e.to_string() }
            })?;
            data_storage.put_data(snos_output_json.into(), snos_output_key).await.map_err(|e| {
                SnosError::SnosOutputUnstorable { internal_id: internal_id.clone(), message: e.to_string() }
            })?;
        }

        // Store Program Output
        {
            let program_output: Vec<[u8; 32]> = program_output.iter().map(|f| f.to_bytes_be()).collect();
            let encoded_data = bincode::serialize(&program_output).map_err(|e| {
                SnosError::ProgramOutputUnserializable { internal_id: internal_id.clone(), message: e.to_string() }
            })?;
            data_storage.put_data(encoded_data.into(), program_output_key).await.map_err(|e| {
                SnosError::ProgramOutputUnstorable { internal_id: internal_id.clone(), message: e.to_string() }
            })?;
        }

        Ok(())
    }

    /// Converts the [CairoPie] input as a zip file and returns it as [Bytes].
    async fn cairo_pie_to_zip_bytes(&self, cairo_pie: CairoPie) -> Result<Bytes> {
        let mut cairo_pie_zipfile = NamedTempFile::new()?;
        cairo_pie.write_zip_file(cairo_pie_zipfile.path(), true)?;
        drop(cairo_pie); // Drop cairo_pie to release the memory
        let cairo_pie_zip_bytes = self.tempfile_to_bytes_streaming(&mut cairo_pie_zipfile).await?;
        cairo_pie_zipfile.close()?;
        Ok(cairo_pie_zip_bytes)
    }

    /// Converts a [NamedTempFile] to [Bytes].
    /// This function reads the file in chunks and appends them to the buffer.
    /// This is useful when the file is too large to be read in one go.
    async fn tempfile_to_bytes_streaming(&self, tmp_file: &mut NamedTempFile) -> Result<Bytes> {
        use tokio::io::AsyncReadExt;

        let file_size = tmp_file.as_file().metadata()?.len() as usize;
        let mut buffer = Vec::with_capacity(file_size);

        let mut chunk = vec![0; BYTE_CHUNK_SIZE];

        let mut file = tokio::fs::File::from_std(tmp_file.as_file().try_clone()?);

        while let Ok(n) = file.read(&mut chunk).await {
            if n == 0 {
                break;
            }
            buffer.extend_from_slice(&chunk[..n]);
        }

        Ok(Bytes::from(buffer))
    }
}<|MERGE_RESOLUTION|>--- conflicted
+++ resolved
@@ -21,25 +21,8 @@
 use color_eyre::eyre::eyre;
 use color_eyre::Result;
 use orchestrator_utils::layer::Layer;
-use snos_core::{
-<<<<<<< HEAD
-    generate_pie,           // The main function
-    PieGenerationInput,     // Input struct
-    PieGenerationResult,    // Result struct  
-    // PieGenerationError,     // Error enum - Unused
-    ChainConfig,           // Chain configuration
-    OsHintsConfiguration,  // OS hints configuration
-};
-=======
-    generate_pie, // The main function
-    // PieGenerationError,     // Error enum - Unused
-    ChainConfig,          // Chain configuration
-    OsHintsConfiguration, // OS hints configuration
-    PieGenerationInput,   // Input struct
-    PieGenerationResult,  // Result struct
-};
-use starknet_core::types::Felt;
->>>>>>> ff4d0812
+use prove_block::prove_block;
+use starknet_os::io::output::StarknetOsOutput;
 use std::sync::Arc;
 use tempfile::NamedTempFile;
 use tracing::{debug, error};
@@ -95,36 +78,15 @@
         let snos_url = snos_url.trim_end_matches('/');
         debug!(job_id = %job.internal_id, "Calling prove_block function");
 
-        let input = PieGenerationInput {
-            rpc_url: "https://random.xyz".to_string(),
-            blocks: vec![1309254],
-            chain_config: ChainConfig::default(),
-            os_hints_config: OsHintsConfiguration::default(),
-<<<<<<< HEAD
-            output_path: None,  // No file output
-        };
-
-        let snos_output: PieGenerationResult =
-            generate_pie(input).await
+        let (cairo_pie, snos_output) =
+            prove_block(COMPILED_OS, block_number, snos_url, LayoutName::all_cairo, snos_metadata.full_output)
+                .await
                 .map_err(|e| {
                     error!(job_id = %job.internal_id, error = %e, "SNOS execution failed");
                     SnosError::SnosExecutionError { internal_id: job.internal_id.clone(), message: e.to_string() }
                 })?;
         debug!(job_id = %job.internal_id, "prove_block function completed successfully");
-        
-=======
-            output_path: None, // No file output
-        };
-
-        let snos_output: PieGenerationResult = generate_pie(input).await.map_err(|e| {
-            error!(job_id = %job.internal_id, error = %e, "SNOS execution failed");
-            SnosError::SnosExecutionError { internal_id: job.internal_id.clone(), message: e.to_string() }
-        })?;
-        debug!(job_id = %job.internal_id, "prove_block function completed successfully");
-
->>>>>>> ff4d0812
-        let cairo_pie = snos_output.output.cairo_pie;
-        let os_output = snos_output.output.os_output;
+
         // We use KZG_DA flag in order to determine whether we are using L1 or L2 as
         // settlement layer. On L1 settlement we have blob based DA, while on L2 we have
         // calldata based DA.
@@ -165,20 +127,15 @@
         debug!(job_id = %job.internal_id, "Storing SNOS outputs");
         if config.layer() == &Layer::L3 {
             // Store the on-chain data path
-<<<<<<< HEAD
             self.store_l2(
                 internal_id.clone(),
                 config.storage(),
                 &snos_metadata,
                 cairo_pie,
-                os_output,
+                snos_output,
                 program_output,
             )
             .await?;
-=======
-            self.store_l2(internal_id.clone(), config.storage(), &snos_metadata, cairo_pie, os_output, program_output)
-                .await?;
->>>>>>> ff4d0812
         } else if config.layer() == &Layer::L2 {
             // Store the Cairo Pie path
             self.store(internal_id.clone(), config.storage(), &snos_metadata, cairo_pie, os_output, program_output)
