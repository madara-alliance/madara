--- conflicted
+++ resolved
@@ -122,13 +122,8 @@
 
         // Loop over the indices to process
         for &i in &filtered_indices {
-<<<<<<< HEAD
-            let to_settle_num = block_or_batch_to_settle[i];
-            debug!(num = %to_settle_num, "Processing block/batch");
-=======
             let to_settle_num = blocks_or_batches_to_settle[i];
             debug!(job_id = %job.internal_id, num = %to_settle_num, "Processing block/batch");
->>>>>>> c08fc7d3
 
             if !self.should_send_state_update_txn(&config, to_settle_num).await? {
                 sent_tx_hashes.push(format!("0x{:x}", B256::from_str("0").unwrap()));
@@ -170,14 +165,6 @@
                 }
             };
 
-<<<<<<< HEAD
-            debug!(num = %to_settle_num, tx_hash = %txn_hash, "Validating transaction receipt");
-
-            config.settlement_client().wait_for_tx_finality(&txn_hash).await.map_err(|e| {
-                error!(num = %to_settle_num, tx_hash = %txn_hash, error = %e, "Error waiting for transaction finality");
-                JobError::Other(OtherError(e))
-            })?;
-=======
             debug!(job_id = %job.internal_id, block_no = %to_settle_num, tx_hash = %txn_hash, "Validating transaction receipt");
 
             config.settlement_client()
@@ -187,7 +174,6 @@
                     error!(job_id = %job.internal_id, block_no = %to_settle_num, tx_hash = %txn_hash, error = %e, "Error waiting for transaction finality");
                     JobError::Other(OtherError(e))
                 })?;
->>>>>>> c08fc7d3
 
             sent_tx_hashes.push(txn_hash);
             state_metadata.tx_hashes = sent_tx_hashes.clone();
@@ -224,9 +210,6 @@
             SettlementContext::Batch(data) => data.to_settle,
         };
 
-<<<<<<< HEAD
-        debug!("Retrieved block numbers from metadata");
-=======
         // Return the status from the settlement contract if the layer is L2
         // TODO: Remove this check from here and use the same logic (checking the core contract for
         //       verification rather than the txn status) for both L2s and L3s
@@ -239,7 +222,6 @@
 
         // Check the transaction status if the layer is not L2
         debug!(job_id = %job.internal_id, "Retrieved block numbers from metadata");
->>>>>>> c08fc7d3
         let settlement_client = config.settlement_client();
 
         for (tx_hash, num_settled) in tx_hashes.iter().zip(nums_settled.iter()) {
@@ -361,17 +343,10 @@
         match last_settled_block_number {
             Some(block_num) => {
                 let block_status = if block_num == expected_last_block_number {
-<<<<<<< HEAD
-                    info!(log_type = "completed", last_settled_block = %block_num, "Last settled block verified.");
-                    SettlementVerificationStatus::Verified
-                } else {
-                    warn!(log_type = "failed/rejected", expected = %expected_last_block_number, actual = %block_num, "Last settled block mismatch.");
-=======
                     info!(log_type = "completed", category = "state_update", function_type = "verify_job", job_id = %job_id,  num = %internal_id, last_settled_block = %block_num, "Last settled block verified.");
                     SettlementVerificationStatus::Verified
                 } else {
                     warn!(log_type = "failed/rejected", category = "state_update", function_type = "verify_job", job_id = %job_id,  num = %internal_id, expected = %expected_last_block_number, actual = %block_num, "Last settled block mismatch.");
->>>>>>> c08fc7d3
                     SettlementVerificationStatus::Rejected(format!(
                         "Last settle bock expected was {} but found {}",
                         expected_last_block_number, block_num
