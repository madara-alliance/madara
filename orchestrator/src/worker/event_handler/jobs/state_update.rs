use crate::core::config::Config;
use crate::error::job::state_update::StateUpdateError;
use crate::error::job::JobError;
use crate::error::other::OtherError;
use crate::types::constant::{ON_CHAIN_DATA_FILE_NAME, PROOF_FILE_NAME, PROOF_PART2_FILE_NAME};
use crate::types::jobs::job_item::JobItem;
use crate::types::jobs::metadata::{JobMetadata, JobSpecificMetadata, StateUpdateMetadata};
use crate::types::jobs::status::JobVerificationStatus;
use crate::types::jobs::types::{JobStatus, JobType};
use crate::worker::event_handler::jobs::JobHandlerTrait;
use crate::worker::utils::fact_info::OnChainData;
use crate::worker::utils::{fetch_blob_data_for_block, fetch_program_output_for_block, fetch_snos_for_block};
use async_trait::async_trait;
use cairo_vm::Felt252;
use color_eyre::eyre::eyre;
use orchestrator_settlement_client_interface::SettlementVerificationStatus;
use orchestrator_utils::collections::{has_dup, is_sorted};
use starknet_core::types::Felt;
use starknet_os::io::output::StarknetOsOutput;
use std::sync::Arc;
use swiftness_proof_parser::{parse, StarkProof};

pub struct StateUpdateJobHandler;
#[async_trait]
impl JobHandlerTrait for StateUpdateJobHandler {
    #[tracing::instrument(fields(category = "state_update"), skip(self, metadata), ret, err)]
    async fn create_job(&self, internal_id: String, metadata: JobMetadata) -> Result<JobItem, JobError> {
        tracing::info!(
            log_type = "starting",
            category = "state_update",
            function_type = "create_job",
            block_no = %internal_id,
            "State update job creation started."
        );

        // Extract state transition metadata
        let state_metadata: StateUpdateMetadata = metadata.specific.clone().try_into()?;

        // Validate required paths
        if state_metadata.snos_output_paths.is_empty()
            || state_metadata.program_output_paths.is_empty()
            || state_metadata.blob_data_paths.is_empty()
        {
            tracing::error!(job_id = %internal_id, "Missing required paths in metadata");
            return Err(JobError::Other(OtherError(eyre!("Missing required paths in metadata"))));
        }
        let job_item = JobItem::create(internal_id.clone(), JobType::StateTransition, JobStatus::Created, metadata);

        tracing::info!(
            log_type = "completed",
            category = "state_update",
            function_type = "create_job",
            block_no = %internal_id,
            blocks_to_settle = ?state_metadata.blocks_to_settle,
            "State update job created."
        );

        Ok(job_item)
    }

    #[tracing::instrument(fields(category = "state_update"), skip(self, config), ret, err)]
    async fn process_job(&self, config: Arc<Config>, job: &mut JobItem) -> Result<String, JobError> {
        let internal_id = job.internal_id.clone();
        tracing::info!(
            log_type = "starting",
            category = "state_update",
            function_type = "process_job",
            job_id = %job.id,
            block_no = %internal_id,
            "State update job processing started."
        );

        let mut state_metadata: StateUpdateMetadata = job.metadata.specific.clone().try_into()?;

        self.validate_block_numbers(config.clone(), &state_metadata.blocks_to_settle).await?;

        tracing::debug!(job_id = %job.internal_id, blocks = ?state_metadata.blocks_to_settle, "Validated block numbers");

        // Filter block numbers if there was a previous failure
        let last_failed_block = state_metadata.last_failed_block_no.unwrap_or(0);
        let filtered_indices: Vec<usize> = state_metadata
            .blocks_to_settle
            .iter()
            .enumerate()
            .filter(|(_, &block)| block >= last_failed_block)
            .map(|(i, _)| i)
            .collect();

        let snos_output_paths = state_metadata.snos_output_paths.clone();
        let program_output_paths = state_metadata.program_output_paths.clone();
        let blob_data_paths = state_metadata.blob_data_paths.clone();

        let mut nonce = config.settlement_client().get_nonce().await.map_err(|e| JobError::Other(OtherError(e)))?;

        let mut sent_tx_hashes: Vec<String> = Vec::with_capacity(filtered_indices.len());

        for &i in &filtered_indices {
            let block_no = state_metadata.blocks_to_settle[i];
            tracing::debug!(job_id = %job.internal_id, block_no = %block_no, "Processing block");
            let snos = fetch_snos_for_block(internal_id.clone(), i, config.clone(), &snos_output_paths).await?;
            let program_output = fetch_program_output_for_block(i, config.clone(), &program_output_paths).await?;
            let blob_data = fetch_blob_data_for_block(i, config.clone(), &blob_data_paths).await?;
            let txn_hash = match self
                .update_state_for_block(config.clone(), block_no, snos, nonce, program_output, blob_data)
                .await
            {
                Ok(hash) => hash,
                Err(e) => {
                    tracing::error!(job_id = %job.internal_id, block_no = %block_no, error = %e, "Error updating state for block");
                    state_metadata.last_failed_block_no = Some(block_no);
                    state_metadata.tx_hashes = sent_tx_hashes.clone();
                    job.metadata.specific = JobSpecificMetadata::StateUpdate(state_metadata.clone());

                    return Err(JobError::Other(OtherError(eyre!(
                        "Block #{block_no} - Error occurred during the state update: {e}"
                    ))));
                }
            };

            sent_tx_hashes.push(txn_hash);
            state_metadata.tx_hashes = sent_tx_hashes.clone();
            job.metadata.specific = JobSpecificMetadata::StateUpdate(state_metadata.clone());
            nonce += 1;
        }

        let val = state_metadata.blocks_to_settle.last().ok_or_else(|| StateUpdateError::LastNumberReturnedError)?;

        tracing::info!(
            log_type = "completed",
            category = "state_update",
            function_type = "process_job",
            job_id = %job.id,
            block_no = %internal_id,
            last_settled_block = %val,
            "State update job processed successfully."
        );

        Ok(val.to_string())
    }

    /// Returns the status of the passed job.
    /// Status will be verified if:
    /// 1. the last settlement tx hash is successful,
    /// 2. the expected last settled block from our configuration is indeed the one found in the
    ///    provider.
    #[tracing::instrument(fields(category = "state_update"), skip(self, config), ret, err)]
    async fn verify_job(&self, config: Arc<Config>, job: &mut JobItem) -> Result<JobVerificationStatus, JobError> {
        let internal_id = job.internal_id.clone();
        tracing::info!(
            log_type = "starting",
            category = "state_update",
            function_type = "verify_job",
            job_id = %job.id,
            block_no = %internal_id,
            "State update job verification started."
        );

        // Get state update metadata
        let mut state_metadata: StateUpdateMetadata = job.metadata.specific.clone().try_into()?;
        // Get transaction hashes
        let tx_hashes = state_metadata.tx_hashes;

        let block_numbers = state_metadata.blocks_to_settle;
        tracing::debug!(job_id = %job.internal_id, "Retrieved block numbers from metadata");
        let settlement_client = config.settlement_client();

        for (tx_hash, block_no) in tx_hashes.iter().zip(block_numbers.iter()) {
            tracing::trace!(
                job_id = %job.internal_id,
                tx_hash = %tx_hash,
                block_no = %block_no,
                "Verifying transaction inclusion"
            );

            let tx_inclusion_status =
                settlement_client.verify_tx_inclusion(tx_hash).await.map_err(|e| JobError::Other(OtherError(e)))?;

            match tx_inclusion_status {
                SettlementVerificationStatus::Rejected(_) => {
                    tracing::warn!(
                        job_id = %job.internal_id,
                        tx_hash = %tx_hash,
                        block_no = %block_no,
                        "Transaction rejected"
                    );
                    state_metadata.last_failed_block_no = Some(*block_no);
                    return Ok(tx_inclusion_status.into());
                }
                // If the tx is still pending, we wait for it to be finalized and check again the status.
                SettlementVerificationStatus::Pending => {
                    tracing::debug!(
                        job_id = %job.internal_id,
                        tx_hash = %tx_hash,
                        "Transaction pending, waiting for finality"
                    );
                    settlement_client
                        .wait_for_tx_finality(tx_hash)
                        .await
                        .map_err(|e| JobError::Other(OtherError(e)))?;

                    let new_status = settlement_client
                        .verify_tx_inclusion(tx_hash)
                        .await
                        .map_err(|e| JobError::Other(OtherError(e)))?;

                    match new_status {
                        SettlementVerificationStatus::Rejected(_) => {
                            tracing::warn!(
                                job_id = %job.internal_id,
                                tx_hash = %tx_hash,
                                block_no = %block_no,
                                "Transaction rejected after finality"
                            );
                            state_metadata.last_failed_block_no = Some(*block_no);
                            return Ok(new_status.into());
                        }
                        SettlementVerificationStatus::Pending => {
                            tracing::error!(
                                job_id = %job.internal_id,
                                tx_hash = %tx_hash,
                                "Transaction still pending after finality check"
                            );
                            Err(StateUpdateError::TxnShouldNotBePending { tx_hash: tx_hash.to_string() })?
                        }
                        SettlementVerificationStatus::Verified => {
                            tracing::debug!(
                                job_id = %job.internal_id,
                                tx_hash = %tx_hash,
                                "Transaction verified after finality"
                            );
                        }
                    }
                }
                SettlementVerificationStatus::Verified => {
                    tracing::debug!(
                        job_id = %job.internal_id,
                        tx_hash = %tx_hash,
                        "Transaction verified"
                    );
                }
            }
        }

        // verify that the last settled block is indeed the one we expect to be
        let expected_last_block_number = block_numbers.last().ok_or_else(|| StateUpdateError::EmptyBlockNumberList)?;

        let last_settled_block_number =
            settlement_client.get_last_settled_block().await.map_err(|e| JobError::Other(OtherError(e)))?;

        match last_settled_block_number {
            Some(block_num) => {
                let block_status = if block_num == *expected_last_block_number {
                    tracing::info!(log_type = "completed", category = "state_update", function_type = "verify_job", job_id = %job.id,  block_no = %internal_id, last_settled_block = %block_num, "Last settled block verified.");
                    SettlementVerificationStatus::Verified
                } else {
                    tracing::warn!(log_type = "failed/rejected", category = "state_update", function_type = "verify_job", job_id = %job.id,  block_no = %internal_id, expected = %expected_last_block_number, actual = %block_num, "Last settled block mismatch.");
                    SettlementVerificationStatus::Rejected(format!(
                        "Last settle bock expected was {} but found {}",
                        expected_last_block_number, block_num
                    ))
                };
                Ok(block_status.into())
            }
            None => {
                panic!("Incorrect state after settling blocks")
            }
        }
    }

    fn max_process_attempts(&self) -> u64 {
        1
    }

    fn max_verification_attempts(&self) -> u64 {
        10
    }

    fn verification_polling_delay_seconds(&self) -> u64 {
        60
    }
}

impl StateUpdateJobHandler {
    /// Validate that the list of block numbers to process is valid.
    async fn validate_block_numbers(&self, config: Arc<Config>, block_numbers: &[u64]) -> Result<(), JobError> {
        // if any block is settled then previous block number should be just before that
        // if no block is settled (confirmed by special number) then the block to settle should be 0

        if block_numbers.is_empty() {
            Err(StateUpdateError::BlockNumberNotFound)?;
        }
        if has_dup(block_numbers) {
            Err(StateUpdateError::DuplicateBlockNumbers)?;
        }
        if !is_sorted(block_numbers) {
            Err(StateUpdateError::UnsortedBlockNumbers)?;
        }

        // Check for gap between the last settled block and the first block to settle
        let last_settled_block =
            config.settlement_client().get_last_settled_block().await.map_err(|e| JobError::Other(OtherError(e)))?;

        let expected_first_block = last_settled_block.map_or(0, |block| block + 1);
        if block_numbers[0] != expected_first_block {
            Err(StateUpdateError::GapBetweenFirstAndLastBlock)?;
        }

        Ok(())
    }

    /// Retrieves the OnChain data for the corresponding block.
    async fn fetch_onchain_data_for_block(&self, block_number: u64, config: Arc<Config>) -> OnChainData {
        let storage_client = config.storage();
        let key = block_number.to_string() + "/" + ON_CHAIN_DATA_FILE_NAME;
        let onchain_data_bytes = storage_client.get_data(&key).await.expect("Unable to fetch onchain data for block");
        serde_json::from_slice(onchain_data_bytes.iter().as_slice())
            .expect("Unable to convert the data into onchain data")
    }

    /// Update the state for the corresponding block using the settlement layer.
    #[allow(clippy::too_many_arguments)]
    async fn update_state_for_block(
        &self,
        config: Arc<Config>,
        block_no: u64,
        snos: StarknetOsOutput,
        nonce: u64,
        program_output: Vec<[u8; 32]>,
        blob_data: Vec<Vec<u8>>,
    ) -> Result<String, JobError> {
        let settlement_client = config.settlement_client();
        let last_tx_hash_executed = if snos.use_kzg_da == Felt252::ZERO {
            let proof_key = format!("{block_no}/{PROOF_FILE_NAME}");
            tracing::debug!(%proof_key, "Fetching snos proof file");

            let proof_file = config.storage().get_data(&proof_key).await?;

            let snos_proof = String::from_utf8(proof_file.to_vec()).map_err(|e| {
                tracing::error!(error = %e, "Failed to parse proof file as UTF-8");
                JobError::Other(OtherError(eyre!("{}", e)))
            })?;

            let parsed_snos_proof: StarkProof = parse(snos_proof.clone()).map_err(|e| {
                tracing::error!(error = %e, "Failed to parse proof file as UTF-8");
                JobError::Other(OtherError(eyre!("{}", e)))
            })?;

            let proof_key = format!("{block_no}/{PROOF_PART2_FILE_NAME}");
            tracing::debug!(%proof_key, "Fetching 2nd proof file");

            let proof_file = config.storage().get_data(&proof_key).await?;

            let second_proof = String::from_utf8(proof_file.to_vec()).map_err(|e| {
                tracing::error!(error = %e, "Failed to parse proof file as UTF-8");
                JobError::Other(OtherError(eyre!("{}", e)))
            })?;

            let parsed_bridge_proof: StarkProof = parse(second_proof.clone()).map_err(|e| {
                tracing::error!(error = %e, "Failed to parse proof file as UTF-8");
                JobError::Other(OtherError(eyre!("{}", e)))
            })?;

            let snos_output = vec_felt_to_vec_bytes32(calculate_output(parsed_snos_proof));
            let program_output = vec_felt_to_vec_bytes32(calculate_output(parsed_bridge_proof));

<<<<<<< HEAD
            // let program_output = self.fetch_program_output_for_block(block_no, config.clone()).await;
=======
>>>>>>> 67a2ac59
            let onchain_data = self.fetch_onchain_data_for_block(block_no, config.clone()).await;
            settlement_client
                .update_state_calldata(
                    snos_output,
                    program_output,
                    onchain_data.on_chain_data_hash.0,
                    usize_to_bytes(onchain_data.on_chain_data_size),
                )
                .await
                .map_err(|e| JobError::Other(OtherError(e)))?
        } else if snos.use_kzg_da == Felt252::ONE {
            settlement_client
                .update_state_with_blobs(program_output, blob_data, nonce)
                .await
                .map_err(|e| JobError::Other(OtherError(e)))?
        } else {
            Err(StateUpdateError::UseKZGDaError { block_no })?
        };
        Ok(last_tx_hash_executed)
    }
}

pub fn calculate_output(proof: StarkProof) -> Vec<Felt> {
    let output_segment = proof.public_input.segments[2].clone();
    let output_len = output_segment.stop_ptr - output_segment.begin_addr;
    let start = proof.public_input.main_page.len() - output_len as usize;
    let end = proof.public_input.main_page.len();
    let program_output =
        proof.public_input.main_page[start..end].iter().map(|cell| cell.value.clone()).collect::<Vec<_>>();
    let mut felts = vec![];
    for elem in &program_output {
        felts.push(Felt::from_dec_str(&elem.to_string()).unwrap());
    }
    felts
}

pub fn vec_felt_to_vec_bytes32(felts: Vec<Felt>) -> Vec<[u8; 32]> {
    felts
        .into_iter()
        .map(|felt| {
            let mut bytes = [0u8; 32];
            bytes.copy_from_slice(&felt.to_bytes_be());
            bytes
        })
        .collect()
}

fn usize_to_bytes(n: usize) -> [u8; 32] {
    let mut bytes = [0u8; 32];
    bytes[..8].copy_from_slice(&n.to_le_bytes());
    bytes
}<|MERGE_RESOLUTION|>--- conflicted
+++ resolved
@@ -363,10 +363,6 @@
             let snos_output = vec_felt_to_vec_bytes32(calculate_output(parsed_snos_proof));
             let program_output = vec_felt_to_vec_bytes32(calculate_output(parsed_bridge_proof));
 
-<<<<<<< HEAD
-            // let program_output = self.fetch_program_output_for_block(block_no, config.clone()).await;
-=======
->>>>>>> 67a2ac59
             let onchain_data = self.fetch_onchain_data_for_block(block_no, config.clone()).await;
             settlement_client
                 .update_state_calldata(
