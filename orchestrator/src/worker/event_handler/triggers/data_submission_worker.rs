--- conflicted
+++ resolved
@@ -20,14 +20,11 @@
     async fn run_worker(&self, config: Arc<Config>) -> color_eyre::Result<()> {
         tracing::trace!(log_type = "starting", category = "DataSubmissionWorker", "DataSubmissionWorker started.");
 
-<<<<<<< HEAD
-=======
         // Self-healing: recover any orphaned DataSubmission jobs before creating new ones
         if let Err(e) = self.heal_orphaned_jobs(config.clone(), JobType::DataSubmission).await {
             tracing::error!(error = %e, "Failed to heal orphaned DataSubmission jobs, continuing with normal processing");
         }
 
->>>>>>> 67a2ac59
         let previous_job_type = match config.layer() {
             Layer::L2 => JobType::ProofCreation,
             Layer::L3 => JobType::ProofRegistration,
