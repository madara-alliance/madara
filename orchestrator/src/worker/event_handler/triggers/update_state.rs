--- conflicted
+++ resolved
@@ -111,12 +111,8 @@
             }
         }
 
-<<<<<<< HEAD
-        let blocks_to_process = find_successive_blocks_in_vector(blocks_to_process, Some(10));
-=======
         let blocks_to_process =
             find_successive_blocks_in_vector(blocks_to_process, Some(STATE_UPDATE_MAX_NO_BLOCK_PROCESSING));
->>>>>>> 93b5ad0b
 
         // Prepare state transition metadata
         let mut state_metadata = StateUpdateMetadata {
@@ -200,11 +196,7 @@
         .iter()
         .enumerate()
         .take_while(|(index, block_number)| {
-<<<<<<< HEAD
-            **block_number == (block_numbers[0] + *index as u64) && (limit.is_none() || *index <= limit.unwrap())
-=======
             **block_number == (block_numbers[0] + *index as u64) && (limit.is_none() || *index < limit.unwrap())
->>>>>>> 93b5ad0b
         })
         .map(|(_, block_number)| *block_number)
         .collect()
@@ -215,15 +207,6 @@
     use rstest::rstest;
 
     #[rstest]
-<<<<<<< HEAD
-    #[case(vec![], vec![])]
-    #[case(vec![1], vec![1])]
-    #[case(vec![1, 2, 3, 4, 5], vec![1, 2, 3, 4, 5])]
-    #[case(vec![1, 2, 3, 4, 7, 8, 9, 11], vec![1, 2, 3, 4])]
-    #[case(vec![1, 3, 5, 7, 9], vec![1])]
-    fn test_find_successive_blocks(#[case] input: Vec<u64>, #[case] expected: Vec<u64>) {
-        let result = super::find_successive_blocks_in_vector(input, None);
-=======
     #[case(vec![], Some(3), vec![])]
     #[case(vec![1], Some(3), vec![1])]
     #[case(vec![1, 2, 3, 4, 5, 6, 7, 8, 9, 10, 11, 12], Some(10), vec![1, 2, 3, 4, 5, 6, 7, 8, 9, 10])]
@@ -235,7 +218,6 @@
         #[case] expected: Vec<u64>,
     ) {
         let result = super::find_successive_blocks_in_vector(input, limit);
->>>>>>> 93b5ad0b
         assert_eq!(result, expected);
     }
 }