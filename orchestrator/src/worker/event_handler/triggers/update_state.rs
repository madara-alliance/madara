use std::sync::Arc;

use async_trait::async_trait;
use color_eyre::eyre::eyre;
use opentelemetry::KeyValue;
use orchestrator_utils::layer::Layer;

use crate::core::config::Config;
use crate::types::jobs::metadata::{
    CommonMetadata, DaMetadata, JobMetadata, JobSpecificMetadata, SnosMetadata, StateUpdateMetadata,
};
use crate::types::jobs::types::{JobStatus, JobType};
use crate::utils::metrics::ORCHESTRATOR_METRICS;
use crate::worker::event_handler::service::JobHandlerService;
use crate::worker::event_handler::triggers::JobTrigger;

pub struct UpdateStateJobTrigger;

#[async_trait]
impl JobTrigger for UpdateStateJobTrigger {
    async fn run_worker(&self, config: Arc<Config>) -> color_eyre::Result<()> {
        tracing::trace!(log_type = "starting", category = "UpdateStateWorker", "UpdateStateWorker started.");

        // Self-healing: recover any orphaned StateTransition jobs before creating new ones
        if let Err(e) = self.heal_orphaned_jobs(config.clone(), JobType::StateTransition).await {
            tracing::error!(error = %e, "Failed to heal orphaned StateTransition jobs, continuing with normal processing");
        }

        let latest_job = config.database().get_latest_job_by_type(JobType::StateTransition).await?;
        let (completed_da_jobs, last_block_processed_in_last_job) = match latest_job {
            Some(job) => {
                if job.status != JobStatus::Completed {
                    tracing::warn!(
                        "There's already a pending update state job. Parallel jobs can cause nonce issues or can \
                         completely fail as the update logic needs to be strictly ordered. Returning safely..."
                    );
                    return Ok(());
                }

                // Extract blocks from state transition metadata
                let state_metadata: StateUpdateMetadata = job.metadata.specific
                    .try_into()
                    .map_err(|e| {
                        tracing::error!(job_id = %job.internal_id, error = %e, "Invalid metadata type for state transition job");
                        e
                    })?;

                let mut blocks_processed = state_metadata.blocks_to_settle.clone();
                blocks_processed.sort();

                let last_block_processed = *blocks_processed
                    .last()
                    .ok_or_else(|| eyre!("No blocks found in previous state transition job"))?;

                (
                    config
                        .database()
                        .get_jobs_after_internal_id_by_job_type(
                            JobType::DataSubmission,
                            JobStatus::Completed,
                            last_block_processed.to_string(),
                        )
                        .await?,
                    Some(last_block_processed),
                )
            }
            None => {
                tracing::warn!("No previous state transition job found, fetching latest data submission job");
                // Getting latest DA job in case no latest state update job is present
                (
                    config
                        .database()
                        .get_jobs_without_successor(
                            JobType::DataSubmission,
                            JobStatus::Completed,
                            JobType::StateTransition,
                        )
                        .await?,
                    None,
                )
            }
        };

        let mut blocks_to_process: Vec<u64> =
            completed_da_jobs.iter().map(|j| j.internal_id.parse::<u64>().unwrap()).collect();
        blocks_to_process.sort();

        // no DA jobs completed after the last settled block
        if blocks_to_process.is_empty() {
            tracing::warn!("No DA jobs completed after the last settled block. Returning safely...");
            return Ok(());
        }

        // Verify block continuity
        match last_block_processed_in_last_job {
            Some(last_block) => {
                if blocks_to_process[0] != last_block + 1 {
                    tracing::warn!(
                        "DA job for the block just after the last settled block is not yet completed. Returning \
                         safely..."
                    );
                    return Ok(());
                }
            }
            None => {
                let min_block_to_process = config.service_config().min_block_to_process;
                if blocks_to_process[0] != min_block_to_process {
                    tracing::warn!("DA job for the first block is not yet completed. Returning safely...");
                    return Ok(());
                }
            }
        }

        let mut blocks_to_process = find_successive_blocks_in_vector(blocks_to_process);
<<<<<<< HEAD
        if blocks_to_process.len() > 0 {
            blocks_to_process = blocks_to_process.into_iter().take(1).collect();
=======

        // TODO: Remove this once we have a proper way to handle L3 blocks with use of receipt
        let max_blocks = match config.layer() {
            Layer::L2 => 10,
            Layer::L3 => 1,
        };
        if blocks_to_process.len() >= max_blocks {
            blocks_to_process = blocks_to_process.into_iter().take(max_blocks).collect();
>>>>>>> 67a2ac59
        }

        // Prepare state transition metadata
        let mut state_metadata = StateUpdateMetadata {
            blocks_to_settle: blocks_to_process.clone(),
            snos_output_paths: Vec::new(),
            program_output_paths: Vec::new(),
            blob_data_paths: Vec::new(),
            last_failed_block_no: None,
            tx_hashes: Vec::new(),
        };

        // Collect paths from SNOS and DA jobs
        for block_number in &blocks_to_process {
            // Get SNOS job paths
            let snos_job = config
                .database()
                .get_job_by_internal_id_and_type(&block_number.to_string(), &JobType::SnosRun)
                .await?
                .ok_or_else(|| eyre!("SNOS job not found for block {}", block_number))?;
            let snos_metadata: SnosMetadata = snos_job.metadata.specific.try_into().map_err(|e| {
                tracing::error!(job_id = %snos_job.internal_id, error = %e, "Invalid metadata type for SNOS job");
                e
            })?;

            if let Some(snos_path) = &snos_metadata.snos_output_path {
                state_metadata.snos_output_paths.push(snos_path.clone());
            }
            if let Some(program_path) = &snos_metadata.program_output_path {
                state_metadata.program_output_paths.push(program_path.clone());
            }

            // Get DA job blob path
            let da_job = config
                .database()
                .get_job_by_internal_id_and_type(&block_number.to_string(), &JobType::DataSubmission)
                .await?
                .ok_or_else(|| eyre!("DA job not found for block {}", block_number))?;

            let da_metadata: DaMetadata = da_job.metadata.specific.try_into().map_err(|e| {
                tracing::error!(job_id = %da_job.internal_id, error = %e, "Invalid metadata type for DA job");
                e
            })?;

            if let Some(blob_path) = &da_metadata.blob_data_path {
                state_metadata.blob_data_paths.push(blob_path.clone());
            }
        }
        // Create job metadata
        let metadata = JobMetadata {
            common: CommonMetadata::default(),
            specific: JobSpecificMetadata::StateUpdate(state_metadata),
        };

        // Create the state transition job
        let new_job_id = blocks_to_process[0].to_string();
        match JobHandlerService::create_job(JobType::StateTransition, new_job_id.clone(), metadata, config.clone())
            .await
        {
            Ok(_) => tracing::info!(block_id = %new_job_id, "Successfully created new state transition job"),
            Err(e) => {
                tracing::error!(job_id = %new_job_id, error = %e, "Failed to create new state transition job");
                let attributes = [
                    KeyValue::new("operation_job_type", format!("{:?}", JobType::StateTransition)),
                    KeyValue::new("operation_type", format!("{:?}", "create_job")),
                ];
                ORCHESTRATOR_METRICS.failed_job_operations.add(1.0, &attributes);
                return Err(e.into());
            }
        }

        tracing::trace!(log_type = "completed", category = "UpdateStateWorker", "UpdateStateWorker completed.");
        Ok(())
    }
}

/// Gets the successive list of blocks from all the blocks processed in previous jobs
/// Eg : input_vec : [1,2,3,4,7,8,9,11]
/// We will take the first 4 block numbers and send it for processing
pub fn find_successive_blocks_in_vector(block_numbers: Vec<u64>) -> Vec<u64> {
    block_numbers
        .iter()
        .enumerate()
        .take_while(|(index, block_number)| **block_number == (block_numbers[0] + *index as u64))
        .map(|(_, block_number)| *block_number)
        .collect()
}

#[cfg(test)]
mod test_update_state_worker_utils {
    use rstest::rstest;

    #[rstest]
    #[case(vec![], vec![])]
    #[case(vec![1], vec![1])]
    #[case(vec![1, 2, 3, 4, 5], vec![1, 2, 3, 4, 5])]
    #[case(vec![1, 2, 3, 4, 7, 8, 9, 11], vec![1, 2, 3, 4])]
    #[case(vec![1, 3, 5, 7, 9], vec![1])]
    fn test_find_successive_blocks(#[case] input: Vec<u64>, #[case] expected: Vec<u64>) {
        let result = super::find_successive_blocks_in_vector(input);
        assert_eq!(result, expected);
    }
}<|MERGE_RESOLUTION|>--- conflicted
+++ resolved
@@ -112,10 +112,6 @@
         }
 
         let mut blocks_to_process = find_successive_blocks_in_vector(blocks_to_process);
-<<<<<<< HEAD
-        if blocks_to_process.len() > 0 {
-            blocks_to_process = blocks_to_process.into_iter().take(1).collect();
-=======
 
         // TODO: Remove this once we have a proper way to handle L3 blocks with use of receipt
         let max_blocks = match config.layer() {
@@ -124,7 +120,6 @@
         };
         if blocks_to_process.len() >= max_blocks {
             blocks_to_process = blocks_to_process.into_iter().take(max_blocks).collect();
->>>>>>> 67a2ac59
         }
 
         // Prepare state transition metadata
