--- conflicted
+++ resolved
@@ -1,12 +1,9 @@
-<<<<<<< HEAD
-=======
 use std::sync::Arc;
 
 use async_trait::async_trait;
 use color_eyre::eyre::eyre;
 use opentelemetry::KeyValue;
 
->>>>>>> 86fd2ea4
 use crate::core::config::Config;
 use crate::types::jobs::metadata::{
     AggregatorMetadata, CommonMetadata, DaMetadata, JobMetadata, JobSpecificMetadata, SettlementContext,
@@ -143,21 +140,8 @@
             }
         }
 
-<<<<<<< HEAD
         // Sanitize the list of blocks/batches to be processed
-        let mut to_process = find_successive_items_in_vector(to_process);
-        // TODO: Remove this once we have a proper way to handle L3 blocks with use of receipt
-        let max_blocks = match config.layer() {
-            Layer::L2 => 10,
-            Layer::L3 => 1,
-        };
-        if to_process.len() >= max_blocks {
-            to_process = to_process.into_iter().take(max_blocks).collect();
-        }
-=======
-        let blocks_to_process =
-            find_successive_blocks_in_vector(blocks_to_process, Some(STATE_UPDATE_MAX_NO_BLOCK_PROCESSING));
->>>>>>> 86fd2ea4
+        let mut to_process = find_successive_items_in_vector(to_process, Some(STATE_UPDATE_MAX_NO_BLOCK_PROCESSING));
 
         // Getting settlement context
         let settlement_context = match config.layer() {
@@ -283,21 +267,13 @@
 /// Gets the successive list of blocks from all the blocks processed in previous jobs
 /// e.g.: input_vec : [1,2,3,4,7,8,9,11]
 /// We will take the first 4 block numbers and send it for processing
-<<<<<<< HEAD
-pub fn find_successive_items_in_vector(items: Vec<u64>) -> Vec<u64> {
+pub fn find_successive_items_in_vector(items: Vec<u64>, limit: Option<usize>) -> Vec<u64> {
     items
         .iter()
         .enumerate()
-        .take_while(|(index, block_number)| **block_number == (items[0] + *index as u64))
-=======
-pub fn find_successive_blocks_in_vector(block_numbers: Vec<u64>, limit: Option<usize>) -> Vec<u64> {
-    block_numbers
-        .iter()
-        .enumerate()
         .take_while(|(index, block_number)| {
-            **block_number == (block_numbers[0] + *index as u64) && (limit.is_none() || *index < limit.unwrap())
+            **block_number == (items[0] + *index as u64) && (limit.is_none() || *index < limit.unwrap())
         })
->>>>>>> 86fd2ea4
         .map(|(_, block_number)| *block_number)
         .collect()
 }
@@ -307,28 +283,18 @@
     use rstest::rstest;
 
     #[rstest]
-<<<<<<< HEAD
-    #[case(vec![], vec![])]
-    #[case(vec![1], vec![1])]
-    #[case(vec![1, 2, 3, 4, 5], vec![1, 2, 3, 4, 5])]
-    #[case(vec![1, 2, 3, 4, 7, 8, 9, 11], vec![1, 2, 3, 4])]
-    #[case(vec![1, 3, 5, 7, 9], vec![1])]
-    fn test_find_successive_items(#[case] input: Vec<u64>, #[case] expected: Vec<u64>) {
-        let result = super::find_successive_items_in_vector(input);
-=======
     #[case(vec![], Some(3), vec![])]
     #[case(vec![1], None, vec![1])]
     #[case(vec![1, 2, 3, 4, 5, 6, 7, 8, 9, 10, 11, 12], None, vec![1, 2, 3, 4, 5, 6, 7, 8, 9, 10, 11, 12])]
     #[case(vec![1, 2, 3, 4, 5, 6, 7, 8, 9, 10, 11, 12], Some(10), vec![1, 2, 3, 4, 5, 6, 7, 8, 9, 10])]
     #[case(vec![1, 2, 3, 4, 5], Some(3), vec![1, 2, 3])] // limit smaller than available
     #[case(vec![1, 2, 3], Some(5), vec![1, 2, 3])] // limit larger than available
-    fn test_find_successive_blocks_with_limit(
+    fn test_find_successive_items(
         #[case] input: Vec<u64>,
         #[case] limit: Option<usize>,
         #[case] expected: Vec<u64>,
     ) {
-        let result = super::find_successive_blocks_in_vector(input, limit);
->>>>>>> 86fd2ea4
+        let result = super::find_successive_items_in_vector(input, limit);
         assert_eq!(result, expected);
     }
 }