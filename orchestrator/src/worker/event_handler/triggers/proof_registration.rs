--- conflicted
+++ resolved
@@ -20,15 +20,12 @@
             category = "ProofRegistrationWorker",
             "ProofRegistrationWorker started."
         );
-<<<<<<< HEAD
-=======
 
         // Self-healing: recover any orphaned ProofRegistration jobs before creating new ones
         if let Err(e) = self.heal_orphaned_jobs(config.clone(), JobType::ProofRegistration).await {
             tracing::error!(error = %e, "Failed to heal orphaned ProofRegistration jobs, continuing with normal processing");
         }
 
->>>>>>> 67a2ac59
         let db = config.database();
 
         let successful_proving_jobs = db
