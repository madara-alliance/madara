--- conflicted
+++ resolved
@@ -1,19 +1,13 @@
 use crate::core::config::Config;
-<<<<<<< HEAD
-=======
 use crate::types::constant::{PROOF_FILE_NAME, PROOF_PART2_FILE_NAME};
 use crate::types::jobs::metadata::{JobSpecificMetadata, ProvingInputType, ProvingMetadata};
->>>>>>> da689da6
 use crate::types::jobs::types::{JobStatus, JobType};
 use crate::utils::metrics::ORCHESTRATOR_METRICS;
 use crate::worker::event_handler::service::JobHandlerService;
 use crate::worker::event_handler::triggers::JobTrigger;
 use async_trait::async_trait;
 use opentelemetry::KeyValue;
-<<<<<<< HEAD
-=======
 use orchestrator_utils::layer::Layer;
->>>>>>> da689da6
 use std::sync::Arc;
 
 pub struct ProofRegistrationJobTrigger;
@@ -38,8 +32,6 @@
         );
 
         for job in successful_proving_jobs {
-<<<<<<< HEAD
-=======
             // Extract proving metadata to get relevant information
             let mut metadata = job.metadata.clone();
             let mut proving_metadata: ProvingMetadata = metadata.specific.clone().try_into().map_err(|e| {
@@ -59,16 +51,11 @@
 
             metadata.specific = JobSpecificMetadata::Proving(proving_metadata);
 
->>>>>>> da689da6
             tracing::debug!(job_id = %job.internal_id, "Creating proof registration job for proving job");
             match JobHandlerService::create_job(
                 JobType::ProofRegistration,
                 job.internal_id.to_string(),
-<<<<<<< HEAD
-                job.metadata,
-=======
                 metadata,
->>>>>>> da689da6
                 config.clone(),
             )
             .await
