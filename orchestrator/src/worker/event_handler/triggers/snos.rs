--- conflicted
+++ resolved
@@ -407,27 +407,39 @@
     /// - If database returns StateTransition job with non-StateUpdate metadata
     async fn get_latest_completed_state_update_block(&self, config: &Arc<Config>) -> Result<Option<u64>> {
         let db = config.database();
-        let latest_batch_num =
-            match db.get_latest_job_by_type_and_status(JobType::StateTransition, JobStatus::Completed).await? {
-                None => None,
-                Some(job_item) => match job_item.metadata.specific {
-                    JobSpecificMetadata::StateUpdate(metadata) => metadata.batches_to_settle.iter().max().copied(),
-                    _ => panic!("Unexpected metadata type for StateUpdate job"),
-                },
-            };
-
-        match latest_batch_num {
-            Some(latest_batch_num) => {
-                let latest_batch = db.get_batches_by_indexes(vec![latest_batch_num]).await?;
-                if latest_batch.is_empty() {
-                    Err(eyre!("Failed to fetch latest batch {} from database", latest_batch_num))
-                } else {
-                    Ok(Some(latest_batch[0].end_block))
-                }
-            }
+        match db.get_latest_job_by_type_and_status(JobType::StateTransition, JobStatus::Completed).await? {
             None => Ok(None),
-        }
-    }
+            Some(job_item) => match job_item.metadata.specific {
+                // TODO: Fix this according to the new state update metadata struct
+                // TODO: Also keep in mind that we have to follow a different logic based on L2 or L3
+                JobSpecificMetadata::StateUpdate(metadata) => Ok(metadata.blocks_to_settle.iter().max().copied()),
+                _ => panic!("Unexpected metadata type for StateUpdate job"),
+            },
+        }
+    }
+    // async fn get_latest_completed_state_update_block(&self, config: &Arc<Config>) -> Result<Option<u64>> {
+    //     let db = config.database();
+    //     let latest_batch_num =
+    //         match db.get_latest_job_by_type_and_status(JobType::StateTransition, JobStatus::Completed).await? {
+    //             None => None,
+    //             Some(job_item) => match job_item.metadata.specific {
+    //                 JobSpecificMetadata::StateUpdate(metadata) => metadata.batches_to_settle.iter().max().copied(),
+    //                 _ => panic!("Unexpected metadata type for StateUpdate job"),
+    //             },
+    //         };
+    //
+    //     match latest_batch_num {
+    //         Some(latest_batch_num) => {
+    //             let latest_batch = db.get_batches_by_indexes(vec![latest_batch_num]).await?;
+    //             if latest_batch.is_empty() {
+    //                 Err(eyre!("Failed to fetch latest batch {} from database", latest_batch_num))
+    //             } else {
+    //                 Ok(Some(latest_batch[0].end_block))
+    //             }
+    //         }
+    //         None => Ok(None),
+    //     }
+    // }
 
     /// Counts the number of pending SNOS jobs that consume concurrency slots.
     ///
@@ -497,11 +509,7 @@
 async fn create_jobs_snos(config: Arc<Config>, block_numbers_to_pocesss: Vec<u64>) -> Result<()> {
     // Create jobs for all identified blocks
     for block_num in block_numbers_to_pocesss {
-<<<<<<< HEAD
-        let metadata = create_job_metadata(block_num, config.snos_config().full_output);
-=======
         let metadata = create_job_metadata(block_num, config.snos_config().snos_full_output);
->>>>>>> 1d940c12
 
         match JobHandlerService::create_job(JobType::SnosRun, block_num.to_string(), metadata, config.clone()).await {
             Ok(_) => tracing::info!("Successfully created new Snos job: {}", block_num),
@@ -518,18 +526,6 @@
     Ok(())
 }
 
-<<<<<<< HEAD
-// Helper function to create job metadata
-fn create_job_metadata(block_num: u64, full_output: bool) -> JobMetadata {
-    JobMetadata {
-        common: CommonMetadata::default(),
-        specific: JobSpecificMetadata::Snos(SnosMetadata {
-            block_number: block_num,
-            full_output,
-            cairo_pie_path: Some(format!("{}/{}", block_num, CAIRO_PIE_FILE_NAME)),
-            snos_output_path: Some(format!("{}/{}", block_num, SNOS_OUTPUT_FILE_NAME)),
-            program_output_path: Some(format!("{}/{}", block_num, PROGRAM_OUTPUT_FILE_NAME)),
-=======
 // create_job_metadata is a helper function to create job metadata for a given block number and layer
 // set full_output to true if layer is L3, false otherwise
 fn create_job_metadata(block_number: u64, full_output: bool) -> JobMetadata {
@@ -542,7 +538,6 @@
             on_chain_data_path: Some(format!("{}/{}", block_number, ON_CHAIN_DATA_FILE_NAME)),
             snos_output_path: Some(format!("{}/{}", block_number, SNOS_OUTPUT_FILE_NAME)),
             program_output_path: Some(format!("{}/{}", block_number, PROGRAM_OUTPUT_FILE_NAME)),
->>>>>>> 1d940c12
             ..Default::default()
         }),
     }
