--- conflicted
+++ resolved
@@ -9,17 +9,10 @@
 use crate::worker::event_handler::service::JobHandlerService;
 use crate::worker::event_handler::triggers::JobTrigger;
 use async_trait::async_trait;
-<<<<<<< HEAD
 use color_eyre::eyre::Result;
 use opentelemetry::KeyValue;
 use std::sync::Arc;
 use tracing::{error, info, trace, warn};
-=======
-use color_eyre::eyre::{eyre, Result, WrapErr};
-use opentelemetry::KeyValue;
-use std::sync::Arc;
-use tracing::{debug, error, info, trace, warn};
->>>>>>> 973787d2
 
 /// Triggers the creation of SNOS (Starknet Network Operating System) jobs.
 ///
@@ -59,23 +52,15 @@
 
         // Get all snos batches that are closed but don't have a SnosRun job created yet
         for snos_batch in config.database().get_snos_batches_without_jobs(SnosBatchStatus::Closed).await? {
-<<<<<<< HEAD
             // Create SNOS job metadata
             let snos_metadata = create_job_metadata(
                 snos_batch.snos_batch_id,
-=======
-            // Create DA metadata
-            let snos_metadata = create_job_metadata(
->>>>>>> 973787d2
                 snos_batch.start_block,
                 snos_batch.end_block,
                 config.snos_config().snos_full_output,
             );
 
-<<<<<<< HEAD
             // Create a new job and add it to the queue
-=======
->>>>>>> 973787d2
             match JobHandlerService::create_job(
                 JobType::SnosRun,
                 snos_batch.snos_batch_id.clone().to_string(), /* changing mapping here snos_batch_id => internal_id for snos and then eventually proving jobs*/
@@ -101,7 +86,6 @@
                     ORCHESTRATOR_METRICS.failed_job_operations.add(1.0, &attributes);
                 }
             }
-<<<<<<< HEAD
         }
 
         trace!(log_type = "completed", category = "SnosWorker", "SnosWorker completed.");
@@ -115,84 +99,15 @@
     JobMetadata {
         common: CommonMetadata::default(),
         specific: JobSpecificMetadata::Snos(SnosMetadata {
-=======
-        }
-
-        trace!(log_type = "completed", category = "SnosWorker", "SnosWorker completed.");
-        Ok(())
-    }
-}
-
-/// Fetches the Starknet protocol version for a specific block from the sequencer.
-///
-/// This function queries the Madara client to retrieve the complete block header,
-/// which contains the `starknet_version` field indicating which Starknet protocol
-/// version was used when the block was created.
-///
-/// # Arguments
-/// * `config` - Application configuration containing the Madara client
-/// * `block_number` - The block number to query
-///
-/// # Returns
-/// * `Result<String>` - The Starknet version string (e.g., "0.13.2") or error
-///
-/// # Errors
-/// - Network connectivity issues with the sequencer
-/// - Block not found
-/// - Missing starknet_version field in block header
-pub async fn fetch_block_starknet_version(config: &Arc<Config>, block_number: u64) -> Result<String> {
-    use starknet::core::types::BlockId;
-    use starknet::providers::Provider;
-
-    let provider = config.madara_client();
-    debug!("Fetching block header for block {} to extract Starknet version", block_number);
-
-    // Fetch block with transaction hashes (lighter than full txs)
-    let block = provider
-        .get_block_with_tx_hashes(BlockId::Number(block_number))
-        .await
-        .wrap_err(format!("Failed to fetch block {} from sequencer", block_number))?;
-
-    let starknet_version = match block {
-        starknet::core::types::MaybePreConfirmedBlockWithTxHashes::Block(block) => block.starknet_version,
-        starknet::core::types::MaybePreConfirmedBlockWithTxHashes::PreConfirmedBlock(_) => {
-            return Err(eyre!("Block {} is still pending, cannot determine final Starknet version", block_number));
-        }
-    };
-
-    Ok(starknet_version)
-}
-
-/// create_job_metadata is a helper function to create job metadata for a given block range and configuration.
-///
-/// # Arguments
-/// * `start_block` - The starting block number of the batch
-/// * `end_block` - The ending block number of the batch
-/// * `full_output` - Set to true if layer is L3, false otherwise
-///
-/// # Returns
-/// * `JobMetadata` - Complete job metadata with common and SNOS-specific fields
-fn create_job_metadata(start_block: u64, end_block: u64, full_output: bool) -> JobMetadata {
-    JobMetadata {
-        common: CommonMetadata::default(),
-        specific: JobSpecificMetadata::Snos(SnosMetadata {
-            snos_batch_index: 0,
->>>>>>> 973787d2
+            snos_batch_index: snos_batch_id,
             start_block,
             end_block,
             num_blocks: end_block - start_block + 1,
             full_output,
-<<<<<<< HEAD
             cairo_pie_path: Some(format!("{}/{}", snos_batch_id, CAIRO_PIE_FILE_NAME)),
             on_chain_data_path: Some(format!("{}/{}", snos_batch_id, ON_CHAIN_DATA_FILE_NAME)),
             snos_output_path: Some(format!("{}/{}", snos_batch_id, SNOS_OUTPUT_FILE_NAME)),
             program_output_path: Some(format!("{}/{}", snos_batch_id, PROGRAM_OUTPUT_FILE_NAME)),
-=======
-            cairo_pie_path: Some(format!("{}/{}", start_block, CAIRO_PIE_FILE_NAME)),
-            on_chain_data_path: Some(format!("{}/{}", start_block, ON_CHAIN_DATA_FILE_NAME)),
-            snos_output_path: Some(format!("{}/{}", start_block, SNOS_OUTPUT_FILE_NAME)),
-            program_output_path: Some(format!("{}/{}", start_block, PROGRAM_OUTPUT_FILE_NAME)),
->>>>>>> 973787d2
             ..Default::default()
         }),
     }
