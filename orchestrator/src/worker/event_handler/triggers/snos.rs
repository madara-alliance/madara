<<<<<<< HEAD
use std::cmp::{max, min};
use std::sync::Arc;

=======
>>>>>>> 4c0881a0
use crate::core::config::Config;
use crate::types::constant::{
    CAIRO_PIE_FILE_NAME, ON_CHAIN_DATA_FILE_NAME, PROGRAM_OUTPUT_FILE_NAME, SNOS_OUTPUT_FILE_NAME,
};
use crate::types::jobs::metadata::{CommonMetadata, JobMetadata, JobSpecificMetadata, SnosMetadata};
use crate::types::jobs::types::{JobStatus, JobType};
use crate::utils::metrics::ORCHESTRATOR_METRICS;
use crate::worker::event_handler::service::JobHandlerService;
use crate::worker::event_handler::triggers::JobTrigger;
use async_trait::async_trait;
<<<<<<< HEAD
use color_eyre::eyre::WrapErr;
use opentelemetry::KeyValue;
use starknet::providers::Provider;
use tracing::{debug, info, warn};
=======
use color_eyre::eyre::{Result, WrapErr};
use num_traits::ToPrimitive;
use opentelemetry::KeyValue;
use starknet::providers::Provider;
use std::cmp::{max, min};
use std::sync::Arc;
>>>>>>> 4c0881a0

/// Triggers the creation of SNOS (Starknet Network Operating System) jobs.
///
/// This component is responsible for:
/// - Determining which blocks need SNOS processing
/// - Managing job creation within concurrency limits
/// - Ensuring proper ordering and dependencies between jobs
pub struct SnosJobTrigger;

/// Represents the boundaries for block processing.
///
/// These bounds define the range of blocks that can be processed:
/// - `block_n_min`: The minimum block number to consider (based on state updates)
/// - `block_n_completed`: The highest block number that has completed SNOS processing (if any)
/// - `block_n_max`: The maximum block number to process (from sequencer or config limit)
#[derive(Debug)]
struct ProcessingBounds {
    /// Minimum block number to process, derived from completed state updates
    block_n_min: u64,
    /// Latest block number that has completed SNOS processing (None if no jobs completed)
    block_n_completed: Option<u64>,
    /// Maximum block number to process, limited by sequencer or configuration
    block_n_max: u64,
}

/// Context for scheduling SNOS jobs, containing processing state and constraints.
///
/// This structure encapsulates:
/// - Processing boundaries
/// - Available concurrency slots
/// - Blocks selected for processing
#[derive(Debug)]
struct JobSchedulingContext {
    /// The calculated processing boundaries
    bounds: ProcessingBounds,
    /// Number of job slots available for new job creation
    available_slots: u64,
    /// Collection of block numbers selected for job creation
    blocks_to_process: Vec<u64>,
}

#[async_trait]
impl JobTrigger for SnosJobTrigger {
    /// Main entry point for SNOS job creation workflow.
    ///
    /// This method orchestrates the entire job scheduling process:
    /// 1. Calculates processing boundaries based on sequencer state and completed jobs
    /// 2. Determines available concurrency slots
    /// 3. Schedules blocks for processing within slot constraints
    /// 4. Creates the actual jobs in the database
    ///
    /// # Arguments
    /// * `config` - Application configuration containing database, client, and service settings
    ///
    /// # Returns
    /// * `Result<()>` - Success or error from the job creation process
    ///
    /// # Behavior
    /// - Returns early if no slots are available for new jobs
    /// - Respects concurrency limits defined in service configuration
    /// - Processes blocks in order while filling available slots efficiently
    async fn run_worker(&self, config: Arc<Config>) -> Result<()> {
        let bounds = self.calculate_processing_bounds(&config).await?;
        let mut context = self.initialize_scheduling_context(&config, bounds).await?;

<<<<<<< HEAD
        // Fetch the latest block number from the Starknet chain
        let provider = config.madara_client();
        let block_number = provider.block_number().await?;
        debug!("Latest block number from Starknet: {}", block_number);

        let latest_block_number =
            config.service_config().max_block_to_process.map_or(block_number, |max_block| min(max_block, block_number));

        debug!(latest_block_number = %latest_block_number, "Fetched latest block number from starknet");

        let latest_job_in_db = config.database().get_latest_job_by_type(JobType::SnosRun).await?;

        let latest_job_id = latest_job_in_db
            .map(|job| {
                job.internal_id
                    .parse::<u64>()
                    .wrap_err_with(|| format!("Failed to parse job internal ID: {}", job.internal_id))
            })
            .unwrap_or(Ok(0))?;

        // To be used when testing in specific block range
        let block_start = config
            .service_config()
            .min_block_to_process
            .map_or(latest_job_id, |min_block| max(min_block, latest_job_id));

        debug!(start_block_number = %block_start, end_block_number = %latest_block_number, "Creating SNOS jobs for blocks in range");

        for block_num in block_start..latest_block_number + 1 {
            // Create typed metadata structure with predefined paths
            let metadata = JobMetadata {
                common: CommonMetadata::default(),
                specific: JobSpecificMetadata::Snos(SnosMetadata {
                    block_number: block_num,
                    full_output: false,
                    // Set the storage paths using block number
                    cairo_pie_path: Some(format!("{}/{}", block_num, CAIRO_PIE_FILE_NAME)),
                    on_chain_data_path: Some(format!("{}/{}", block_num, ON_CHAIN_DATA_FILE_NAME)),
                    snos_output_path: Some(format!("{}/{}", block_num, SNOS_OUTPUT_FILE_NAME)),
                    program_output_path: Some(format!("{}/{}", block_num, PROGRAM_OUTPUT_FILE_NAME)),
                    ..Default::default() // Ensure all other fields are set to default
                }),
            };

            match JobHandlerService::create_job(JobType::SnosRun, block_num.to_string(), metadata, config.clone()).await
            {
                Ok(_) => info!(block_id = %block_num, "Snos Worker Trigger Completed"),
                Err(e) => {
                    warn!(block_id = %block_num, error = %e, "Failed to create new Snos job");
                    let attributes = [
                        KeyValue::new("operation_job_type", format!("{:?}", JobType::SnosRun)),
                        KeyValue::new("operation_type", format!("{:?}", "create_job")),
                    ];
                    ORCHESTRATOR_METRICS.failed_job_operations.add(1.0, &attributes);
                }
            }
=======
        if context.available_slots == 0 {
            tracing::warn!("All slots occupied by pre-existing jobs, skipping SNOS job creation!");
            return Ok(());
        }

        self.schedule_jobs_for_processing(&config, &mut context).await?;
        self.create_scheduled_jobs(&config, context.blocks_to_process).await?;

        Ok(())
    }
}

impl SnosJobTrigger {
    /// Calculates the processing boundaries based on sequencer state and completed jobs.
    ///
    /// This method determines the valid range of blocks that can be processed by analyzing:
    /// - Latest block from the sequencer (upper bound)
    /// - Configuration limits (min/max block constraints)
    /// - Latest completed SNOS job (progress tracking)
    /// - Latest completed state update job (dependency requirement)
    ///
    /// # Processing Logic
    /// - `block_n_min`: Max of (latest state update block, configured minimum)
    ///   - State updates must complete before SNOS processing
    ///   - Respects configured minimum processing boundary
    /// - `block_n_completed`: Latest completed SNOS block (for gap filling)
    /// - `block_n_max`: Min of (sequencer latest, configured maximum)
    ///   - Cannot process blocks that don't exist yet
    ///   - Respects configured maximum processing boundary
    ///
    /// # Arguments
    /// * `config` - Application configuration containing database and client access
    ///
    /// # Returns
    /// * `Result<ProcessingBounds>` - Calculated boundaries or error
    async fn calculate_processing_bounds(&self, config: &Arc<Config>) -> Result<ProcessingBounds> {
        let latest_sequencer_block = self.fetch_latest_sequencer_block(config).await?;
        let service_config = config.service_config();

        let latest_snos_completed = self.get_latest_completed_snos_block(config).await?;
        let latest_su_completed = self.get_latest_completed_state_update_block(config).await?;

        let block_n_min = latest_su_completed
            .map(|block| max(block, service_config.min_block_to_process))
            .unwrap_or(service_config.min_block_to_process);

        let block_n_max = service_config
            .max_block_to_process
            .map(|bound| min(latest_sequencer_block, bound))
            .unwrap_or(latest_sequencer_block);

        Ok(ProcessingBounds { block_n_min, block_n_completed: latest_snos_completed, block_n_max })
    }

    /// Initializes the job scheduling context with available concurrency slots.
    ///
    /// This method sets up the scheduling context by:
    /// - Calculating available slots based on configuration and existing jobs
    /// - Counting pending/created jobs that consume slots
    /// - Preparing the context for job scheduling decisions
    ///
    /// # Slot Calculation
    /// Available slots = Max concurrent jobs - (Pending jobs + Created jobs)
    /// - Pending jobs: Jobs waiting to be processed or retried
    /// - Created jobs: Jobs created but not yet started
    /// - Uses saturating subtraction to prevent underflow
    ///
    /// # Arguments
    /// * `config` - Application configuration
    /// * `bounds` - Previously calculated processing boundaries
    ///
    /// # Returns
    /// * `Result<JobSchedulingContext>` - Initialized context or error
    async fn initialize_scheduling_context(
        &self,
        config: &Arc<Config>,
        bounds: ProcessingBounds,
    ) -> Result<JobSchedulingContext> {
        let service_config = config.service_config();

        let max_slots = service_config.max_concurrent_created_snos_jobs;
        let pending_jobs_count = self.count_pending_snos_jobs(config, max_slots.to_i64()).await?;
        let available_slots = max_slots.saturating_sub(pending_jobs_count);

        Ok(JobSchedulingContext { bounds, available_slots, blocks_to_process: Vec::new() })
    }

    /// Schedules jobs for processing based on the current context and processing strategy.
    ///
    /// This method implements a two-phase scheduling strategy:
    ///
    /// # Phase 1: Initial Jobs (when block_n_completed is None)
    /// If no SNOS jobs have completed yet:
    /// - Process all missing blocks in range [block_n_min, block_n_max]
    /// - This handles the bootstrap case for new deployments
    ///
    /// # Phase 2: Gap Filling and Forward Progress
    /// When SNOS jobs have completed previously:
    /// - **First Half**: Fill gaps in [block_n_min, block_n_completed]
    ///   - Handles cases where previous jobs failed or were skipped
    ///   - Ensures continuity in processed blocks
    /// - **Second Half**: Process new blocks in [block_n_completed, block_n_max]
    ///   - Advances processing frontier forward
    ///   - Handles newly available blocks from sequencer
    ///
    /// # Slot Management
    /// - Respects available slot limits throughout scheduling
    /// - Stops scheduling when slots are exhausted
    /// - Prioritizes gap filling over forward progress
    ///
    /// # Arguments
    /// * `config` - Application configuration
    /// * `context` - Mutable scheduling context (slots and blocks updated)
    ///
    /// # Returns
    /// * `Result<()>` - Success or scheduling error
    async fn schedule_jobs_for_processing(
        &self,
        config: &Arc<Config>,
        context: &mut JobSchedulingContext,
    ) -> Result<()> {
        // Handle case where no SNOS jobs have completed yet
        if context.bounds.block_n_completed.is_none() {
            return self.schedule_initial_jobs(config, context).await;
        }

        let block_n_completed = context.bounds.block_n_completed.unwrap();

        // Schedule jobs for the first half (block_n_min to block_n_completed)
        self.schedule_jobs_for_range(config, context, context.bounds.block_n_min, block_n_completed, "first half")
            .await?;

        if context.available_slots == 0 {
            return Ok(());
        }

        // Schedule jobs for the second half (block_n_completed to block_n_max)
        self.schedule_jobs_for_range(config, context, block_n_completed, context.bounds.block_n_max, "second half")
            .await?;

        Ok(())
    }

    /// Schedules initial jobs when no SNOS jobs have completed yet.
    ///
    /// This handles the bootstrap scenario where:
    /// - No SNOS jobs have completed successfully (block_n_completed is None)
    /// - All blocks in the valid range need to be considered for processing
    /// - Missing blocks are identified and scheduled within slot limits
    ///
    /// # Use Cases
    /// - Fresh deployment with no processing history
    /// - Recovery from complete job failure scenarios
    /// - Initial processing of historical blocks
    ///
    /// # Arguments
    /// * `config` - Application configuration
    /// * `context` - Mutable scheduling context to update with selected blocks
    ///
    /// # Returns
    /// * `Result<()>` - Success or error from block selection
    async fn schedule_initial_jobs(&self, config: &Arc<Config>, context: &mut JobSchedulingContext) -> Result<()> {
        let candidate_blocks = self
            .get_missing_blocks_in_range(
                config,
                context.bounds.block_n_min,
                context.bounds.block_n_max,
                context.available_slots,
            )
            .await?;

        context.blocks_to_process.extend(candidate_blocks);
        Ok(())
    }

    /// Schedules jobs for a specific block range if processing conditions are met.
    ///
    /// This method handles range-specific job scheduling with several safety checks:
    ///
    /// # Range Validation Cases
    /// - **Invalid Range** (start > end): Skip processing, log debug message
    /// - **Empty Range** (start == end == 0): Skip processing (nothing to do)
    /// - **Valid Range**: Proceed with job scheduling
    ///
    /// # Processing Logic
    /// 1. Validate range boundaries and skip if invalid
    /// 2. Query database for missing blocks in the range
    /// 3. Respect slot limits when selecting blocks
    /// 4. Update context with selected blocks and remaining slots
    ///
    /// # Arguments
    /// * `config` - Application configuration
    /// * `context` - Mutable scheduling context (updated with blocks and slots)
    /// * `start` - Starting block number (inclusive)
    /// * `end` - Ending block number (inclusive)
    /// * `range_name` - Human-readable name for logging ("first half", "second half")
    ///
    /// # Returns
    /// * `Result<()>` - Success or error from block selection
    async fn schedule_jobs_for_range(
        &self,
        config: &Arc<Config>,
        context: &mut JobSchedulingContext,
        start: u64,
        end: u64,
        range_name: &str,
    ) -> Result<()> {
        // Skip if range is invalid or empty
        if start >= end || end == 0 {
            tracing::debug!("Skipping {} range: start={}, end={}", range_name, start, end);
            return Ok(());
>>>>>>> 4c0881a0
        }

        let missing_blocks = self.get_missing_blocks_in_range(config, start, end, context.available_slots).await?;

        context.available_slots = context.available_slots.saturating_sub(missing_blocks.len() as u64);
        context.blocks_to_process.extend(missing_blocks);

        Ok(())
    }

    /// Creates the scheduled SNOS jobs in the database.
    ///
    /// This method finalizes the job creation process by:
    /// - Validating that blocks were selected for processing
    /// - Logging job creation details for observability
    /// - Delegating to the job creation implementation
    ///
    /// # Behavior
    /// - Returns early if no blocks are selected (avoids unnecessary database calls)
    /// - Logs the number and list of blocks being processed
    /// - Calls the external `create_jobs_snos` function to perform actual creation
    ///
    /// # Arguments
    /// * `config` - Application configuration (passed to job creation function)
    /// * `blocks` - Vector of block numbers to create jobs for
    ///
    /// # Returns
    /// * `Result<()>` - Success or error from job creation process
    async fn create_scheduled_jobs(&self, config: &Arc<Config>, blocks: Vec<u64>) -> Result<()> {
        if blocks.is_empty() {
            tracing::info!("No blocks to process, skipping job creation");
            return Ok(());
        }

        tracing::info!("Creating SNOS jobs for {} blocks: {:?}", blocks.len(), blocks);
        create_jobs_snos(config.clone(), blocks).await
    }

    // Helper methods for fetching data

    /// Fetches the latest block number from the sequencer.
    ///
    /// This method queries the Madara client to get the most recent block number
    /// that has been created by the sequencer. This represents the upper bound
    /// of blocks that could potentially be processed.
    ///
    /// # Arguments
    /// * `config` - Application configuration containing the Madara client
    ///
    /// # Returns
    /// * `Result<u64>` - Latest block number or network/client error
    ///
    /// # Errors
    /// - Network connectivity issues with the sequencer
    /// - Client configuration problems
    /// - Sequencer unavailability
    async fn fetch_latest_sequencer_block(&self, config: &Arc<Config>) -> Result<u64> {
        let provider = config.madara_client();
        provider.block_number().await.wrap_err("Failed to fetch latest block number from sequencer")
    }

    /// Retrieves the latest block number that has completed SNOS processing.
    ///
    /// This method queries the database for the most recent successfully completed
    /// SNOS job to determine processing progress. The result is used as the
    /// `block_n_completed` for gap detection and scheduling decisions.
    ///
    /// # Return Cases
    /// - `None`: No SNOS jobs have completed successfully yet
    /// - `Some(block_number)`: The highest block number with completed SNOS processing
    ///
    /// # Arguments
    /// * `config` - Application configuration containing database access
    ///
    /// # Returns
    /// * `Result<Option<u64>>` - Latest completed block number or database error
    ///
    /// # Panics
    /// - If database returns SNOS job with non-SNOS metadata (data integrity issue)
    async fn get_latest_completed_snos_block(&self, config: &Arc<Config>) -> Result<Option<u64>> {
        let db = config.database();
        match db.get_latest_job_by_type_and_status(JobType::SnosRun, JobStatus::Completed).await? {
            None => Ok(None),
            Some(job_item) => match job_item.metadata.specific {
                JobSpecificMetadata::Snos(metadata) => Ok(Some(metadata.block_number)),
                _ => panic!("Unexpected metadata type for SNOS job"),
            },
        }
    }

    /// Retrieves the latest block number from completed state update jobs.
    ///
    /// State update jobs must complete before SNOS processing can begin for those blocks.
    /// This method finds the highest block number that has completed state updates,
    /// which determines the minimum processing boundary for SNOS jobs.
    ///
    /// # Processing Logic
    /// - Queries for the latest completed StateTransition job
    /// - Extracts the maximum block number from `blocks_to_settle`
    /// - State updates can process multiple blocks in a single job
    ///
    /// # Return Cases
    /// - `None`: No state update jobs have completed yet
    /// - `Some(block_number)`: Highest block number with completed state updates
    ///
    /// # Arguments
    /// * `config` - Application configuration containing database access
    ///
    /// # Returns
    /// * `Result<Option<u64>>` - Latest state update block or database error
    ///
    /// # Panics
    /// - If database returns StateTransition job with non-StateUpdate metadata
    async fn get_latest_completed_state_update_block(&self, config: &Arc<Config>) -> Result<Option<u64>> {
        let db = config.database();
        match db.get_latest_job_by_type_and_status(JobType::StateTransition, JobStatus::Completed).await? {
            None => Ok(None),
            Some(job_item) => match job_item.metadata.specific {
                JobSpecificMetadata::StateUpdate(metadata) => Ok(metadata.blocks_to_settle.iter().max().copied()),
                _ => panic!("Unexpected metadata type for StateUpdate job"),
            },
        }
    }

    /// Counts the number of pending SNOS jobs that consume concurrency slots.
    ///
    /// This method counts jobs in states that occupy concurrency slots:
    /// - **PendingRetry**: Jobs that failed and are waiting to be retried
    /// - **Created**: Jobs that have been created but not yet started processing
    ///
    /// These jobs reduce the available slots for new job creation since they
    /// will eventually consume processing resources.
    ///
    /// # Arguments
    /// * `config` - Application configuration containing database access
    ///
    /// # Returns
    /// * `Result<u64>` - Count of pending jobs or database error
    async fn count_pending_snos_jobs(&self, config: &Arc<Config>, max_slots: Option<i64>) -> Result<u64> {
        let db = config.database();
        let pending_statuses = vec![JobStatus::PendingRetry, JobStatus::Created];

        let pending_jobs = db
            .get_jobs_by_types_and_statuses(vec![JobType::SnosRun], pending_statuses, max_slots)
            .await
            .wrap_err("Failed to fetch pending SNOS jobs")?;

        Ok(pending_jobs.len() as u64)
    }

    /// Retrieves missing block numbers within a specified range, respecting slot limits.
    ///
    /// This method queries the database to find blocks that need SNOS processing
    /// within the given range. It respects the slot limit to prevent over-scheduling.
    ///
    /// # Processing Logic
    /// - Queries database for blocks without SNOS jobs in the range
    /// - Limits results to available slot count
    /// - Returns blocks in database-determined order (typically ascending)
    ///
    /// # Arguments
    /// * `config` - Application configuration containing database access
    /// * `start` - Starting block number (inclusive)
    /// * `end` - Ending block number (inclusive)
    /// * `limit` - Maximum number of blocks to return (respects available slots)
    ///
    /// # Returns
    /// * `Result<Vec<u64>>` - List of missing block numbers or database error
    ///
    /// # Guarantees
    /// - Result length ≤ limit
    /// - All returned blocks are in range [start, end]
    /// - Blocks have no existing SNOS jobs in any state
    async fn get_missing_blocks_in_range(
        &self,
        config: &Arc<Config>,
        start: u64,
        end: u64,
        limit: u64,
    ) -> Result<Vec<u64>> {
        let db = config.database();
        let blocks = db
            .get_missing_block_numbers_by_type_and_caps(JobType::SnosRun, start, end, Some(i64::try_from(limit)?))
            .await?;

        Ok(blocks)
    }
}

async fn create_jobs_snos(config: Arc<Config>, block_numbers_to_pocesss: Vec<u64>) -> Result<()> {
    // Create jobs for all identified blocks
    for block_num in block_numbers_to_pocesss {
        let metadata = create_job_metadata(block_num);

        match JobHandlerService::create_job(JobType::SnosRun, block_num.to_string(), metadata, config.clone()).await {
            Ok(_) => tracing::info!("Successfully created new Snos job: {}", block_num),
            Err(e) => {
                tracing::warn!(block_id = %block_num, error = %e, "Failed to create new Snos job");
                let attributes = [
                    KeyValue::new("operation_job_type", format!("{:?}", JobType::SnosRun)),
                    KeyValue::new("operation_type", format!("{:?}", "create_job")),
                ];
                ORCHESTRATOR_METRICS.failed_job_operations.add(1.0, &attributes);
            }
        }
    }
    Ok(())
}

// Helper function to create job metadata
fn create_job_metadata(block_num: u64) -> JobMetadata {
    JobMetadata {
        common: CommonMetadata::default(),
        specific: JobSpecificMetadata::Snos(SnosMetadata {
            block_number: block_num,
            full_output: false,
            cairo_pie_path: Some(format!("{}/{}", block_num, CAIRO_PIE_FILE_NAME)),
            snos_output_path: Some(format!("{}/{}", block_num, SNOS_OUTPUT_FILE_NAME)),
            program_output_path: Some(format!("{}/{}", block_num, PROGRAM_OUTPUT_FILE_NAME)),
            ..Default::default()
        }),
    }
}<|MERGE_RESOLUTION|>--- conflicted
+++ resolved
@@ -1,10 +1,7 @@
-<<<<<<< HEAD
+use crate::core::config::Config;
 use std::cmp::{max, min};
 use std::sync::Arc;
 
-=======
->>>>>>> 4c0881a0
-use crate::core::config::Config;
 use crate::types::constant::{
     CAIRO_PIE_FILE_NAME, ON_CHAIN_DATA_FILE_NAME, PROGRAM_OUTPUT_FILE_NAME, SNOS_OUTPUT_FILE_NAME,
 };
@@ -14,19 +11,12 @@
 use crate::worker::event_handler::service::JobHandlerService;
 use crate::worker::event_handler::triggers::JobTrigger;
 use async_trait::async_trait;
-<<<<<<< HEAD
-use color_eyre::eyre::WrapErr;
-use opentelemetry::KeyValue;
-use starknet::providers::Provider;
-use tracing::{debug, info, warn};
-=======
 use color_eyre::eyre::{Result, WrapErr};
 use num_traits::ToPrimitive;
 use opentelemetry::KeyValue;
 use starknet::providers::Provider;
 use std::cmp::{max, min};
 use std::sync::Arc;
->>>>>>> 4c0881a0
 
 /// Triggers the creation of SNOS (Starknet Network Operating System) jobs.
 ///
@@ -92,7 +82,11 @@
         let bounds = self.calculate_processing_bounds(&config).await?;
         let mut context = self.initialize_scheduling_context(&config, bounds).await?;
 
-<<<<<<< HEAD
+        if context.available_slots == 0 {
+            tracing::warn!("All slots occupied by pre-existing jobs, skipping SNOS job creation!");
+            return Ok(());
+        }
+
         // Fetch the latest block number from the Starknet chain
         let provider = config.madara_client();
         let block_number = provider.block_number().await?;
@@ -101,23 +95,51 @@
         let latest_block_number =
             config.service_config().max_block_to_process.map_or(block_number, |max_block| min(max_block, block_number));
 
-        debug!(latest_block_number = %latest_block_number, "Fetched latest block number from starknet");
-
-        let latest_job_in_db = config.database().get_latest_job_by_type(JobType::SnosRun).await?;
-
-        let latest_job_id = latest_job_in_db
-            .map(|job| {
-                job.internal_id
-                    .parse::<u64>()
-                    .wrap_err_with(|| format!("Failed to parse job internal ID: {}", job.internal_id))
-            })
-            .unwrap_or(Ok(0))?;
-
-        // To be used when testing in specific block range
-        let block_start = config
-            .service_config()
-            .min_block_to_process
-            .map_or(latest_job_id, |min_block| max(min_block, latest_job_id));
+        tracing::debug!(latest_block_number = %latest_block_number, "Fetched latest block number from starknet");
+
+        context.blocks_to_process.extend(candidate_blocks);
+        Ok(())
+    }
+
+    /// Schedules jobs for a specific block range if processing conditions are met.
+    ///
+    /// This method handles range-specific job scheduling with several safety checks:
+    ///
+    /// # Range Validation Cases
+    /// - **Invalid Range** (start > end): Skip processing, log debug message
+    /// - **Empty Range** (start == end == 0): Skip processing (nothing to do)
+    /// - **Valid Range**: Proceed with job scheduling
+    ///
+    /// # Processing Logic
+    /// 1. Validate range boundaries and skip if invalid
+    /// 2. Query database for missing blocks in the range
+    /// 3. Respect slot limits when selecting blocks
+    /// 4. Update context with selected blocks and remaining slots
+    ///
+    /// # Arguments
+    /// * `config` - Application configuration
+    /// * `context` - Mutable scheduling context (updated with blocks and slots)
+    /// * `start` - Starting block number (inclusive)
+    /// * `end` - Ending block number (inclusive)
+    /// * `range_name` - Human-readable name for logging ("first half", "second half")
+    ///
+    /// # Returns
+    /// * `Result<()>` - Success or error from block selection
+    async fn schedule_jobs_for_range(
+        &self,
+        config: &Arc<Config>,
+        context: &mut JobSchedulingContext,
+        start: u64,
+        end: u64,
+        range_name: &str,
+    ) -> Result<()> {
+        // Skip if range is invalid or empty
+        if start >= end || end == 0 {
+            tracing::debug!("Skipping {} range: start={}, end={}", range_name, start, end);
+            return Ok(());
+        }
+
+        let missing_blocks = self.get_missing_blocks_in_range(config, start, end, context.available_slots).await?;
 
         debug!(start_block_number = %block_start, end_block_number = %latest_block_number, "Creating SNOS jobs for blocks in range");
 
@@ -149,18 +171,12 @@
                     ORCHESTRATOR_METRICS.failed_job_operations.add(1.0, &attributes);
                 }
             }
-=======
-        if context.available_slots == 0 {
-            tracing::warn!("All slots occupied by pre-existing jobs, skipping SNOS job creation!");
-            return Ok(());
-        }
-
-        self.schedule_jobs_for_processing(&config, &mut context).await?;
-        self.create_scheduled_jobs(&config, context.blocks_to_process).await?;
-
+        }
+        tracing::trace!(log_type = "completed", category = "SnosWorker", "SnosWorker completed.");
         Ok(())
     }
 }
+
 
 impl SnosJobTrigger {
     /// Calculates the processing boundaries based on sequencer state and completed jobs.
@@ -361,7 +377,6 @@
         if start >= end || end == 0 {
             tracing::debug!("Skipping {} range: start={}, end={}", range_name, start, end);
             return Ok(());
->>>>>>> 4c0881a0
         }
 
         let missing_blocks = self.get_missing_blocks_in_range(config, start, end, context.available_slots).await?;
