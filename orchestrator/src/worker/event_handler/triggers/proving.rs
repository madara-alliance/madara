use crate::core::config::Config;
use crate::types::constant::PROOF_FILE_NAME;
use crate::types::jobs::metadata::{
    CommonMetadata, JobMetadata, JobSpecificMetadata, ProvingInputType, ProvingMetadata, SnosMetadata,
};
use crate::types::jobs::types::{JobStatus, JobType};
use crate::utils::metrics::ORCHESTRATOR_METRICS;
use crate::worker::event_handler::service::JobHandlerService;
use crate::worker::event_handler::triggers::JobTrigger;
use async_trait::async_trait;
use opentelemetry::KeyValue;
use orchestrator_utils::layer::Layer;
use std::sync::Arc;
use tracing::{debug, error, info, trace, warn};

pub struct ProvingJobTrigger;

#[async_trait]
impl JobTrigger for ProvingJobTrigger {
    /// 1. Fetch all successful SNOS job runs that don't have a proving job
    /// 2. Create a proving job for each SNOS job run
    async fn run_worker(&self, config: Arc<Config>) -> color_eyre::Result<()> {
        info!(log_type = "starting", "ProvingWorker started.");

<<<<<<< HEAD
        // Self-healing: recover any orphaned Proving jobs before creating new ones
        if let Err(e) = self.heal_orphaned_jobs(config.clone(), JobType::ProofCreation).await {
            error!(error = %e, "Failed to heal orphaned Proving jobs, continuing with normal processing");
        }
=======
        // Self-healing: We intentionally do not heal orphaned Proving jobs as
        // they might create inconsistent state on the atlantic side,
        // sending request twice, opening the same bucket again, adding the the
        // same block again etc.
>>>>>>> 5547a4a2

        let successful_snos_jobs = config
            .database()
            .get_jobs_without_successor(JobType::SnosRun, JobStatus::Completed, JobType::ProofCreation)
            .await?;

        debug!("Found {} successful SNOS jobs without proving jobs", successful_snos_jobs.len());

        for snos_job in successful_snos_jobs {
            // Extract SNOS metadata
            let snos_metadata: SnosMetadata = snos_job.metadata.specific.try_into().map_err(|e| {
                error!(job_id = %snos_job.internal_id, error = %e, "Invalid metadata type for SNOS job");
                e
            })?;

            let (download_proof, snos_fact, bucket_id, bucket_job_index) = match config.layer() {
                Layer::L2 => {
                    // Set the bucket_id and bucket_job_index for Applicative Recursion
                    match config.database().get_batch_for_block(snos_metadata.block_number).await? {
                        Some(batch) => (
                            None,
                            None,
                            Some(batch.bucket_id),
                            Some(snos_metadata.block_number - batch.start_block + 1),
                        ),
                        None => {
                            warn!(job_id = %snos_job.internal_id, "No batch found for block {}, skipping for now", snos_metadata.block_number);
                            continue;
                        }
                    }
                }
                Layer::L3 => {
                    // Set the snos_fact and path to download proof
                    let snos_fact = match &snos_metadata.snos_fact {
                        Some(fact) => fact.clone(),
                        None => {
                            error!(job_id = %snos_job.internal_id, "SNOS fact not found in metadata");
                            continue;
                        }
                    };
                    (Some(format!("{}/{}", snos_job.internal_id, PROOF_FILE_NAME)), Some(snos_fact), None, None)
                }
            };

            // Create proving job metadata
            let proving_metadata = JobMetadata {
                common: CommonMetadata::default(),
                specific: JobSpecificMetadata::Proving(ProvingMetadata {
                    block_number: snos_metadata.block_number,
                    // Set input path as CairoPie type
                    input_path: snos_metadata.cairo_pie_path.map(ProvingInputType::CairoPie),
                    // Set a download path if needed
                    download_proof,
                    // Set SNOS fact for on-chain verification
                    ensure_on_chain_registration: snos_fact,
                    n_steps: snos_metadata.snos_n_steps,
                    // Set the bucket_id and bucket_job_index for Applicative Recursion
                    bucket_id,
                    bucket_job_index,
                }),
            };

            debug!(job_id = %snos_job.internal_id, "Creating proof creation job for SNOS job");
            match JobHandlerService::create_job(
                JobType::ProofCreation,
                snos_job.internal_id.clone(),
                proving_metadata,
                config.clone(),
            )
            .await
            {
                Ok(_) => info!(block_id = %snos_job.internal_id, "Successfully created new proving job"),
                Err(e) => {
                    warn!(job_id = %snos_job.internal_id, error = %e, "Failed to create new proving job");
                    let attributes = [
                        KeyValue::new("operation_job_type", format!("{:?}", JobType::ProofCreation)),
                        KeyValue::new("operation_type", format!("{:?}", "create_job")),
                    ];
                    ORCHESTRATOR_METRICS.failed_job_operations.add(1.0, &attributes);
                }
            }
        }

        trace!(log_type = "completed", "ProvingWorker completed.");
        Ok(())
    }
}<|MERGE_RESOLUTION|>--- conflicted
+++ resolved
@@ -22,17 +22,10 @@
     async fn run_worker(&self, config: Arc<Config>) -> color_eyre::Result<()> {
         info!(log_type = "starting", "ProvingWorker started.");
 
-<<<<<<< HEAD
-        // Self-healing: recover any orphaned Proving jobs before creating new ones
-        if let Err(e) = self.heal_orphaned_jobs(config.clone(), JobType::ProofCreation).await {
-            error!(error = %e, "Failed to heal orphaned Proving jobs, continuing with normal processing");
-        }
-=======
         // Self-healing: We intentionally do not heal orphaned Proving jobs as
         // they might create inconsistent state on the atlantic side,
         // sending request twice, opening the same bucket again, adding the the
         // same block again etc.
->>>>>>> 5547a4a2
 
         let successful_snos_jobs = config
             .database()
