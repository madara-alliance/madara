--- conflicted
+++ resolved
@@ -1,8 +1,3 @@
-<<<<<<< HEAD
-=======
-use std::sync::Arc;
-
->>>>>>> 1d940c12
 use crate::core::config::Config;
 use crate::types::constant::PROOF_FILE_NAME;
 use crate::types::jobs::metadata::{
@@ -14,11 +9,8 @@
 use crate::worker::event_handler::triggers::JobTrigger;
 use async_trait::async_trait;
 use opentelemetry::KeyValue;
-<<<<<<< HEAD
+use orchestrator_utils::layer::Layer;
 use std::sync::Arc;
-=======
-use orchestrator_utils::layer::Layer;
->>>>>>> 1d940c12
 
 pub struct ProvingJobTrigger;
 
@@ -43,82 +35,69 @@
                 e
             })?;
 
-            // Get SNOS fact early to handle the error case
-            // Commenting this out because we don't want to verify the individual SNOS proofs
-            // let snos_fact = match &snos_metadata.snos_fact {
-            //     Some(fact) => fact.clone(),
-            //     None => {
-            //         tracing::error!(job_id = %snos_job.internal_id, "SNOS fact not found in metadata");
-            //         continue;
-            //     }
-            // };
-
-<<<<<<< HEAD
-            match config.database().get_batch_for_block(snos_metadata.block_number).await? {
-                Some(batch) => {
-                    // Create proving job metadata
-                    let proving_metadata = JobMetadata {
-                        common: CommonMetadata::default(),
-                        specific: JobSpecificMetadata::Proving(ProvingMetadata {
-                            block_number: snos_metadata.block_number,
-                            // Set input path as CairoPie type
-                            input_path: snos_metadata.cairo_pie_path.map(ProvingInputType::CairoPie),
-                            // Set a download path if needed
-                            download_proof: None,
-                            // Set SNOS fact for on-chain verification (not needed since we'll verify the aggregator proof)
-                            ensure_on_chain_registration: None,
-                            n_steps: snos_metadata.snos_n_steps,
-                            bucked_id: Some(batch.bucket_id),
-                            bucket_job_index: Some(snos_metadata.block_number - batch.start_block + 1),
-                        }),
-                    };
-=======
-            let download_proof = match config.layer() {
-                Layer::L2 => None,
-                Layer::L3 => Some(format!("{}/{}", snos_job.internal_id, PROOF_FILE_NAME)),
-            };
-
             // Create proving job metadata
-            let proving_metadata = JobMetadata {
+            let mut proving_metadata = JobMetadata {
                 common: CommonMetadata::default(),
                 specific: JobSpecificMetadata::Proving(ProvingMetadata {
                     block_number: snos_metadata.block_number,
                     // Set input path as CairoPie type
                     input_path: snos_metadata.cairo_pie_path.map(ProvingInputType::CairoPie),
                     // Set a download path if needed
-                    download_proof,
+                    // download_proof,
                     // Set SNOS fact for on-chain verification
-                    ensure_on_chain_registration: Some(snos_fact),
+                    // ensure_on_chain_registration: snos_fact,
                     n_steps: snos_metadata.snos_n_steps,
+                    // bucked_id: Some(batch.bucket_id),
+                    // bucket_job_index: Some(snos_metadata.block_number - batch.start_block + 1),
+                    ..default::Default(),
                 }),
             };
->>>>>>> 1d940c12
 
-                    tracing::debug!(job_id = %snos_job.internal_id, "Creating proof creation job for SNOS job");
-                    match JobHandlerService::create_job(
-                        JobType::ProofCreation,
-                        snos_job.internal_id.clone(),
-                        proving_metadata,
-                        config.clone(),
-                    )
-                    .await
-                    {
-                        Ok(_) => {
-                            tracing::info!(block_id = %snos_job.internal_id, "Successfully created new proving job")
-                        }
-                        Err(e) => {
-                            tracing::warn!(job_id = %snos_job.internal_id, error = %e, "Failed to create new proving job");
-                            let attributes = [
-                                KeyValue::new("operation_job_type", format!("{:?}", JobType::ProofCreation)),
-                                KeyValue::new("operation_type", format!("{:?}", "create_job")),
-                            ];
-                            ORCHESTRATOR_METRICS.failed_job_operations.add(1.0, &attributes);
+            match config.layer() {
+                Layer::L2 => {
+                    // Set the bucket_id and bucket_job_index for Applicative Recursion
+                    match config.database().get_batch_for_block(snos_metadata.block_number).await? {
+                        Some(batch) => {
+                            proving_metadata.bucked_id = Some(batch.bucker_id);
+                            proving_metadata.bucket_job_index = Some(snos_metadata.block_number - batch.start_block + 1);
+                        },
+                        None => {
+                            tracing::warn!(job_id = %snos_job.internal_id, "No batch found for block {}, skipping for now", snos_metadata.block_number);
+                            continue;
                         }
                     }
+                },
+                Layer::L3 => {
+                    // Set the snos_fact and path to download proof
+                    let snos_fact = match &snos_metadata.snos_fact {
+                        Some(fact) => fact.clone(),
+                        None => {
+                            tracing::error!(job_id = %snos_job.internal_id, "SNOS fact not found in metadata");
+                            continue;
+                        }
+                    };
+                    proving_metadata.ensure_on_chain_registration = Some(snos_fact);
+                    proving_metadata.download_proof = Some(format!("{}/{}", snos_job.internal_id, PROOF_FILE_NAME));
                 }
-                None => {
-                    tracing::warn!(job_id = %snos_job.internal_id, "No batch found for block {}, skipping for now", snos_metadata.block_number);
-                    continue;
+            };
+
+            tracing::debug!(job_id = %snos_job.internal_id, "Creating proof creation job for SNOS job");
+            match JobHandlerService::create_job(
+                JobType::ProofCreation,
+                snos_job.internal_id.clone(),
+                proving_metadata,
+                config.clone(),
+            )
+            .await
+            {
+                Ok(_) => tracing::info!(block_id = %snos_job.internal_id, "Successfully created new proving job"),
+                Err(e) => {
+                    tracing::warn!(job_id = %snos_job.internal_id, error = %e, "Failed to create new proving job");
+                    let attributes = [
+                        KeyValue::new("operation_job_type", format!("{:?}", JobType::ProofCreation)),
+                        KeyValue::new("operation_type", format!("{:?}", "create_job")),
+                    ];
+                    ORCHESTRATOR_METRICS.failed_job_operations.add(1.0, &attributes);
                 }
             }
         }
