--- conflicted
+++ resolved
@@ -49,11 +49,7 @@
                             (None, None, Some(batch.bucket_id), Some(snos_metadata.start_block - batch.start_block + 1))
                         }
                         None => {
-<<<<<<< HEAD
-                            tracing::warn!(job_id = %snos_job.internal_id, "No batch found for block {}, skipping for now", snos_metadata.start_block);
-=======
-                            warn!(job_id = %snos_job.internal_id, "No batch found for block {}, skipping for now", snos_metadata.block_number);
->>>>>>> 2960612c
+                            warn!(job_id = %snos_job.internal_id, "No batch found for block {}, skipping for now", snos_metadata.start_block);
                             continue;
                         }
                     }
