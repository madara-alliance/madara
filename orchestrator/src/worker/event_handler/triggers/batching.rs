use crate::compression::blob::{convert_felt_vec_to_blob_data, state_update_to_blob_data};
use crate::compression::squash::squash;
use crate::compression::stateful::compress as stateful_compress;
use crate::compression::stateless::compress as stateless_compress;
use crate::core::client::lock::LockValue;
use crate::core::config::{Config, StarknetVersion};
use crate::core::StorageClient;
use crate::error::job::JobError;
use crate::error::other::OtherError;
<<<<<<< HEAD
use crate::types::batch::{Batch, BatchStatus, BatchUpdates};
use crate::types::constant::{STORAGE_BLOB_DIR, STORAGE_STATE_UPDATE_DIR};
=======
use crate::types::batch::{
    AggregatorBatch, AggregatorBatchStatus, AggregatorBatchUpdates, SnosBatch, SnosBatchStatus, SnosBatchUpdates,
};
use crate::types::constant::{MAX_BLOB_SIZE, STORAGE_BLOB_DIR, STORAGE_STATE_UPDATE_DIR};
>>>>>>> fbf5f33c
use crate::utils::metrics::ORCHESTRATOR_METRICS;
use crate::worker::event_handler::triggers::JobTrigger;
use crate::worker::utils::biguint_vec_to_u8_vec;
use blockifier::bouncer::BouncerWeights;
use bytes::Bytes;
use chrono::{SubsecRound, Utc};
use color_eyre::eyre::eyre;
use opentelemetry::KeyValue;
use orchestrator_prover_client_interface::Task;
use starknet::core::types::{BlockId, StateUpdate};
use starknet::providers::jsonrpc::HttpTransport;
use starknet::providers::{JsonRpcClient, Provider};
use starknet_core::types::Felt;
use starknet_core::types::MaybePreConfirmedStateUpdate::{PreConfirmedUpdate, Update};
use std::cmp::{max, min};
use std::sync::Arc;
use std::time::Instant;
use tokio::try_join;
use tracing::{debug, error, info, trace, warn};

pub struct BatchingTrigger;

struct BatchState<'a> {
    aggregator_batch: &'a AggregatorBatch,
    snos_batch: &'a SnosBatch,
    close_aggregator_batch: bool,       // boolean to decide if we can close the block
    snos_batch_status: SnosBatchStatus, // New status of SNOS batch
    state_update: &'a StateUpdate,
}

// Community doc for v0.13.2 - https://community.starknet.io/t/starknet-v0-13-2-pre-release-notes/114223

#[async_trait::async_trait]
impl JobTrigger for BatchingTrigger {
    /// 1. Fetch the latest completed block from Starknet chain
    /// 2. Fetch the last batch and check its `end_block`
    /// 3. Assign batches to all the remaining blocks and store the squashed state update in storage
    async fn run_worker(&self, config: Arc<Config>) -> color_eyre::Result<()> {
        info!(log_type = "starting", "BatchingWorker started");

        // Trying to acquire lock on Batching Worker (Taking a lock for 1 hr)
        match config
            .lock()
            .acquire_lock(
                "BatchingWorker",
                LockValue::Boolean(false),
                config.params.batching_config.batching_worker_lock_duration,
                None,
            )
            .await
        {
            Ok(_) => {
                // Lock acquired successfully
                info!("BatchingWorker acquired lock");
            }
            Err(err) => {
                // Failed to acquire lock
                // Returning safely
                info!("BatchingWorker failed to acquire lock, returning safely: {}", err);
                return Ok(());
            }
        }

        // Getting the latest aggregator and snos batch in DB
        let latest_aggregator_batch = config.database().get_latest_aggregator_batch().await?;
        let latest_snos_batch = config.database().get_latest_snos_batch().await?;

        // Check if any existing batch needs to be closed
        if let Some(aggregator_batch) = &latest_aggregator_batch {
            if let Some(snos_batch) = &latest_snos_batch {
                self.check_and_close_batches(&config, aggregator_batch, snos_batch).await?;
            } else {
                return Err(eyre!("Aggregator and SNOS batches are out of sync. We have an Aggregator batch ({}) in the DB but no SNOS batch", aggregator_batch.index));
            }
        }

        // Getting the latest block numbers for aggregator and snos batches from DB1
        let latest_aggregator_block_in_db = latest_aggregator_batch.map_or(-1, |batch| batch.end_block as i64);
        let latest_snos_block_in_db = latest_snos_batch.map_or(-1, |batch| batch.end_block as i64);

        // Ensure aggregator and SNOS batches are in sync
        if latest_aggregator_block_in_db != latest_snos_block_in_db {
            return Err(eyre!(
                "Aggregator and SNOS batches are out of sync: aggregator_block={}, snos_block={}",
                latest_aggregator_block_in_db,
                latest_snos_block_in_db
            ));
        }

        // Getting the latest block number from the sequencer
        let provider = config.madara_client();
        let block_number_provider = provider.block_number().await?;

        // Calculating the last block number that needs to be assigned to a batch
        let last_block_to_assign_batch = config
            .service_config()
            .max_block_to_process
            .map_or(block_number_provider, |max_block| min(max_block, block_number_provider));

        debug!(latest_block_number = %last_block_to_assign_batch, "Calculated last block number to batch.");

        // Calculating the first block number to for which a batch needs to be assigned
        let first_block_to_assign_batch =
            max(config.service_config().min_block_to_process, (latest_aggregator_block_in_db + 1) as u64);

        debug!(first_block_to_assign_batch = %first_block_to_assign_batch, "Calculated first block number to batch.");

        if first_block_to_assign_batch <= last_block_to_assign_batch {
            let (start_block, end_block) =
                self.get_blocks_range_to_process(first_block_to_assign_batch, last_block_to_assign_batch);
            self.assign_batch_to_blocks(start_block, end_block, config.clone()).await?;
        }

        // Releasing the lock
        config.lock().release_lock("BatchingWorker", None).await?;

        trace!(log_type = "completed", "BatchingWorker completed.");
        Ok(())
    }
}

impl BatchingTrigger {
    /// assign_batch_to_blocks assigns a batch to all the blocks from `start_block_number` to
    /// `end_block_number` and updates the state in DB and stores the output in storage
    /// This done for both kind of blocks, aggregator and SNOS
    async fn assign_batch_to_blocks(
        &self,
        start_block_number: u64,
        end_block_number: u64,
        config: Arc<Config>,
    ) -> Result<(), JobError> {
        if end_block_number < start_block_number {
            return Err(JobError::Other(OtherError(eyre!(
                "Failed to assign batch to blocks as end_block_number ({}) is smaller than start_block_number ({})",
                end_block_number,
                start_block_number
            ))));
        }

        info!("Assigning batches to blocks from {} to {}", start_block_number, end_block_number);

        tracing::Span::current().record("block_start", start_block_number);
        tracing::Span::current().record("block_end", end_block_number);
        // Get the database
        let database = config.database();

        // Get the storage client
        let storage = config.storage();

        // Get the latest snos batch from the database
        let latest_snos_batch_option = config.database().get_latest_snos_batch().await?;

        // Get the latest batches and state update
        let (mut latest_aggregator_batch, mut latest_snos_batch, mut state_update) = match database
            .get_latest_aggregator_batch()
            .await?
        {
            Some(aggregator_batch) => {
                // The latest batch is full. Start a new batch
                // We close the SNOS batch as well when the aggregator batch is closed, so don't need to do anything here
                // We are assuming that the SNOS batch is closed here

                let snos_batch = latest_snos_batch_option.ok_or(JobError::BatchingNotInSync(format!(
                    "No SNOS batch present in DB but Aggregator batch ({}) is present",
                    aggregator_batch.index
                )))?;

                // Check if there is a status conflict between the latest snos and aggregator batch
                if (aggregator_batch.is_batch_ready && snos_batch.status != SnosBatchStatus::Closed)
                    || (!aggregator_batch.is_batch_ready && snos_batch.status == SnosBatchStatus::Closed)
                {
                    return Err(JobError::BatchingNotInSync(format!(
                        "Latest SNOS batch {} is {} but Latest Aggregator batch {} is {}",
                        snos_batch.snos_batch_id, snos_batch.status, aggregator_batch.index, aggregator_batch.status
                    )));
                }

                // Check if there is an end block conflict between the latest snos and aggregator batch
                if snos_batch.end_block != aggregator_batch.end_block {
                    return Err(JobError::BatchingNotInSync(format!(
                        "Latest SNOS batch {}'s end block is {} but latest Aggregator batch {}'s end block is {}",
                        snos_batch.snos_batch_id,
                        snos_batch.end_block,
                        aggregator_batch.index,
                        aggregator_batch.end_block
                    )));
                }

                if aggregator_batch.is_batch_ready {
                    // Both batches are full. Create new batches
                    let (new_snos_batch, new_aggregator_batch) = self
                        .start_new_batches(
                            &config,
                            aggregator_batch.index + 1,
                            snos_batch.snos_batch_id + 1,
                            start_block_number,
                        )
                        .await?;
                    (new_aggregator_batch, new_snos_batch, None)
                } else {
                    // Previous batch is not full, continue with the previous batch
                    let state_update_bytes = storage.get_data(&aggregator_batch.squashed_state_updates_path).await?;
                    let state_update: StateUpdate = serde_json::from_slice(&state_update_bytes)?;
                    (aggregator_batch, snos_batch, Some(state_update))
                }
            }
            None => {
                match latest_snos_batch_option {
                    Some(snos_batch) => {
                        return Err(JobError::BatchingNotInSync(format!(
                            "No Aggregator batch present in DB but SNOS batch ({}) is present",
                            snos_batch.snos_batch_id
                        )))
                    }
                    None => {
                        // No batch in DB. Start a new batch
                        let (new_snos_batch, new_aggregator_batch) =
                            self.start_new_batches(&config, 1, 1, start_block_number).await?;
                        (new_aggregator_batch, new_snos_batch, None)
                    }
                }
            }
        };

        // Assign batches to all the blocks
        for block_number in start_block_number..=end_block_number {
            (state_update, latest_aggregator_batch, latest_snos_batch) = self
                .assign_batch(block_number, state_update, latest_aggregator_batch, latest_snos_batch, &config)
                .await?;
            tracing::Span::current().record("batch_id", latest_aggregator_batch.index);
        }

        // This just updates the aggregator/snos batch in the DB and does not close the batch
        if let Some(state_update) = state_update {
            self.save_batch_state(
                BatchState {
                    aggregator_batch: &latest_aggregator_batch,
                    snos_batch: &latest_snos_batch,
                    close_aggregator_batch: false, // Don't close the aggregator batch
                    snos_batch_status: SnosBatchStatus::Open, // Open the SNOS batch
                    state_update: &state_update,
                },
                &config,
                config.madara_client(),
            )
            .await?;
        }
        Ok(())
    }

    /// assign_batch assigns a batch to a block
    /// takes the squashed state update till now, and the current batch
    /// returns the new state update, and the batch
    /// this function assumes that the `current_batch` is not ready
    async fn assign_batch(
        &self,
        block_number: u64,
        prev_state_update: Option<StateUpdate>,
        current_aggregator_batch: AggregatorBatch,
        current_snos_batch: SnosBatch,
        config: &Arc<Config>,
    ) -> Result<(Option<StateUpdate>, AggregatorBatch, SnosBatch), JobError> {
        // Get the provider
        let provider = config.madara_client();

        // Get the state update for the block
        let current_state_update = provider
            .get_state_update(BlockId::Number(block_number))
            .await
            .map_err(|e| JobError::ProviderError(e.to_string()))?;

        match current_state_update {
            Update(state_update) => {
                match prev_state_update {
                    Some(prev_state_update) => {
                        // Squash the state updates
                        let squashed_state_update = squash(
                            vec![&prev_state_update, &state_update],
                            if current_aggregator_batch.start_block == 0 {
                                None
                            } else {
                                Some(current_aggregator_batch.start_block - 1)
                            },
                            provider,
                        )
                        .await?;
                        // Compress the squashed state update based on the madara version
                        let compressed_state_update = self
                            .compress_state_update(
                                &squashed_state_update,
                                config.params.madara_version,
                                block_number.saturating_sub(1),
                                provider,
                            )
                            .await?;
                        if self.should_close_aggregator_batch(
                            config,
                            Some(compressed_state_update.len()),
                            &current_aggregator_batch,
                        ) {
                            // We cannot add the current block in this batch

                            // Close the current batches (both aggregator and SNOS) and save the state
                            self.save_batch_state(
                                BatchState {
                                    aggregator_batch: &current_aggregator_batch,
                                    snos_batch: &current_snos_batch,
                                    close_aggregator_batch: true, // Close the aggregator batch
                                    snos_batch_status: SnosBatchStatus::Closed, // Close the SNOS batch
                                    state_update: &squashed_state_update,
                                },
                                config,
                                provider,
                            )
                            .await?;

                            // Start a new Aggregator batch
                            let (new_snos_batch, new_aggregator_batch) = self
                                .start_new_batches(
                                    config,
                                    current_aggregator_batch.index + 1,
                                    current_snos_batch.snos_batch_id + 1,
                                    block_number,
                                )
                                .await?;
                            Ok((Some(state_update), new_aggregator_batch, new_snos_batch))
                        } else if self.should_close_snos_batch(config, &current_snos_batch).await? {
                            // Close the current SNOS batch and start a new one
                            self.save_batch_state(
                                BatchState {
                                    aggregator_batch: &current_aggregator_batch,
                                    snos_batch: &current_snos_batch,
                                    close_aggregator_batch: false, // Don't close the aggregator batch
                                    snos_batch_status: SnosBatchStatus::Closed, // Close the SNOS batch
                                    state_update: &squashed_state_update,
                                },
                                config,
                                provider,
                            )
                            .await?;

                            // Starting a new SNOS batch
                            let new_snos_batch = self.start_snos_batch(
                                current_snos_batch.snos_batch_id + 1,
                                current_aggregator_batch.index,
                                block_number,
                            )?;

                            Ok((
                                Some(state_update),
                                self.update_aggregator_batch_info(
                                    current_aggregator_batch,
                                    block_number,
                                    Some(new_snos_batch.snos_batch_id),
                                    false,
                                )
                                .await?,
                                new_snos_batch,
                            ))
                        } else {
                            // We can add the current block in this batch
                            // Update batch info and return
                            Ok((
                                Some(squashed_state_update),
                                self.update_aggregator_batch_info(current_aggregator_batch, block_number, None, false)
                                    .await?,
                                self.update_snos_batch_info(current_snos_batch, block_number).await?,
                            ))
                        }
                    }
                    None => Ok((
                        Some(state_update),
                        self.update_aggregator_batch_info(current_aggregator_batch, block_number, None, false).await?,
                        self.update_snos_batch_info(current_snos_batch, block_number).await?,
                    )),
                }
            }
            PreConfirmedUpdate(_) => {
                info!("Skipping batching for block {} as it is still pending", block_number);
                Ok((prev_state_update, current_aggregator_batch, current_snos_batch))
            }
        }
    }

    /// Function to create a new Aggregator batch.
    /// Sends an API request to the prover client to create a new bucket.
    /// Returns the new Aggregator batch.
    ///
    /// NOTE that it does not put anything in the DB. It just creates a new struct and returns it.
    async fn start_aggregator_batch(
        &self,
        config: &Arc<Config>,
        index: u64,
        start_snos_batch: u64,
        start_block: u64,
    ) -> Result<AggregatorBatch, JobError> {
        // Start timing batch creation
        let start_time = Instant::now();

        // Start a new bucket
        let bucket_id = config.prover_client().submit_task(Task::CreateBucket).await.map_err(|e| {
            error!(bucket_index = %index, error = %e, "Failed to submit create bucket task to prover client, {}", e);
            JobError::Other(OtherError(eyre!(
                "Prover Client Error: Failed to submit create bucket task to prover client, {}",
                e
            ))) // TODO: Add a new error type to be used for prover client error
        })?;
        info!(index = %index, bucket_id = %bucket_id, "Created new bucket successfully");

        let batch = AggregatorBatch::new(
            index,
            start_snos_batch,
            start_block,
            self.get_state_update_file_path(index),
            self.get_blob_dir_path(index),
            bucket_id.clone(),
        );

        // Record batch creation time
        let duration = start_time.elapsed();
        let attributes = [
            KeyValue::new("batch_index", index.to_string()),
            KeyValue::new("start_block", start_block.to_string()),
            KeyValue::new("bucket_id", bucket_id.to_string()),
        ];
        ORCHESTRATOR_METRICS.batch_creation_time.record(duration.as_secs_f64(), &attributes);

        // Update batching rate (batches per hour)
        // This is a simple counter that will be used to calculate rate in Grafana
        ORCHESTRATOR_METRICS.batching_rate.record(1.0, &attributes);

        info!(
            index = %index,
            duration_seconds = %duration.as_secs_f64(),
            "Batch created successfully"
        );

        Ok(batch)
    }

    /// Function to create a new SNOS batch.
    ///
    /// NOTE that it does not put anything in the DB. It just creates a new struct and returns it.
    fn start_snos_batch(
        &self,
        snos_batch_id: u64,
        aggregator_batch_index: u64,
        start_block: u64,
    ) -> Result<SnosBatch, JobError> {
        Ok(SnosBatch::new(snos_batch_id, aggregator_batch_index, start_block))
    }

    /// Creates and returns new SNOS and Aggregator batches
    async fn start_new_batches(
        &self,
        config: &Arc<Config>,
        aggregator_index: u64,
        snos_index: u64,
        start_block: u64,
    ) -> Result<(SnosBatch, AggregatorBatch), JobError> {
        let snos_batch = self.start_snos_batch(snos_index, aggregator_index, start_block)?;
        let aggregator_batch = self.start_aggregator_batch(config, aggregator_index, snos_index, start_block).await?;
        Ok((snos_batch, aggregator_batch))
    }

    /// Updates the aggregator batch status in the database
    async fn update_or_close_aggregator_batch(
        &self,
        aggregator_batch: &AggregatorBatch,
        close_aggregator_batch: bool, // boolean to decide if we can close the block
        config: &Arc<Config>,
    ) -> Result<(), JobError> {
        // Get the database
        let database = config.database();

        // Update batch status in the database
        database
            .update_or_create_aggregator_batch(
                aggregator_batch,
                &AggregatorBatchUpdates {
                    end_snos_batch: Some(aggregator_batch.end_snos_batch),
                    end_block: Some(aggregator_batch.end_block),
                    is_batch_ready: Some(close_aggregator_batch),
                    status: if close_aggregator_batch { Some(AggregatorBatchStatus::Closed) } else { None },
                },
            )
            .await?;

        Ok(())
    }

    /// Stores the state update and blob info in storage
    async fn store_aggregator_batch_state_update(
        &self,
        aggregator_batch: &AggregatorBatch,
        state_update: &StateUpdate,
        config: &Arc<Config>,
        provider: &Arc<JsonRpcClient<HttpTransport>>,
    ) -> Result<(), JobError> {
        let storage = config.storage();

        let compressed_state_update = self
            .compress_state_update(state_update, config.params.madara_version, aggregator_batch.end_block, provider)
            .await?;
        try_join!(
            // Update state update and blob for the batch in storage
            self.store_state_update(storage, state_update, aggregator_batch),
            self.store_blob(storage, &compressed_state_update, aggregator_batch),
        )?;

        Ok(())
    }

    async fn update_or_close_snos_batch(
        &self,
        snos_batch: &SnosBatch,
        config: &Arc<Config>,
        status: SnosBatchStatus,
    ) -> Result<(), JobError> {
        let database = config.database();

        database
            .update_or_create_snos_batch(
                snos_batch,
                &SnosBatchUpdates { end_block: Some(snos_batch.end_block), status: Some(status) },
            )
            .await?;

        Ok(())
    }

    /// Saves the current state of the whole batching system in the DB and storage.
    ///
    /// Does the following:
    /// 1. Store the state update and blob info in storage
    /// 2. Update or add the state of the Aggregator batch in DB
    /// 3. Update or add the state of an SNOS batch in the DB
    async fn save_batch_state<'a>(
        &self,
        batch_state: BatchState<'a>,
        config: &Arc<Config>,
        provider: &Arc<JsonRpcClient<HttpTransport>>,
    ) -> Result<(), JobError> {
        try_join!(
            self.store_aggregator_batch_state_update(
                batch_state.aggregator_batch,
                batch_state.state_update,
                config,
                provider
            ),
            self.update_or_close_aggregator_batch(
                batch_state.aggregator_batch,
                batch_state.close_aggregator_batch,
                config,
            ),
            self.update_or_close_snos_batch(batch_state.snos_batch, config, batch_state.snos_batch_status),
        )?;

        Ok(())
    }

    /// Updates the Aggregator batch information in the mut AggregatorBatch argument
    async fn update_aggregator_batch_info(
        &self,
        mut batch: AggregatorBatch,
        end_block: u64,
        end_snos_batch: Option<u64>,
        is_batch_ready: bool,
    ) -> Result<AggregatorBatch, JobError> {
        batch.end_block = end_block;
        if let Some(end_snos_batch) = end_snos_batch {
            batch.end_snos_batch = end_snos_batch;
        }
        batch.is_batch_ready = is_batch_ready;
        batch.num_blocks = end_block - batch.start_block + 1;
        Ok(batch)
    }

    /// Updates the SNOS batch information in the mut SnosBatch argument
    async fn update_snos_batch_info(&self, mut batch: SnosBatch, end_block: u64) -> Result<SnosBatch, JobError> {
        batch.end_block = end_block;
        batch.num_blocks = end_block - batch.start_block + 1;
        Ok(batch)
    }

    async fn compress_state_update(
        &self,
        state_update: &StateUpdate,
        madara_version: StarknetVersion,
        end_block: u64,
        provider: &Arc<JsonRpcClient<HttpTransport>>,
    ) -> Result<Vec<Felt>, JobError> {
        // Perform stateful compression
        let state_update = if madara_version >= StarknetVersion::V0_13_4 {
            stateful_compress(state_update, end_block, provider)
                .await
                .map_err(|err| JobError::Other(OtherError(err)))?
        } else {
            state_update.clone()
        };
        // Get a vector of felts from the compressed state update
        let vec_felts = state_update_to_blob_data(state_update, madara_version).await?;
        // Perform stateless compression
        if madara_version >= StarknetVersion::V0_13_3 {
            stateless_compress(&vec_felts).map_err(|err| JobError::Other(OtherError(err)))
        } else {
            Ok(vec_felts)
        }
    }

    /// get_state_update_file_name returns the file path for storing the state update in storage
    fn get_state_update_file_path(&self, batch_index: u64) -> String {
        format!("{}/batch/{}.json", STORAGE_STATE_UPDATE_DIR, batch_index)
    }

    fn get_blob_file_path(&self, batch_index: u64, blob_index: u64) -> String {
        format!("{}/batch/{}/{}.txt", STORAGE_BLOB_DIR, batch_index, blob_index)
    }

    fn get_blob_dir_path(&self, batch_index: u64) -> String {
        format!("{}/batch/{}", STORAGE_BLOB_DIR, batch_index)
    }

    /// store_state_update stores the state_update in the DB
    async fn store_state_update(
        &self,
        storage: &dyn StorageClient,
        state_update: &StateUpdate,
        batch: &AggregatorBatch,
    ) -> Result<(), JobError> {
        storage
            .put_data(Bytes::from(serde_json::to_string(&state_update)?), &self.get_state_update_file_path(batch.index))
            .await?;
        Ok(())
    }

    /// store_blob stores the compressed_state_update in a blob format in the storage
    /// NOTE: compressed_state_update should be a vector of felts from which a blob is created
    /// Make sure that this is compressed according to the specs of the Starknet Version being used
    async fn store_blob(
        &self,
        storage: &dyn StorageClient,
        compressed_state_update: &[Felt],
        batch: &AggregatorBatch,
    ) -> Result<(), JobError> {
        let blobs = convert_felt_vec_to_blob_data(compressed_state_update)?;
        for (index, blob) in blobs.iter().enumerate() {
            storage
                .put_data(
                    biguint_vec_to_u8_vec(blob.as_slice()).into(),
                    &self.get_blob_file_path(batch.index, index as u64 + 1),
                )
                .await?;
        }
        Ok(())
    }

    fn get_blocks_range_to_process(&self, start_block: u64, end_block: u64) -> (u64, u64) {
        let max_blocks_to_process_at_once = self.max_blocks_to_process_at_once();
        let end_block = min(end_block, start_block + max_blocks_to_process_at_once - 1);
        (start_block, end_block)
    }

    fn max_blocks_to_process_at_once(&self) -> u64 {
        25
    }

    /// Determines whether a new batch should be started based on the size of the compressed
    /// state-update and the batch.
    /// Returns true if a new batch should be started, false otherwise.
    ///
    /// Starts a new batch if:
    /// 1. Length of the compressed state update has reached its max level
    /// 2. The number of blocks in the batch has reached max level
    /// 3. Time between now and when the batch started has exceeded max limit
    /// 4. Batch is not yet closed
    fn should_close_aggregator_batch(
        &self,
        config: &Arc<Config>,
        state_update_len: Option<usize>,
        batch: &AggregatorBatch,
    ) -> bool {
        info!("checking if we need to close the aggregator batch");
        (!batch.is_batch_ready)
            && ((state_update_len.is_some() && state_update_len.unwrap() > config.params.batching_config.max_blob_size)
                || (batch.num_blocks >= config.params.batching_config.max_batch_size)
                || ((Utc::now().round_subsecs(0) - batch.created_at).abs().num_seconds() as u64
                    >= config.params.batching_config.max_batch_time_seconds))
    }

    async fn should_close_snos_batch(&self, config: &Arc<Config>, batch: &SnosBatch) -> Result<bool, JobError> {
        info!("checking if we need to close the snos batch");
        if let Some(max_blocks_per_snos_batch) = config.params.batching_config.max_blocks_per_snos_batch {
            // If the MADARA_ORCHESTRATOR_MAX_BLOCKS_PER_SNOS_BATCH env is set, we use that value
            // Mostly, it'll be used for testing purposes
            warn!("Using MADARA_ORCHESTRATOR_MAX_BLOCKS_PER_SNOS_BATCH env variable to close snos batch with max blocks = {}", max_blocks_per_snos_batch);
            return Ok(batch.num_blocks >= max_blocks_per_snos_batch);
        }
        let current_builtins = BouncerWeights::empty();
        for block_number in batch.start_block..=batch.end_block {
            // Get the bouncer weights for this block
            info!("getting the bouncer weights for block number: {:?}", block_number);
            let bouncer_weights = self
                .get_block_builtin_weights(config, block_number)
                .await
                .map_err(|e| JobError::ProviderError(e.to_string()))?;
            current_builtins.checked_add(bouncer_weights);
        }
        Ok(config.params.bouncer_weights_limit.checked_sub(current_builtins).is_none())
    }

    /// Checks if we need to close the batches and closes them if needed.
    /// For now, it checks only if the aggregator batch needs to be closed, and if it does, we close
    /// both the batches (Aggregator and SNOS).
    /// This is intended to be used before the batching even begins so that we can close the batches
    /// on the batch time and length basis
    async fn check_and_close_batches(
        &self,
        config: &Arc<Config>,
        aggregator_batch: &AggregatorBatch,
        snos_batch: &SnosBatch,
    ) -> Result<(), JobError> {
        // Sending None for state update len since this won't be the reason to close an already existing batch
        if self.should_close_aggregator_batch(config, None, aggregator_batch) {
            config
                .database()
                .update_or_create_aggregator_batch(
                    aggregator_batch,
                    &AggregatorBatchUpdates {
                        end_snos_batch: Some(snos_batch.snos_batch_id),
                        end_block: Some(aggregator_batch.end_block),
                        is_batch_ready: Some(true),
                        status: Some(AggregatorBatchStatus::Closed),
                    },
                )
                .await?;

            config
                .database()
                .update_or_create_snos_batch(
                    snos_batch,
                    &SnosBatchUpdates { end_block: Some(snos_batch.end_block), status: Some(SnosBatchStatus::Closed) },
                )
                .await?;
        }

        Ok(())
    }

    /// Get the block builtin weights from Madara admin RPC
    /// This uses a custom admin method that's not part of standard Starknet RPC
    async fn get_block_builtin_weights(
        &self,
        config: &Arc<Config>,
        block_number: u64,
    ) -> Result<BouncerWeights, JobError> {
        use serde::{Deserialize, Serialize};

        #[derive(Serialize)]
        struct JsonRpcRequest {
            jsonrpc: String,
            method: String,
            params: AdminRequestData,
            id: u32,
        }

        #[derive(Serialize)]
        struct AdminRequestData {
            block_number: u64,
        }

        #[derive(Deserialize)]
        struct JsonRpcResponse {
            result: Option<BouncerWeights>,
            error: Option<serde_json::Value>,
        }

        // Create the JSON-RPC request in the style of starknet_providers
        let raw_request = JsonRpcRequest {
            jsonrpc: "2.0".to_string(),
            method: "madara_V0_1_0_getBlockBuiltinWeights".to_string(),
            params: AdminRequestData { block_number },
            id: 1,
        };

        // Serialize to JSON string to match the pattern you showed
        let request_body = serde_json::to_string(&raw_request)
            .map_err(|e| JobError::Other(OtherError(eyre!("Failed to serialize request: {}", e))))?;

        debug!(
            block_number = %block_number,
            request = %request_body,
            "Sending admin RPC request for block builtin weights"
        );

        // Make the HTTP request
        let client = reqwest::Client::new();
        let response = client
            .post(config.params.madara_admin_rpc_url.as_str())
            .header("Content-Type", "application/json")
            .body(request_body)
            .send()
            .await
            .map_err(|e| JobError::Other(OtherError(eyre!("Failed to send admin RPC request: {}", e))))?;

        // Parse the response
        let response_text = response
            .text()
            .await
            .map_err(|e| JobError::Other(OtherError(eyre!("Failed to read admin RPC response: {}", e))))?;

        let parsed_response: JsonRpcResponse = serde_json::from_str(&response_text)
            .map_err(|e| JobError::Other(OtherError(eyre!("Failed to parse admin RPC response: {}", e))))?;

        // Handle the response similar to starknet_providers pattern
        if let Some(error) = parsed_response.error {
            return Err(JobError::Other(OtherError(eyre!("Admin RPC error: {}", error))));
        }

        parsed_response.result.ok_or_else(|| JobError::Other(OtherError(eyre!("Missing result in admin RPC response"))))
    }
}<|MERGE_RESOLUTION|>--- conflicted
+++ resolved
@@ -7,15 +7,10 @@
 use crate::core::StorageClient;
 use crate::error::job::JobError;
 use crate::error::other::OtherError;
-<<<<<<< HEAD
-use crate::types::batch::{Batch, BatchStatus, BatchUpdates};
-use crate::types::constant::{STORAGE_BLOB_DIR, STORAGE_STATE_UPDATE_DIR};
-=======
 use crate::types::batch::{
     AggregatorBatch, AggregatorBatchStatus, AggregatorBatchUpdates, SnosBatch, SnosBatchStatus, SnosBatchUpdates,
 };
 use crate::types::constant::{MAX_BLOB_SIZE, STORAGE_BLOB_DIR, STORAGE_STATE_UPDATE_DIR};
->>>>>>> fbf5f33c
 use crate::utils::metrics::ORCHESTRATOR_METRICS;
 use crate::worker::event_handler::triggers::JobTrigger;
 use crate::worker::utils::biguint_vec_to_u8_vec;
@@ -700,7 +695,7 @@
     ) -> bool {
         info!("checking if we need to close the aggregator batch");
         (!batch.is_batch_ready)
-            && ((state_update_len.is_some() && state_update_len.unwrap() > config.params.batching_config.max_blob_size)
+            && ((state_update_len.is_some() && state_update_len.unwrap() > MAX_BLOB_SIZE)
                 || (batch.num_blocks >= config.params.batching_config.max_batch_size)
                 || ((Utc::now().round_subsecs(0) - batch.created_at).abs().num_seconds() as u64
                     >= config.params.batching_config.max_batch_time_seconds))
