use crate::compression::blob::{convert_felt_vec_to_blob_data, state_update_to_blob_data};
use crate::compression::squash::squash;
use crate::compression::stateful::compress as stateful_compress;
use crate::compression::stateless::compress as stateless_compress;
use crate::core::config::{Config, StarknetVersion};
use crate::core::StorageClient;
use crate::error::job::JobError;
use crate::error::other::OtherError;
use crate::types::batch::{Batch, BatchStatus, BatchUpdates};
use crate::types::constant::{MAX_BLOB_SIZE, STORAGE_BLOB_DIR, STORAGE_STATE_UPDATE_DIR};
use crate::worker::event_handler::triggers::JobTrigger;
use crate::worker::utils::biguint_vec_to_u8_vec;
use bytes::Bytes;
use color_eyre::eyre::eyre;
use orchestrator_prover_client_interface::Task;
use starknet::core::types::{BlockId, StateUpdate};
use starknet::providers::jsonrpc::HttpTransport;
use starknet::providers::{JsonRpcClient, Provider};
use starknet_core::types::Felt;
use starknet_core::types::MaybePendingStateUpdate::{PendingUpdate, Update};
use std::cmp::{max, min};
use std::sync::Arc;
use tokio::try_join;

pub struct BatchingTrigger;

// Community doc for v0.13.2 - https://community.starknet.io/t/starknet-v0-13-2-pre-release-notes/114223

#[async_trait::async_trait]
impl JobTrigger for BatchingTrigger {
    /// 1. Fetch the latest completed block from Starknet chain
    /// 2. Fetch the last batch and check its `end_block`
    /// 3. Assign batches to all the remaining blocks and store the squashed state update in storage
    async fn run_worker(&self, config: Arc<Config>) -> color_eyre::Result<()> {
        tracing::info!(log_type = "starting", category = "BatchingWorker", "BatchingWorker started");

        // Getting the latest block number from Starknet
        let provider = config.madara_client();
        let block_number_provider = provider.block_number().await?;

        // Calculating the latest block number that needs to be assigned to a batch
        let last_block_to_assign_batch = config
            .service_config()
            .max_block_to_process
            .map_or(block_number_provider, |max_block| min(max_block, block_number_provider));

        tracing::debug!(latest_block_number = %last_block_to_assign_batch, "Calculated latest block number to batch.");

        // Getting the latest batch in DB
        let latest_batch = config.database().get_latest_batch().await?;
        let latest_block_in_db = latest_batch.map_or(-1, |batch| batch.end_block as i64);

        // Calculating the first block number to for which a batch needs to be assigned
        let first_block_to_assign_batch =
            max(config.service_config().min_block_to_process, (latest_block_in_db + 1) as u64);

        if first_block_to_assign_batch <= last_block_to_assign_batch {
            self.assign_batch_to_blocks(first_block_to_assign_batch, last_block_to_assign_batch, config.clone())
                .await?;
        }

        tracing::trace!(log_type = "completed", category = "BatchingWorker", "BatchingWorker completed.");
        Ok(())
    }
}

impl BatchingTrigger {
    /// assign_batch_to_blocks assigns a batch to all the blocks from `start_block_number` to
    /// `end_block_number` and updates the state in DB and stores the output in storage
    async fn assign_batch_to_blocks(
        &self,
        start_block_number: u64,
        end_block_number: u64,
        config: Arc<Config>,
    ) -> Result<(), JobError> {
        if end_block_number < start_block_number {
            return Err(JobError::Other(OtherError(eyre!(
                "end_block_number {} is smaller than start_block_number {}",
                end_block_number,
                start_block_number
            ))));
        }
        // Get the database
        let database = config.database();

        // Get the storage client
        let storage = config.storage();

        // Get the latest batch from the database
        let (mut batch, mut state_update) = match database.get_latest_batch().await? {
            Some(batch) => {
                // The latest batch is full. Start a new batch
                if batch.is_batch_ready {
<<<<<<< HEAD
                    (self.start_batch(&config, batch.index + 1, batch.end_block + 1).await?, None)
=======
                    // Previous batch is full, create a new batch
                    (
                        Batch::create(
                            batch.index + 1,
                            batch.end_block + 1,
                            self.get_state_update_file_path(batch.index + 1),
                            self.get_blob_dir_path(batch.index + 1),
                        ),
                        None,
                    )
>>>>>>> 1d940c12
                } else {
                    // Previous batch is not full, continue with the previous batch
                    let state_update_bytes = storage.get_data(&batch.squashed_state_updates_path).await?;
                    let state_update: StateUpdate = serde_json::from_slice(&state_update_bytes)?;
                    (batch, Some(state_update))
                }
            }
            None => (
<<<<<<< HEAD
                // No batch in DB. Start a new batch
                self.start_batch(&config, 1, start_block_number).await?,
=======
                // No batch found, create a new batch
                Batch::create(1, start_block_number, self.get_state_update_file_path(1), self.get_blob_dir_path(1)),
>>>>>>> 1d940c12
                None,
            ),
        };

        // Assign batches to all the blocks
        for block_number in start_block_number..end_block_number + 1 {
            (state_update, batch) = self.assign_batch(block_number, state_update, batch, &config).await?;
        }

        if let Some(state_update) = state_update {
            self.close_batch(&batch, &state_update, false, &config, end_block_number, config.madara_client()).await?;
        }

        Ok(())
    }

    /// assign_batch assigns a batch to a block
    /// takes the squashed state update till now, and the current batch
    /// returns the new state update, and the batch
    /// this function assumes that the `current_batch` is not ready
    async fn assign_batch(
        &self,
        block_number: u64,
        prev_state_update: Option<StateUpdate>,
        current_batch: Batch,
        config: &Arc<Config>,
    ) -> Result<(Option<StateUpdate>, Batch), JobError> {
        // Get the provider
        let provider = config.madara_client();

        // Get the state update for the block
        let current_state_update = provider
            .get_state_update(BlockId::Number(block_number))
            .await
            .map_err(|e| JobError::ProviderError(e.to_string()))?;

        match current_state_update {
            Update(state_update) => {
                match prev_state_update {
                    Some(prev_state_update) => {
<<<<<<< HEAD
                        // Squash the state updates
                        let squashed_state_update = squash_state_updates(
=======
                        let squashed_state_update = squash(
>>>>>>> 1d940c12
                            vec![prev_state_update.clone(), state_update.clone()],
                            if current_batch.start_block == 0 { None } else { Some(current_batch.start_block - 1) },
                            provider,
                        )
                        .await?;

                        // Compress the squashed state update based on the madara version
                        let compressed_state_update = self
                            .compress_state_update(
                                &squashed_state_update,
                                config.params.madara_version,
                                block_number.saturating_sub(1),
                                provider,
                            )
                            .await?;

                        if compressed_state_update.len() > MAX_BLOB_SIZE {
                            // We cannot add the current block in this batch

                            // Close the current batch - store the state update, blob info in storage and update DB
                            self.close_batch(
                                &current_batch,
                                &prev_state_update,
                                true,
                                config,
                                block_number.saturating_sub(1),
                                provider,
                            )
                            .await?;

                            // Start a new batch
                            let new_batch = self.start_batch(config, current_batch.index + 1, block_number).await?;

                            Ok((Some(state_update), new_batch))
                        } else {
                            // We can add the current block in this batch
                            // Update batch info and return
                            Ok((
                                Some(squashed_state_update),
                                self.update_batch_info(current_batch, block_number, false).await?,
                            ))
                        }
                    }
                    None => Ok((Some(state_update), self.update_batch_info(current_batch, block_number, false).await?)),
                }
            }
            PendingUpdate(_) => {
                tracing::info!("Skipping batching for block {} as it is still pending", block_number);
                Ok((prev_state_update, current_batch))
            }
        }
    }

    async fn start_batch(&self, config: &Arc<Config>, index: u64, start_block: u64) -> Result<Batch, JobError> {
        // Start a new bucket
        let bucket_id = config
            .prover_client()
            .submit_task(Task::CreateBucket)
            .await
            .map_err(|e| {
                tracing::error!(bucket_index = %index, error = %e, "Failed to submit create bucket task to prover client, {}", e);
                JobError::Other(OtherError(eyre!("Prover Client Error: Failed to submit create bucket task to prover client, {}", e))) // TODO: Add a new error type to be used for prover client error
            })?;
        tracing::info!(index = %index, bucket_id = %bucket_id, "Created new bucket successfully");
        Ok(Batch::create(
            index,
            start_block,
            self.get_state_update_file_path(index),
            self.get_blob_dir_path(index),
            bucket_id,
        ))
    }

    /// close_batch stores the state update, blob information in storage, and update DB
    async fn close_batch(
        &self,
        batch: &Batch,
        state_update: &StateUpdate,
        is_batch_ready: bool,
        config: &Arc<Config>,
        pre_range_block: u64,
        provider: &Arc<JsonRpcClient<HttpTransport>>,
    ) -> Result<(), JobError> {
        // Get the database
        let database = config.database();

        // Get the storage client
        let storage = config.storage();

        let compressed_state_update =
            self.compress_state_update(state_update, config.params.madara_version, pre_range_block, provider).await?;
        try_join!(
            // Update state update and blob for the batch in storage
            self.store_state_update(storage, state_update, batch),
            self.store_blob(storage, &compressed_state_update, batch),
        )?;

        // Update batch status in the database
        database
            .update_or_create_batch(
                &batch,
                &BatchUpdates {
                    end_block: Some(batch.end_block),
                    is_batch_ready: Some(is_batch_ready),
                    status: if is_batch_ready { Some(BatchStatus::Closed) } else { None },
                },
            )
            .await?;

        Ok(())
    }

    /// update_batch_info updates the batch information in the mut Batch argument
    async fn update_batch_info(
        &self,
        mut batch: Batch,
        end_block: u64,
        is_batch_ready: bool,
    ) -> Result<Batch, JobError> {
        batch.end_block = end_block;
        batch.is_batch_ready = is_batch_ready;
        batch.num_blocks = end_block - batch.start_block + 1;
        Ok(batch)
    }

    async fn compress_state_update(
        &self,
        state_update: &StateUpdate,
        madara_version: StarknetVersion,
        pre_range_block: u64,
        provider: &Arc<JsonRpcClient<HttpTransport>>,
    ) -> Result<Vec<Felt>, JobError> {
        // Perform stateful compression
        let state_update = if madara_version >= StarknetVersion::V0_13_4 {
            stateful_compress(state_update, pre_range_block, provider)
                .await
                .map_err(|err| JobError::Other(OtherError(err)))?
        } else {
            state_update.clone()
        };
        // Get a vector of felts from the compressed state update
        let vec_felts = state_update_to_blob_data(state_update, madara_version).await?;
        // Perform stateless compression
<<<<<<< HEAD
        let compressed_vec_felts = if madara_version >= StarknetVersion::V0_13_3 {
            stateless_compress(&vec_felts).map_err(|err| JobError::Other(OtherError(err)))?
        } else {
            vec_felts
        };
        Ok(compressed_vec_felts)
=======
        if madara_version >= StarknetVersion::V0_13_2 {
            stateless_compress(&vec_felts).map_err(|err| JobError::Other(OtherError(err)))
        } else {
            Ok(vec_felts)
        }
>>>>>>> 1d940c12
    }

    /// get_state_update_file_name returns the file path for storing the state update in storage
    fn get_state_update_file_path(&self, batch_index: u64) -> String {
        format!("{}/batch/{}.json", STORAGE_STATE_UPDATE_DIR, batch_index)
    }

    fn get_blob_file_path(&self, batch_index: u64, blob_index: u64) -> String {
        format!("{}/batch/{}/{}.txt", STORAGE_BLOB_DIR, batch_index, blob_index)
    }

    fn get_blob_dir_path(&self, batch_index: u64) -> String {
        format!("{}/batch/{}", STORAGE_BLOB_DIR, batch_index)
    }

    /// store_state_update stores the state_update in the DB
    async fn store_state_update(
        &self,
        storage: &dyn StorageClient,
        state_update: &StateUpdate,
        batch: &Batch,
    ) -> Result<(), JobError> {
        storage
            .put_data(Bytes::from(serde_json::to_string(&state_update)?), &self.get_state_update_file_path(batch.index))
            .await?;
        Ok(())
    }

    /// store_blob stores the compressed_state_update in a blob format in the storage
    /// NOTE: compressed_state_update should be a vector of felts from which a blob is created
    /// Make sure that this is compressed according to the specs of the Starknet Version being used
    async fn store_blob(
        &self,
        storage: &dyn StorageClient,
        compressed_state_update: &[Felt],
        batch: &Batch,
    ) -> Result<(), JobError> {
        let blobs = convert_felt_vec_to_blob_data(compressed_state_update)?;
        for (index, blob) in blobs.iter().enumerate() {
            storage
                .put_data(
                    biguint_vec_to_u8_vec(blob.as_slice()).into(),
                    &self.get_blob_file_path(batch.index, index as u64 + 1),
                )
                .await?;
        }
        Ok(())
    }
}<|MERGE_RESOLUTION|>--- conflicted
+++ resolved
@@ -91,20 +91,7 @@
             Some(batch) => {
                 // The latest batch is full. Start a new batch
                 if batch.is_batch_ready {
-<<<<<<< HEAD
                     (self.start_batch(&config, batch.index + 1, batch.end_block + 1).await?, None)
-=======
-                    // Previous batch is full, create a new batch
-                    (
-                        Batch::create(
-                            batch.index + 1,
-                            batch.end_block + 1,
-                            self.get_state_update_file_path(batch.index + 1),
-                            self.get_blob_dir_path(batch.index + 1),
-                        ),
-                        None,
-                    )
->>>>>>> 1d940c12
                 } else {
                     // Previous batch is not full, continue with the previous batch
                     let state_update_bytes = storage.get_data(&batch.squashed_state_updates_path).await?;
@@ -113,13 +100,8 @@
                 }
             }
             None => (
-<<<<<<< HEAD
                 // No batch in DB. Start a new batch
                 self.start_batch(&config, 1, start_block_number).await?,
-=======
-                // No batch found, create a new batch
-                Batch::create(1, start_block_number, self.get_state_update_file_path(1), self.get_blob_dir_path(1)),
->>>>>>> 1d940c12
                 None,
             ),
         };
@@ -160,12 +142,8 @@
             Update(state_update) => {
                 match prev_state_update {
                     Some(prev_state_update) => {
-<<<<<<< HEAD
                         // Squash the state updates
-                        let squashed_state_update = squash_state_updates(
-=======
                         let squashed_state_update = squash(
->>>>>>> 1d940c12
                             vec![prev_state_update.clone(), state_update.clone()],
                             if current_batch.start_block == 0 { None } else { Some(current_batch.start_block - 1) },
                             provider,
@@ -309,20 +287,11 @@
         // Get a vector of felts from the compressed state update
         let vec_felts = state_update_to_blob_data(state_update, madara_version).await?;
         // Perform stateless compression
-<<<<<<< HEAD
-        let compressed_vec_felts = if madara_version >= StarknetVersion::V0_13_3 {
-            stateless_compress(&vec_felts).map_err(|err| JobError::Other(OtherError(err)))?
-        } else {
-            vec_felts
-        };
-        Ok(compressed_vec_felts)
-=======
         if madara_version >= StarknetVersion::V0_13_2 {
             stateless_compress(&vec_felts).map_err(|err| JobError::Other(OtherError(err)))
         } else {
             Ok(vec_felts)
         }
->>>>>>> 1d940c12
     }
 
     /// get_state_update_file_name returns the file path for storing the state update in storage
