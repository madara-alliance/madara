--- conflicted
+++ resolved
@@ -10,11 +10,7 @@
 use crate::types::batch::{
     AggregatorBatch, AggregatorBatchStatus, AggregatorBatchUpdates, SnosBatch, SnosBatchStatus, SnosBatchUpdates,
 };
-<<<<<<< HEAD
-use crate::types::constant::{MAX_BLOB_SIZE, STORAGE_BLOB_DIR, STORAGE_STATE_UPDATE_DIR};
-=======
 use crate::types::constant::{STORAGE_BLOB_DIR, STORAGE_STATE_UPDATE_DIR};
->>>>>>> e62b9eb3
 use crate::utils::metrics::ORCHESTRATOR_METRICS;
 use crate::worker::event_handler::triggers::JobTrigger;
 use crate::worker::utils::biguint_vec_to_u8_vec;
@@ -697,24 +693,16 @@
         state_update_len: Option<usize>,
         batch: &AggregatorBatch,
     ) -> bool {
-<<<<<<< HEAD
-        info!("checking if we need to close the aggregator batch");
-=======
         debug!("checking if we need to close the aggregator batch");
->>>>>>> e62b9eb3
         (!batch.is_batch_ready)
-            && ((state_update_len.is_some() && state_update_len.unwrap() > MAX_BLOB_SIZE)
+            && ((state_update_len.is_some() && state_update_len.unwrap() > config.params.batching_config.max_blob_size)
                 || (batch.num_blocks >= config.params.batching_config.max_batch_size)
                 || ((Utc::now().round_subsecs(0) - batch.created_at).abs().num_seconds() as u64
                     >= config.params.batching_config.max_batch_time_seconds))
     }
 
     async fn should_close_snos_batch(&self, config: &Arc<Config>, batch: &SnosBatch) -> Result<bool, JobError> {
-<<<<<<< HEAD
-        info!("checking if we need to close the snos batch");
-=======
         debug!("checking if we need to close the snos batch");
->>>>>>> e62b9eb3
         if let Some(max_blocks_per_snos_batch) = config.params.batching_config.max_blocks_per_snos_batch {
             // If the MADARA_ORCHESTRATOR_MAX_BLOCKS_PER_SNOS_BATCH env is set, we use that value
             // Mostly, it'll be used for testing purposes
