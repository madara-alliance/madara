--- conflicted
+++ resolved
@@ -29,11 +29,7 @@
 use std::sync::Arc;
 use std::time::Instant;
 use tokio::try_join;
-<<<<<<< HEAD
-use tracing::{debug, info, warn};
-=======
 use tracing::{debug, error, info, trace};
->>>>>>> 2960612c
 
 pub struct BatchingTrigger;
 
@@ -45,11 +41,7 @@
     /// 2. Fetch the last batch and check its `end_block`
     /// 3. Assign batches to all the remaining blocks and store the squashed state update in storage
     async fn run_worker(&self, config: Arc<Config>) -> color_eyre::Result<()> {
-<<<<<<< HEAD
-        info!(log_type = "starting", category = "BatchingWorker", "BatchingWorker started");
-=======
         info!(log_type = "starting", "BatchingWorker started");
->>>>>>> 2960612c
 
         // Trying to acquire lock on Batching Worker (Taking a lock for 1 hr)
         match config
@@ -110,11 +102,7 @@
             .max_block_to_process
             .map_or(block_number_provider, |max_block| min(max_block, block_number_provider));
 
-<<<<<<< HEAD
         debug!(latest_block_number = %last_block_to_assign_batch, "Calculated last block number to batch.");
-=======
-        debug!(latest_block_number = %last_block_to_assign_batch, "Calculated latest block number to batch");
->>>>>>> 2960612c
 
         // Calculating the first block number to for which a batch needs to be assigned
         let first_block_to_assign_batch =
@@ -131,23 +119,15 @@
         // Releasing the lock
         config.lock().release_lock("BatchingWorker", None).await?;
 
-<<<<<<< HEAD
-        info!(log_type = "completed", category = "BatchingWorker", "BatchingWorker completed.");
-=======
         trace!(log_type = "completed", "BatchingWorker completed.");
->>>>>>> 2960612c
         Ok(())
     }
 }
 
 impl BatchingTrigger {
     /// assign_batch_to_blocks assigns a batch to all the blocks from `start_block_number` to
-<<<<<<< HEAD
     /// `end_block_number` and updates the state in DB and stores the output in storage
     /// This done for both kind of blocks, aggregator and SNOS
-=======
-    /// `end_block_number`, updates the state in DB and stores the result in storage
->>>>>>> 2960612c
     async fn assign_batch_to_blocks(
         &self,
         start_block_number: u64,
@@ -162,13 +142,10 @@
             ))));
         }
 
-<<<<<<< HEAD
         info!("Assigning batches to blocks from {} to {}", start_block_number, end_block_number);
 
-=======
         tracing::Span::current().record("block_start", start_block_number);
         tracing::Span::current().record("block_end", end_block_number);
->>>>>>> 2960612c
         // Get the database
         let database = config.database();
 
@@ -251,16 +228,11 @@
         };
 
         // Assign batches to all the blocks
-<<<<<<< HEAD
         for block_number in start_block_number..=end_block_number {
             (state_update, latest_aggregator_batch, latest_snos_batch) = self
                 .assign_batch(block_number, state_update, latest_aggregator_batch, latest_snos_batch, &config)
                 .await?;
-=======
-        for block_number in start_block_number..end_block_number + 1 {
-            (state_update, batch) = self.assign_batch(block_number, state_update, batch, &config).await?;
-            tracing::Span::current().record("batch_id", batch.index);
->>>>>>> 2960612c
+            tracing::Span::current().record("batch_id", latest_aggregator_batch.index);
         }
 
         // This just updates the aggregator/snos batch in the DB and does not close the batch
@@ -402,7 +374,6 @@
                     )),
                 }
             }
-<<<<<<< HEAD
             PreConfirmedUpdate(_) => {
                 info!("Skipping batching for block {} as it is still pending", block_number);
                 Ok((prev_state_update, current_aggregator_batch, current_snos_batch))
@@ -422,50 +393,26 @@
         start_snos_batch: u64,
         start_block: u64,
     ) -> Result<AggregatorBatch, JobError> {
+        // Start timing batch creation
+        let start_time = Instant::now();
+
         // Start a new bucket
         let bucket_id = config
             .prover_client()
             .submit_task(Task::CreateBucket)
             .await
             .map_err(|e| {
-                tracing::error!(bucket_index = %index, error = %e, "Failed to submit create bucket task to prover client, {}", e);
+                error!(bucket_index = %index, error = %e, "Failed to submit create bucket task to prover client, {}", e);
                 JobError::Other(OtherError(eyre!("Prover Client Error: Failed to submit create bucket task to prover client, {}", e))) // TODO: Add a new error type to be used for prover client error
             })?;
         info!(index = %index, bucket_id = %bucket_id, "Created new bucket successfully");
-        Ok(AggregatorBatch::new(
-=======
-            PendingUpdate(_) => {
-                info!("Skipping batching for block {} as it is still pending", block_number);
-                Ok((prev_state_update, current_batch))
-            }
-        }
-    }
-
-    async fn start_batch(&self, config: &Arc<Config>, index: u64, start_block: u64) -> Result<Batch, JobError> {
-        // Start timing batch creation
-        let start_time = Instant::now();
-
-        // Start a new bucket
-        let bucket_id = config.prover_client().submit_task(Task::CreateBucket).await.map_err(|e| {
-            error!(bucket_index = %index, error = %e, "Failed to submit create bucket task to prover client, {}", e);
-            JobError::Other(OtherError(eyre!(
-                "Prover Client Error: Failed to submit create bucket task to prover client, {}",
-                e
-            ))) // TODO: Add a new error type to be used for prover client error
-        })?;
-        info!(index = %index, bucket_id = %bucket_id, "Created new bucket successfully");
-
-        let batch = Batch::new(
->>>>>>> 2960612c
+
+        let batch = AggregatorBatch::new(
             index,
             start_snos_batch,
             start_block,
             self.get_state_update_file_path(index),
             self.get_blob_dir_path(index),
-<<<<<<< HEAD
-            bucket_id.to_string(),
-        ))
-=======
             bucket_id.clone(),
         );
 
@@ -489,7 +436,6 @@
         );
 
         Ok(batch)
->>>>>>> 2960612c
     }
 
     /// Function to create a new SNOS batch.
