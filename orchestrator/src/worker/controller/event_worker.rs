--- conflicted
+++ resolved
@@ -1,6 +1,9 @@
 use crate::core::config::Config;
 use crate::error::other::OtherError;
-use crate::error::{event::EventSystemResult, ConsumptionError};
+use crate::error::{
+    event::{EventSystemError, EventSystemResult},
+    ConsumptionError,
+};
 use crate::types::queue::{JobState, QueueType};
 use crate::types::queue_control::{QueueControlConfig, QUEUES};
 use crate::worker::event_handler::service::JobHandlerService;
@@ -80,7 +83,6 @@
     }
 
     /// handle_worker_trigger - Handle the message received from the queue for WorkerTrigger type
-<<<<<<< HEAD
     /// This function processes the message based on its type
     /// It returns a Result<(), EventSystemError> indicating whether the operation was successful or not
     /// # Arguments
@@ -149,8 +151,6 @@
     }
 
     /// handle_message - Handle the message received from the queue
-=======
->>>>>>> 358b5572
     /// This function processes the message based on its type
     /// It returns a Result<(), EventSystemError> indicating whether the operation was successful or not
     /// # Arguments
@@ -159,7 +159,6 @@
     /// * `Result<(), EventSystemError>` - A result indicating whether the operation was successful or not
     /// # Errors
     /// * Returns an EventSystemError if the message cannot be handled
-<<<<<<< HEAD
     async fn handle_message(&self, message: &ParsedMessage) -> EventSystemResult<()> {
         match self.queue_type {
             QueueType::WorkerTrigger => {
@@ -183,97 +182,6 @@
                 } else {
                     Err(ConsumptionError::Other(OtherError::from(eyre!("Expected JobQueue message"))))?
                 }
-=======
-    async fn handle_worker_trigger(&self, message: ParsedMessage) -> EventSystemResult<()> {
-        if let ParsedMessage::WorkerTrigger(worker_mes) = message {
-            let span = info_span!("worker_trigger", q = %self.queue_type, worker_id = %worker_mes.worker);
-            let _guard = span.enter();
-            let worker_handler =
-                JobHandlerService::get_worker_handler_from_worker_trigger_type(worker_mes.worker.clone());
-            worker_handler
-                .run_worker_if_enabled(self.config.clone())
-                .await
-                .map_err(|e| ConsumptionError::Other(OtherError::from(e.to_string())))?;
-            Ok(())
-        } else {
-            Err(EventSystemError::from(ConsumptionError::Other(OtherError::from(eyre!(
-                "Expected WorkerTrigger message"
-            )))))
-        }
-    }
-
-    /// handle_job_failure - Handle the message received from the queue for JobHandleFailure type
-    /// This function processes the message based on its type
-    /// It returns a Result<(), EventSystemError> indicating whether the operation was successful or not
-    /// # Arguments
-    /// * `message` - The message to be handled
-    /// # Returns
-    /// * `Result<(), EventSystemError>` - A result indicating whether the operation was successful or not
-    /// # Errors
-    /// * Returns an EventSystemError if the message cannot be handled
-    async fn handle_job_failure(&self, message: ParsedMessage) -> EventSystemResult<()> {
-        if let ParsedMessage::JobQueue(queue_message) = message {
-            let span = info_span!("job_handle_failure", q = %self.queue_type, worker_id = %queue_message.id);
-            let _guard = span.enter();
-            JobHandlerService::handle_job_failure(queue_message.id, self.config.clone())
-                .await
-                .map_err(|e| ConsumptionError::Other(OtherError::from(e.to_string())))?;
-            Ok(())
-        } else {
-            Err(EventSystemError::from(ConsumptionError::Other(OtherError::from(eyre!("Expected JobQueue message")))))
-        }
-    }
-
-    /// handle_job_queue - Handle the message received from the queue for JobQueue type
-    /// This function processes the message based on its type
-    /// It returns a Result<(), EventSystemError> indicating whether the operation was successful or not
-    /// # Arguments
-    /// * `message` - The message to be handled
-    /// * `job_state` - The state of the job
-    /// # Returns
-    /// * `Result<(), EventSystemError>` - A result indicating whether the operation was successful or not
-    /// # Errors
-    /// * Returns an EventSystemError if the message cannot be handled
-    async fn handle_job_queue(&self, message: ParsedMessage, job_state: JobState) -> EventSystemResult<()> {
-        if let ParsedMessage::JobQueue(queue_message) = message {
-            let span = info_span!("job_queue", q = %self.queue_type, worker_id = %queue_message.id);
-            let _guard = span.enter();
-            match job_state {
-                JobState::Processing => {
-                    JobHandlerService::process_job(queue_message.id, self.config.clone())
-                        .await
-                        .map_err(|e| ConsumptionError::Other(OtherError::from(e.to_string())))?;
-                }
-                JobState::Verification => {
-                    JobHandlerService::verify_job(queue_message.id, self.config.clone())
-                        .await
-                        .map_err(|e| ConsumptionError::Other(OtherError::from(e.to_string())))?;
-                }
-            }
-            Ok(())
-        } else {
-            Err(EventSystemError::from(ConsumptionError::Other(OtherError::from(eyre!("Expected JobQueue message")))))
-        }
-    }
-
-    /// handle_message - Handle the message received from the queue
-    /// This function processes the message based on its type
-    /// It returns a Result<(), EventSystemError> indicating whether the operation was successful or not
-    /// # Arguments
-    /// * `message` - The message to be handled
-    /// # Returns
-    /// * `Result<(), EventSystemError>` - A result indicating whether the operation was successful or not
-    /// # Errors
-    /// * Returns an EventSystemError if the message cannot be handled
-    async fn handle_message(&self, message: ParsedMessage) -> EventSystemResult<()> {
-        match self.queue_type {
-            QueueType::WorkerTrigger => self.handle_worker_trigger(message).await,
-            QueueType::JobHandleFailure => self.handle_job_failure(message).await,
-            _ => {
-                let job_state: JobState = JobState::try_from(self.queue_type.clone())?;
-                info!("Received message: {:?}, state: {:?}", message, job_state);
-                self.handle_job_queue(message, job_state).await
->>>>>>> 358b5572
             }
         }
     }
@@ -385,7 +293,6 @@
         info!("Starting worker with concurrency limit: {}", max_concurrent_tasks);
 
         loop {
-<<<<<<< HEAD
             if tasks.len() < max_concurrent_tasks {
                 // Get message - this now blocks until a message is available
                 match self.get_message().await {
@@ -398,14 +305,6 @@
                             error!("Failed to parse message: {:?}", e);
                         }
                     },
-=======
-            match self.get_message().await {
-                Ok(Some(message)) => match self.parse_message(&message) {
-                    Ok(parsed_message) => {
-                        let worker = self.clone();
-                        tokio::spawn(async move { worker.process_message(message, parsed_message).await });
-                    }
->>>>>>> 358b5572
                     Err(e) => {
                         error!("Error receiving message: {:?}", e);
                     }
