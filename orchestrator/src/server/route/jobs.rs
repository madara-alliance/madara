use std::sync::Arc;

use axum::extract::{Path, State};
use axum::response::IntoResponse;
use axum::routing::get;
use axum::{Json, Router};
use opentelemetry::KeyValue;
use tracing::{error, info, Span};
use uuid::Uuid;

use super::super::error::JobRouteError;
use super::super::types::{ApiResponse, JobId, JobRouteResult, JobStatusResponse, JobStatusResponseItem};
use crate::core::config::Config;
use crate::utils::metrics::ORCHESTRATOR_METRICS;
use crate::worker::event_handler::service::JobHandlerService;
use crate::worker::service::JobService;

/// Handles HTTP requests to process a job.
///
/// This endpoint initiates the processing of a job identified by its UUID. It performs the
/// following:
/// 1. Validates and parses the job ID from the URL path parameter
/// 2. Calls the job processing logic
/// 3. Records metrics for successful/failed operations
/// 4. Returns an appropriate API response
///
/// # Arguments
/// * `Path(JobId { id })` - The job ID extracted from the URL path
/// * `State(config)` - Shared application configuration
///
/// # Returns
/// * `JobRouteResult` - Success response or error details
///
/// # Errors
/// * `JobRouteError::InvalidId` - If the provided ID is not a valid UUID
/// * `JobRouteError::ProcessingError` - If job processing fails
async fn handle_process_job_request(
    Path(JobId { id }): Path<JobId>,
    State(config): State<Arc<Config>>,
) -> JobRouteResult {
    let job_id = Uuid::parse_str(&id).map_err(|_| JobRouteError::InvalidId(id.clone()))?;
    // Record job_id in the current request span for consistent logging
    Span::current().record("job_id", tracing::field::display(job_id));

    match JobService::queue_job_for_processing(job_id, config.clone()).await {
        Ok(_) => {
            info!("Job queued for processing successfully");
            ORCHESTRATOR_METRICS
                .successful_job_operations
                .add(1.0, &[KeyValue::new("operation_type", "queue_process")]);
            Ok(Json(ApiResponse::<()>::success(Some(format!("Job with id {} queued for processing", id))))
                .into_response())
        }
        Err(e) => {
            error!(error = %e, "Failed to queue job for processing");
            ORCHESTRATOR_METRICS.failed_job_operations.add(1.0, &[KeyValue::new("operation_type", "queue_process")]);
            Err(JobRouteError::ProcessingError(e.to_string()))
        }
    }
}

/// Handles HTTP requests to verify a job's status.
///
/// This endpoint queues the job for verification by:
/// 1. Validates and parses the job ID
/// 2. Adds the job to the verification queue
/// 3. Resets verification attempt counter
/// 4. Records metrics for the queue operation
/// 5. Returns immediate response
///
/// # Arguments
/// * `Path(JobId { id })` - The job ID extracted from the URL path
/// * `State(config)` - Shared application configuration
///
/// # Returns
/// * `JobRouteResult` - Success response or error details
///
/// # Errors
/// * `JobRouteError::InvalidId` - If the provided ID is not a valid UUID
/// * `JobRouteError::ProcessingError` - If queueing for verification fails
async fn handle_verify_job_request(
    Path(JobId { id }): Path<JobId>,
    State(config): State<Arc<Config>>,
) -> JobRouteResult {
    let job_id = Uuid::parse_str(&id).map_err(|_| JobRouteError::InvalidId(id.clone()))?;
    // Record job_id in the current request span for consistent logging
    Span::current().record("job_id", tracing::field::display(job_id));

    match JobService::queue_job_for_verification(job_id, config.clone()).await {
        Ok(_) => {
            info!("Job queued for verification successfully");
            ORCHESTRATOR_METRICS.successful_job_operations.add(1.0, &[KeyValue::new("operation_type", "queue_verify")]);
            Ok(Json(ApiResponse::<()>::success(Some(format!("Job with id {} queued for verification", id))))
                .into_response())
        }
        Err(e) => {
            error!(error = %e, "Failed to queue job for verification");
            ORCHESTRATOR_METRICS.failed_job_operations.add(1.0, &[KeyValue::new("operation_type", "queue_verify")]);
            Err(JobRouteError::ProcessingError(e.to_string()))
        }
    }
}

/// Handles HTTP requests to retry a failed job.
///
/// This endpoint attempts to retry a previously failed job. It:
/// 1. Validates and parses the job ID
/// 2. Initiates the retry process
/// 3. Records metrics with additional retry context
/// 4. Returns the retry attempt result
///
/// # Arguments
/// * `Path(JobId { id })` - The job ID extracted from the URL path
/// * `State(config)` - Shared application configuration
///
/// # Returns
/// * `JobRouteResult` - Success response or error details
///
/// # Errors
/// * `JobRouteError::InvalidId` - If the provided ID is not a valid UUID
/// * `JobRouteError::ProcessingError` - If retry attempt fails
async fn handle_retry_job_request(
    Path(JobId { id }): Path<JobId>,
    State(config): State<Arc<Config>>,
) -> JobRouteResult {
    let job_id = Uuid::parse_str(&id).map_err(|_| JobRouteError::InvalidId(id.clone()))?;
    // Record job_id in the current request span for consistent logging
    Span::current().record("job_id", tracing::field::display(job_id));

    match JobHandlerService::retry_job(job_id, config.clone()).await {
        Ok(_) => {
            info!("Job retry initiated successfully");
            ORCHESTRATOR_METRICS.successful_job_operations.add(
                1.0,
                &[KeyValue::new("operation_type", "process_job"), KeyValue::new("operation_info", "retry_job")],
            );

            Ok(Json(ApiResponse::<()>::success(Some(format!("Job with id {} retry initiated", id)))).into_response())
        }
        Err(e) => {
            error!(error = %e, "Failed to retry job");
            ORCHESTRATOR_METRICS.failed_job_operations.add(
                1.0,
                &[KeyValue::new("operation_type", "process_job"), KeyValue::new("operation_info", "retry_job")],
            );
            Err(JobRouteError::ProcessingError(e.to_string()))
        }
    }
}

/// Creates a router for job-related endpoints.
///
/// This function sets up the main router for all job-related operations,
/// nesting the specific job trigger endpoints under the "/jobs" path.
///
/// # Arguments
/// * `config` - Shared application configuration
///
/// # Returns
/// * `Router` - Configured router with all job endpoints
pub fn job_router(config: Arc<Config>) -> Router {
    Router::new()
        .nest("/:id", job_trigger_router(config.clone()))
        .route("/block/:block_number/status", get(handle_get_job_status_by_block_request).with_state(config))
}

/// Handles HTTP requests to get job statuses by block number.
///
/// This endpoint retrieves all job statuses for a given block number.
///
/// # Arguments
/// * `Path(block_number)` - The block number extracted from the URL path
/// * `State(config)` - Shared application configuration
///
/// # Returns
<<<<<<< HEAD
/// * `JobRouteResult<BlockJobStatusResponse>` - Success response with job statuses or error details
=======
/// * `JobRouteResult<JobStatusResponse>` - Success response with job statuses or error details
#[instrument(skip(config), fields(block_number = %block_number))]
>>>>>>> c08fc7d3
async fn handle_get_job_status_by_block_request(
    Path(block_number): Path<u64>,
    State(config): State<Arc<Config>>,
) -> JobRouteResult {
    match config.database().get_jobs_by_block_number(block_number).await {
        Ok(jobs) => {
            let mut job_status_items = Vec::new();
            for job in jobs {
                // ProofRegistration is now always included if found
                job_status_items.push(JobStatusResponseItem { job_type: job.job_type, id: job.id, status: job.status });
            }
            info!(count = job_status_items.len(), "Successfully fetched job statuses for block");
            Ok(Json(ApiResponse::<JobStatusResponse>::success_with_data(
                JobStatusResponse { jobs: job_status_items },
                Some(format!("Successfully fetched job statuses for block {}", block_number)),
            ))
            .into_response())
        }
        Err(e) => {
            error!(error = %e, "Failed to fetch job statuses for block");
            Err(JobRouteError::ProcessingError(e.to_string()))
        }
    }
}

/// Creates the nested router for job trigger endpoints.
///
/// Sets up specific routes for processing, verifying, and retrying jobs.
/// All endpoints are configured as GET requests and share the application config.
///
/// # Arguments
/// * `config` - Shared application configuration
///
/// # Returns
/// * `Router` - Configured router with trigger endpoints
pub(super) fn job_trigger_router(config: Arc<Config>) -> Router {
    Router::new()
        .route("/process", get(handle_process_job_request))
        .route("/verify", get(handle_verify_job_request))
        .route("/retry", get(handle_retry_job_request))
        .with_state(config)
}<|MERGE_RESOLUTION|>--- conflicted
+++ resolved
@@ -173,12 +173,7 @@
 /// * `State(config)` - Shared application configuration
 ///
 /// # Returns
-<<<<<<< HEAD
 /// * `JobRouteResult<BlockJobStatusResponse>` - Success response with job statuses or error details
-=======
-/// * `JobRouteResult<JobStatusResponse>` - Success response with job statuses or error details
-#[instrument(skip(config), fields(block_number = %block_number))]
->>>>>>> c08fc7d3
 async fn handle_get_job_status_by_block_request(
     Path(block_number): Path<u64>,
     State(config): State<Arc<Config>>,
