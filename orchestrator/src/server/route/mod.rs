use crate::core::config::Config;
use alloy::transports::http::reqwest::StatusCode;
use axum::response::IntoResponse;
use axum::Router;
use blocks::block_router;
use jobs::job_router;
use public::local_route;
use std::sync::Arc;

pub mod admin;
pub(super) mod blocks;
pub(super) mod jobs;

pub(super) mod public;

/// Handles 404 Not Found responses for the application.
///
/// This handler is used as a fallback when no other routes match the request.
/// It provides a consistent error response format across the application.
///
/// # Returns
/// * `impl IntoResponse` - Returns a 404 status code with a descriptive message
///
/// # Examples
/// ```
/// // When accessing an undefined route:
/// // GET /undefined -> 404 Not Found
/// // Response: "The requested resource was not found"
/// ```
pub async fn handler_404() -> impl IntoResponse {
    // TODO: when running the server, it is always recommended to use the JSON format
    //  for the response. However, when running the server locally, it is recommended to use the
    //  plain text format. This is because the local server is not running in a browser, so the
    //  browser will not be able to display the JSON response.
    (StatusCode::NOT_FOUND, "The requested resource was not found")
}

fn v1_route(config: Arc<Config>) -> Router {
    Router::new().nest("/jobs", job_router(config))
}

pub(crate) fn server_router(config: Arc<Config>) -> Router {
    let v1_routes = Router::new().nest("/v1", v1_route(config.clone()));

    let mut router = Router::new()
        .nest("/", local_route())
        .nest("/api", v1_routes)
        .nest("/jobs", job_router(config.clone()))
        .nest("/blocks", block_router(config.clone()));

    // Conditionally add admin routes if enabled
    if config.server_config().admin_enabled {
<<<<<<< HEAD
        tracing::info!("🔐 Admin endpoints enabled at /admin/*");
=======
        tracing::info!("Admin endpoints enabled at /admin/*");
>>>>>>> 3e5597f0
        router = router.nest("/admin", admin::admin_router(config.clone()));
    }

    router.fallback(handler_404).layer(axum::middleware::from_fn(crate::server::middleware::trace_context))
}<|MERGE_RESOLUTION|>--- conflicted
+++ resolved
@@ -50,11 +50,7 @@
 
     // Conditionally add admin routes if enabled
     if config.server_config().admin_enabled {
-<<<<<<< HEAD
-        tracing::info!("🔐 Admin endpoints enabled at /admin/*");
-=======
         tracing::info!("Admin endpoints enabled at /admin/*");
->>>>>>> 3e5597f0
         router = router.nest("/admin", admin::admin_router(config.clone()));
     }
 
