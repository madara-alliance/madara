use clap::Parser as _;
use dotenvy::dotenv;
use orchestrator::cli::{Cli, Commands, RunCmd, SetupCmd};
use orchestrator::core::config::Config;
use orchestrator::server::setup_server;
use orchestrator::setup::setup;
use orchestrator::types::params::OTELConfig;
use orchestrator::utils::instrument::OrchestratorInstrumentation;
use orchestrator::utils::logging::init_logging;
use orchestrator::utils::signal_handler::SignalHandler;
use orchestrator::worker::initialize_worker;
use orchestrator::OrchestratorResult;
use std::sync::Arc;
use tracing::{debug, error, info};

#[global_allocator]
static A: jemallocator::Jemalloc = jemallocator::Jemalloc;

/// Start the server
#[tokio::main]
async fn main() {
    dotenv().ok();
    init_logging();
    info!("Starting orchestrator");
    let cli = Cli::parse();

    match &cli.command {
        Commands::Run { run_command } => {
            info!("Executing run command with args: {:?}", run_command);
            match run_orchestrator(run_command).await {
                Ok(_) => {
                    info!("Orchestrator service started successfully");
                }
                Err(e) => {
                    error!(
                        error = %e,
                        error_chain = ?e,
                        "Failed to start orchestrator service"
                    );
                    panic!("Failed to start orchestrator service: {}", e);
                }
            }
        }
        Commands::Setup { setup_command } => {
            info!("Executing setup command with args: {:?}", setup_command);
            match setup_orchestrator(setup_command).await {
                Ok(_) => {
                    info!("Orchestrator setup completed successfully");
                }
                Err(e) => {
                    error!(
                        error = %e,
                        error_chain = ?e,
                        "Failed to setup orchestrator"
                    );
                    panic!("Failed to setup orchestrator: {}", e);
                }
            }
        }
    }
}

async fn run_orchestrator(run_cmd: &RunCmd) -> OrchestratorResult<()> {
    let config = OTELConfig::try_from(run_cmd.instrumentation_args.clone())?;
    let instrumentation = OrchestratorInstrumentation::new(&config)?;
    info!("Starting orchestrator service");

    let config = Arc::new(Config::from_run_cmd(run_cmd).await?);
    debug!("Configuration initialized");

    // Run the server in a separate tokio spawn task
    setup_server(config.clone()).await?;

    debug!("Application router initialized");

    // Set up comprehensive signal handling for Docker/Kubernetes
    info!("Setting up signal handler for graceful shutdown");
    let mut signal_handler = SignalHandler::new();
    let shutdown_trigger = signal_handler.get_shutdown_trigger();

    // Initialize workers and keep the controller for shutdown
    let worker_controller = initialize_worker(config.clone(), shutdown_trigger).await?;

    let shutdown_signal = signal_handler.wait_for_shutdown().await;

    info!("Initiating orchestrator shutdown sequence (triggered by: {})", shutdown_signal);

    // Perform graceful shutdown with timeout
    let shutdown_result = signal_handler
        .handle_graceful_shutdown(
            || async {
                // Graceful shutdown for workers
                worker_controller.shutdown().await?;

                // Analytics Shutdown
                instrumentation.shutdown()?;

                info!("All components shutdown successfully");
                Ok(())
            },
            300, // 300 seconds timeout - matches Docker's default graceful shutdown period
<<<<<<< HEAD
                 // Note: This Timeout might be to much for this case might need to revisit after consuting with mohit
=======
>>>>>>> 1731cc65
        )
        .await;

    match shutdown_result {
        Ok(()) => {
            info!("Orchestrator service shutdown completed gracefully");
            Ok(())
        }
        Err(e) => {
            error!("Orchestrator service shutdown encountered errors: {}", e);
            // Still return Ok to avoid panic, as we tried our best
            Ok(())
        }
    }
}

/// setup_orchestrator - Initializes the orchestrator with the provided configuration
async fn setup_orchestrator(setup_cmd: &SetupCmd) -> OrchestratorResult<()> {
    setup(setup_cmd).await
}<|MERGE_RESOLUTION|>--- conflicted
+++ resolved
@@ -99,10 +99,6 @@
                 Ok(())
             },
             300, // 300 seconds timeout - matches Docker's default graceful shutdown period
-<<<<<<< HEAD
-                 // Note: This Timeout might be to much for this case might need to revisit after consuting with mohit
-=======
->>>>>>> 1731cc65
         )
         .await;
 
