// TODO(mohit): Remove this once large error variants are refactored.
// This allow is here to silence `clippy::result_large_err`, which warns when a
// function returns a `Result<T, E>` where `E` is an enum with large data variants.
// Clippy suggests using `Box<Error>` or reducing enum size to avoid bloated
// stack frames. We currently keep the large enums (JobError, QueueError, StorageError)
// unboxed for clarity and easier pattern matching.
// Remove this once we:
//   1. Refactor error enums to smaller variants, OR
//   2. Box the large variants (e.g. `Box<SomeStruct>`), OR
//   3. Switch to an error-handling strategy like `anyhow::Error`.
//
// In short: delete this `#![allow(clippy::result_large_err)]` after
// error types are slimmed down or boxed.
#![allow(clippy::result_large_err)]

use clap::Parser as _;
use dotenvy::dotenv;
use orchestrator::cli::{Cli, Commands, RunCmd, SetupCmd};
use orchestrator::core::config::Config;
use orchestrator::server::setup_server;
use orchestrator::setup::setup;
use orchestrator::types::params::OTELConfig;
use orchestrator::utils::instrument::OrchestratorInstrumentation;
use orchestrator::utils::logging::init_logging;
use orchestrator::utils::preflight::run_preflight_checks;
use orchestrator::utils::signal_handler::SignalHandler;
use orchestrator::worker::initialize_worker;
use orchestrator::OrchestratorResult;
use std::sync::Arc;
use tracing::{debug, error, info};

#[global_allocator]
static A: jemallocator::Jemalloc = jemallocator::Jemalloc;

/// Start the server
#[tokio::main]
async fn main() {
    dotenv().ok();
    init_logging();
    info!("Starting orchestrator");
    let cli = Cli::parse();

    match &cli.command {
        Commands::Run { run_command } => match run_orchestrator(run_command).await {
            Ok(_) => {
                info!("Orchestrator service started successfully");
            }
            Err(e) => {
                error!(
                    error = %e,
                    error_chain = ?e,
                    "Failed to start orchestrator service"
                );
                panic!("Failed to start orchestrator service: {}", e);
            }
        },
        Commands::Setup { setup_command } => match setup_orchestrator(setup_command).await {
            Ok(_) => {
                info!("Orchestrator setup completed successfully");
            }
            Err(e) => {
                error!(
                    error = %e,
                    error_chain = ?e,
                    "Failed to setup orchestrator"
                );
                panic!("Failed to setup orchestrator: {}", e);
            }
        },
    }
}

/// Initializes the orchestrator with the provided configuration
/// It does the following:
/// 1. Start instrumentation
/// 2. Generate [Config] from [RunCmd]
/// 3. Run pre-flight health checks for all critical resources
/// 4. Starts the server for sending manual requests
/// 5. Initialize worker
/// 6. Setup signal handling for graceful shutdown
async fn run_orchestrator(run_cmd: &RunCmd) -> OrchestratorResult<()> {
    let config = OTELConfig::try_from(run_cmd.instrumentation_args.clone())?;
    let instrumentation = OrchestratorInstrumentation::new(&config)?;

    let config = Arc::new(Config::from_run_cmd(run_cmd).await?);
    debug!("Configuration initialized");

    // Run pre-flight health checks to ensure all dependencies are accessible
    run_preflight_checks(config.database(), config.storage(), config.queue(), config.alerts()).await?;

    // Run the server in a separate tokio spawn task
    setup_server(config.clone()).await?;

    info!("Application server live!");

<<<<<<< HEAD
    debug!("Initializing MongoDB lock client");
    let lock_client = MongoLockClient::from_run_cmd(run_cmd.clone()).await?;
    lock_client.initialize().await.map_err(|e| OrchestratorError::SetupError(e.to_string()))?;
    debug!("MongoDB lock client initialize successfully");

=======
>>>>>>> ec63d573
    // Set up comprehensive signal handling for Docker/Kubernetes
    debug!("Setting up signal handler for graceful shutdown");
    let mut signal_handler = SignalHandler::new();
    let shutdown_token = signal_handler.get_shutdown_token();

    // Initialize workers and keep the controller for shutdown
    let worker_controller = initialize_worker(config.clone(), shutdown_token).await?;

    let shutdown_signal = signal_handler.wait_for_shutdown().await;

    info!("Initiating orchestrator shutdown sequence (triggered by: {})", shutdown_signal);

    // Perform a graceful shutdown with timeout
    let shutdown_result = signal_handler
        .handle_graceful_shutdown(
            || async {
                // Graceful shutdown for workers
                worker_controller.shutdown().await?;

                // Analytics Shutdown
                instrumentation.shutdown()?;

                info!("All components shutdown successfully");
                Ok(())
            },
            run_cmd.graceful_shutdown_timeout,
        )
        .await;

    match shutdown_result {
        Ok(()) => {
            info!("Orchestrator service shutdown completed gracefully");
            Ok(())
        }
        Err(e) => {
            error!("Orchestrator service shutdown encountered errors: {}", e);
            // Still return Ok to avoid panic, as we tried our best
            Ok(())
        }
    }
}

/// setup_orchestrator - Initializes the orchestrator with the provided configuration
async fn setup_orchestrator(setup_cmd: &SetupCmd) -> OrchestratorResult<()> {
    setup(setup_cmd).await
}<|MERGE_RESOLUTION|>--- conflicted
+++ resolved
@@ -93,14 +93,6 @@
 
     info!("Application server live!");
 
-<<<<<<< HEAD
-    debug!("Initializing MongoDB lock client");
-    let lock_client = MongoLockClient::from_run_cmd(run_cmd.clone()).await?;
-    lock_client.initialize().await.map_err(|e| OrchestratorError::SetupError(e.to_string()))?;
-    debug!("MongoDB lock client initialize successfully");
-
-=======
->>>>>>> ec63d573
     // Set up comprehensive signal handling for Docker/Kubernetes
     debug!("Setting up signal handler for graceful shutdown");
     let mut signal_handler = SignalHandler::new();
