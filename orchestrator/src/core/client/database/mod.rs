--- conflicted
+++ resolved
@@ -56,21 +56,14 @@
         internal_id: String,
     ) -> Result<Vec<JobItem>, DatabaseError>;
 
-<<<<<<< HEAD
-    /// get_jobs_by_statuses - Get jobs by their statuses
-    async fn get_jobs_by_statuses(
-=======
     /// get_jobs_by_statuses -  Get all the jobs by types and status
     async fn get_jobs_by_types_and_statuses(
->>>>>>> 4c0881a0
         &self,
         job_type: Vec<JobType>,
         status: Vec<JobStatus>,
         limit: Option<i64>,
     ) -> Result<Vec<JobItem>, DatabaseError>;
 
-<<<<<<< HEAD
-=======
     /// get_missing_jobs_by_type_and_caps - Get all the missed jobs by type and block number limits
     async fn get_missing_block_numbers_by_type_and_caps(
         &self,
@@ -80,7 +73,6 @@
         limit: Option<i64>,
     ) -> Result<Vec<u64>, DatabaseError>;
 
->>>>>>> 4c0881a0
     /// get_latest_batch - Get the latest batch from DB. Returns `None` if the DB is empty
     async fn get_latest_batch(&self) -> Result<Option<Batch>, DatabaseError>;
     /// update_batch - Update the bath
