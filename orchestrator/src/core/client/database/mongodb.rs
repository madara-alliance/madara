--- conflicted
+++ resolved
@@ -914,8 +914,6 @@
 
         Ok(jobs)
     }
-<<<<<<< HEAD
-=======
 
     #[tracing::instrument(skip(self), fields(function_type = "db_call"), ret, err)]
     async fn get_jobs_by_block_number(&self, block_number: u64) -> Result<Vec<JobItem>, DatabaseError> {
@@ -965,7 +963,6 @@
 
         Ok(results)
     }
->>>>>>> 35f80b25
 }
 
 // Generic utility function to convert Vec<T> to Option<T>
