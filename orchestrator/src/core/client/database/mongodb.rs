--- conflicted
+++ resolved
@@ -589,11 +589,7 @@
         Ok(jobs)
     }
 
-<<<<<<< HEAD
-    /// function to get missing snos batch indexes for jobs within a specified range.
-=======
-    /// Function to get missing block numbers for jobs within a specified range.
->>>>>>> 2960612c
+    /// Function to get missing snos batch indexes for jobs within a specified range.
     ///
     /// `job_type`: Type of job to check for missing blocks.
     /// `lower_cap`: The minimum block number (inclusive).
@@ -620,11 +616,6 @@
         limit: Option<i64>,
     ) -> Result<Vec<u64>, DatabaseError> {
         let start = Instant::now();
-<<<<<<< HEAD
-=======
-        // Converting params to Bson
-        let job_type_bson = bson::to_bson(&job_type)?;
->>>>>>> 2960612c
 
         // NOTE: This implementation is limited by mongodb's ability to not support u64.
         // i.e., it will fail if upper_limit / lower_limit exceeds u32::MAX.
@@ -686,14 +677,7 @@
             });
         }
 
-<<<<<<< HEAD
-        tracing::debug!(
-            job_type = ?job_type,
-            lower_cap = lower_cap,
-            upper_cap = upper_cap,
-            category = "db_call",
-            "Fetching closed SNOS batch indices by type and caps"
-        );
+        debug!("Fetching closed SNOS batch indices by type and caps");
 
         // Execute aggregation pipeline
         let mut cursor = collection.aggregate(pipeline, None).await?;
@@ -704,19 +688,8 @@
                 batch_indices.push(index as u64);
             }
         }
-=======
-        debug!("Fetching missing jobs by type and caps");
-
-        let collection: Collection<JobItem> = self.get_job_collection();
-
-        // Execute the pipeline and extract block numbers
-        let missing_blocks_response =
-            self.execute_pipeline::<JobItem, MissingBlocksResponse>(collection, pipeline, None).await?;
-
-        debug!(job_count = missing_blocks_response.len(), "Retrieved missing jobs");
->>>>>>> 2960612c
-
-        tracing::debug!(batch_count = batch_indices.len(), category = "db_call", "Retrieved closed SNOS batch indices");
+
+        debug!(batch_count = batch_indices.len(), category = "db_call", "Retrieved closed SNOS batch indices");
 
         let attributes = [KeyValue::new("db_operation_name", "get_missing_block_numbers_by_type_and_caps")];
         let duration = start.elapsed();
@@ -775,11 +748,10 @@
         let start = Instant::now();
         let options = FindOptions::builder().sort(doc! { "index": -1 }).limit(1).build();
 
-<<<<<<< HEAD
         let mut cursor = self.get_aggregator_batch_collection().find(doc! {}, options).await?;
         let batch = cursor.try_next().await?;
 
-        tracing::debug!(has_batch = batch.is_some(), category = "db_call", "Retrieved latest aggregator batch");
+        debug!(has_batch = batch.is_some(), category = "db_call", "Retrieved latest aggregator batch");
 
         let attributes = [KeyValue::new("db_operation_name", "get_latest_aggregator_batch")];
         let duration = start.elapsed();
@@ -795,7 +767,7 @@
         let mut cursor = self.get_snos_batch_collection().find(doc! {}, options).await?;
         let batch = cursor.try_next().await?;
 
-        tracing::debug!(has_batch = batch.is_some(), category = "db_call", "Retrieved latest SNOS batch");
+        debug!(has_batch = batch.is_some(), category = "db_call", "Retrieved latest SNOS batch");
 
         let attributes = [KeyValue::new("db_operation_name", "get_latest_snos_batch")];
         let duration = start.elapsed();
@@ -809,34 +781,11 @@
         let filter = doc! {
             "snos_batch_id": {
                 "$in": indexes.iter().map(|id| bson::to_bson(id).unwrap_or(Bson::Null)).collect::<Vec<Bson>>()
-=======
-        let mut cursor = self.get_batch_collection().aggregate(pipeline, None).await?;
-
-        match cursor.try_next().await? {
-            Some(doc) => {
-                // Try to deserialize and log any errors
-                match bson::from_document::<Batch>(doc.clone()) {
-                    Ok(batch) => {
-                        let attributes = [KeyValue::new("db_operation_name", "get_latest_batch")];
-                        let duration = start.elapsed();
-                        ORCHESTRATOR_METRICS.db_calls_response_time.record(duration.as_secs_f64(), &attributes);
-                        Ok(Some(batch))
-                    }
-                    Err(e) => {
-                        error!(
-                            error = %e,
-                            document = ?doc,
-                            "Failed to deserialize document into Batch"
-                        );
-                        Err(DatabaseError::FailedToSerializeDocument(format!("Failed to deserialize document: {}", e)))
-                    }
-                }
->>>>>>> 2960612c
             }
         };
 
         let batches: Vec<SnosBatch> = self.get_snos_batch_collection().find(filter, None).await?.try_collect().await?;
-        tracing::debug!(batch_count = batches.len(), category = "db_call", "Retrieved SNOS batches by indices");
+        debug!(batch_count = batches.len(), category = "db_call", "Retrieved SNOS batches by indices");
         let attributes = [KeyValue::new("db_operation_name", "get_snos_batches_by_indices")];
         let duration = start.elapsed();
         ORCHESTRATOR_METRICS.db_calls_response_time.record(duration.as_secs_f64(), &attributes);
@@ -874,16 +823,10 @@
             }
         };
 
-<<<<<<< HEAD
         let batches: Vec<AggregatorBatch> =
             self.get_aggregator_batch_collection().find(filter, None).await?.try_collect().await?;
-        tracing::debug!(batch_count = batches.len(), category = "db_call", "Retrieved aggregator batches by indexes");
+        debug!(batch_count = batches.len(), category = "db_call", "Retrieved aggregator batches by indexes");
         let attributes = [KeyValue::new("db_operation_name", "get_aggregator_batches_by_indexes")];
-=======
-        let jobs: Vec<Batch> = self.get_batch_collection().find(filter, None).await?.try_collect().await?;
-        debug!(job_count = jobs.len(), "Retrieved batch by indexes");
-        let attributes = [KeyValue::new("db_operation_name", "get_batches_by_indexes")];
->>>>>>> 2960612c
         let duration = start.elapsed();
         ORCHESTRATOR_METRICS.db_calls_response_time.record(duration.as_secs_f64(), &attributes);
         Ok(batches)
@@ -982,7 +925,7 @@
             }
             None => {
                 // Not found
-                error!(index = %index, "Failed to update batch");
+                tracing::error!(index = %index, category = "db_call", "Failed to update batch");
                 Err(DatabaseError::UpdateFailed(format!("Failed to update batch. Identifier - {}, ", index)))
             }
         }
@@ -1008,7 +951,7 @@
             }
             None => {
                 // Not found
-                tracing::error!(index = %index, category = "db_call", "Failed to update batch");
+                error!(index = %index, "Failed to update batch");
                 Err(DatabaseError::UpdateFailed(format!("Failed to update batch. Identifier - {}, ", index)))
             }
         }
@@ -1129,18 +1072,8 @@
 
         let batch = self.get_aggregator_batch_collection().find_one(filter, None).await?;
 
-<<<<<<< HEAD
-        tracing::debug!(
-            block_number = block_number,
-            has_batch = batch.is_some(),
-            category = "db_call",
-            "Retrieved aggregator batch by block number"
-        );
+        debug!("Retrieved aggregator batch by block number");
         let attributes = [KeyValue::new("db_operation_name", "get_aggregator_batch_for_block")];
-=======
-        debug!("Retrieved batch by block number");
-        let attributes = [KeyValue::new("db_operation_name", "get_batch_for_block")];
->>>>>>> 2960612c
         let duration = start.elapsed();
         ORCHESTRATOR_METRICS.db_calls_response_time.record(duration.as_secs_f64(), &attributes);
 
@@ -1163,18 +1096,8 @@
         let batches: Vec<AggregatorBatch> =
             self.get_aggregator_batch_collection().find(filter, find_options).await?.try_collect().await?;
 
-<<<<<<< HEAD
-        tracing::debug!(
-            status = %status,
-            batch_count = batches.len(),
-            category = "db_call",
-            "Retrieved aggregator batches by status"
-        );
+        debug!("Retrieved aggregator batches by status");
         let attributes = [KeyValue::new("db_operation_name", "get_aggregator_batches_by_status")];
-=======
-        debug!("Retrieved batches by statuses");
-        let attributes = [KeyValue::new("db_operation_name", "get_all_batches_by_status")];
->>>>>>> 2960612c
         let duration = start.elapsed();
         ORCHESTRATOR_METRICS.db_calls_response_time.record(duration.as_secs_f64(), &attributes);
 
