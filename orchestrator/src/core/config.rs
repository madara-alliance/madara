#[cfg(feature = "testing")]
use alloy::providers::RootProvider;

use anyhow::Context;
use cairo_vm::types::layout_name::LayoutName;
use orchestrator_atlantic_service::AtlanticProverService;
use orchestrator_da_client_interface::DaClient;
use orchestrator_ethereum_da_client::EthereumDaClient;
use orchestrator_ethereum_settlement_client::EthereumSettlementClient;
use orchestrator_prover_client_interface::ProverClient;
use orchestrator_settlement_client_interface::SettlementClient;
use orchestrator_sharp_service::SharpProverService;
use orchestrator_starknet_da_client::StarknetDaClient;
use orchestrator_starknet_settlement_client::StarknetSettlementClient;
use starknet::providers::jsonrpc::HttpTransport;
use starknet::providers::JsonRpcClient;
use std::sync::Arc;
use url::Url;

use crate::core::error::OrchestratorCoreResult;
use crate::types::params::database::DatabaseArgs;
use crate::types::Layer;
use crate::{
    cli::RunCmd,
    core::client::{
        queue::QueueClient, storage::s3::AWSS3, storage::StorageClient, AlertClient, DatabaseClient, MongoDbClient,
        SNS, SQS,
    },
    core::cloud::CloudProvider,
    types::params::da::DAConfig,
    types::params::prover::ProverConfig,
    types::params::service::{ServerParams, ServiceParams},
    types::params::settlement::SettlementConfig,
    types::params::snos::SNOSParams,
    types::params::{AlertArgs, QueueArgs, StorageArgs},
    OrchestratorError, OrchestratorResult,
};

#[derive(Debug, Clone)]
pub struct ConfigParam {
    pub madara_rpc_url: Url,
    pub snos_config: SNOSParams,
    pub service_config: ServiceParams,
    pub server_config: ServerParams,
    /// Layout to use for running SNOS
    pub snos_layout_name: LayoutName,
    /// Layout to use for proving
    pub prover_layout_name: LayoutName,
}

/// The app config. It can be accessed from anywhere inside the service
/// by calling `config` function. 33
pub struct Config {
    layer: Layer,
    /// The orchestrator config
    params: ConfigParam,
    /// The Madara client to get data from the node
    madara_client: Arc<JsonRpcClient<HttpTransport>>,
    /// The DA client to interact with the DA layer
    da_client: Box<dyn DaClient>,
    /// The service that produces proof and registers it onchain
    prover_client: Box<dyn ProverClient>,
    /// Settlement client
    settlement_client: Box<dyn SettlementClient>,
    /// The database client
    database: Box<dyn DatabaseClient>,
    /// Queue client
    queue: Box<dyn QueueClient>,
    /// Storage client
    storage: Box<dyn StorageClient>,
    /// Alerts client
    alerts: Box<dyn AlertClient>,
}

impl Config {
    #[allow(clippy::too_many_arguments)]
    #[cfg(test)]
    pub(crate) fn new(
        layer: Layer,
        params: ConfigParam,
        madara_client: Arc<JsonRpcClient<HttpTransport>>,
        database: Box<dyn DatabaseClient>,
        storage: Box<dyn StorageClient>,
        alerts: Box<dyn AlertClient>,
        queue: Box<dyn QueueClient>,
        prover_client: Box<dyn ProverClient>,
        da_client: Box<dyn DaClient>,
        settlement_client: Box<dyn SettlementClient>,
    ) -> Self {
<<<<<<< HEAD
        Self { params, madara_client, database, storage, alerts, queue, prover_client, da_client, settlement_client }
=======
        Self {
            layer,
            params,
            madara_client,
            database,
            storage,
            alerts,
            queue,
            prover_client,
            da_client,
            processing_locks,
            settlement_client,
        }
>>>>>>> 358b5572
    }

    /// new - create config from the run command
    pub async fn from_run_cmd(run_cmd: &RunCmd) -> OrchestratorResult<Self> {
        let cloud_provider =
            CloudProvider::try_from(run_cmd.clone()).context("Failed to create cloud provider from run command")?;
        let provider_config = Arc::new(cloud_provider);

        let db: DatabaseArgs =
            DatabaseArgs::try_from(run_cmd.clone()).context("Failed to create database args from run command")?;
        let storage_args: StorageArgs =
            StorageArgs::try_from(run_cmd.clone()).context("Failed to create storage args from run command")?;
        let alert_args: AlertArgs =
            AlertArgs::try_from(run_cmd.clone()).context("Failed to create alert args from run command")?;
        let queue_args: QueueArgs =
            QueueArgs::try_from(run_cmd.clone()).context("Failed to create queue args from run command")?;

        let prover_config =
            ProverConfig::try_from(run_cmd.clone()).context("Failed to create prover config from run command")?;
        let da_config = DAConfig::try_from(run_cmd.clone()).context("Failed to create DA config from run command")?;
        let settlement_config = SettlementConfig::try_from(run_cmd.clone())
            .context("Failed to create settlement config from run command")?;

        let layer = run_cmd.layer.clone();

        let params = ConfigParam {
            madara_rpc_url: run_cmd.madara_rpc_url.clone(),
            snos_config: SNOSParams::from(run_cmd.snos_args.clone()),
            service_config: ServiceParams::from(run_cmd.service_args.clone()),
            server_config: ServerParams::from(run_cmd.server_args.clone()),
            snos_layout_name: Self::get_layout_name(run_cmd.proving_layout_args.snos_layout_name.clone().as_str())
                .context("Failed to get SNOS layout name")?,
            prover_layout_name: Self::get_layout_name(run_cmd.proving_layout_args.prover_layout_name.clone().as_str())
                .context("Failed to get prover layout name")?,
        };
        let rpc_client = JsonRpcClient::new(HttpTransport::new(params.madara_rpc_url.clone()));

        let database = Self::build_database_client(&db).await?;
        let storage = Self::build_storage_client(&storage_args, provider_config.clone()).await?;
        let alerts = Self::build_alert_client(&alert_args, provider_config.clone()).await?;
        let queue = Self::build_queue_client(&queue_args, provider_config.clone()).await?;

        // External Clients Initialization
        let prover_client = Self::build_prover_service(&prover_config);
        let da_client = Self::build_da_client(&da_config).await;
        let settlement_client = Self::build_settlement_client(&settlement_config).await?;

        Ok(Self {
            layer,
            params,
            madara_client: Arc::new(rpc_client),
            database,
            storage,
            alerts,
            queue,
            prover_client,
            da_client,
            settlement_client,
        })
    }

    /// Returns the layer of the config
    pub fn layer(&self) -> &Layer {
        &self.layer
    }

    pub(crate) async fn build_database_client(
        db_args: &DatabaseArgs,
    ) -> OrchestratorCoreResult<Box<dyn DatabaseClient + Send + Sync>> {
        Ok(Box::new(MongoDbClient::new(db_args).await?))
    }

    pub(crate) async fn build_storage_client(
        storage_config: &StorageArgs,
        provider_config: Arc<CloudProvider>,
    ) -> OrchestratorCoreResult<Box<dyn StorageClient + Send + Sync>> {
        let aws_config = provider_config.get_aws_client_or_panic();
        Ok(Box::new(AWSS3::new(aws_config, storage_config)))
    }

    pub(crate) async fn build_alert_client(
        alert_config: &AlertArgs,
        provider_config: Arc<CloudProvider>,
    ) -> OrchestratorCoreResult<Box<dyn AlertClient + Send + Sync>> {
        let aws_config = provider_config.get_aws_client_or_panic();
        Ok(Box::new(SNS::new(aws_config, alert_config)))
    }

    pub(crate) async fn build_queue_client(
        queue_config: &QueueArgs,
        provider_config: Arc<CloudProvider>,
    ) -> OrchestratorCoreResult<Box<dyn QueueClient + Send + Sync>> {
        let aws_config = provider_config.get_aws_client_or_panic();
        Ok(Box::new(SQS::new(aws_config, queue_config)))
    }

    /// build_prover_service - Build the proving service based on the config
    ///
    /// # Arguments
    /// * `prover_params` - The proving service parameters
    /// * `params` - The config parameters
    /// # Returns
    /// * `Box<dyn ProverClient>` - The proving service
    pub(crate) fn build_prover_service(prover_params: &ProverConfig) -> Box<dyn ProverClient + Send + Sync> {
        match prover_params {
            ProverConfig::Sharp(sharp_params) => Box::new(SharpProverService::new_with_args(sharp_params)),
            ProverConfig::Atlantic(atlantic_params) => Box::new(AtlanticProverService::new_with_args(atlantic_params)),
        }
    }

    pub(crate) async fn build_da_client(da_params: &DAConfig) -> Box<dyn DaClient + Send + Sync> {
        match da_params {
            DAConfig::Ethereum(ethereum_da_params) => {
                Box::new(EthereumDaClient::new_with_args(ethereum_da_params).await)
            }
            DAConfig::Starknet(starknet_da_params) => {
                Box::new(StarknetDaClient::new_with_args(starknet_da_params).await)
            }
        }
    }

    pub(crate) async fn build_settlement_client(
        settlement_params: &SettlementConfig,
    ) -> OrchestratorResult<Box<dyn SettlementClient + Send + Sync>> {
        match settlement_params {
            SettlementConfig::Ethereum(ethereum_settlement_params) => {
                #[cfg(not(feature = "testing"))]
                {
                    Ok(Box::new(EthereumSettlementClient::new_with_args(ethereum_settlement_params)))
                }
                #[cfg(feature = "testing")]
                {
                    Ok(Box::new(EthereumSettlementClient::with_test_params(
                        RootProvider::new_http(ethereum_settlement_params.ethereum_rpc_url.clone()),
                        ethereum_settlement_params.l1_core_contract_address,
                        ethereum_settlement_params.ethereum_rpc_url.clone(),
                        Some(ethereum_settlement_params.starknet_operator_address),
                    )))
                }
            }
            SettlementConfig::Starknet(starknet_settlement_params) => {
                Ok(Box::new(StarknetSettlementClient::new_with_args(starknet_settlement_params).await))
            }
        }
    }

    /// get_layout_name - Returns the layout name based on the input string
    fn get_layout_name(layout_name: &str) -> OrchestratorResult<LayoutName> {
        Ok(match layout_name {
            "plain" => LayoutName::plain,
            "small" => LayoutName::small,
            "dex" => LayoutName::dex,
            "recursive" => LayoutName::recursive,
            "starknet" => LayoutName::starknet,
            "starknet_with_keccak" => LayoutName::starknet_with_keccak,
            "recursive_large_output" => LayoutName::recursive_large_output,
            "recursive_with_poseidon" => LayoutName::recursive_with_poseidon,
            "all_solidity" => LayoutName::all_solidity,
            "all_cairo" => LayoutName::all_cairo,
            "dynamic" => LayoutName::dynamic,
            _ => return Err(OrchestratorError::InvalidLayoutError(layout_name.to_string())),
        })
    }

    /// Returns the Madara client
    pub fn madara_client(&self) -> &Arc<JsonRpcClient<HttpTransport>> {
        &self.madara_client
    }

    /// Returns the server config
    pub fn server_config(&self) -> &ServerParams {
        &self.params.server_config
    }

    /// Returns the snos rpc url
    pub fn snos_config(&self) -> &SNOSParams {
        &self.params.snos_config
    }

    /// Returns the service config
    pub fn service_config(&self) -> &ServiceParams {
        &self.params.service_config
    }

    /// Returns the DA client
    pub fn da_client(&self) -> &dyn DaClient {
        self.da_client.as_ref()
    }

    /// Returns the proving service
    pub fn prover_client(&self) -> &dyn ProverClient {
        self.prover_client.as_ref()
    }

    /// Returns the settlement client
    pub fn settlement_client(&self) -> &dyn SettlementClient {
        self.settlement_client.as_ref()
    }

    /// Returns the database client
    pub fn database(&self) -> &dyn DatabaseClient {
        self.database.as_ref()
    }

    /// Returns the queue provider
    pub fn queue(&self) -> &dyn QueueClient {
        self.queue.as_ref()
    }

    /// Returns the storage provider
    pub fn storage(&self) -> &dyn StorageClient {
        self.storage.as_ref()
    }

    /// Returns the alert client
    pub fn alerts(&self) -> &dyn AlertClient {
        self.alerts.as_ref()
    }

    /// Returns the snos proof layout
    pub fn snos_layout_name(&self) -> &LayoutName {
        &self.params.snos_layout_name
    }

    /// Returns the snos proof layout
    pub fn prover_layout_name(&self) -> &LayoutName {
        &self.params.prover_layout_name
    }
}<|MERGE_RESOLUTION|>--- conflicted
+++ resolved
@@ -87,23 +87,7 @@
         da_client: Box<dyn DaClient>,
         settlement_client: Box<dyn SettlementClient>,
     ) -> Self {
-<<<<<<< HEAD
         Self { params, madara_client, database, storage, alerts, queue, prover_client, da_client, settlement_client }
-=======
-        Self {
-            layer,
-            params,
-            madara_client,
-            database,
-            storage,
-            alerts,
-            queue,
-            prover_client,
-            da_client,
-            processing_locks,
-            settlement_client,
-        }
->>>>>>> 358b5572
     }
 
     /// new - create config from the run command
