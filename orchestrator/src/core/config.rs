#[cfg(feature = "testing")]
use alloy::providers::RootProvider;

use anyhow::Context;
use cairo_vm::types::layout_name::LayoutName;
use orchestrator_atlantic_service::AtlanticProverService;
use orchestrator_da_client_interface::DaClient;
use orchestrator_ethereum_da_client::EthereumDaClient;
use orchestrator_ethereum_settlement_client::EthereumSettlementClient;
use orchestrator_prover_client_interface::ProverClient;
use orchestrator_settlement_client_interface::SettlementClient;
use orchestrator_sharp_service::SharpProverService;
use orchestrator_starknet_da_client::StarknetDaClient;
use orchestrator_starknet_settlement_client::StarknetSettlementClient;
use starknet::providers::jsonrpc::HttpTransport;
use starknet::providers::JsonRpcClient;
use std::sync::Arc;
use url::Url;

use crate::core::error::OrchestratorCoreResult;
use crate::types::params::database::DatabaseArgs;
use crate::types::Layer;
use crate::{
    cli::RunCmd,
    core::client::{
        queue::QueueClient, storage::s3::AWSS3, storage::StorageClient, AlertClient, DatabaseClient, MongoDbClient,
        SNS, SQS,
    },
    core::cloud::CloudProvider,
    types::params::da::DAConfig,
    types::params::prover::ProverConfig,
    types::params::service::{ServerParams, ServiceParams},
    types::params::settlement::SettlementConfig,
    types::params::snos::SNOSParams,
    types::params::{AlertArgs, QueueArgs, StorageArgs},
    OrchestratorError, OrchestratorResult,
};

#[derive(Debug, Clone)]
pub struct ConfigParam {
    pub madara_rpc_url: Url,
    pub snos_config: SNOSParams,
    pub service_config: ServiceParams,
    pub server_config: ServerParams,
    /// Layout to use for running SNOS
    pub snos_layout_name: LayoutName,
    /// Layout to use for proving
    pub prover_layout_name: LayoutName,
}

/// The app config. It can be accessed from anywhere inside the service
/// by calling `config` function. 33
pub struct Config {
    layer: Layer,
    /// The orchestrator config
    params: ConfigParam,
    /// The Madara client to get data from the node
    madara_client: Arc<JsonRpcClient<HttpTransport>>,
    /// The DA client to interact with the DA layer
    da_client: Box<dyn DaClient>,
    /// The service that produces proof and registers it onchain
    prover_client: Box<dyn ProverClient>,
    /// Settlement client
    settlement_client: Box<dyn SettlementClient>,
    /// The database client
    database: Box<dyn DatabaseClient>,
    /// Queue client
    queue: Box<dyn QueueClient>,
    /// Storage client
    storage: Box<dyn StorageClient>,
    /// Alerts client
    alerts: Box<dyn AlertClient>,
}

impl Config {
    #[allow(clippy::too_many_arguments)]
    #[cfg(test)]
    pub(crate) fn new(
        layer: Layer,
        params: ConfigParam,
        madara_client: Arc<JsonRpcClient<HttpTransport>>,
        database: Box<dyn DatabaseClient>,
        storage: Box<dyn StorageClient>,
        alerts: Box<dyn AlertClient>,
        queue: Box<dyn QueueClient>,
        prover_client: Box<dyn ProverClient>,
        da_client: Box<dyn DaClient>,
        settlement_client: Box<dyn SettlementClient>,
    ) -> Self {
<<<<<<< HEAD
        Self { params, madara_client, database, storage, alerts, queue, prover_client, da_client, settlement_client }
=======
        Self {
            layer,
            params,
            madara_client,
            database,
            storage,
            alerts,
            queue,
            prover_client,
            da_client,
            settlement_client,
        }
>>>>>>> 383ab13a
    }

    /// new - create config from the run command
    pub async fn from_run_cmd(run_cmd: &RunCmd) -> OrchestratorResult<Self> {
        let cloud_provider =
            CloudProvider::try_from(run_cmd.clone()).context("Failed to create cloud provider from run command")?;
        let provider_config = Arc::new(cloud_provider);

        let db: DatabaseArgs =
            DatabaseArgs::try_from(run_cmd.clone()).context("Failed to create database args from run command")?;
        let storage_args: StorageArgs =
            StorageArgs::try_from(run_cmd.clone()).context("Failed to create storage args from run command")?;
        let alert_args: AlertArgs =
            AlertArgs::try_from(run_cmd.clone()).context("Failed to create alert args from run command")?;
        let queue_args: QueueArgs =
            QueueArgs::try_from(run_cmd.clone()).context("Failed to create queue args from run command")?;

        let prover_config =
            ProverConfig::try_from(run_cmd.clone()).context("Failed to create prover config from run command")?;
        let da_config = DAConfig::try_from(run_cmd.clone()).context("Failed to create DA config from run command")?;
        let settlement_config = SettlementConfig::try_from(run_cmd.clone())
            .context("Failed to create settlement config from run command")?;

        let layer = run_cmd.layer.clone();

        let params = ConfigParam {
            madara_rpc_url: run_cmd.madara_rpc_url.clone(),
            snos_config: SNOSParams::from(run_cmd.snos_args.clone()),
            service_config: ServiceParams::from(run_cmd.service_args.clone()),
            server_config: ServerParams::from(run_cmd.server_args.clone()),
            snos_layout_name: Self::get_layout_name(run_cmd.proving_layout_args.snos_layout_name.clone().as_str())
                .context("Failed to get SNOS layout name")?,
            prover_layout_name: Self::get_layout_name(run_cmd.proving_layout_args.prover_layout_name.clone().as_str())
                .context("Failed to get prover layout name")?,
        };
        let rpc_client = JsonRpcClient::new(HttpTransport::new(params.madara_rpc_url.clone()));

        let database = Self::build_database_client(&db).await?;
        let storage = Self::build_storage_client(&storage_args, provider_config.clone()).await?;
        let alerts = Self::build_alert_client(&alert_args, provider_config.clone()).await?;
        let queue = Self::build_queue_client(&queue_args, provider_config.clone()).await?;

        // External Clients Initialization
        let prover_client = Self::build_prover_service(&prover_config);
        let da_client = Self::build_da_client(&da_config).await;
        let settlement_client = Self::build_settlement_client(&settlement_config).await?;

        Ok(Self {
            layer,
            params,
            madara_client: Arc::new(rpc_client),
            database,
            storage,
            alerts,
            queue,
            prover_client,
            da_client,
            settlement_client,
        })
    }

    /// Returns the layer of the config
    pub fn layer(&self) -> &Layer {
        &self.layer
    }

    pub(crate) async fn build_database_client(
        db_args: &DatabaseArgs,
    ) -> OrchestratorCoreResult<Box<dyn DatabaseClient + Send + Sync>> {
        Ok(Box::new(MongoDbClient::new(db_args).await?))
    }

    pub(crate) async fn build_storage_client(
        storage_config: &StorageArgs,
        provider_config: Arc<CloudProvider>,
    ) -> OrchestratorCoreResult<Box<dyn StorageClient + Send + Sync>> {
        let aws_config = provider_config.get_aws_client_or_panic();
        Ok(Box::new(AWSS3::new(aws_config, storage_config)))
    }

    pub(crate) async fn build_alert_client(
        alert_config: &AlertArgs,
        provider_config: Arc<CloudProvider>,
    ) -> OrchestratorCoreResult<Box<dyn AlertClient + Send + Sync>> {
        let aws_config = provider_config.get_aws_client_or_panic();
        Ok(Box::new(SNS::new(aws_config, alert_config)))
    }

    pub(crate) async fn build_queue_client(
        queue_config: &QueueArgs,
        provider_config: Arc<CloudProvider>,
    ) -> OrchestratorCoreResult<Box<dyn QueueClient + Send + Sync>> {
        let aws_config = provider_config.get_aws_client_or_panic();
        Ok(Box::new(SQS::new(aws_config, queue_config)))
    }

    /// build_prover_service - Build the proving service based on the config
    ///
    /// # Arguments
    /// * `prover_params` - The proving service parameters
    /// * `params` - The config parameters
    /// # Returns
    /// * `Box<dyn ProverClient>` - The proving service
    pub(crate) fn build_prover_service(prover_params: &ProverConfig) -> Box<dyn ProverClient + Send + Sync> {
        match prover_params {
            ProverConfig::Sharp(sharp_params) => Box::new(SharpProverService::new_with_args(sharp_params)),
            ProverConfig::Atlantic(atlantic_params) => Box::new(AtlanticProverService::new_with_args(atlantic_params)),
        }
    }

    pub(crate) async fn build_da_client(da_params: &DAConfig) -> Box<dyn DaClient + Send + Sync> {
        match da_params {
            DAConfig::Ethereum(ethereum_da_params) => {
                Box::new(EthereumDaClient::new_with_args(ethereum_da_params).await)
            }
            DAConfig::Starknet(starknet_da_params) => {
                Box::new(StarknetDaClient::new_with_args(starknet_da_params).await)
            }
        }
    }

    pub(crate) async fn build_settlement_client(
        settlement_params: &SettlementConfig,
    ) -> OrchestratorResult<Box<dyn SettlementClient + Send + Sync>> {
        match settlement_params {
            SettlementConfig::Ethereum(ethereum_settlement_params) => {
                #[cfg(not(feature = "testing"))]
                {
                    Ok(Box::new(EthereumSettlementClient::new_with_args(ethereum_settlement_params)))
                }
                #[cfg(feature = "testing")]
                {
                    Ok(Box::new(EthereumSettlementClient::with_test_params(
                        RootProvider::new_http(ethereum_settlement_params.ethereum_rpc_url.clone()),
                        ethereum_settlement_params.l1_core_contract_address,
                        ethereum_settlement_params.ethereum_rpc_url.clone(),
                        Some(ethereum_settlement_params.starknet_operator_address),
                    )))
                }
            }
            SettlementConfig::Starknet(starknet_settlement_params) => {
                Ok(Box::new(StarknetSettlementClient::new_with_args(starknet_settlement_params).await))
            }
        }
    }

    /// get_layout_name - Returns the layout name based on the input string
    fn get_layout_name(layout_name: &str) -> OrchestratorResult<LayoutName> {
        Ok(match layout_name {
            "plain" => LayoutName::plain,
            "small" => LayoutName::small,
            "dex" => LayoutName::dex,
            "recursive" => LayoutName::recursive,
            "starknet" => LayoutName::starknet,
            "starknet_with_keccak" => LayoutName::starknet_with_keccak,
            "recursive_large_output" => LayoutName::recursive_large_output,
            "recursive_with_poseidon" => LayoutName::recursive_with_poseidon,
            "all_solidity" => LayoutName::all_solidity,
            "all_cairo" => LayoutName::all_cairo,
            "dynamic" => LayoutName::dynamic,
            _ => return Err(OrchestratorError::InvalidLayoutError(layout_name.to_string())),
        })
    }

    /// Returns the Madara client
    pub fn madara_client(&self) -> &Arc<JsonRpcClient<HttpTransport>> {
        &self.madara_client
    }

    /// Returns the server config
    pub fn server_config(&self) -> &ServerParams {
        &self.params.server_config
    }

    /// Returns the snos rpc url
    pub fn snos_config(&self) -> &SNOSParams {
        &self.params.snos_config
    }

    /// Returns the service config
    pub fn service_config(&self) -> &ServiceParams {
        &self.params.service_config
    }

    /// Returns the DA client
    pub fn da_client(&self) -> &dyn DaClient {
        self.da_client.as_ref()
    }

    /// Returns the proving service
    pub fn prover_client(&self) -> &dyn ProverClient {
        self.prover_client.as_ref()
    }

    /// Returns the settlement client
    pub fn settlement_client(&self) -> &dyn SettlementClient {
        self.settlement_client.as_ref()
    }

    /// Returns the database client
    pub fn database(&self) -> &dyn DatabaseClient {
        self.database.as_ref()
    }

    /// Returns the queue provider
    pub fn queue(&self) -> &dyn QueueClient {
        self.queue.as_ref()
    }

    /// Returns the storage provider
    pub fn storage(&self) -> &dyn StorageClient {
        self.storage.as_ref()
    }

    /// Returns the alert client
    pub fn alerts(&self) -> &dyn AlertClient {
        self.alerts.as_ref()
    }

    /// Returns the snos proof layout
    pub fn snos_layout_name(&self) -> &LayoutName {
        &self.params.snos_layout_name
    }

    /// Returns the snos proof layout
    pub fn prover_layout_name(&self) -> &LayoutName {
        &self.params.prover_layout_name
    }
}<|MERGE_RESOLUTION|>--- conflicted
+++ resolved
@@ -87,9 +87,6 @@
         da_client: Box<dyn DaClient>,
         settlement_client: Box<dyn SettlementClient>,
     ) -> Self {
-<<<<<<< HEAD
-        Self { params, madara_client, database, storage, alerts, queue, prover_client, da_client, settlement_client }
-=======
         Self {
             layer,
             params,
@@ -102,7 +99,6 @@
             da_client,
             settlement_client,
         }
->>>>>>> 383ab13a
     }
 
     /// new - create config from the run command
