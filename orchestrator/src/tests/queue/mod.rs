use rstest::*;

#[cfg(test)]
mod tests {
    use super::*;
    use crate::core::client::queue::sqs::{InnerSQS, SQS};
    use crate::core::client::queue::QueueClient;
    use crate::types::params::{AWSResourceIdentifier, QueueArgs};
    use crate::types::queue::QueueType;
    use aws_config::{BehaviorVersion, Region};
    use orchestrator_utils::env_utils::get_env_var_or_panic;

    /// Fixture to create localstack AWS config
    #[fixture]
    async fn localstack_config() -> aws_config::SdkConfig {
        dotenvy::from_filename_override("../.env.test").expect("Failed to load the .env.test file");
        let aws_endpoint_url = get_env_var_or_panic("AWS_ENDPOINT_URL");
        aws_config::defaults(BehaviorVersion::latest())
            .region(Region::new("us-east-1"))
            .endpoint_url(aws_endpoint_url)
            .load()
            .await
    }

    /// Fixture to create a test queue with InnerSQS
    /// Returns tuple of (InnerSQS, queue_template, queue_url)
    #[fixture]
    async fn test_queue(#[future] localstack_config: aws_config::SdkConfig) -> (InnerSQS, String, String) {
        let config = localstack_config.await;
        // Create queue name with template format: "test-{uuid}-{}_queue"
        // This matches the format expected by get_queue_name_from_type
<<<<<<< HEAD
        let uuid = uuid::Uuid::new_v4();
        let uuid_str = uuid.to_string();
        let queue_template = format!("test-{}-{{}}_queue", &uuid_str[..8]);
=======
        // Use create_unique_queue_name helper to generate unique queue name
        let unique_name = crate::tests::common::create_unique_queue_name("test");
        // Extract the UUID prefix (first 8 chars after "test-")
        let uuid_prefix = unique_name.strip_prefix("test-").map(|s| &s[..8.min(s.len())]).unwrap_or("default");
        let queue_template = format!("test-{}-{{}}_queue", uuid_prefix);
>>>>>>> 8cc56bb5
        let queue_name = InnerSQS::get_queue_name_from_type(&queue_template, &QueueType::SnosJobProcessing);

        let inner_sqs = InnerSQS::new(&config);
        inner_sqs.client().create_queue().queue_name(&queue_name).send().await.expect("Failed to create queue");

        // Wait a bit for queue to be fully available
        tokio::time::sleep(tokio::time::Duration::from_millis(100)).await;

        let queue_url = inner_sqs.get_queue_url_from_client(&queue_name).await.expect("Failed to get queue URL");

        // Create QueueArgs with the template (not the specific queue name)
        (inner_sqs, queue_template, queue_url)
    }

    /// Test that send_message adds the OrchestratorVersion message attribute using Omni Queue
    #[rstest]
    #[tokio::test]
    async fn test_send_message_with_version_attribute(
        #[future] localstack_config: aws_config::SdkConfig,
        #[future] test_queue: (InnerSQS, String, String),
    ) {
        let config = localstack_config.await;
<<<<<<< HEAD
        let (inner_sqs, queue_template, _queue_url) = test_queue.await;
=======
        let (inner_sqs, queue_template, queue_url) = test_queue.await;
>>>>>>> 8cc56bb5

        // Create SQS client using our QueueClient abstraction
        let queue_args = QueueArgs { queue_template_identifier: AWSResourceIdentifier::Name(queue_template.clone()) };
        let sqs = SQS::new(&config, &queue_args);

        // Get the actual queue name and URL for this specific queue type
        let actual_queue_name = InnerSQS::get_queue_name_from_type(&queue_template, &QueueType::SnosJobProcessing);
        let actual_queue_url =
            inner_sqs.get_queue_url_from_client(&actual_queue_name).await.expect("Failed to get queue URL");

        // Send message using our QueueClient (which adds version attribute)
        let test_payload = "test message content";
        sqs.send_message(QueueType::SnosJobProcessing, test_payload.to_string(), None)
            .await
            .expect("Failed to send message");

        // Receive message using Omni Queue consumer
        let delivery =
            sqs.consume_message_from_queue(QueueType::SnosJobProcessing).await.expect("Failed to consume message");

        // Verify message payload
        let payload_bytes = delivery.borrow_payload().expect("Failed to get payload");
        let payload = String::from_utf8(payload_bytes.to_vec()).expect("Failed to parse payload as UTF-8");
        assert_eq!(payload, test_payload);

        // Acknowledge the message
        delivery.ack().await.expect("Failed to ack message");

        // Cleanup - delete the queue we created
<<<<<<< HEAD
        let actual_queue_name = InnerSQS::get_queue_name_from_type(&queue_template, &QueueType::SnosJobProcessing);
        let actual_queue_url =
            inner_sqs.get_queue_url_from_client(&actual_queue_name).await.expect("Failed to get queue URL");
        inner_sqs.client().delete_queue().queue_url(&actual_queue_url).send().await.ok();
=======
        inner_sqs.client().delete_queue().queue_url(&queue_url).send().await.ok();
>>>>>>> 8cc56bb5
    }

    /// Integration test for version-based message filtering
    /// Tests that consumers only receive messages matching their orchestrator version
    /// and incompatible messages are NOT consumed (remain in queue or go to DLQ)
    #[rstest]
    #[tokio::test]
    async fn test_version_filtering_consumes_only_compatible_messages(
        #[future] localstack_config: aws_config::SdkConfig,
        #[future] test_queue: (InnerSQS, String, String),
    ) {
        use crate::core::cloud::CloudProvider;
        use crate::core::config::Config;
        use crate::types::constant::ORCHESTRATOR_VERSION_ATTRIBUTE;
        use aws_sdk_sqs::types::MessageAttributeValue;
        use std::sync::Arc;
        use tokio::time::{sleep, Duration};

        let config = localstack_config.await;
        let (inner_sqs, queue_template, _queue_url) = test_queue.await;

        // Create CloudProvider and use Config to build queue client (proper way for tests)
        let provider_config = Arc::new(CloudProvider::AWS(Box::new(config.clone())));
        let queue_args = QueueArgs { queue_template_identifier: AWSResourceIdentifier::Name(queue_template.clone()) };
        let sqs =
            Config::build_queue_client(&queue_args, provider_config).await.expect("Failed to create queue client");

        // Get the actual queue name and URL for this specific queue type
        let actual_queue_name = InnerSQS::get_queue_name_from_type(&queue_template, &QueueType::SnosJobProcessing);
        let actual_queue_url =
            inner_sqs.get_queue_url_from_client(&actual_queue_name).await.expect("Failed to get queue URL");

        let incompatible_version = "orchestrator-0.0.1";

        // Send 5 messages with incompatible version (should NOT be consumed)
        for i in 0..5 {
            let payload = format!("incompatible-message-{}", i);
            let version_attr = MessageAttributeValue::builder()
                .data_type("String")
                .string_value(incompatible_version)
                .build()
                .expect("Failed to build version attribute");

            inner_sqs
                .client()
                .send_message()
                .queue_url(&actual_queue_url)
                .message_body(&payload)
                .message_attributes(ORCHESTRATOR_VERSION_ATTRIBUTE, version_attr)
                .send()
                .await
                .expect("Failed to send incompatible message");
        }

        // Send 10 messages with current version (should be consumed)
        for i in 0..10 {
            let payload = format!("compatible-message-{}", i);
            sqs.send_message(QueueType::SnosJobProcessing, payload, None)
                .await
                .expect("Failed to send compatible message");
        }

        // Give a moment for messages to be available
        sleep(Duration::from_millis(100)).await;

        // Track messages received
        let mut compatible_received = 0;
        let mut incompatible_received = 0;

        // Consume messages with timeout
        let start = tokio::time::Instant::now();
        let timeout = Duration::from_secs(10);

        while start.elapsed() < timeout && compatible_received < 10 {
            match sqs.consume_message_from_queue(QueueType::SnosJobProcessing).await {
                Ok(delivery) => {
                    // Verify we got a message
                    let payload_bytes = delivery.borrow_payload().expect("Failed to get payload");
                    let payload = String::from_utf8(payload_bytes.to_vec()).expect("Failed to parse payload as UTF-8");

                    if payload.contains("compatible-message") {
                        println!("Received compatible message: {}", payload);
                        compatible_received += 1;
                    } else if payload.contains("incompatible-message") {
                        println!("Received incompatible message: {}", payload);
                        incompatible_received += 1;
                    }

                    // Acknowledge the message
                    delivery.ack().await.expect("Failed to ack message");
                }
                Err(e) => {
                    // Check if it's a NoData error (version mismatch or no messages)
                    if e.to_string().contains("NoData") {
                        sleep(Duration::from_millis(100)).await;
                    } else {
                        println!("Error: {}", e);
                        sleep(Duration::from_millis(100)).await;
                    }
                }
            }
        }

        println!("Compatible messages received: {}", compatible_received);
        println!("Incompatible messages received: {}", incompatible_received);

        assert_eq!(compatible_received, 10, "Should have received all 10 compatible messages");
        assert_eq!(incompatible_received, 0, "Should NOT have received any incompatible messages");

        // Validate that exactly 5 incompatible messages remain in the queue
        let queue_attributes = inner_sqs
            .client()
            .get_queue_attributes()
            .queue_url(&actual_queue_url)
            .attribute_names(aws_sdk_sqs::types::QueueAttributeName::ApproximateNumberOfMessages)
            .send()
            .await
            .expect("Failed to get queue attributes");

        let approximate_message_count = queue_attributes
            .attributes()
            .and_then(|attrs| attrs.get(&aws_sdk_sqs::types::QueueAttributeName::ApproximateNumberOfMessages))
            .and_then(|count| count.parse::<i32>().ok())
            .expect("Failed to get approximate message count");

        println!("Have exactly {} incompatible messages remaining in queue", approximate_message_count);

        assert_eq!(approximate_message_count, 5, "Should have exactly 5 incompatible messages remaining in queue");

        // Cleanup
        inner_sqs.client().delete_queue().queue_url(&actual_queue_url).send().await.ok();
    }
}<|MERGE_RESOLUTION|>--- conflicted
+++ resolved
@@ -29,17 +29,11 @@
         let config = localstack_config.await;
         // Create queue name with template format: "test-{uuid}-{}_queue"
         // This matches the format expected by get_queue_name_from_type
-<<<<<<< HEAD
-        let uuid = uuid::Uuid::new_v4();
-        let uuid_str = uuid.to_string();
-        let queue_template = format!("test-{}-{{}}_queue", &uuid_str[..8]);
-=======
         // Use create_unique_queue_name helper to generate unique queue name
         let unique_name = crate::tests::common::create_unique_queue_name("test");
         // Extract the UUID prefix (first 8 chars after "test-")
         let uuid_prefix = unique_name.strip_prefix("test-").map(|s| &s[..8.min(s.len())]).unwrap_or("default");
         let queue_template = format!("test-{}-{{}}_queue", uuid_prefix);
->>>>>>> 8cc56bb5
         let queue_name = InnerSQS::get_queue_name_from_type(&queue_template, &QueueType::SnosJobProcessing);
 
         let inner_sqs = InnerSQS::new(&config);
@@ -62,11 +56,7 @@
         #[future] test_queue: (InnerSQS, String, String),
     ) {
         let config = localstack_config.await;
-<<<<<<< HEAD
-        let (inner_sqs, queue_template, _queue_url) = test_queue.await;
-=======
         let (inner_sqs, queue_template, queue_url) = test_queue.await;
->>>>>>> 8cc56bb5
 
         // Create SQS client using our QueueClient abstraction
         let queue_args = QueueArgs { queue_template_identifier: AWSResourceIdentifier::Name(queue_template.clone()) };
@@ -96,14 +86,7 @@
         delivery.ack().await.expect("Failed to ack message");
 
         // Cleanup - delete the queue we created
-<<<<<<< HEAD
-        let actual_queue_name = InnerSQS::get_queue_name_from_type(&queue_template, &QueueType::SnosJobProcessing);
-        let actual_queue_url =
-            inner_sqs.get_queue_url_from_client(&actual_queue_name).await.expect("Failed to get queue URL");
-        inner_sqs.client().delete_queue().queue_url(&actual_queue_url).send().await.ok();
-=======
         inner_sqs.client().delete_queue().queue_url(&queue_url).send().await.ok();
->>>>>>> 8cc56bb5
     }
 
     /// Integration test for version-based message filtering
