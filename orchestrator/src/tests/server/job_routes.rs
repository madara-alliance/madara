--- conflicted
+++ resolved
@@ -11,13 +11,9 @@
 
 use crate::core::config::Config;
 use crate::server::types::ApiResponse;
-<<<<<<< HEAD
-use crate::tests::common::mock_helpers::get_job_handler_context_safe;
-=======
 use crate::tests::common::constants::{QUEUE_CONSUME_MAX_RETRIES, QUEUE_CONSUME_RETRY_DELAY_SECS};
 use crate::tests::common::consume_message_with_retry;
 use crate::tests::common::test_utils::{acquire_test_lock, get_job_handler_context_safe};
->>>>>>> 8cc56bb5
 use crate::tests::config::{ConfigType, TestConfigBuilder};
 use crate::tests::utils::build_job_item;
 use crate::types::jobs::metadata::{JobSpecificMetadata, SettlementContext};
@@ -84,48 +80,6 @@
     assert!(response.success);
     assert_eq!(response.message, Some(format!("Job with id {} queued for processing", job_id)));
 
-<<<<<<< HEAD
-    // Wait a bit for queue message to be available
-    tokio::time::sleep(Duration::from_secs(2)).await;
-
-    // Verify job was added to process queue - retry a few times in case of timing issues
-    let mut retries = 0;
-    let max_retries = 5;
-    let mut queue_message = None;
-
-    while retries < max_retries && queue_message.is_none() {
-        match config.queue().consume_message_from_queue(job_type.process_queue_name()).await {
-            Ok(msg) => queue_message = Some(msg),
-            Err(e) => {
-                let error_str = e.to_string();
-                if error_str.contains("QueueDoesNotExist") || error_str.contains("GetQueueUrlError") {
-                    if retries < max_retries - 1 {
-                        tokio::time::sleep(Duration::from_secs(1)).await;
-                        retries += 1;
-                    } else {
-                        panic!("Queue does not exist after {} retries: {}", max_retries, e);
-                    }
-                } else if error_str.contains("NoData") {
-                    if retries < max_retries - 1 {
-                        tokio::time::sleep(Duration::from_secs(1)).await;
-                        retries += 1;
-                    } else {
-                        panic!("No message found in queue after {} retries: {}", max_retries, e);
-                    }
-                } else {
-                    if retries < max_retries - 1 {
-                        tokio::time::sleep(Duration::from_secs(1)).await;
-                        retries += 1;
-                    } else {
-                        panic!("Failed to consume message: {}", e);
-                    }
-                }
-            }
-        }
-    }
-
-    let queue_message = queue_message.expect("Should have received message");
-=======
     // Verify job was added to process queue - retry a few times in case of timing issues
     let queue_message = consume_message_with_retry(
         config.queue(),
@@ -135,7 +89,6 @@
     )
     .await
     .unwrap();
->>>>>>> 8cc56bb5
     let message_payload: JobQueueMessage = queue_message.payload_serde_json().unwrap().unwrap();
     assert_eq!(message_payload.id, job_id);
 
@@ -188,47 +141,6 @@
     assert!(response.success);
     assert_eq!(response.message, Some(format!("Job with id {} queued for verification", job_id)));
 
-<<<<<<< HEAD
-    tokio::time::sleep(Duration::from_secs(2)).await;
-
-    // Verify job was added to verification queue - retry a few times in case of timing issues
-    let mut retries = 0;
-    let max_retries = 5;
-    let mut queue_message = None;
-
-    while retries < max_retries && queue_message.is_none() {
-        match config.queue().consume_message_from_queue(job_type.verify_queue_name()).await {
-            Ok(msg) => queue_message = Some(msg),
-            Err(e) => {
-                let error_str = e.to_string();
-                if error_str.contains("QueueDoesNotExist") || error_str.contains("GetQueueUrlError") {
-                    if retries < max_retries - 1 {
-                        tokio::time::sleep(Duration::from_secs(1)).await;
-                        retries += 1;
-                    } else {
-                        panic!("Queue does not exist after {} retries: {}", max_retries, e);
-                    }
-                } else if error_str.contains("NoData") {
-                    if retries < max_retries - 1 {
-                        tokio::time::sleep(Duration::from_secs(1)).await;
-                        retries += 1;
-                    } else {
-                        panic!("No message found in queue after {} retries: {}", max_retries, e);
-                    }
-                } else {
-                    if retries < max_retries - 1 {
-                        tokio::time::sleep(Duration::from_secs(1)).await;
-                        retries += 1;
-                    } else {
-                        panic!("Failed to consume message: {}", e);
-                    }
-                }
-            }
-        }
-    }
-
-    let queue_message = queue_message.expect("Should have received message");
-=======
     // Verify job was added to verification queue - retry a few times in case of timing issues
     let queue_message = consume_message_with_retry(
         config.queue(),
@@ -238,7 +150,6 @@
     )
     .await
     .unwrap();
->>>>>>> 8cc56bb5
     let message_payload: JobQueueMessage = queue_message.payload_serde_json().unwrap().unwrap();
     assert_eq!(message_payload.id, job_id);
 
@@ -283,48 +194,6 @@
     assert!(response.success);
     assert_eq!(response.message, Some(format!("Job with id {} retry initiated", job_id)));
 
-<<<<<<< HEAD
-    // Wait a bit for queue message to be available
-    tokio::time::sleep(Duration::from_secs(2)).await;
-
-    // Verify job was added to process queue - retry a few times in case of timing issues
-    let mut retries = 0;
-    let max_retries = 5;
-    let mut queue_message = None;
-
-    while retries < max_retries && queue_message.is_none() {
-        match config.queue().consume_message_from_queue(job_type.process_queue_name()).await {
-            Ok(msg) => queue_message = Some(msg),
-            Err(e) => {
-                let error_str = e.to_string();
-                if error_str.contains("QueueDoesNotExist") || error_str.contains("GetQueueUrlError") {
-                    if retries < max_retries - 1 {
-                        tokio::time::sleep(Duration::from_secs(1)).await;
-                        retries += 1;
-                    } else {
-                        panic!("Queue does not exist after {} retries: {}", max_retries, e);
-                    }
-                } else if error_str.contains("NoData") {
-                    if retries < max_retries - 1 {
-                        tokio::time::sleep(Duration::from_secs(1)).await;
-                        retries += 1;
-                    } else {
-                        panic!("No message found in queue after {} retries: {}", max_retries, e);
-                    }
-                } else {
-                    if retries < max_retries - 1 {
-                        tokio::time::sleep(Duration::from_secs(1)).await;
-                        retries += 1;
-                    } else {
-                        panic!("Failed to consume message: {}", e);
-                    }
-                }
-            }
-        }
-    }
-
-    let queue_message = queue_message.expect("Should have received message");
-=======
     // Verify job was added to process queue - retry a few times in case of timing issues
     let queue_message = consume_message_with_retry(
         config.queue(),
@@ -334,7 +203,6 @@
     )
     .await
     .unwrap();
->>>>>>> 8cc56bb5
     let message_payload: JobQueueMessage = queue_message.payload_serde_json().unwrap().unwrap();
     assert_eq!(message_payload.id, job_id);
 
