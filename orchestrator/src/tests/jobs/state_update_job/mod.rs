use std::fs::read_to_string;
use std::path::PathBuf;

use crate::core::client::database::MockDatabaseClient;
use crate::core::client::storage::MockStorageClient;
use crate::error::job::state_update::StateUpdateError;
use crate::error::job::JobError;
use crate::tests::common::default_job_item;
use crate::tests::config::{ConfigType, TestConfigBuilder};
use crate::types::batch::AggregatorBatch;
use crate::types::constant::{
    BLOB_DATA_FILE_NAME, PROGRAM_OUTPUT_FILE_NAME, SNOS_OUTPUT_FILE_NAME, STORAGE_ARTIFACTS_DIR, STORAGE_BLOB_DIR,
};
use crate::types::jobs::metadata::{
    CommonMetadata, JobMetadata, JobSpecificMetadata, SettlementContext, SettlementContextData, StateUpdateMetadata,
};
use crate::types::jobs::types::{JobStatus, JobType};
use crate::worker::event_handler::jobs::state_update::StateUpdateJobHandler;
use crate::worker::event_handler::jobs::JobHandlerTrait;
use crate::worker::utils::hex_string_to_u8_vec;
use assert_matches::assert_matches;
use bytes::Bytes;
use httpmock::prelude::*;
use lazy_static::lazy_static;
use mockall::predicate::{always, eq};
use num_bigint::BigUint;
use orchestrator_settlement_client_interface::MockSettlementClient;
use rstest::*;
use starknet::providers::jsonrpc::HttpTransport;
use starknet::providers::JsonRpcClient;
use url::Url;

lazy_static! {
    pub static ref CURRENT_PATH: PathBuf = std::env::current_dir().expect("Failed to get Current Path");
}

pub const X_0_FILE_NAME: &str = "x_0.txt";

// ================= Exhaustive tests (with minimum mock) =================

#[rstest]
#[tokio::test]
async fn test_process_job_attempt_not_present_fails() {
    let services = TestConfigBuilder::new().build().await;

    let mut job = default_job_item();

    // Update job metadata to use the proper structure
    job.metadata.specific = JobSpecificMetadata::StateUpdate(StateUpdateMetadata {
        snos_output_paths: vec![],
        program_output_paths: vec![],
        blob_data_paths: vec![],
        tx_hashes: vec![],
        context: SettlementContext::Block(SettlementContextData { to_settle: vec![], last_failed: None }),
    });

    let res = StateUpdateJobHandler.process_job(services.config, &mut job).await.unwrap_err();
    assert!(
        matches!(res, JobError::StateUpdateJobError(StateUpdateError::BlockNumberNotFound)),
        "JobError should be StateUpdateJobError with BlockNumberNotFound"
    );
}

#[rstest]
#[case(None, vec![651053, 651054, 651055], 0)]
#[case(Some(651054), vec![651053, 651054, 651055], 1)]
#[tokio::test]
async fn test_process_job_works(
    #[case] failed_block_number: Option<u64>,
    #[case] blocks_to_process: Vec<u64>,
    #[case] processing_start_index: u8,
) {
    dotenvy::from_filename_override("../.env.test").expect("Failed to load the .env file");

    // Mocking the settlement client.
    let mut settlement_client = MockSettlementClient::new();
    let mut database_client = MockDatabaseClient::new();

    let last_block_to_process = *blocks_to_process.last().unwrap();

    // Mock the get batch by indexes method
    database_client.expect_get_aggregator_batches_by_indexes().returning(move |_| {
        Ok(vec![AggregatorBatch::new(
            0,
            last_block_to_process + 1,
            1,
            String::from(""),
            String::from(""),
            String::from(""),
<<<<<<< HEAD
=======
            "0.13.2".to_string(),
>>>>>>> 973787d2
        )])
    });

    // This must be the last block number and should be returned as an output from the process job.
    let last_block_number = blocks_to_process[blocks_to_process.len() - 1];

    // Adding expectations for each block number to be called by settlement client.
    for block in blocks_to_process.iter().skip(processing_start_index as usize) {
        // Getting the blob data from file.
        let blob_data = read_to_string(
            CURRENT_PATH.join(format!("src/tests/jobs/state_update_job/test_data/{}/{}", block, BLOB_DATA_FILE_NAME)),
        )
        .unwrap();

        let blob_data_vec = vec![hex_string_to_u8_vec(&blob_data).unwrap()];

        // Getting the program output data from file.
        let program_output_data_vec = read_file_to_vec_u8_32(
            CURRENT_PATH
                .join(format!("src/tests/jobs/state_update_job/test_data/{}/{}", block, PROGRAM_OUTPUT_FILE_NAME))
                .to_str()
                .unwrap(),
        )
        .unwrap();

        settlement_client
            .expect_update_state_with_blobs()
            .with(eq(program_output_data_vec), eq(blob_data_vec), always())
            .times(1)
            .returning(|_, _, _| Ok("0xbeef".to_string()));

        settlement_client.expect_wait_for_tx_finality().with(eq("0xbeef")).times(1).returning(|_| Ok(Some(1)));
    }

    settlement_client.expect_get_last_settled_block().with().returning(move || Ok(Some(651052)));
    // Setting random nonce
    settlement_client.expect_get_nonce().with().returning(move || Ok(2));

    // Building a temp config that will be used by `fetch_blob_data_for_block` and
    // `fetch_snos_for_block` functions while fetching the blob data from storage client.
    let services = TestConfigBuilder::new()
        .configure_storage_client(ConfigType::Actual)
        .configure_settlement_client(settlement_client.into())
        .configure_database(database_client.into())
        .build()
        .await;

    let storage_client = services.config.storage();

    // Prepare vectors to collect paths for metadata
    let mut snos_output_paths = Vec::new();
    let mut program_output_paths = Vec::new();
    let mut blob_data_paths = Vec::new();

    for block in blocks_to_process.iter() {
        // Getting the blob data from file.
        let blob_data_key = format!("{}/batch/{}", STORAGE_BLOB_DIR, block);
        let blob_data = read_to_string(
            CURRENT_PATH.join(format!("src/tests/jobs/state_update_job/test_data/{}/{}", block, BLOB_DATA_FILE_NAME)),
        )
        .unwrap();
        let blob_data_vec = hex_string_to_u8_vec(&blob_data).unwrap();

        // Getting the snos data from file.
        let snos_output_key = format!("{}/batch/{}/{}", STORAGE_ARTIFACTS_DIR, block, SNOS_OUTPUT_FILE_NAME);
        let snos_output_data = read_to_string(
            CURRENT_PATH.join(format!("src/tests/jobs/state_update_job/test_data/{}/{}", block, SNOS_OUTPUT_FILE_NAME)),
        )
        .unwrap();

        // Getting the program output data from file.
        let program_output_key = format!("{}/batch/{}/{}", STORAGE_ARTIFACTS_DIR, block, PROGRAM_OUTPUT_FILE_NAME);
        let program_output_data = read_file_to_vec_u8_32(
            CURRENT_PATH
                .join(format!("src/tests/jobs/state_update_job/test_data/{}/{}", block, PROGRAM_OUTPUT_FILE_NAME))
                .to_str()
                .unwrap(),
        )
        .unwrap();
        let program_output_data_serialized = bincode::serialize(&program_output_data).unwrap();

        storage_client.put_data(Bytes::from(snos_output_data), &snos_output_key).await.unwrap();
        storage_client.put_data(Bytes::from(blob_data_vec), &format!("{}/1.txt", blob_data_key)).await.unwrap();
        storage_client.put_data(Bytes::from(program_output_data_serialized), &program_output_key).await.unwrap();

        // Add paths to our vectors for metadata
        snos_output_paths.push(snos_output_key);
        program_output_paths.push(program_output_key);
        blob_data_paths.push(blob_data_key);
    }

    // Create proper metadata structure with the collected paths
    let mut metadata = JobMetadata {
        common: CommonMetadata::default(),
        specific: JobSpecificMetadata::StateUpdate(StateUpdateMetadata {
            snos_output_paths,
            program_output_paths,
            blob_data_paths,
            tx_hashes: Vec::new(), // Start with empty tx_hashes, they'll be populated during processing
            context: SettlementContext::Block(SettlementContextData {
                to_settle: blocks_to_process.clone(),
                last_failed: failed_block_number,
            }),
        }),
    };

    // Add process attempt to common metadata
    metadata.common.process_attempt_no = 0;

    // creating a `JobItem`
    let mut job = default_job_item();
    job.job_type = JobType::StateTransition;
    job.metadata = metadata;

    let res = StateUpdateJobHandler.process_job(services.config, &mut job).await.unwrap();
    assert_eq!(res, last_block_number.to_string());
}

// ==================== Mock Tests (Unit tests) ===========================

#[rstest]
#[tokio::test]
async fn create_job_works() {
    // Create proper metadata structure
    let metadata = JobMetadata {
        common: CommonMetadata::default(),
        specific: JobSpecificMetadata::StateUpdate(StateUpdateMetadata {
            snos_output_paths: vec![format!("1/{}", SNOS_OUTPUT_FILE_NAME)],
            program_output_paths: vec![format!("1/{}", PROGRAM_OUTPUT_FILE_NAME)],
            blob_data_paths: vec![format!("1/{}", BLOB_DATA_FILE_NAME)],
            tx_hashes: vec![],
            context: SettlementContext::Block(SettlementContextData { to_settle: vec![1], last_failed: None }),
        }),
    };

    let job = StateUpdateJobHandler.create_job(String::from("0"), metadata).await;
    assert!(job.is_ok());

    let job = job.unwrap();
    let job_type = job.job_type;

    assert_eq!(job_type, JobType::StateTransition, "job_type should be StateTransition");
    assert!(!job.id.is_nil(), "id should not be nil");
    assert_eq!(job.status, JobStatus::Created, "status should be Created");
    assert_eq!(job.version, 0_i32, "version should be 0");
    assert_eq!(job.external_id.unwrap_string().unwrap(), String::new(), "external_id should be empty string");
}

#[rstest]
#[tokio::test]
async fn process_job_works_unit_test() {
    // Mocking settlement and storage client
    let mut settlement_client = MockSettlementClient::new();
    let mut storage_client = MockStorageClient::new();
    let mut database_client = MockDatabaseClient::new();

    // Mock the get batch by indexes method
    database_client.expect_get_aggregator_batches_by_indexes().returning(|_| {
<<<<<<< HEAD
        Ok(vec![AggregatorBatch::new(0, 1, 651057, String::from(""), String::from(""), String::from(""))])
=======
        Ok(vec![AggregatorBatch::new(
            0,
            1,
            651057,
            String::from(""),
            String::from(""),
            String::from(""),
            "0.13.2".to_string(),
        )])
>>>>>>> 973787d2
    });

    // Mock the latest block settled
    settlement_client.expect_get_last_settled_block().returning(|| Ok(Some(651052_u64)));

    let block_numbers = ["651053", "651054", "651055", "651056"];
    for block_no in block_numbers {
        let _state_diff: Vec<u8> = load_state_diff_file(block_no.parse::<u64>().unwrap()).await;

        // Setting expectation for SNOS output
        let snos_output_key = format!("{}/batch/{}/{}", STORAGE_ARTIFACTS_DIR, block_no, SNOS_OUTPUT_FILE_NAME);
        let snos_output_data = read_to_string(
            CURRENT_PATH
                .join(format!("src/tests/jobs/state_update_job/test_data/{}/{}", block_no, SNOS_OUTPUT_FILE_NAME)),
        )
        .expect("Failed to read the snos output data json file");
        storage_client
            .expect_get_data()
            .with(eq(snos_output_key.clone()))
            .returning(move |_| Ok(Bytes::from(snos_output_data.clone())));

        // Setting expectation for blob data
        let blob_data_key = format!("{}/batch/{}", STORAGE_BLOB_DIR, block_no);
        let blob_data = read_to_string(
            CURRENT_PATH
                .join(format!("src/tests/jobs/state_update_job/test_data/{}/{}", block_no, BLOB_DATA_FILE_NAME)),
        )
        .expect("Failed to read the blob data txt file");
        let blob_data_vec = hex_string_to_u8_vec(&blob_data).unwrap();
        let blob_data_vec_clone = blob_data_vec.clone();
        storage_client
            .expect_get_data()
            .with(eq(format!("{}/1.txt", blob_data_key)))
            .returning(move |_| Ok(Bytes::from(blob_data_vec.clone())));
        storage_client
            .expect_list_files_in_dir()
            .with(eq(blob_data_key.clone()))
            .returning(move |_| Ok(vec![format!("{}/1.txt", blob_data_key)]));

        // Setting expectation for program output
        let program_output_key = format!("{}/batch/{}/{}", STORAGE_ARTIFACTS_DIR, block_no, PROGRAM_OUTPUT_FILE_NAME);
        let program_output = read_file_to_vec_u8_32(
            CURRENT_PATH
                .join(format!("src/tests/jobs/state_update_job/test_data/{}/{}", block_no, PROGRAM_OUTPUT_FILE_NAME))
                .to_str()
                .unwrap(),
        )
        .unwrap();
        let program_output_clone = program_output.clone();
        storage_client
            .expect_get_data()
            .with(eq(program_output_key.clone()))
            .returning(move |_| Ok(Bytes::from(bincode::serialize(&program_output).unwrap())));

        // Setting expectation for nonce
        settlement_client.expect_get_nonce().returning(|| Ok(1));

        // Setting expectation for update_state_with_blobs
        let deserialized_program_output: Vec<[u8; 32]> =
            bincode::deserialize(&bincode::serialize(&program_output_clone).unwrap()).unwrap();
        settlement_client
            .expect_update_state_with_blobs()
            .with(eq(deserialized_program_output), eq(vec![blob_data_vec_clone]), always())
            .returning(|_, _, _| Ok(String::from("0x5d17fac98d9454030426606019364f6e68d915b91f6210ef1e2628cd6987442")));

        // mocking the finality too
        settlement_client
            .expect_wait_for_tx_finality()
            .with(eq("0x5d17fac98d9454030426606019364f6e68d915b91f6210ef1e2628cd6987442"))
            .returning(|_| Ok(Some(1)));
    }

    let services = TestConfigBuilder::new()
        .configure_settlement_client(settlement_client.into())
        .configure_storage_client(storage_client.into())
        .configure_database(database_client.into())
        .build()
        .await;

    // Create proper metadata structure
    let mut metadata = JobMetadata {
        common: CommonMetadata::default(),
        specific: JobSpecificMetadata::StateUpdate(StateUpdateMetadata {
            snos_output_paths: block_numbers
                .iter()
                .map(|block| format!("{}/batch/{}/{}", STORAGE_ARTIFACTS_DIR, block, SNOS_OUTPUT_FILE_NAME))
                .collect(),
            blob_data_paths: block_numbers
                .iter()
                .map(|block| format!("{}/batch/{}", STORAGE_BLOB_DIR, block))
                .collect(),
            program_output_paths: block_numbers
                .iter()
                .map(|block| format!("{}/batch/{}/{}", STORAGE_ARTIFACTS_DIR, block, PROGRAM_OUTPUT_FILE_NAME))
                .collect(),
            tx_hashes: vec![],
            context: SettlementContext::Block(SettlementContextData {
                to_settle: block_numbers.iter().map(|b| b.parse::<u64>().unwrap()).collect(),
                last_failed: None,
            }),
        }),
    };

    // Add process attempt to common metadata
    metadata.common.process_attempt_no = 0;

    let mut job = StateUpdateJobHandler.create_job(String::from("internal_id"), metadata).await.unwrap();
    assert_eq!(StateUpdateJobHandler.process_job(services.config, &mut job).await.unwrap(), "651056".to_string())
}

#[rstest]
#[case(vec![651052, 651054, 651051, 651056], "numbers aren't sorted in increasing order")]
#[case(vec![651052, 651052, 651052, 651052], "Duplicated block numbers")]
#[case(vec![651052, 651052, 651053, 651053], "Duplicated block numbers")]
#[tokio::test]
async fn process_job_invalid_inputs_errors(#[case] block_numbers: Vec<u64>, #[case] expected_error: &str) {
    let server = MockServer::start();
    let settlement_client = MockSettlementClient::new();

    let provider = JsonRpcClient::new(HttpTransport::new(
        Url::parse(format!("http://localhost:{}", server.port()).as_str()).expect("Failed to parse URL"),
    ));

    let services = TestConfigBuilder::new()
        .configure_settlement_client(settlement_client.into())
        .configure_starknet_client(provider.into())
        .build()
        .await;

    // Create paths for each block number
    let snos_output_paths = block_numbers.iter().map(|block| format!("{}/{}", block, SNOS_OUTPUT_FILE_NAME)).collect();

    let program_output_paths =
        block_numbers.iter().map(|block| format!("{}/{}", block, PROGRAM_OUTPUT_FILE_NAME)).collect();

    let blob_data_paths = block_numbers.iter().map(|block| format!("{}/{}", block, BLOB_DATA_FILE_NAME)).collect();

    // Create proper metadata structure with invalid block numbers but valid paths
    let metadata = JobMetadata {
        common: CommonMetadata { process_attempt_no: 0, ..CommonMetadata::default() },
        specific: JobSpecificMetadata::StateUpdate(StateUpdateMetadata {
            snos_output_paths,
            program_output_paths,
            blob_data_paths,
            tx_hashes: vec![],
            context: SettlementContext::Block(SettlementContextData { to_settle: block_numbers, last_failed: None }),
        }),
    };

    let mut job = StateUpdateJobHandler.create_job(String::from("internal_id"), metadata).await.unwrap();
    let status = StateUpdateJobHandler.process_job(services.config, &mut job).await;
    assert!(status.is_err());

    if let Err(error) = status {
        let error_message = format!("{}", error);
        assert!(
            error_message.contains(expected_error),
            "Error message did not contain expected substring: {}",
            expected_error
        );
    }
}

#[rstest]
#[tokio::test]
async fn process_job_invalid_input_gap_panics() {
    let server = MockServer::start();
    let mut settlement_client = MockSettlementClient::new();

    settlement_client.expect_get_last_settled_block().returning(|| Ok(Some(4_u64)));

    let provider = JsonRpcClient::new(HttpTransport::new(
        Url::parse(format!("http://localhost:{}", server.port()).as_str()).expect("Failed to parse URL"),
    ));

    let services = TestConfigBuilder::new()
        .configure_starknet_client(provider.into())
        .configure_settlement_client(settlement_client.into())
        .build()
        .await;

    // Create proper metadata structure with valid paths
    let metadata = JobMetadata {
        common: CommonMetadata { process_attempt_no: 0, ..CommonMetadata::default() },
        specific: JobSpecificMetadata::StateUpdate(StateUpdateMetadata {
            snos_output_paths: vec![
                format!("{}/{}", 6, SNOS_OUTPUT_FILE_NAME),
                format!("{}/{}", 7, SNOS_OUTPUT_FILE_NAME),
                format!("{}/{}", 8, SNOS_OUTPUT_FILE_NAME),
            ],
            program_output_paths: vec![
                format!("{}/{}", 6, PROGRAM_OUTPUT_FILE_NAME),
                format!("{}/{}", 7, PROGRAM_OUTPUT_FILE_NAME),
                format!("{}/{}", 8, PROGRAM_OUTPUT_FILE_NAME),
            ],
            blob_data_paths: vec![
                format!("{}/{}", 6, BLOB_DATA_FILE_NAME),
                format!("{}/{}", 7, BLOB_DATA_FILE_NAME),
                format!("{}/{}", 8, BLOB_DATA_FILE_NAME),
            ],
            tx_hashes: vec![],
            context: SettlementContext::Block(SettlementContextData {
                to_settle: vec![6, 7, 8], // Gap between 4 and 6
                last_failed: None,
            }),
        }),
    };

    let mut job = StateUpdateJobHandler.create_job(String::from("internal_id"), metadata).await.unwrap();
    let response = StateUpdateJobHandler.process_job(services.config, &mut job).await;

    assert_matches!(response,
        Err(e) => {
            let err = StateUpdateError::GapBetweenFirstAndLastBlock;
            let expected_error = JobError::StateUpdateJobError(err);
            assert_eq!(e.to_string(), expected_error.to_string());
        }
    );
}

// ==================== Utility functions ===========================

async fn load_state_diff_file(block_no: u64) -> Vec<u8> {
    let file_path = format!("src/tests/jobs/state_update_job/test_data/{}/{}", block_no, BLOB_DATA_FILE_NAME);
    let file_data = read_to_string(file_path).expect("Unable to read blob_data.txt").replace("0x", "");
    hex_string_to_u8_vec(&file_data).unwrap()
}

fn read_file_to_vec_u8_32(filename: &str) -> std::io::Result<Vec<[u8; 32]>> {
    let content = read_to_string(filename)?;
    let numbers: Vec<BigUint> = content.lines().filter_map(|line| line.parse().ok()).collect();

    Ok(numbers
        .into_iter()
        .map(|num| {
            let bytes = num.to_bytes_be();
            let mut array = [0u8; 32];
            let start = 32usize.saturating_sub(bytes.len());
            array[start..].copy_from_slice(&bytes);
            array
        })
        .collect())
}<|MERGE_RESOLUTION|>--- conflicted
+++ resolved
@@ -87,10 +87,7 @@
             String::from(""),
             String::from(""),
             String::from(""),
-<<<<<<< HEAD
-=======
             "0.13.2".to_string(),
->>>>>>> 973787d2
         )])
     });
 
@@ -249,9 +246,6 @@
 
     // Mock the get batch by indexes method
     database_client.expect_get_aggregator_batches_by_indexes().returning(|_| {
-<<<<<<< HEAD
-        Ok(vec![AggregatorBatch::new(0, 1, 651057, String::from(""), String::from(""), String::from(""))])
-=======
         Ok(vec![AggregatorBatch::new(
             0,
             1,
@@ -261,7 +255,6 @@
             String::from(""),
             "0.13.2".to_string(),
         )])
->>>>>>> 973787d2
     });
 
     // Mock the latest block settled
