--- conflicted
+++ resolved
@@ -93,137 +93,6 @@
 }
 
 #[rstest]
-<<<<<<< HEAD
-#[tokio::test]
-async fn process_job_works_unit_test() {
-    // Mocking settlement and storage client
-    let mut settlement_client = MockSettlementClient::new();
-    let mut storage_client = MockStorageClient::new();
-    let mut database_client = MockDatabaseClient::new();
-
-    // Mock the get batch by indexes method
-    database_client.expect_get_aggregator_batches_by_indexes().returning(|_| {
-        Ok(vec![AggregatorBatch::new(
-            0,
-            651057,
-            String::from(""),
-            1,
-            AggregatorBatchWeights::default(),
-            StarknetVersion::V0_13_2,
-        )])
-    });
-
-    // Mock the latest block settled
-    settlement_client.expect_get_last_settled_block().returning(|| Ok(Some(651052_u64)));
-
-    let block_numbers = ["651053", "651054", "651055", "651056"];
-    for block_no in block_numbers {
-        let _state_diff: Vec<u8> = load_state_diff_file(block_no.parse::<u64>().unwrap()).await;
-
-        // Setting expectation for SNOS output
-        let snos_output_key = format!("{}/batch/{}/{}", STORAGE_ARTIFACTS_DIR, block_no, SNOS_OUTPUT_FILE_NAME);
-        let snos_output_data = read_to_string(
-            CURRENT_PATH
-                .join(format!("src/tests/jobs/state_update_job/test_data/{}/{}", block_no, SNOS_OUTPUT_FILE_NAME)),
-        )
-        .expect("Failed to read the snos output data json file");
-        storage_client
-            .expect_get_data()
-            .with(eq(snos_output_key.clone()))
-            .returning(move |_| Ok(Bytes::from(snos_output_data.clone())));
-
-        // Setting expectation for blob data
-        let blob_data_key = format!("{}/batch/{}", STORAGE_BLOB_DIR, block_no);
-        let blob_data = read_to_string(
-            CURRENT_PATH
-                .join(format!("src/tests/jobs/state_update_job/test_data/{}/{}", block_no, BLOB_DATA_FILE_NAME)),
-        )
-        .expect("Failed to read the blob data txt file");
-        let blob_data_vec = hex_string_to_u8_vec(&blob_data).unwrap();
-        let blob_data_vec_clone = blob_data_vec.clone();
-        storage_client
-            .expect_get_data()
-            .with(eq(format!("{}/1.txt", blob_data_key)))
-            .returning(move |_| Ok(Bytes::from(blob_data_vec.clone())));
-        storage_client
-            .expect_list_files_in_dir()
-            .with(eq(blob_data_key.clone()))
-            .returning(move |_| Ok(vec![format!("{}/1.txt", blob_data_key)]));
-
-        // Setting expectation for program output
-        let program_output_key = format!("{}/batch/{}/{}", STORAGE_ARTIFACTS_DIR, block_no, PROGRAM_OUTPUT_FILE_NAME);
-        let program_output = read_file_to_vec_u8_32(
-            CURRENT_PATH
-                .join(format!("src/tests/jobs/state_update_job/test_data/{}/{}", block_no, PROGRAM_OUTPUT_FILE_NAME))
-                .to_str()
-                .unwrap(),
-        )
-        .unwrap();
-        let program_output_clone = program_output.clone();
-        storage_client
-            .expect_get_data()
-            .with(eq(program_output_key.clone()))
-            .returning(move |_| Ok(Bytes::from(bincode::serialize(&program_output).unwrap())));
-
-        // Setting expectation for nonce
-        settlement_client.expect_get_nonce().returning(|| Ok(1));
-
-        // Setting expectation for update_state_with_blobs
-        let deserialized_program_output: Vec<[u8; 32]> =
-            bincode::deserialize(&bincode::serialize(&program_output_clone).unwrap()).unwrap();
-        settlement_client
-            .expect_update_state_with_blobs()
-            .with(eq(deserialized_program_output), eq(vec![blob_data_vec_clone]), always())
-            .returning(|_, _, _| Ok(String::from("0x5d17fac98d9454030426606019364f6e68d915b91f6210ef1e2628cd6987442")));
-
-        // mocking the finality too
-        settlement_client
-            .expect_wait_for_tx_finality()
-            .with(eq("0x5d17fac98d9454030426606019364f6e68d915b91f6210ef1e2628cd6987442"))
-            .returning(|_| Ok(Some(1)));
-    }
-
-    let services = TestConfigBuilder::new()
-        .configure_settlement_client(settlement_client.into())
-        .configure_storage_client(storage_client.into())
-        .configure_database(database_client.into())
-        .build()
-        .await;
-
-    // Create proper metadata structure
-    let mut metadata = JobMetadata {
-        common: CommonMetadata::default(),
-        specific: JobSpecificMetadata::StateUpdate(StateUpdateMetadata {
-            snos_output_paths: block_numbers
-                .iter()
-                .map(|block| format!("{}/batch/{}/{}", STORAGE_ARTIFACTS_DIR, block, SNOS_OUTPUT_FILE_NAME))
-                .collect(),
-            blob_data_paths: block_numbers
-                .iter()
-                .map(|block| format!("{}/batch/{}", STORAGE_BLOB_DIR, block))
-                .collect(),
-            program_output_paths: block_numbers
-                .iter()
-                .map(|block| format!("{}/batch/{}/{}", STORAGE_ARTIFACTS_DIR, block, PROGRAM_OUTPUT_FILE_NAME))
-                .collect(),
-            tx_hashes: vec![],
-            context: SettlementContext::Block(SettlementContextData {
-                to_settle: block_numbers.iter().map(|b| b.parse::<u64>().unwrap()).collect(),
-                last_failed: None,
-            }),
-        }),
-    };
-
-    // Add process attempt to common metadata
-    metadata.common.process_attempt_no = 0;
-
-    let mut job = StateUpdateJobHandler.create_job(0, metadata).await.unwrap();
-    assert_eq!(StateUpdateJobHandler.process_job(services.config, &mut job).await.unwrap(), "651056".to_string())
-}
-
-#[rstest]
-=======
->>>>>>> ee4b5cc5
 #[case(vec![651052, 651054, 651051, 651056], "numbers aren't sorted in increasing order")]
 #[case(vec![651052, 651052, 651052, 651052], "Duplicated block numbers")]
 #[case(vec![651052, 651052, 651053, 651053], "Duplicated block numbers")]
