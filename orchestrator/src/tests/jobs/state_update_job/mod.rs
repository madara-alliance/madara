--- conflicted
+++ resolved
@@ -79,7 +79,6 @@
     let last_block_to_process = *blocks_to_process.last().unwrap();
 
     // Mock the get batch by indexes method
-<<<<<<< HEAD
     database_client.expect_get_aggregator_batches_by_indexes().returning(move |_| {
         Ok(vec![AggregatorBatch::new(
             0,
@@ -88,16 +87,7 @@
             String::from(""),
             String::from(""),
             String::from(""),
-=======
-    database_client.expect_get_batches_by_indexes().returning(move |_| {
-        Ok(vec![Batch::new(
-            0,
-            last_block_to_process + 1,
-            String::from(""),
-            String::from(""),
-            String::from(""),
             "0.13.2".to_string(),
->>>>>>> 342c7a0e
         )])
     });
 
@@ -255,13 +245,8 @@
     let mut database_client = MockDatabaseClient::new();
 
     // Mock the get batch by indexes method
-<<<<<<< HEAD
     database_client.expect_get_aggregator_batches_by_indexes().returning(|_| {
-        Ok(vec![AggregatorBatch::new(0, 1, 651057, String::from(""), String::from(""), String::from(""))])
-=======
-    database_client.expect_get_batches_by_indexes().returning(|_| {
-        Ok(vec![Batch::new(0, 651057, String::from(""), String::from(""), String::from(""), "0.13.2".to_string())])
->>>>>>> 342c7a0e
+        Ok(vec![AggregatorBatch::new(0, 1, 651057, String::from(""), String::from(""), String::from(""), "0.13.2".to_string())])
     });
 
     // Mock the latest block settled
