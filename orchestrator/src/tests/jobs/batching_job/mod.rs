use crate::core::StorageClient;
use crate::tests::config::{ConfigType, MockType, TestConfigBuilder};
use crate::tests::jobs::snos_job::SNOS_PATHFINDER_RPC_URL_ENV;
<<<<<<< HEAD
use crate::tests::utils::read_blob_from_file;
use crate::types::batch::{ClassDeclaration, ContractUpdate, DataJson, StorageUpdate};
=======
use crate::tests::utils::read_file_to_string;
>>>>>>> 27c9c72a
use crate::worker::event_handler::triggers::batching::BatchingTrigger;
use crate::worker::event_handler::triggers::JobTrigger;
use alloy::hex;
use color_eyre::Result;
use num_bigint::BigUint;
<<<<<<< HEAD
use num_traits::{Num, ToPrimitive, Zero};
use orchestrator_prover_client_interface::MockProverClient;
=======
>>>>>>> 27c9c72a
use rstest::*;
use starknet_core::types::Felt;
use tracing::warn;
use url::Url;

#[rstest]
#[case("src/tests/artifacts/8373665/blobs/", 789878, 790377)]
#[tokio::test]
<<<<<<< HEAD
async fn test_assign_batch_to_block_new_batch(#[case] blob_dir: String, #[case] version: &str) -> Result<()> {
=======
async fn test_assign_batch_to_block_new_batch(
    #[case] blob_dir: String,
    #[case] min_block_to_process: u64,
    #[case] max_block_to_process: u64,
) -> Result<()> {
>>>>>>> 27c9c72a
    let pathfinder_url: Url = match std::env::var(SNOS_PATHFINDER_RPC_URL_ENV) {
        Ok(url) => url.parse()?,
        Err(_) => {
            warn!("Ignoring test: {} environment variable is not set", SNOS_PATHFINDER_RPC_URL_ENV);
            return Ok(());
        }
    };

    let mut mock_prover_client = MockProverClient::new();
    mock_prover_client.expect_submit_task().returning(|_| Ok("01234ABCD".to_string()));

    let services = TestConfigBuilder::new()
        .configure_rpc_url(ConfigType::Mock(MockType::RpcUrl(pathfinder_url)))
        .configure_storage_client(ConfigType::Actual)
        .configure_database(ConfigType::Actual)
<<<<<<< HEAD
        .configure_prover_client(mock_prover_client.into())
=======
        .configure_min_block_to_process(min_block_to_process)
        .configure_max_block_to_process(Some(max_block_to_process))
>>>>>>> 27c9c72a
        .build()
        .await;

    let result = BatchingTrigger.run_worker(services.config.clone()).await;

    assert!(result.is_ok());

    let generated_blobs =
<<<<<<< HEAD
        get_blobs_from_s3_paths(vec!["blob/batch/1/1.bin", "blob/batch/1/2.bin"], services.config.storage()).await?;
=======
        get_blobs_from_s3_paths(vec!["blob/batch/1/1.txt", "blob/batch/1/2.txt"], services.config.storage()).await?;
>>>>>>> 27c9c72a

    let real_blobs = get_blobs_from_files(vec![&format!("{blob_dir}1.txt"), &format!("{blob_dir}2.txt")])?;

    assert_eq!(generated_blobs[0], real_blobs[0]);
    assert_eq!(generated_blobs[1], real_blobs[1]);

    Ok(())
}

<<<<<<< HEAD
async fn get_blobs_from_s3_paths(s3_paths: Vec<&str>, storage: &dyn StorageClient) -> Result<Vec<BigUint>> {
    let mut blob: Vec<BigUint> = Vec::new();
=======
async fn get_blobs_from_s3_paths(s3_paths: Vec<&str>, storage: &dyn StorageClient) -> Result<Vec<String>> {
    let mut blob: Vec<String> = Vec::new();
>>>>>>> 27c9c72a
    for path in s3_paths {
        blob.push(hex::encode(storage.get_data(path).await?));
    }
    Ok(blob)
}

<<<<<<< HEAD
fn get_blobs_from_files(file_paths: Vec<&str>) -> Result<Vec<BigUint>> {
    let mut blob: Vec<BigUint> = Vec::new();
=======
fn get_blobs_from_files(file_paths: Vec<&str>) -> Result<Vec<String>> {
    let mut blob: Vec<String> = Vec::new();
>>>>>>> 27c9c72a
    for path in file_paths {
        blob.push(read_file_to_string(path)?);
    }
    Ok(blob)
<<<<<<< HEAD
}

fn get_data_json_from_vec_biguints(data: &Vec<BigUint>, version: &str) -> Result<DataJson> {
    let vec_felts = convert_biguints_to_felts(&data)?;
    let decompressed = convert_to_biguint(&decompress(&vec_felts)?);
    Ok(parse_state_diffs(&decompressed, version))
}

fn get_felt_vec(hex_str: &str) -> Result<Vec<BigUint>> {
    let blob_data = hex_string_to_u8_vec(hex_str)?;
    let recovered_data = bytes_to_biguints(&blob_data);
    Ok(blob::recover(recovered_data.clone()))
}

/// Convert bytes to a vector of BigUint
pub fn bytes_to_biguints(bytes: &[u8]) -> Vec<BigUint> {
    let mut result = Vec::new();
    for chunk in bytes.chunks(32) {
        let mut padded = [0u8; 32];
        let len = std::cmp::min(chunk.len(), 32);
        padded[32 - len..].copy_from_slice(&chunk[..len]);
        let num = BigUint::from_bytes_be(&padded);
        result.push(num);
    }

    info!("Converted {} bytes to {} BigUint values", bytes.len(), result.len());
    result
=======
>>>>>>> 27c9c72a
}

/// Converts a vector of BigUint values to a vector of Felt values
///
/// # Arguments
/// * `biguints` - Vector of BigUint values to convert
///
/// # Returns
/// A Result containing a vector of Felt values or an error
pub fn convert_biguints_to_felts(biguints: &[BigUint]) -> Result<Vec<Felt>> {
    biguints
        .iter()
        .map(|b| {
            let bytes = b.to_bytes_be();
            // Handle empty bytes case
            if bytes.is_empty() {
                return Ok(Felt::ZERO);
            }

            // Create a fixed size array for the bytes
            let mut field_bytes = [0u8; 32];

            // Copy bytes, padding with zeros if needed
            if bytes.len() <= 32 {
                let start_idx = 32 - bytes.len();
                field_bytes[start_idx..].copy_from_slice(&bytes);
            } else {
                // Truncate if bigger than 32 bytes
                field_bytes.copy_from_slice(&bytes[bytes.len() - 32..]);
            }

            // Convert to Felt
            Ok(Felt::from_bytes_be(&field_bytes))
        })
        .collect()
}<|MERGE_RESOLUTION|>--- conflicted
+++ resolved
@@ -1,22 +1,14 @@
 use crate::core::StorageClient;
 use crate::tests::config::{ConfigType, MockType, TestConfigBuilder};
 use crate::tests::jobs::snos_job::SNOS_PATHFINDER_RPC_URL_ENV;
-<<<<<<< HEAD
-use crate::tests::utils::read_blob_from_file;
-use crate::types::batch::{ClassDeclaration, ContractUpdate, DataJson, StorageUpdate};
-=======
 use crate::tests::utils::read_file_to_string;
->>>>>>> 27c9c72a
 use crate::worker::event_handler::triggers::batching::BatchingTrigger;
 use crate::worker::event_handler::triggers::JobTrigger;
 use alloy::hex;
 use color_eyre::Result;
 use num_bigint::BigUint;
-<<<<<<< HEAD
 use num_traits::{Num, ToPrimitive, Zero};
 use orchestrator_prover_client_interface::MockProverClient;
-=======
->>>>>>> 27c9c72a
 use rstest::*;
 use starknet_core::types::Felt;
 use tracing::warn;
@@ -25,15 +17,11 @@
 #[rstest]
 #[case("src/tests/artifacts/8373665/blobs/", 789878, 790377)]
 #[tokio::test]
-<<<<<<< HEAD
-async fn test_assign_batch_to_block_new_batch(#[case] blob_dir: String, #[case] version: &str) -> Result<()> {
-=======
 async fn test_assign_batch_to_block_new_batch(
     #[case] blob_dir: String,
     #[case] min_block_to_process: u64,
     #[case] max_block_to_process: u64,
 ) -> Result<()> {
->>>>>>> 27c9c72a
     let pathfinder_url: Url = match std::env::var(SNOS_PATHFINDER_RPC_URL_ENV) {
         Ok(url) => url.parse()?,
         Err(_) => {
@@ -49,12 +37,9 @@
         .configure_rpc_url(ConfigType::Mock(MockType::RpcUrl(pathfinder_url)))
         .configure_storage_client(ConfigType::Actual)
         .configure_database(ConfigType::Actual)
-<<<<<<< HEAD
         .configure_prover_client(mock_prover_client.into())
-=======
         .configure_min_block_to_process(min_block_to_process)
         .configure_max_block_to_process(Some(max_block_to_process))
->>>>>>> 27c9c72a
         .build()
         .await;
 
@@ -63,11 +48,7 @@
     assert!(result.is_ok());
 
     let generated_blobs =
-<<<<<<< HEAD
-        get_blobs_from_s3_paths(vec!["blob/batch/1/1.bin", "blob/batch/1/2.bin"], services.config.storage()).await?;
-=======
         get_blobs_from_s3_paths(vec!["blob/batch/1/1.txt", "blob/batch/1/2.txt"], services.config.storage()).await?;
->>>>>>> 27c9c72a
 
     let real_blobs = get_blobs_from_files(vec![&format!("{blob_dir}1.txt"), &format!("{blob_dir}2.txt")])?;
 
@@ -77,60 +58,20 @@
     Ok(())
 }
 
-<<<<<<< HEAD
-async fn get_blobs_from_s3_paths(s3_paths: Vec<&str>, storage: &dyn StorageClient) -> Result<Vec<BigUint>> {
-    let mut blob: Vec<BigUint> = Vec::new();
-=======
 async fn get_blobs_from_s3_paths(s3_paths: Vec<&str>, storage: &dyn StorageClient) -> Result<Vec<String>> {
     let mut blob: Vec<String> = Vec::new();
->>>>>>> 27c9c72a
     for path in s3_paths {
         blob.push(hex::encode(storage.get_data(path).await?));
     }
     Ok(blob)
 }
 
-<<<<<<< HEAD
-fn get_blobs_from_files(file_paths: Vec<&str>) -> Result<Vec<BigUint>> {
-    let mut blob: Vec<BigUint> = Vec::new();
-=======
 fn get_blobs_from_files(file_paths: Vec<&str>) -> Result<Vec<String>> {
     let mut blob: Vec<String> = Vec::new();
->>>>>>> 27c9c72a
     for path in file_paths {
         blob.push(read_file_to_string(path)?);
     }
     Ok(blob)
-<<<<<<< HEAD
-}
-
-fn get_data_json_from_vec_biguints(data: &Vec<BigUint>, version: &str) -> Result<DataJson> {
-    let vec_felts = convert_biguints_to_felts(&data)?;
-    let decompressed = convert_to_biguint(&decompress(&vec_felts)?);
-    Ok(parse_state_diffs(&decompressed, version))
-}
-
-fn get_felt_vec(hex_str: &str) -> Result<Vec<BigUint>> {
-    let blob_data = hex_string_to_u8_vec(hex_str)?;
-    let recovered_data = bytes_to_biguints(&blob_data);
-    Ok(blob::recover(recovered_data.clone()))
-}
-
-/// Convert bytes to a vector of BigUint
-pub fn bytes_to_biguints(bytes: &[u8]) -> Vec<BigUint> {
-    let mut result = Vec::new();
-    for chunk in bytes.chunks(32) {
-        let mut padded = [0u8; 32];
-        let len = std::cmp::min(chunk.len(), 32);
-        padded[32 - len..].copy_from_slice(&chunk[..len]);
-        let num = BigUint::from_bytes_be(&padded);
-        result.push(num);
-    }
-
-    info!("Converted {} bytes to {} BigUint values", bytes.len(), result.len());
-    result
-=======
->>>>>>> 27c9c72a
 }
 
 /// Converts a vector of BigUint values to a vector of Felt values
