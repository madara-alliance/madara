--- conflicted
+++ resolved
@@ -28,11 +28,8 @@
 use crate::utils::rest_client::RestClient;
 use alloy::primitives::Address;
 use axum::Router;
-<<<<<<< HEAD
 use blockifier::blockifier_versioned_constants::VersionedConstants;
-=======
 use blockifier::bouncer::BouncerWeights;
->>>>>>> 29fe1b74
 use cairo_vm::types::layout_name::LayoutName;
 use generate_pie::constants::{DEFAULT_SEPOLIA_ETH_FEE_TOKEN, DEFAULT_SEPOLIA_STRK_FEE_TOKEN};
 use httpmock::MockServer;
@@ -755,11 +752,8 @@
             .parse::<bool>()
             .unwrap_or(false),
         bouncer_weights_limit: Default::default(), // Use default bouncer weights for tests
-<<<<<<< HEAD
         versioned_constants,
-=======
         aggregator_batch_weights_limit: AggregatorBatchWeights::from(&BouncerWeights::default()),
->>>>>>> 29fe1b74
     };
 
     let instrumentation_params = OTELConfig {
