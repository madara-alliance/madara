use std::net::SocketAddr;
use std::str::FromStr as _;
use std::sync::Arc;

use crate::core::client::database::MockDatabaseClient;
use crate::core::client::lock::{LockClient, MockLockClient};
use crate::core::client::queue::MockQueueClient;
use crate::core::client::storage::MockStorageClient;
use crate::core::client::AlertClient;
use crate::core::cloud::CloudProvider;
use crate::core::config::{Config, ConfigParam, StarknetVersion};
use crate::core::{DatabaseClient, QueueClient, StorageClient};
use crate::server::{get_server_url, setup_server};
use crate::tests::common::{create_queues, create_sns_arn, drop_database};
use crate::types::constant::BLOB_LEN;
use crate::types::params::batching::BatchingParams;
use crate::types::params::cloud_provider::AWSCredentials;
use crate::types::params::da::DAConfig;
use crate::types::params::database::DatabaseArgs;
use crate::types::params::prover::ProverConfig;
use crate::types::params::service::{ServerParams, ServiceParams};
use crate::types::params::settlement::SettlementConfig;
use crate::types::params::snos::SNOSParams;
use crate::types::params::{AWSResourceIdentifier, AlertArgs, OTELConfig, QueueArgs, StorageArgs};
use crate::types::Layer;
use alloy::primitives::Address;
use axum::Router;
use cairo_vm::types::layout_name::LayoutName;
use generate_pie::constants::{DEFAULT_SEPOLIA_ETH_FEE_TOKEN, DEFAULT_SEPOLIA_STRK_FEE_TOKEN};
use httpmock::MockServer;
use orchestrator_da_client_interface::{DaClient, MockDaClient};
use orchestrator_ethereum_da_client::EthereumDaValidatedArgs;
use orchestrator_ethereum_settlement_client::EthereumSettlementValidatedArgs;
use orchestrator_prover_client_interface::{MockProverClient, ProverClient};
use orchestrator_settlement_client_interface::{MockSettlementClient, SettlementClient};
use orchestrator_sharp_service::SharpValidatedArgs;
use orchestrator_utils::env_utils::{
    get_env_var_optional, get_env_var_optional_or_panic, get_env_var_or_default, get_env_var_or_panic,
};
use starknet::providers::jsonrpc::HttpTransport;
use starknet::providers::JsonRpcClient;
use url::Url;
// Inspiration : https://rust-unofficial.github.io/patterns/patterns/creational/builder.html
// TestConfigBuilder allows to heavily customise the global configs based on the test's requirement.
// Eg: We want to mock only the da client and leave rest to be as it is, use mock_da_client.

pub enum MockType {
    Server(Router),
    RpcUrl(Url),
    StarknetClient(Arc<JsonRpcClient<HttpTransport>>),
    DaClient(Box<dyn DaClient>),
    ProverClient(Box<dyn ProverClient>),
    SettlementClient(Box<dyn SettlementClient>),

    Alerts(Box<dyn AlertClient>),
    Database(Box<dyn DatabaseClient>),
    Lock(Box<dyn LockClient>),
    Queue(Box<dyn QueueClient>),
    Storage(Box<dyn StorageClient>),
}

// By default, everything is on Dummy.
#[derive(Default)]
pub enum ConfigType {
    Mock(MockType),
    Actual,
    #[default]
    Dummy,
}

impl From<JsonRpcClient<HttpTransport>> for ConfigType {
    fn from(client: JsonRpcClient<HttpTransport>) -> Self {
        ConfigType::Mock(MockType::StarknetClient(Arc::new(client)))
    }
}

macro_rules! impl_mock_from {
    ($($mock_type:ty => $variant:ident),+) => {
        $(
            impl From<$mock_type> for ConfigType {
                fn from(client: $mock_type) -> Self {
                    ConfigType::Mock(MockType::$variant(Box::new(client)))
                }
            }
        )+
    };
}

impl_mock_from! {
    MockProverClient => ProverClient,
    MockDatabaseClient => Database,
    MockLockClient => Lock,
    MockDaClient => DaClient,
    MockQueueClient => Queue,
    MockStorageClient => Storage,
    MockSettlementClient => SettlementClient
}

// TestBuilder for Config
pub struct TestConfigBuilder {
    /// The RPC url used by the starknet client
    starknet_rpc_url_type: ConfigType,
    /// The starknet client to get data from the node
    starknet_client_type: ConfigType,
    /// The DA client to interact with the DA layer
    da_client_type: ConfigType,
    /// The service that produces proof and registers it on chain
    prover_client_type: ConfigType,
    /// Settlement client
    settlement_client_type: ConfigType,

    /// Alerts client
    alerts_type: ConfigType,
    /// The database client
    database_type: ConfigType,
    /// The lock client
    lock_type: ConfigType,
    /// Queue client
    queue_type: ConfigType,
    /// Storage client
    storage_type: ConfigType,
    /// API Service
    api_server_type: ConfigType,

    /// Minimum block to process
    min_block_to_process: Option<u64>,
    /// Maximum block to process
    max_block_to_process: Option<Option<u64>>,
    /// Madara version
    madara_version: Option<StarknetVersion>,
}

impl Default for TestConfigBuilder {
    fn default() -> Self {
        Self::new()
    }
}

pub struct TestConfigBuilderReturns {
    pub starknet_server: Option<MockServer>,
    pub config: Arc<Config>,
    pub provider_config: Arc<CloudProvider>,
    pub api_server_address: Option<SocketAddr>,
}

impl TestConfigBuilder {
    /// Create a new config
    pub fn new() -> TestConfigBuilder {
        TestConfigBuilder {
            starknet_rpc_url_type: ConfigType::default(),
            starknet_client_type: ConfigType::default(),
            da_client_type: ConfigType::default(),
            prover_client_type: ConfigType::default(),
            settlement_client_type: ConfigType::default(),
            database_type: ConfigType::default(),
            lock_type: ConfigType::default(),
            queue_type: ConfigType::default(),
            storage_type: ConfigType::default(),
            alerts_type: ConfigType::default(),
            api_server_type: ConfigType::default(),
            min_block_to_process: None,
            max_block_to_process: None,
            madara_version: None,
        }
    }

    pub fn configure_rpc_url(mut self, starknet_rpc_url_type: ConfigType) -> TestConfigBuilder {
        self.starknet_rpc_url_type = starknet_rpc_url_type;
        self
    }

    pub fn configure_da_client(mut self, da_client_type: ConfigType) -> TestConfigBuilder {
        self.da_client_type = da_client_type;
        self
    }

    pub fn configure_settlement_client(mut self, settlement_client_type: ConfigType) -> TestConfigBuilder {
        self.settlement_client_type = settlement_client_type;
        self
    }

    pub fn configure_starknet_client(mut self, starknet_client_type: ConfigType) -> TestConfigBuilder {
        self.starknet_client_type = starknet_client_type;
        self
    }

    pub fn configure_prover_client(mut self, prover_client_type: ConfigType) -> TestConfigBuilder {
        self.prover_client_type = prover_client_type;
        self
    }

    pub fn configure_alerts(mut self, alert_option: ConfigType) -> TestConfigBuilder {
        self.alerts_type = alert_option;
        self
    }

    pub fn configure_storage_client(mut self, storage_client_option: ConfigType) -> TestConfigBuilder {
        self.storage_type = storage_client_option;
        self
    }

    pub fn configure_queue_client(mut self, queue_type: ConfigType) -> TestConfigBuilder {
        self.queue_type = queue_type;
        self
    }

    pub fn configure_database(mut self, database_type: ConfigType) -> TestConfigBuilder {
        self.database_type = database_type;
        self
    }

    pub fn configure_lock_client(mut self, lock_type: ConfigType) -> TestConfigBuilder {
        self.lock_type = lock_type;
        self
    }

    pub fn configure_api_server(mut self, api_server_type: ConfigType) -> TestConfigBuilder {
        self.api_server_type = api_server_type;
        self
    }

    pub fn configure_min_block_to_process(mut self, min_block_to_process: u64) -> TestConfigBuilder {
        self.min_block_to_process = Some(min_block_to_process);
        self
    }

    pub fn configure_max_block_to_process(mut self, max_block_to_process: Option<u64>) -> TestConfigBuilder {
        self.max_block_to_process = Some(max_block_to_process);
        self
    }

    pub fn configure_madara_version(mut self, madara_version: StarknetVersion) -> TestConfigBuilder {
        self.madara_version = Some(madara_version);
        self
    }

    pub async fn build(self) -> TestConfigBuilderReturns {
        dotenvy::from_filename_override("../.env.test").expect("Failed to load the .env.test file");

        let mut params = get_env_params();

        let provider_config =
            Arc::new(CloudProvider::try_from(params.aws_params.clone()).expect("Failed to create provider config"));

        let TestConfigBuilder {
            starknet_rpc_url_type,
            starknet_client_type,
            alerts_type,
            da_client_type,
            prover_client_type,
            settlement_client_type,
            database_type,
            lock_type,
            queue_type,
            storage_type,
            api_server_type,
            min_block_to_process,
            max_block_to_process,
            madara_version,
        } = self;

        let (_starknet_rpc_url, starknet_client, starknet_server) =
            implement_client::init_starknet_client(starknet_rpc_url_type, starknet_client_type).await;

        let prover_client = implement_client::init_prover_client(prover_client_type, &params.clone());

        // init alerts
        let alerts = implement_client::init_alerts(alerts_type, &params.alert_params, provider_config.clone()).await;

        let da_client = implement_client::init_da_client(da_client_type, &params.da_params).await;

        let settlement_client =
            implement_client::init_settlement_client(settlement_client_type, &params.settlement_params).await;
        // External Dependencies
        let storage =
            implement_client::init_storage_client(storage_type, &params.storage_params, provider_config.clone()).await;
        let database = implement_client::init_database(database_type, &params.db_params).await;
        let lock = implement_client::init_lock_client(lock_type, &params.db_params).await;
        let queue =
            implement_client::init_queue_client(queue_type, params.queue_params.clone(), provider_config.clone()).await;
        // Deleting and Creating the queues in sqs.
        create_queues(provider_config.clone(), &params.queue_params)
            .await
            .expect("Not able to delete and create the queues.");
        // Deleting the database
        drop_database(&params.db_params).await.expect("Unable to drop the database.");
        // Creating the SNS ARN
        create_sns_arn(provider_config.clone(), &params.alert_params).await.expect("Unable to create the sns arn");

        if let Some(min_block_to_process) = min_block_to_process {
            params.orchestrator_params.service_config.min_block_to_process = min_block_to_process;
        }
        if let Some(max_block_to_process) = max_block_to_process {
            params.orchestrator_params.service_config.max_block_to_process = max_block_to_process;
        }
        if let Some(madara_version) = madara_version {
            params.orchestrator_params.madara_version = madara_version;
        }

        let config = Arc::new(Config::new(
            Layer::L2,
            params.orchestrator_params,
            starknet_client.clone(),
            starknet_client, // Using the same client for admin operations in tests
            database,
            storage,
            lock,
            alerts,
            queue,
            prover_client,
            da_client,
            settlement_client,
        ));

        let api_server_address = implement_api_server(api_server_type, config.clone()).await;

        TestConfigBuilderReturns {
            starknet_server,
            config,
            provider_config: provider_config.clone(),
            api_server_address,
        }
    }
}

async fn implement_api_server(api_server_type: ConfigType, config: Arc<Config>) -> Option<SocketAddr> {
    match api_server_type {
        ConfigType::Mock(client) => {
            if let MockType::Server(router) = client {
                let (api_server_url, listener) = get_server_url(config.server_config()).await;
                let app = Router::new().merge(router);

                tokio::spawn(async move {
                    axum::serve(listener, app).await.expect("Failed to start axum server");
                });

                Some(api_server_url)
            } else {
                panic!(concat!("Mock client is not a ", stringify!($client_type)));
            }
        }
        ConfigType::Actual => Some(setup_server(config.clone()).await.expect("Failed to setup server")),
        ConfigType::Dummy => None,
    }
}

pub mod implement_client {
    use std::sync::Arc;

    use httpmock::MockServer;
    use orchestrator_da_client_interface::{DaClient, MockDaClient};
    use orchestrator_prover_client_interface::{MockProverClient, ProverClient};
    use orchestrator_settlement_client_interface::{MockSettlementClient, SettlementClient};
    use starknet::providers::jsonrpc::HttpTransport;
    use starknet::providers::{JsonRpcClient, Url};

    use super::{ConfigType, EnvParams, MockType};
    use crate::core::client::alert::MockAlertClient;
    use crate::core::client::database::MockDatabaseClient;
    use crate::core::client::lock::{LockClient, MockLockClient};
    use crate::core::client::queue::MockQueueClient;
    use crate::core::client::storage::MockStorageClient;
    use crate::core::client::AlertClient;
    use crate::core::cloud::CloudProvider;
    use crate::core::config::Config;
    use crate::core::traits::resource::Resource;
    use crate::core::{DatabaseClient, QueueClient, StorageClient};
    use crate::tests::common::{delete_storage, get_storage_client};
    use crate::types::params::da::DAConfig;
    use crate::types::params::database::DatabaseArgs;
    use crate::types::params::settlement::SettlementConfig;
    use crate::types::params::{AlertArgs, QueueArgs, StorageArgs};
    use crate::types::Layer;

    macro_rules! implement_mock_client_conversion {
        ($client_type:ident, $mock_variant:ident) => {
            impl From<MockType> for Box<dyn $client_type> {
                fn from(client: MockType) -> Self {
                    if let MockType::$mock_variant(service_client) = client {
                        service_client
                    } else {
                        panic!(concat!("Mock client is not a ", stringify!($client_type)));
                    }
                }
            }
        };
    }

    implement_mock_client_conversion!(StorageClient, Storage);
    implement_mock_client_conversion!(QueueClient, Queue);
    implement_mock_client_conversion!(DatabaseClient, Database);
    implement_mock_client_conversion!(LockClient, Lock);
    implement_mock_client_conversion!(AlertClient, Alerts);
    implement_mock_client_conversion!(ProverClient, ProverClient);
    implement_mock_client_conversion!(SettlementClient, SettlementClient);
    implement_mock_client_conversion!(DaClient, DaClient);

    pub(crate) async fn init_da_client(service: ConfigType, da_params: &DAConfig) -> Box<dyn DaClient> {
        match service {
            ConfigType::Mock(client) => client.into(),
            ConfigType::Actual => Config::build_da_client(da_params).await,
            ConfigType::Dummy => Box::new(MockDaClient::new()),
        }
    }

    pub(crate) async fn init_settlement_client(
        service: ConfigType,
        settlement_cfg: &SettlementConfig,
    ) -> Box<dyn SettlementClient> {
        match service {
            ConfigType::Mock(client) => client.into(),
            ConfigType::Actual => {
                Config::build_settlement_client(settlement_cfg).await.expect("Failed to initialise settlement_client")
            }
            ConfigType::Dummy => Box::new(MockSettlementClient::new()),
        }
    }

    pub(crate) fn init_prover_client(service: ConfigType, params: &EnvParams) -> Box<dyn ProverClient> {
        match service {
            ConfigType::Mock(client) => client.into(),
            ConfigType::Actual => Config::build_prover_service(&params.prover_params, &params.orchestrator_params),
            ConfigType::Dummy => Box::new(MockProverClient::new()),
        }
    }

    pub(crate) async fn init_alerts(
        service: ConfigType,
        alert_params: &AlertArgs,
        provider_config: Arc<CloudProvider>,
    ) -> Box<dyn AlertClient> {
        match service {
            ConfigType::Mock(client) => client.into(),
            ConfigType::Actual => {
                Config::build_alert_client(alert_params, provider_config).await.expect("error creating alert client")
            }
            ConfigType::Dummy => Box::new(MockAlertClient::new()),
        }
    }

    pub(crate) async fn init_storage_client(
        service: ConfigType,
        storage_cfg: &StorageArgs,
        provider_config: Arc<CloudProvider>,
    ) -> Box<dyn StorageClient> {
        match service {
            ConfigType::Mock(client) => client.into(),
            ConfigType::Actual => {
                // Delete the Storage before use
                delete_storage(provider_config.clone(), storage_cfg).await.expect("Could not delete storage");
                let storage = get_storage_client(provider_config.clone()).await;
                // First set up the storage
                println!("Setting up the storage , {:?}", storage_cfg);
                storage.setup(&Layer::L2, storage_cfg.clone()).await.unwrap();
                Config::build_storage_client(storage_cfg, provider_config).await.expect("error creating storage client")
            }
            ConfigType::Dummy => Box::new(MockStorageClient::new()),
        }
    }

    pub(crate) async fn init_queue_client(
        service: ConfigType,
        queue_params: QueueArgs,
        provider_config: Arc<CloudProvider>,
    ) -> Box<dyn QueueClient> {
        match service {
            ConfigType::Mock(client) => client.into(),
            ConfigType::Actual => {
                Config::build_queue_client(&queue_params, provider_config).await.expect("error creating queue client")
            }
            ConfigType::Dummy => Box::new(MockQueueClient::new()),
        }
    }

    pub(crate) async fn init_database(service: ConfigType, database_params: &DatabaseArgs) -> Box<dyn DatabaseClient> {
        match service {
            ConfigType::Mock(client) => client.into(),
            ConfigType::Actual => {
                Config::build_database_client(database_params).await.expect("error creating database client")
            }
            ConfigType::Dummy => Box::new(MockDatabaseClient::new()),
        }
    }

    pub(crate) async fn init_lock_client(service: ConfigType, database_params: &DatabaseArgs) -> Box<dyn LockClient> {
        match service {
            ConfigType::Mock(client) => client.into(),
            ConfigType::Actual => Config::build_lock_client(database_params).await.expect("error creating lock client"),
            ConfigType::Dummy => Box::new(MockLockClient::new()),
        }
    }

    pub(crate) async fn init_starknet_client(
        starknet_rpc_url_type: ConfigType,
        service: ConfigType,
    ) -> (Url, Arc<JsonRpcClient<HttpTransport>>, Option<MockServer>) {
        fn get_rpc_url() -> (Url, Option<MockServer>) {
            let server = MockServer::start();
            let port = server.port();
            let rpc_url = Url::parse(format!("http://localhost:{}", port).as_str()).expect("Failed to parse URL");
            (rpc_url, Some(server))
        }

        fn get_provider(rpc_url: &Url) -> Arc<JsonRpcClient<HttpTransport>> {
            Arc::new(JsonRpcClient::new(HttpTransport::new(rpc_url.clone())))
        }

        let (rpc_url, server) = match starknet_rpc_url_type {
            ConfigType::Mock(url_type) => {
                if let MockType::RpcUrl(starknet_rpc_url) = url_type {
                    (starknet_rpc_url, None)
                } else {
                    panic!("Mock Rpc URL is not an URL");
                }
            }
            ConfigType::Actual | ConfigType::Dummy => get_rpc_url(),
        };

        let starknet_client = match service {
            ConfigType::Mock(client) => {
                if let MockType::StarknetClient(starknet_client) = client {
                    starknet_client
                } else {
                    panic!("Mock client is not a Starknet Client");
                }
            }
            ConfigType::Actual | ConfigType::Dummy => get_provider(&rpc_url),
        };

        (rpc_url, starknet_client, server)
    }
}

#[derive(Clone)]
pub struct EnvParams {
    aws_params: AWSCredentials,
    alert_params: AlertArgs,
    queue_params: QueueArgs,
    storage_params: StorageArgs,
    db_params: DatabaseArgs,
    da_params: DAConfig,
    settlement_params: SettlementConfig,
    prover_params: ProverConfig,
    orchestrator_params: ConfigParam,
    #[allow(dead_code)]
    instrumentation_params: OTELConfig,
}

pub(crate) fn get_env_params() -> EnvParams {
    let db_params = DatabaseArgs {
        connection_uri: get_env_var_or_panic("MADARA_ORCHESTRATOR_MONGODB_CONNECTION_URL"),
        database_name: get_env_var_or_panic("MADARA_ORCHESTRATOR_DATABASE_NAME"),
    };

    let storage_params = StorageArgs {
        bucket_identifier: AWSResourceIdentifier::Name(format!(
            "{}-{}",
            get_env_var_or_panic("MADARA_ORCHESTRATOR_AWS_PREFIX"),
            get_env_var_or_panic("MADARA_ORCHESTRATOR_AWS_S3_BUCKET_IDENTIFIER")
        )),
    };

    let queue_params = QueueArgs {
        queue_template_identifier: AWSResourceIdentifier::Name(get_env_var_or_panic(
            "MADARA_ORCHESTRATOR_AWS_SQS_QUEUE_IDENTIFIER",
        )),
    };

    let aws_params = AWSCredentials { prefix: get_env_var_optional_or_panic("MADARA_ORCHESTRATOR_AWS_PREFIX") };

    let da_params = DAConfig::Ethereum(EthereumDaValidatedArgs {
        ethereum_da_rpc_url: Url::parse(&get_env_var_or_panic("MADARA_ORCHESTRATOR_ETHEREUM_DA_RPC_URL"))
            .expect("Failed to parse MADARA_ORCHESTRATOR_ETHEREUM_RPC_URL"),
    });

    let alert_params = AlertArgs {
        alert_identifier: AWSResourceIdentifier::Name(get_env_var_or_panic(
            "MADARA_ORCHESTRATOR_AWS_SNS_TOPIC_IDENTIFIER",
        )),
    };

    let settlement_params = SettlementConfig::Ethereum(EthereumSettlementValidatedArgs {
        ethereum_rpc_url: Url::parse(&get_env_var_or_panic("MADARA_ORCHESTRATOR_ETHEREUM_SETTLEMENT_RPC_URL"))
            .expect("Failed to parse MADARA_ORCHESTRATOR_ETHEREUM_RPC_URL"),
        ethereum_private_key: get_env_var_or_panic("MADARA_ORCHESTRATOR_ETHEREUM_PRIVATE_KEY"),
        l1_core_contract_address: Address::from_str(&get_env_var_or_panic(
            "MADARA_ORCHESTRATOR_L1_CORE_CONTRACT_ADDRESS",
        ))
        .expect("Invalid L1 core contract address"),
        starknet_operator_address: Address::from_str(&get_env_var_or_panic(
            "MADARA_ORCHESTRATOR_STARKNET_OPERATOR_ADDRESS",
        ))
        .expect("Invalid Starknet operator address"),
        ethereum_finality_retry_wait_in_secs: 60u64,
        max_gas_price_mul_factor: get_env_var_or_panic("MADARA_ORCHESTRATOR_EIP1559_MAX_GAS_MUL_FACTOR")
            .parse()
            .expect("Invalid max gas price mul factor"),
    });

    let snos_config = SNOSParams {
        rpc_for_snos: Url::parse(&get_env_var_or_panic("MADARA_ORCHESTRATOR_RPC_FOR_SNOS"))
            .expect("Failed to parse MADARA_ORCHESTRATOR_RPC_FOR_SNOS"),
        snos_full_output: get_env_var_or_panic("MADARA_ORCHESTRATOR_SNOS_FULL_OUTPUT").parse::<bool>().unwrap_or(false),
        strk_fee_token_address: get_env_var_or_default(
            "MADARA_ORCHESTRATOR_STRK_NATIVE_FEE_TOKEN_ADDRESS",
            DEFAULT_SEPOLIA_STRK_FEE_TOKEN,
        ),
        eth_fee_token_address: get_env_var_or_default(
            "MADARA_ORCHESTRATOR_ETH_NATIVE_FEE_TOKEN_ADDRESS",
            DEFAULT_SEPOLIA_ETH_FEE_TOKEN,
        ),
    };

    let max_num_blobs = get_env_var_or_default("MADARA_ORCHESTRATOR_MAX_NUM_BLOBS", "6").parse::<usize>().unwrap();

    let batching_config = BatchingParams {
        max_batch_time_seconds: get_env_var_or_panic("MADARA_ORCHESTRATOR_MAX_BATCH_TIME_SECONDS")
            .parse::<u64>()
            .unwrap(),
        max_batch_size: get_env_var_or_panic("MADARA_ORCHESTRATOR_MAX_BATCH_SIZE").parse::<u64>().unwrap(),
        batching_worker_lock_duration: get_env_var_or_panic("MADARA_ORCHESTRATOR_BATCHING_LOCK_DURATION_SECONDS")
            .parse::<u64>()
            .unwrap(),
<<<<<<< HEAD
        max_blocks_per_snos_batch: get_env_var_optional("MADARA_ORCHESTRATOR_MAX_BLOCKS_PER_SNOS_BATCH")
            .unwrap()
            .map(|s| s.parse::<u64>().unwrap()),
        max_snos_batches_per_aggregator_batch: get_env_var_or_default(
            "MADARA_ORCHESTRATOR_MAX_SNOS_BATCHES_PER_AGGREGATOR_BATCH",
            "50",
        )
        .parse::<u64>()
        .unwrap(),
=======
        max_num_blobs,
        max_blob_size: max_num_blobs * BLOB_LEN,
>>>>>>> 4df7b266
    };

    let env = get_env_var_or_panic("MADARA_ORCHESTRATOR_MAX_BLOCK_NO_TO_PROCESS");
    let max_block: Option<u64> = Some(env.parse::<u64>().unwrap());

    let env = get_env_var_or_panic("MADARA_ORCHESTRATOR_MIN_BLOCK_NO_TO_PROCESS");
    let min_block: u64 = env.parse::<u64>().unwrap();

    let env = get_env_var_optional("MADARA_ORCHESTRATOR_MAX_CONCURRENT_SNOS_JOBS")
        .expect("Couldn't get max concurrent snos jobs");
    let max_concurrent_snos_jobs: Option<usize> =
        env.and_then(|s| if s.is_empty() { None } else { Some(s.parse::<usize>().unwrap()) });

    let env = get_env_var_optional("MADARA_ORCHESTRATOR_MAX_CONCURRENT_PROVING_JOBS")
        .expect("Couldn't get max concurrent proving jobs");
    let max_concurrent_proving_jobs: Option<usize> =
        env.and_then(|s| if s.is_empty() { None } else { Some(s.parse::<usize>().unwrap()) });

    let env_value: String = get_env_var_or_default("MADARA_ORCHESTRATOR_MAX_CONCURRENT_CREATED_SNOS_JOBS", "200");
    let max_concurrent_created_snos_jobs: u64 =
        env_value.parse::<u64>().expect("Invalid number format for max concurrent SNOS jobs");

    let service_config = ServiceParams {
        max_block_to_process: max_block,
        min_block_to_process: min_block,
        max_concurrent_created_snos_jobs,
        max_concurrent_snos_jobs,
        max_concurrent_proving_jobs,
        job_processing_timeout_seconds: 3600,
    };

    let server_config = ServerParams {
        host: get_env_var_or_panic("MADARA_ORCHESTRATOR_HOST"),
        port: get_env_var_or_panic("MADARA_ORCHESTRATOR_PORT")
            .parse()
            .expect("Failed to parse MADARA_ORCHESTRATOR_PORT"),
    };

    let orchestrator_params = ConfigParam {
        madara_rpc_url: Url::parse(&get_env_var_or_panic("MADARA_ORCHESTRATOR_MADARA_RPC_URL"))
            .expect("Failed to parse MADARA_ORCHESTRATOR_MADARA_RPC_URL"),
        madara_admin_rpc_url: Url::parse(&get_env_var_or_default(
            "MADARA_ORCHESTRATOR_MADARA_ADMIN_RPC_URL",
            &get_env_var_or_panic("MADARA_ORCHESTRATOR_MADARA_RPC_URL"), // Use same URL as fallback for tests
        ))
        .expect("Failed to parse MADARA_ORCHESTRATOR_MADARA_ADMIN_RPC_URL"),
        madara_version: StarknetVersion::from_str(&get_env_var_or_default(
            "MADARA_ORCHESTRATOR_MADARA_VERSION",
            "0.13.4",
        ))
        .unwrap_or_default(),
        snos_config,
        batching_config,
        service_config,
        server_config,
        snos_layout_name: LayoutName::all_cairo,
        prover_layout_name: LayoutName::dynamic,
        store_audit_artifacts: get_env_var_or_default("MADARA_ORCHESTRATOR_STORE_AUDIT_ARTIFACTS", "false")
            .parse::<bool>()
            .unwrap_or(false),
        bouncer_weights_limit: Default::default(), // Use default bouncer weights for tests
    };

    let instrumentation_params = OTELConfig {
        endpoint: get_env_var_optional("MADARA_ORCHESTRATOR_OTEL_COLLECTOR_ENDPOINT")
            .expect("Couldn't get otel collector endpoint")
            .map(|url| Url::parse(&url).expect("Failed to parse MADARA_ORCHESTRATOR_OTEL_COLLECTOR_ENDPOINT")),
        service_name: get_env_var_or_panic("MADARA_ORCHESTRATOR_OTEL_SERVICE_NAME"),
    };

    let prover_params = ProverConfig::Sharp(SharpValidatedArgs {
        sharp_customer_id: get_env_var_or_panic("MADARA_ORCHESTRATOR_SHARP_CUSTOMER_ID"),
        sharp_url: Url::parse(&get_env_var_or_panic("MADARA_ORCHESTRATOR_SHARP_URL"))
            .expect("Failed to parse MADARA_ORCHESTRATOR_SHARP_URL"),
        sharp_user_crt: get_env_var_or_panic("MADARA_ORCHESTRATOR_SHARP_USER_CRT"),
        sharp_user_key: get_env_var_or_panic("MADARA_ORCHESTRATOR_SHARP_USER_KEY"),
        sharp_rpc_node_url: Url::parse(&get_env_var_or_panic("MADARA_ORCHESTRATOR_SHARP_RPC_NODE_URL"))
            .expect("Failed to parse MADARA_ORCHESTRATOR_SHARP_RPC_NODE_URL"),
        sharp_server_crt: get_env_var_or_panic("MADARA_ORCHESTRATOR_SHARP_SERVER_CRT"),
        sharp_proof_layout: get_env_var_or_panic("MADARA_ORCHESTRATOR_SHARP_PROOF_LAYOUT"),
        gps_verifier_contract_address: get_env_var_or_panic("MADARA_ORCHESTRATOR_GPS_VERIFIER_CONTRACT_ADDRESS"),
        sharp_settlement_layer: get_env_var_or_panic("MADARA_ORCHESTRATOR_SHARP_SETTLEMENT_LAYER"),
    });

    EnvParams {
        aws_params,
        alert_params,
        queue_params,
        storage_params,
        db_params,
        da_params,
        settlement_params,
        prover_params,
        instrumentation_params,
        orchestrator_params,
    }
}<|MERGE_RESOLUTION|>--- conflicted
+++ resolved
@@ -621,7 +621,6 @@
         batching_worker_lock_duration: get_env_var_or_panic("MADARA_ORCHESTRATOR_BATCHING_LOCK_DURATION_SECONDS")
             .parse::<u64>()
             .unwrap(),
-<<<<<<< HEAD
         max_blocks_per_snos_batch: get_env_var_optional("MADARA_ORCHESTRATOR_MAX_BLOCKS_PER_SNOS_BATCH")
             .unwrap()
             .map(|s| s.parse::<u64>().unwrap()),
@@ -631,10 +630,8 @@
         )
         .parse::<u64>()
         .unwrap(),
-=======
         max_num_blobs,
         max_blob_size: max_num_blobs * BLOB_LEN,
->>>>>>> 4df7b266
     };
 
     let env = get_env_var_or_panic("MADARA_ORCHESTRATOR_MAX_BLOCK_NO_TO_PROCESS");
