--- conflicted
+++ resolved
@@ -20,10 +20,7 @@
 use crate::types::params::snos::SNOSParams;
 use crate::types::params::{AWSResourceIdentifier, AlertArgs, OTELConfig, QueueArgs, StorageArgs};
 use crate::types::Layer;
-<<<<<<< HEAD
-=======
 use crate::utils::helpers::ProcessingLocks;
->>>>>>> da689da6
 use alloy::primitives::Address;
 use axum::Router;
 use cairo_vm::types::layout_name::LayoutName;
@@ -246,6 +243,8 @@
         // Creating the SNS ARN
         create_sns_arn(provider_config.clone(), &params.alert_params).await.expect("Unable to create the sns arn");
 
+        let processing_locks = ProcessingLocks::default();
+
         let config = Arc::new(Config::new(
             Layer::L2,
             params.orchestrator_params,
@@ -256,6 +255,7 @@
             queue,
             prover_client,
             da_client,
+            processing_locks,
             settlement_client,
         ));
 
@@ -536,20 +536,32 @@
         snos_full_output: get_env_var_or_panic("MADARA_ORCHESTRATOR_SNOS_FULL_OUTPUT").parse::<bool>().unwrap_or(false),
     };
 
-    let parse_number = |var: &str| -> Option<u64> {
-        get_env_var_optional(var).unwrap_or_else(|_| panic!("Couldn't get {}", var)).and_then(|s| s.parse().ok())
-    };
+    let env = get_env_var_or_panic("MADARA_ORCHESTRATOR_MAX_BLOCK_NO_TO_PROCESS");
+    let max_block: Option<u64> = Some(env.parse::<u64>().unwrap());
+
+    let env = get_env_var_or_panic("MADARA_ORCHESTRATOR_MIN_BLOCK_NO_TO_PROCESS");
+    let min_block: u64 = env.parse::<u64>().unwrap();
+
+    let env = get_env_var_optional("MADARA_ORCHESTRATOR_MAX_CONCURRENT_SNOS_JOBS")
+        .expect("Couldn't get max concurrent snos jobs");
+    let max_concurrent_snos_jobs: Option<usize> =
+        env.and_then(|s| if s.is_empty() { None } else { Some(s.parse::<usize>().unwrap()) });
+
+    let env = get_env_var_optional("MADARA_ORCHESTRATOR_MAX_CONCURRENT_PROVING_JOBS")
+        .expect("Couldn't get max concurrent proving jobs");
+    let max_concurrent_proving_jobs: Option<usize> =
+        env.and_then(|s| if s.is_empty() { None } else { Some(s.parse::<usize>().unwrap()) });
 
     let env_value: String = get_env_var_or_default("MADARA_ORCHESTRATOR_MAX_CONCURRENT_CREATED_SNOS_JOBS", "200");
     let max_concurrent_created_snos_jobs: u64 =
         env_value.parse::<u64>().expect("Invalid number format for max concurrent SNOS jobs");
 
     let service_config = ServiceParams {
-        max_block_to_process: parse_number("MADARA_ORCHESTRATOR_MAX_BLOCK_NO_TO_PROCESS"),
-        min_block_to_process: parse_number("MADARA_ORCHESTRATOR_MIN_BLOCK_NO_TO_PROCESS").expect("REASON"),
+        max_block_to_process: max_block,
+        min_block_to_process: min_block,
         max_concurrent_created_snos_jobs,
-        max_concurrent_snos_jobs: None,
-        max_concurrent_proving_jobs: None,
+        max_concurrent_snos_jobs,
+        max_concurrent_proving_jobs,
     };
 
     let server_config = ServerParams {
