use crate::types::batch::{AggregatorBatch, AggregatorBatchStatus};
use chrono::{SubsecRound, Utc};
use rstest::fixture;
use uuid::Uuid;

use crate::tests::config::{ConfigType, MockType, TestConfigBuilder, TestConfigBuilderReturns};
use crate::tests::jobs::snos_job::SNOS_PATHFINDER_RPC_URL_ENV;
use crate::types::constant::{
    BLOB_DATA_FILE_NAME, CAIRO_PIE_FILE_NAME, PROGRAM_OUTPUT_FILE_NAME, SNOS_OUTPUT_FILE_NAME,
};
use crate::types::jobs::external_id::ExternalId;
use crate::types::jobs::job_item::JobItem;
use crate::types::jobs::metadata::{
    CommonMetadata, DaMetadata, JobMetadata, JobSpecificMetadata, ProvingInputType, ProvingMetadata, SettlementContext,
    SettlementContextData, SnosMetadata, StateUpdateMetadata,
};
use crate::types::jobs::types::{JobStatus, JobType};
use color_eyre::Result;
use starknet_core::types::{Felt, StateUpdate};
use std::fs::File;
use std::io::Read;
use url::Url;

pub fn build_job_item(job_type: JobType, job_status: JobStatus, internal_id: u64) -> JobItem {
    let metadata = match job_type {
        JobType::StateTransition => JobMetadata {
            common: CommonMetadata::default(),
            specific: JobSpecificMetadata::StateUpdate(StateUpdateMetadata {
                snos_output_paths: vec![format!("{}/{}", internal_id, SNOS_OUTPUT_FILE_NAME)],
                program_output_paths: vec![format!("{}/{}", internal_id, PROGRAM_OUTPUT_FILE_NAME)],
                blob_data_paths: vec![format!("{}/{}", internal_id, BLOB_DATA_FILE_NAME)],
                tx_hashes: Vec::new(),
                context: SettlementContext::Block(SettlementContextData {
                    to_settle: vec![internal_id],
                    last_failed: None,
                }),
            }),
        },
        JobType::SnosRun => JobMetadata {
            common: CommonMetadata::default(),
            specific: JobSpecificMetadata::Snos(SnosMetadata {
                snos_batch_index: 1,
                start_block: internal_id,
                end_block: internal_id,
                num_blocks: 1,
                full_output: true,
                cairo_pie_path: Some(format!("{}/{}", internal_id, CAIRO_PIE_FILE_NAME)),
                snos_output_path: Some(format!("{}/{}", internal_id, SNOS_OUTPUT_FILE_NAME)),
                program_output_path: Some(format!("{}/{}", internal_id, PROGRAM_OUTPUT_FILE_NAME)),
                ..Default::default()
            }),
        },
        JobType::ProofCreation => JobMetadata {
            common: CommonMetadata::default(),
            specific: JobSpecificMetadata::Proving(ProvingMetadata {
                block_number: internal_id,
                input_path: Some(ProvingInputType::CairoPie(format!("{}/{}", internal_id, CAIRO_PIE_FILE_NAME))),
                ..Default::default()
            }),
        },
        JobType::DataSubmission => JobMetadata {
            common: CommonMetadata::default(),
            specific: JobSpecificMetadata::Da(DaMetadata {
                block_number: internal_id,
                blob_data_path: Some(format!("{}/{}", internal_id, BLOB_DATA_FILE_NAME)),
                tx_hash: None,
            }),
        },
        _ => panic!("Invalid job type"),
    };

    JobItem {
        id: Uuid::new_v4(),
        internal_id: internal_id.to_string(),
        job_type,
        status: job_status,
        external_id: ExternalId::Number(0),
        metadata,
        version: 0,
        created_at: Utc::now().round_subsecs(0),
        updated_at: Utc::now().round_subsecs(0),
    }
}

#[fixture]
pub fn build_batch(
    #[default(1)] index: u64,
    #[default(100)] start_block: u64,
    #[default(200)] end_block: u64,
) -> AggregatorBatch {
    AggregatorBatch {
        id: Uuid::new_v4(),
        index,
        num_snos_batches: 5,
        start_snos_batch: 10,
        end_snos_batch: 15,
        num_blocks: end_block - start_block + 1,
        start_block,
        end_block,
        is_batch_ready: false,
        squashed_state_updates_path: String::from("path/to/file.json"),
        blob_path: String::from("path/to/file.json"),
        created_at: Utc::now().round_subsecs(0),
        updated_at: Utc::now().round_subsecs(0),
        bucket_id: String::from("ABCD1234"),
<<<<<<< HEAD
        status: AggregatorBatchStatus::Open,
=======
        status: BatchStatus::Open,
        starknet_version: "0.13.2".to_string(),
>>>>>>> 342c7a0e
    }
}

pub async fn build_test_config_with_real_provider() -> Result<TestConfigBuilderReturns> {
    let pathfinder_url: Url = match std::env::var(SNOS_PATHFINDER_RPC_URL_ENV) {
        Ok(url) => url.parse()?,
        Err(_) => {
            return Err(color_eyre::eyre::eyre!("{} environment variable is not set", SNOS_PATHFINDER_RPC_URL_ENV));
        }
    };

    Ok(TestConfigBuilder::new().configure_rpc_url(ConfigType::Mock(MockType::RpcUrl(pathfinder_url))).build().await)
}

pub fn read_felt_vec_from_file(file_path: &str) -> Result<Vec<Felt>> {
    serde_json::from_str(&read_file_to_string(file_path)?)
        .map_err(|e| color_eyre::eyre::eyre!("Failed to parse felt vector file: {}", e))
}

pub fn read_state_updates_vec_from_file(file_path: &str) -> Result<Vec<StateUpdate>> {
    serde_json::from_str(&read_file_to_string(file_path)?)
        .map_err(|e| color_eyre::eyre::eyre!("Failed to parse state update vector file: {}", e))
}

pub fn read_state_update_from_file(file_path: &str) -> Result<StateUpdate> {
    serde_json::from_str(&read_file_to_string(file_path)?)
        .map_err(|e| color_eyre::eyre::eyre!("Failed to parse state update file: {}", e))
}

pub fn read_file_to_string(file_path: &str) -> Result<String> {
    let mut string = String::new();
    let mut file = File::open(file_path)?;
    file.read_to_string(&mut string)?;
    Ok(string)
}<|MERGE_RESOLUTION|>--- conflicted
+++ resolved
@@ -103,12 +103,8 @@
         created_at: Utc::now().round_subsecs(0),
         updated_at: Utc::now().round_subsecs(0),
         bucket_id: String::from("ABCD1234"),
-<<<<<<< HEAD
         status: AggregatorBatchStatus::Open,
-=======
-        status: BatchStatus::Open,
         starknet_version: "0.13.2".to_string(),
->>>>>>> 342c7a0e
     }
 }
 
