use crate::types::batch::{AggregatorBatch, AggregatorBatchStatus};
use chrono::{SubsecRound, Utc};
use rstest::fixture;
use uuid::Uuid;

use crate::tests::config::{ConfigType, MockType, TestConfigBuilder, TestConfigBuilderReturns};
use crate::tests::jobs::snos_job::SNOS_PATHFINDER_RPC_URL_ENV;
use crate::types::constant::{
    BLOB_DATA_FILE_NAME, CAIRO_PIE_FILE_NAME, PROGRAM_OUTPUT_FILE_NAME, SNOS_OUTPUT_FILE_NAME,
};
use crate::types::jobs::external_id::ExternalId;
use crate::types::jobs::job_item::JobItem;
use crate::types::jobs::metadata::{
    CommonMetadata, DaMetadata, JobMetadata, JobSpecificMetadata, ProvingInputType, ProvingMetadata, SettlementContext,
    SettlementContextData, SnosMetadata, StateUpdateMetadata,
};
use crate::types::jobs::types::{JobStatus, JobType};
use color_eyre::Result;
use starknet_core::types::{Felt, StateUpdate};
use std::fs::File;
use std::io::Read;
use url::Url;

pub fn build_job_item(job_type: JobType, job_status: JobStatus, internal_id: u64) -> JobItem {
    let metadata = match job_type {
        JobType::StateTransition => JobMetadata {
            common: CommonMetadata::default(),
            specific: JobSpecificMetadata::StateUpdate(StateUpdateMetadata {
                snos_output_paths: vec![format!("{}/{}", internal_id, SNOS_OUTPUT_FILE_NAME)],
                program_output_paths: vec![format!("{}/{}", internal_id, PROGRAM_OUTPUT_FILE_NAME)],
                blob_data_paths: vec![format!("{}/{}", internal_id, BLOB_DATA_FILE_NAME)],
                tx_hashes: Vec::new(),
                context: SettlementContext::Block(SettlementContextData {
                    to_settle: vec![internal_id],
                    last_failed: None,
                }),
            }),
        },
        JobType::SnosRun => JobMetadata {
            common: CommonMetadata::default(),
            specific: JobSpecificMetadata::Snos(SnosMetadata {
                snos_batch_index: 1,
                start_block: internal_id,
                end_block: internal_id,
                num_blocks: 1,
                full_output: true,
                cairo_pie_path: Some(format!("{}/{}", internal_id, CAIRO_PIE_FILE_NAME)),
                snos_output_path: Some(format!("{}/{}", internal_id, SNOS_OUTPUT_FILE_NAME)),
                program_output_path: Some(format!("{}/{}", internal_id, PROGRAM_OUTPUT_FILE_NAME)),
                ..Default::default()
            }),
        },
        JobType::ProofCreation => JobMetadata {
            common: CommonMetadata::default(),
            specific: JobSpecificMetadata::Proving(ProvingMetadata {
                block_number: internal_id,
                input_path: Some(ProvingInputType::CairoPie(format!("{}/{}", internal_id, CAIRO_PIE_FILE_NAME))),
                ..Default::default()
            }),
        },
        JobType::DataSubmission => JobMetadata {
            common: CommonMetadata::default(),
            specific: JobSpecificMetadata::Da(DaMetadata {
                block_number: internal_id,
                blob_data_path: Some(format!("{}/{}", internal_id, BLOB_DATA_FILE_NAME)),
                tx_hash: None,
            }),
        },
        _ => panic!("Invalid job type"),
    };

    JobItem {
        id: Uuid::new_v4(),
        internal_id: internal_id.to_string(),
        job_type,
        status: job_status,
        external_id: ExternalId::Number(0),
        metadata,
        version: 0,
        created_at: Utc::now().round_subsecs(0),
        updated_at: Utc::now().round_subsecs(0),
    }
}

#[fixture]
pub fn build_batch(
    #[default(1)] index: u64,
    #[default(100)] start_block: u64,
    #[default(200)] end_block: u64,
) -> AggregatorBatch {
    AggregatorBatch {
        id: Uuid::new_v4(),
        index,
        num_snos_batches: 5,
        start_snos_batch: 10,
        end_snos_batch: 15,
        num_blocks: end_block - start_block + 1,
        start_block,
        end_block,
        is_batch_ready: false,
        squashed_state_updates_path: String::from("path/to/file.json"),
        blob_path: String::from("path/to/file.json"),
        created_at: Utc::now().round_subsecs(0),
        updated_at: Utc::now().round_subsecs(0),
        bucket_id: String::from("ABCD1234"),
<<<<<<< HEAD
        status: BatchStatus::Open,
        orchestrator_version: crate::types::constant::ORCHESTRATOR_VERSION.to_string(),
=======
        status: AggregatorBatchStatus::Open,
>>>>>>> e62b9eb3
    }
}

pub async fn build_test_config_with_real_provider() -> Result<TestConfigBuilderReturns> {
    let pathfinder_url: Url = match std::env::var(SNOS_PATHFINDER_RPC_URL_ENV) {
        Ok(url) => url.parse()?,
        Err(_) => {
            return Err(color_eyre::eyre::eyre!("{} environment variable is not set", SNOS_PATHFINDER_RPC_URL_ENV));
        }
    };

    Ok(TestConfigBuilder::new().configure_rpc_url(ConfigType::Mock(MockType::RpcUrl(pathfinder_url))).build().await)
}

pub fn read_felt_vec_from_file(file_path: &str) -> Result<Vec<Felt>> {
    serde_json::from_str(&read_file_to_string(file_path)?)
        .map_err(|e| color_eyre::eyre::eyre!("Failed to parse felt vector file: {}", e))
}

pub fn read_state_updates_vec_from_file(file_path: &str) -> Result<Vec<StateUpdate>> {
    serde_json::from_str(&read_file_to_string(file_path)?)
        .map_err(|e| color_eyre::eyre::eyre!("Failed to parse state update vector file: {}", e))
}

pub fn read_state_update_from_file(file_path: &str) -> Result<StateUpdate> {
    serde_json::from_str(&read_file_to_string(file_path)?)
        .map_err(|e| color_eyre::eyre::eyre!("Failed to parse state update file: {}", e))
}

pub fn read_file_to_string(file_path: &str) -> Result<String> {
    let mut string = String::new();
    let mut file = File::open(file_path)?;
    file.read_to_string(&mut string)?;
    Ok(string)
}<|MERGE_RESOLUTION|>--- conflicted
+++ resolved
@@ -103,12 +103,8 @@
         created_at: Utc::now().round_subsecs(0),
         updated_at: Utc::now().round_subsecs(0),
         bucket_id: String::from("ABCD1234"),
-<<<<<<< HEAD
-        status: BatchStatus::Open,
+        status: AggregatorBatchStatus::Open,
         orchestrator_version: crate::types::constant::ORCHESTRATOR_VERSION.to_string(),
-=======
-        status: AggregatorBatchStatus::Open,
->>>>>>> e62b9eb3
     }
 }
 
