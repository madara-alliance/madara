--- conflicted
+++ resolved
@@ -1,10 +1,6 @@
 pub mod constants;
 #[cfg(test)]
-<<<<<<< HEAD
-pub mod mock_helpers;
-=======
 pub mod test_utils;
->>>>>>> 8cc56bb5
 
 use crate::core::client::queue::sqs::InnerSQS;
 use crate::core::client::queue::{QueueClient, QueueError};
@@ -160,11 +156,8 @@
     // 1. Each test has a unique UUID, so queues are isolated
     // 2. LocalStack will be killed after tests, so cleanup isn't needed
     // 3. Deleting queues can cause race conditions in parallel execution
-<<<<<<< HEAD
-=======
     //
     // TODO (mohit 14/11/25): Use InnerSQS::setup method to create queues and DLQs (code duplication as of now)
->>>>>>> 8cc56bb5
     for queue_type in QueueType::iter() {
         let queue_name = InnerSQS::get_queue_name_from_type(&queue_template, &queue_type);
 
@@ -172,11 +165,6 @@
         match sqs_client.create_queue().queue_name(queue_name.clone()).send().await {
             Ok(_) => tracing::debug!("Created queue: {}", queue_name),
             Err(e) => {
-<<<<<<< HEAD
-                // If queue already exists, that's okay - we'll use the existing one
-                let error_str = e.to_string();
-                if error_str.contains("QueueAlreadyExists") || error_str.contains("QueueNameExists") {
-=======
                 // Check if the error is due to queue already existing
                 let is_queue_exists_error = match &e {
                     SqsSdkError::ServiceError(service_err) => {
@@ -186,7 +174,6 @@
                 };
 
                 if is_queue_exists_error {
->>>>>>> 8cc56bb5
                     tracing::debug!("Queue {} already exists, using existing queue", queue_name);
                 } else {
                     // For other errors, return the error
