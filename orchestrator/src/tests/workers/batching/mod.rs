use crate::core::client::database::MockDatabaseClient;
use crate::core::client::lock::{LockResult, LockValue, MockLockClient};
use crate::core::client::storage::MockStorageClient;
use crate::tests::config::{ConfigType, TestConfigBuilder};
use crate::types::batch::SnosBatchStatus;
use crate::worker::event_handler::triggers::JobTrigger;
use blockifier::bouncer::BouncerWeights;
use bytes::Bytes;
use httpmock::MockServer;
use num_traits::FromPrimitive;
use orchestrator_prover_client_interface::MockProverClient;
use orchestrator_utils::layer::Layer;
use rstest::rstest;
use serde_json::json;
use starknet::providers::jsonrpc::HttpTransport;
use starknet::providers::JsonRpcClient;
<<<<<<< HEAD
use starknet_api::execution_resources::GasAmount;
=======
>>>>>>> 973787d2
use starknet_core::types::{Felt, MaybePreConfirmedStateUpdate, StateDiff, StateUpdate};
use std::error::Error;
use std::sync::{Arc, Mutex};
use url::Url;

#[rstest]
#[case(false)]
#[case(true)]
#[tokio::test]
async fn test_batching_worker_l2(#[case] has_existing_batch: bool) -> Result<(), Box<dyn Error>> {
    let server = MockServer::start();
    let mut database = MockDatabaseClient::new();
    let mut storage = MockStorageClient::new();
    let mut lock = MockLockClient::new();
    let start_block;
    let end_block;

    // Mocking database expectations
    if !has_existing_batch {
        // DB does not have existing batches
        // Returning None for both aggregator and SNOS batches
        database.expect_get_latest_aggregator_batch().returning(|| Ok(None));
        database.expect_get_latest_snos_batch().returning(|| Ok(None));

        // Batch containing blocks from 0 to 5
        start_block = 0;
        end_block = 5;
    } else {
        // DB does have existing batches
        let existing_aggregator_batch = crate::types::batch::AggregatorBatch {
            index: 1,
            start_block: 0,
            end_block: 3,
            num_blocks: 4,
            squashed_state_updates_path: "state_update/batch/1.json".to_string(),
            is_batch_ready: false,
            created_at: chrono::Utc::now(),
            starknet_version: "0.13.2".to_string(),
            ..Default::default()
        };

        let existing_snos_batch = crate::types::batch::SnosBatch {
            snos_batch_id: 1,
<<<<<<< HEAD
            aggregator_batch_index: Some(1),
=======
            aggregator_batch_index: 1,
>>>>>>> 973787d2
            start_block: 0,
            end_block: 3,
            num_blocks: 4,
            status: crate::types::batch::SnosBatchStatus::Open,
            created_at: chrono::Utc::now(),
            ..Default::default()
        };

        // Returning existing batches
        database.expect_get_latest_aggregator_batch().returning(move || Ok(Some(existing_aggregator_batch.clone())));
        database.expect_get_latest_snos_batch().returning(move || Ok(Some(existing_snos_batch.clone())));

        // Batch containing blocks from 4 to 7
        start_block = 4;
        end_block = 7;
    }

    // Mock storage expectation for storing data
    storage.expect_put_data().returning(|_, _| Ok(()));

    // Mock database expectations for batching
    database.expect_create_aggregator_batch().returning(Ok);
    database.expect_update_or_create_aggregator_batch().returning(|batch, _| Ok(batch.clone()));

    // Mock SNOS batch operations
    database.expect_create_snos_batch().returning(Ok);
    database.expect_update_or_create_snos_batch().returning(|batch, _| Ok(batch.clone()));
    database.expect_get_next_snos_batch_id().returning(|| Ok(1));
    database.expect_get_open_snos_batches_by_aggregator_index().returning(|_| Ok(vec![]));
    database.expect_close_all_snos_batches_for_aggregator().returning(|_| Ok(vec![]));

    if has_existing_batch {
        storage.expect_get_data().returning(|_| Ok(Bytes::from(get_dummy_state_update(1).to_string())));
    }

    // Mock lock client response
    lock.expect_acquire_lock()
        .withf(move |key, value, expiry_seconds, owner| {
            key == "BatchingWorker" && *value == LockValue::Boolean(false) && *expiry_seconds == 3600 && owner.is_none()
        })
        .returning(|_, _, _, _| Ok(LockResult::Acquired));

    lock.expect_release_lock()
        .withf(move |key, owner| key == "BatchingWorker" && owner.is_none())
        .returning(|_, _| Ok(LockResult::Released));

    let rpc_block_call_mock = server.mock(|when, then| {
        when.path("/").body_includes("starknet_blockNumber");
        then.status(200).body(serde_json::to_vec(&json!({ "id": 1, "jsonrpc": "2.0", "result": end_block })).unwrap());
    });

    // Mock starknet_getBlockWithTxHashes for version fetching
    for block_num in start_block..=end_block {
        let pattern = format!(r#".*"block_number"\s*:\s*{}[,\}}].*"#, block_num);
        server.mock(move |when, then| {
            when.path("/").body_includes("starknet_getBlockWithTxHashes").body_matches(pattern.as_str());
            then.status(200).body(
                serde_json::to_vec(&json!({
                    "jsonrpc":"2.0",
                    "result": get_dummy_block_with_tx_hashes(block_num, "0.13.2"),
                    "id":1
                }))
                .unwrap(),
            );
        });
    }

    // Mock state update calls for each block
    for block_num in start_block..=end_block {
        let state_update = get_dummy_state_update(block_num);
        server.mock(|when, then| {
            when.path("/").body_includes("starknet_getStateUpdate");
            then.status(200)
                .body(serde_json::to_vec(&json!({ "id": 1,"jsonrpc":"2.0","result": state_update })).unwrap());
        });
    }

    // NOW create the provider and config after all mocks are set up
    let provider = JsonRpcClient::new(HttpTransport::new(
        Url::parse(format!("http://localhost:{}", server.port()).as_str()).expect("Failed to parse URL"),
    ));

    let mut prover_client = MockProverClient::new();
    if !has_existing_batch {
        prover_client.expect_submit_task().times(1).returning(|_| Ok("bucket_id".to_string()));
    }

    let services = TestConfigBuilder::new()
        .configure_starknet_client(provider.into())
        .configure_database(database.into())
        .configure_storage_client(storage.into())
        .configure_prover_client(prover_client.into())
        .configure_lock_client(lock.into())
        .build()
        .await;

    crate::worker::event_handler::triggers::batching::BatchingTrigger.run_worker(services.config).await?;

    rpc_block_call_mock.assert();

    Ok(())
}

/// Tests that the batching worker correctly creates separate batches when Starknet version changes.
#[rstest]
#[tokio::test]
async fn test_batching_worker_with_multiple_blocks() -> Result<(), Box<dyn Error>> {
    let server = MockServer::start();
    let mut database = MockDatabaseClient::new();
    let mut storage = MockStorageClient::new();
    let mut lock = MockLockClient::new();

    let existing_aggregator_batch = crate::types::batch::AggregatorBatch {
        index: 1,
        start_block: 0,
        end_block: 3,
        num_blocks: 4,
        squashed_state_updates_path: "state_update/batch/1.json".to_string(),
        is_batch_ready: true,
        created_at: chrono::Utc::now(),
        starknet_version: "0.13.2".to_string(),
        ..Default::default()
    };

    let existing_snos_batch = crate::types::batch::SnosBatch {
        snos_batch_id: 1,
        aggregator_batch_index: 1,
        start_block: 0,
        end_block: 3,
        num_blocks: 4,
        status: crate::types::batch::SnosBatchStatus::Closed,
        created_at: chrono::Utc::now(),
        ..Default::default()
    };

    database.expect_get_latest_aggregator_batch().returning(move || Ok(Some(existing_aggregator_batch.clone())));
    database.expect_get_latest_snos_batch().returning(move || Ok(Some(existing_snos_batch.clone())));

    storage.expect_get_data().returning(|_| Ok(Bytes::from(get_dummy_state_update(1).to_string())));

    storage.expect_put_data().returning(|_, _| Ok(()));

    let batches_updated = Arc::new(Mutex::new(Vec::new()));
    let batches_updated_clone = batches_updated.clone();
    database.expect_update_or_create_aggregator_batch().returning(move |batch, _| {
        batches_updated_clone.lock().unwrap().push(batch.clone());
        Ok(batch.clone())
    });

    database.expect_create_aggregator_batch().returning(Ok);

    // Mock SNOS batch operations
    database.expect_create_snos_batch().returning(Ok);
    database.expect_update_or_create_snos_batch().returning(|batch, _| Ok(batch.clone()));
    database.expect_get_next_snos_batch_id().returning(|| Ok(2));
    database.expect_get_open_snos_batches_by_aggregator_index().returning(|_| Ok(vec![]));
    database.expect_close_all_snos_batches_for_aggregator().returning(|_| Ok(vec![]));

    lock.expect_acquire_lock()
        .withf(move |key, value, expiry_seconds, owner| {
            key == "BatchingWorker" && *value == LockValue::Boolean(false) && *expiry_seconds == 3600 && owner.is_none()
        })
        .returning(|_, _, _, _| Ok(LockResult::Acquired));

    lock.expect_release_lock()
        .withf(move |key, owner| key == "BatchingWorker" && owner.is_none())
        .returning(|_, _| Ok(LockResult::Released));

    // Mock starknet_blockNumber - single mock that's reusable
    server.mock(|when, then| {
        when.path("/").body_includes("starknet_blockNumber");
        then.status(200).body(serde_json::to_vec(&json!({ "id": 1, "jsonrpc": "2.0", "result": 7 })).unwrap());
    });

    // Mock starknet_getBlockWithTxHashes - use body_matches with regex for precise matching
    server.mock(|when, then| {
        when.path("/")
            .body_includes("starknet_getBlockWithTxHashes")
            .body_matches(r#".*"block_number"\s*:\s*4[,\}].*"#);
        then.status(200).body(
            serde_json::to_vec(&json!({
                "jsonrpc":"2.0",
                "result": get_dummy_block_with_tx_hashes(4, "0.13.2"),
                "id":1
            }))
            .unwrap(),
        );
    });

    server.mock(|when, then| {
        when.path("/")
            .body_includes("starknet_getBlockWithTxHashes")
            .body_matches(r#".*"block_number"\s*:\s*5[,\}].*"#);
        then.status(200).body(
            serde_json::to_vec(&json!({
                "jsonrpc":"2.0",
                "result": get_dummy_block_with_tx_hashes(5, "0.13.2"),
                "id":1
            }))
            .unwrap(),
        );
    });

    server.mock(|when, then| {
        when.path("/")
            .body_includes("starknet_getBlockWithTxHashes")
            .body_matches(r#".*"block_number"\s*:\s*6[,\}].*"#);
        then.status(200).body(
            serde_json::to_vec(&json!({
                "jsonrpc":"2.0",
                "result": get_dummy_block_with_tx_hashes(6, "0.13.3"),
                "id":1
            }))
            .unwrap(),
        );
    });

    server.mock(|when, then| {
        when.path("/")
            .body_includes("starknet_getBlockWithTxHashes")
            .body_matches(r#".*"block_number"\s*:\s*7[,\}].*"#);
        then.status(200).body(
            serde_json::to_vec(&json!({
                "jsonrpc":"2.0",
                "result": get_dummy_block_with_tx_hashes(7, "0.13.3"),
                "id":1
            }))
            .unwrap(),
        );
    });

    // Mock starknet_getStateUpdate - separate mock for each block
    for block_num in 4..=7 {
        let state_update = get_dummy_state_update(block_num);
        server.mock(|when, then| {
            when.path("/").body_includes("starknet_getStateUpdate");
            then.status(200).body(serde_json::to_vec(&json!({"jsonrpc":"2.0","result":state_update,"id":1})).unwrap());
        });
    }

    let provider = JsonRpcClient::new(HttpTransport::new(
        Url::parse(format!("http://localhost:{}", server.port()).as_str()).expect("Failed to parse URL"),
    ));

    let mut prover_client = MockProverClient::new();
    prover_client.expect_submit_task().times(2).returning(|_| Ok("new_bucket_id".to_string()));

    let services = TestConfigBuilder::new()
        .configure_starknet_client(provider.into())
        .configure_database(database.into())
        .configure_storage_client(storage.into())
        .configure_prover_client(prover_client.into())
        .configure_lock_client(lock.into())
        .configure_min_block_to_process(0)
        .configure_max_block_to_process(Some(10))
        .build()
        .await;

    crate::worker::event_handler::triggers::batching::BatchingTrigger.run_worker(services.config).await?;

    let updated_batches = batches_updated.lock().unwrap();

    assert!(!updated_batches.is_empty(), "Expected at least one batch to be updated when processing blocks");

    assert_eq!(
        updated_batches.len(),
        2,
        "Expected exactly 2 batches to be created (one for each version), but found {}",
        updated_batches.len()
    );

    let batch_2 = updated_batches.iter().find(|b| b.index == 2).expect("Batch 2 should exist");
    assert_eq!(batch_2.start_block, 4, "Batch 2 should start at block 4");
    assert_eq!(batch_2.end_block, 5, "Batch 2 should end at block 5");
    assert_eq!(batch_2.starknet_version, "0.13.2", "Batch 2 should have version 0.13.2");

    let batch_3 = updated_batches.iter().find(|b| b.index == 3).expect("Batch 3 should exist");
    assert_eq!(batch_3.start_block, 6, "Batch 3 should start at block 6");
    assert_eq!(batch_3.end_block, 7, "Batch 3 should end at block 7");
    assert_eq!(batch_3.starknet_version, "0.13.3", "Batch 3 should have version 0.13.3");

    Ok(())
}

<<<<<<< HEAD
/// Test the batching worker for L3s.
/// Doesn't mock Database or Storage.
/// Mock `madara_V0_1_0_getBlockBuiltinWeights` response.
/// NOTE: This method is present only in Madara as of now.
#[rstest]
#[case(false)]
#[case(true)]
#[tokio::test]
async fn test_batching_worker_l3(#[case] has_existing_batch: bool) -> Result<(), Box<dyn Error>> {
    let server = MockServer::start();

    let end_block;
    let provider_url = format!("http://localhost:{}", server.port());

    let provider = JsonRpcClient::new(HttpTransport::new(Url::parse(&provider_url).expect("Failed to parse URL")));

    let services = TestConfigBuilder::new()
        .configure_starknet_client(provider.into())
        .configure_storage_client(ConfigType::Actual)
        .configure_database(ConfigType::Actual)
        .configure_lock_client(ConfigType::Actual)
        .configure_layer(Layer::L3)
        .configure_madara_admin_rpc_url(&provider_url)
        .configure_max_blocks_per_snos_batch(None)
        .build()
        .await;

    let database = services.config.database();

    if !has_existing_batch {
        end_block = 11;
    } else {
        let existing_snos_batch = crate::types::batch::SnosBatch {
            snos_batch_id: 1,
            aggregator_batch_index: None,
            start_block: 0,
            end_block: 3,
            num_blocks: 4,
            status: SnosBatchStatus::Open,
            created_at: chrono::Utc::now(),
            ..Default::default()
        };
        database.create_snos_batch(existing_snos_batch).await?;

        end_block = 14;
    }

    // Mock block number call
    let rpc_block_call_mock = server.mock(|when, then| {
        when.path("/").body_includes("starknet_blockNumber");
        then.status(200).body(serde_json::to_vec(&json!({ "id": 1, "jsonrpc": "2.0", "result": end_block })).unwrap());
    });

    // Mock builtin weights calls for each block
    let builtin_weights = get_dummy_builtin_weights();
    server.mock(|when, then| {
        when.path("/").body_includes("madara_V0_1_0_getBlockBuiltinWeights");
        then.status(200)
            .body(serde_json::to_vec(&json!({ "id": 1,"jsonrpc":"2.0","result": builtin_weights })).unwrap());
    });

    crate::worker::event_handler::triggers::batching::BatchingTrigger.run_worker(services.config.clone()).await?;

    let snos_batches_closed = database.get_snos_batches_without_jobs(SnosBatchStatus::Closed).await?;
    let snos_batches_open = database.get_snos_batches_without_jobs(SnosBatchStatus::Open).await?;

    assert_eq!(snos_batches_closed.len(), if has_existing_batch { 3 } else { 2 });
    assert_eq!(snos_batches_open.len(), 1);

    rpc_block_call_mock.assert();

    Ok(())
=======
fn get_dummy_block_with_tx_hashes(block_num: u64, starknet_version: &str) -> serde_json::Value {
    json!({
        "status": "ACCEPTED_ON_L1",
        "block_hash": format!("0x{:x}", block_num),
        "parent_hash": format!("0x{:x}", block_num.saturating_sub(1)),
        "block_number": block_num,
        "new_root": format!("0x{:x}", block_num + 1),
        "timestamp": 1234567890 + block_num,
        "sequencer_address": "0x0",
        "l1_gas_price": {
            "price_in_fri": "0x1",
            "price_in_wei": "0x1"
        },
        "l2_gas_price": {
            "price_in_fri": "0x1",
            "price_in_wei": "0x1"
        },
        "l1_data_gas_price": {
            "price_in_fri": "0x1",
            "price_in_wei": "0x1"
        },
        "l1_da_mode": "CALLDATA",
        "starknet_version": starknet_version,
        "transactions": []
    })
>>>>>>> 973787d2
}

fn get_dummy_state_update(block_num: u64) -> serde_json::Value {
    let state_update = MaybePreConfirmedStateUpdate::Update(StateUpdate {
        block_hash: Felt::from_u64(block_num).unwrap(),
        new_root: Felt::from_u64(block_num + 1).unwrap(),
        old_root: Felt::from_u64(block_num).unwrap(),
        state_diff: StateDiff {
            storage_diffs: vec![],
            deprecated_declared_classes: vec![],
            declared_classes: vec![],
            deployed_contracts: vec![],
            replaced_classes: vec![],
            nonces: vec![],
        },
    });

    serde_json::to_value(&state_update).unwrap()
}

fn get_dummy_builtin_weights() -> serde_json::Value {
    let response = BouncerWeights {
        l1_gas: 500_000,
        message_segment_length: 700,
        n_events: 1000,
        n_txs: 100,
        state_diff_size: 1000,
        sierra_gas: GasAmount(1_000_000_000),
        proving_gas: GasAmount(1_100_000_000),
    };

    serde_json::to_value(response).unwrap()
}<|MERGE_RESOLUTION|>--- conflicted
+++ resolved
@@ -14,10 +14,7 @@
 use serde_json::json;
 use starknet::providers::jsonrpc::HttpTransport;
 use starknet::providers::JsonRpcClient;
-<<<<<<< HEAD
 use starknet_api::execution_resources::GasAmount;
-=======
->>>>>>> 973787d2
 use starknet_core::types::{Felt, MaybePreConfirmedStateUpdate, StateDiff, StateUpdate};
 use std::error::Error;
 use std::sync::{Arc, Mutex};
@@ -61,11 +58,7 @@
 
         let existing_snos_batch = crate::types::batch::SnosBatch {
             snos_batch_id: 1,
-<<<<<<< HEAD
             aggregator_batch_index: Some(1),
-=======
-            aggregator_batch_index: 1,
->>>>>>> 973787d2
             start_block: 0,
             end_block: 3,
             num_blocks: 4,
@@ -326,31 +319,11 @@
 
     crate::worker::event_handler::triggers::batching::BatchingTrigger.run_worker(services.config).await?;
 
-    let updated_batches = batches_updated.lock().unwrap();
-
-    assert!(!updated_batches.is_empty(), "Expected at least one batch to be updated when processing blocks");
-
-    assert_eq!(
-        updated_batches.len(),
-        2,
-        "Expected exactly 2 batches to be created (one for each version), but found {}",
-        updated_batches.len()
-    );
-
-    let batch_2 = updated_batches.iter().find(|b| b.index == 2).expect("Batch 2 should exist");
-    assert_eq!(batch_2.start_block, 4, "Batch 2 should start at block 4");
-    assert_eq!(batch_2.end_block, 5, "Batch 2 should end at block 5");
-    assert_eq!(batch_2.starknet_version, "0.13.2", "Batch 2 should have version 0.13.2");
-
-    let batch_3 = updated_batches.iter().find(|b| b.index == 3).expect("Batch 3 should exist");
-    assert_eq!(batch_3.start_block, 6, "Batch 3 should start at block 6");
-    assert_eq!(batch_3.end_block, 7, "Batch 3 should end at block 7");
-    assert_eq!(batch_3.starknet_version, "0.13.3", "Batch 3 should have version 0.13.3");
+    rpc_block_call_mock.assert();
 
     Ok(())
 }
 
-<<<<<<< HEAD
 /// Test the batching worker for L3s.
 /// Doesn't mock Database or Storage.
 /// Mock `madara_V0_1_0_getBlockBuiltinWeights` response.
@@ -423,7 +396,8 @@
     rpc_block_call_mock.assert();
 
     Ok(())
-=======
+}
+
 fn get_dummy_block_with_tx_hashes(block_num: u64, starknet_version: &str) -> serde_json::Value {
     json!({
         "status": "ACCEPTED_ON_L1",
@@ -449,7 +423,6 @@
         "starknet_version": starknet_version,
         "transactions": []
     })
->>>>>>> 973787d2
 }
 
 fn get_dummy_state_update(block_num: u64) -> serde_json::Value {
