use crate::types::Layer;
use clap::{ArgGroup, Parser, Subcommand};
use cron::event_bridge::AWSEventBridgeCliArgs;
use provider::aws::AWSConfigCliArgs;
<<<<<<< HEAD
use url::Url;

use crate::core::config::StarknetVersion;
=======
>>>>>>> c5cde03c
pub use server::ServerCliArgs as ServerParams;
pub use service::ServiceCliArgs as ServiceParams;
use url::Url;

pub mod alert;
pub mod cron;
pub mod da;
pub mod database;
pub mod instrumentation;
pub mod prover;
pub mod prover_layout;
pub mod provider;
pub mod queue;
pub mod server;
pub mod service;
pub mod settlement;
pub mod snos;
pub mod storage;
#[derive(Parser, Debug)]
pub struct Cli {
    #[command(subcommand)]
    pub command: Commands,
}

#[derive(Subcommand, Debug)]
pub enum Commands {
    /// Run the orchestrator
    Run {
        #[command(flatten)]
        run_command: Box<RunCmd>,
    },
    /// Setup the orchestrator
    Setup {
        #[command(flatten)]
        setup_command: Box<SetupCmd>,
    },
}

#[derive(Parser, Debug, Clone)]
#[command(author, version, about, long_about = None)]
#[clap(
    group(
        ArgGroup::new("provider")
            .args(&["aws"])
            .required(true)
            .multiple(false)
    ),
    group(
        ArgGroup::new("storage")
            .args(&["aws_s3"])
            .required(true)
            .multiple(false)
            .requires("provider")
    ),
    group(
      ArgGroup::new("queue")
          .args(&["aws_sqs"])
          .required(true)
          .multiple(false)
          .requires("provider")
    ),
    group(
      ArgGroup::new("alert")
          .args(&["aws_sns"])
          .required(true)
          .multiple(false)
          .requires("provider")
    ),
    group(
        ArgGroup::new("prover")
            .args(&["sharp", "atlantic"])
            .required(true)
            .multiple(false)
    ),
    group(
        ArgGroup::new("settlement_layer")
            .args(&["settle_on_ethereum", "settle_on_starknet"])
            .required(true)
            .multiple(false)
    ),
    group(
        ArgGroup::new("da_layer")
            .args(&["da_on_ethereum", "da_on_starknet"])
            .required(true)
            .multiple(false)
    ),
)]
pub struct RunCmd {
    // Provider Config
    #[clap(flatten)]
    pub aws_config_args: AWSConfigCliArgs,

    // Storage
    #[clap(flatten)]
    pub aws_s3_args: storage::aws_s3::AWSS3CliArgs,

    // Queue
    #[clap(flatten)]
    pub aws_sqs_args: queue::aws_sqs::AWSSQSCliArgs,

    // Server
    #[clap(flatten)]
    pub server_args: server::ServerCliArgs,

    // Alert
    #[clap(flatten)]
    pub aws_sns_args: alert::aws_sns::AWSSNSCliArgs,

    // Database
    #[clap(flatten)]
    pub mongodb_args: database::mongodb::MongoDBCliArgs,

    // Data Availability Layer
    #[clap(flatten)]
    pub ethereum_da_args: da::ethereum::EthereumDaCliArgs,

    #[clap(flatten)]
    pub starknet_da_args: da::starknet::StarknetDaCliArgs,

    #[clap(flatten)]
    pub proving_layout_args: prover_layout::ProverLayoutCliArgs,

    // Settlement Layer
    #[clap(flatten)]
    pub ethereum_settlement_args: settlement::ethereum::EthereumSettlementCliArgs,

    #[clap(flatten)]
    pub starknet_settlement_args: settlement::starknet::StarknetSettlementCliArgs,

    // Prover
    #[clap(flatten)]
    pub sharp_args: prover::sharp::SharpCliArgs,

    #[clap(flatten)]
    pub atlantic_args: prover::atlantic::AtlanticCliArgs,

    // SNOS
    #[clap(flatten)]
    pub snos_args: snos::SNOSCliArgs,

    #[arg(env = "MADARA_ORCHESTRATOR_MADARA_RPC_URL", long, required = true)]
    pub madara_rpc_url: Url,

    #[arg(env = "MADARA_ORCHESTRATOR_LAYER", long, default_value = "l2", value_enum)]
    pub layer: Layer,

    #[arg(env = "MADARA_ORCHESTRATOR_MADARA_VERSION", long, required = true)]
    pub madara_version: StarknetVersion,

    // Service
    #[clap(flatten)]
    pub service_args: service::ServiceCliArgs,
    #[clap(flatten)]
    pub instrumentation_args: instrumentation::InstrumentationCliArgs,
}

#[derive(Parser, Debug, Clone)]
#[command(author, version, about, long_about = None)]
#[clap(
    group(
        ArgGroup::new("provider")
            .args(&["aws"])
            .required(true)
            .multiple(false)
    ),
    group(
        ArgGroup::new("storage")
            .args(&["aws_s3"])
            .required(true)
            .multiple(false)
            .requires("provider")
    ),
    group(
      ArgGroup::new("queue")
          .args(&["aws_sqs"])
          .required(true)
          .multiple(false)
          .requires("provider")
    ),
    group(
      ArgGroup::new("alert")
          .args(&["aws_sns"])
          .required(true)
          .multiple(false)
          .requires("provider")
    ),
    group(
        ArgGroup::new("cron")
            .args(&["aws_event_bridge"])
            .required(true)
            .multiple(false)
            .requires("provider")
    ),
)]
pub struct SetupCmd {
    #[arg(env = "MADARA_ORCHESTRATOR_LAYER", long, default_value = "l2", value_enum)]
    pub layer: Layer,

    // AWS Config
    #[clap(flatten)]
    pub aws_config_args: AWSConfigCliArgs,

    // Storage
    #[clap(flatten)]
    pub aws_s3_args: storage::aws_s3::AWSS3CliArgs,

    // Queue
    #[clap(flatten)]
    pub aws_sqs_args: queue::aws_sqs::AWSSQSCliArgs,

    // Alert
    #[clap(flatten)]
    pub aws_sns_args: alert::aws_sns::AWSSNSCliArgs,

    // Cron
    #[clap(flatten)]
    pub aws_event_bridge_args: AWSEventBridgeCliArgs,

    // Miscellaneous
    #[arg(env = "MADARA_ORCHESTRATOR_SETUP_TIMEOUT", long, default_value = Some("300"))]
    pub timeout: Option<u64>,

    #[arg(env = "MADARA_ORCHESTRATOR_SETUP_RESOURCE_POLL_INTERVAL", long, default_value = Some("5"))]
    pub poll_interval: Option<u64>,
}<|MERGE_RESOLUTION|>--- conflicted
+++ resolved
@@ -1,13 +1,8 @@
 use crate::types::Layer;
+use crate::core::config::StarknetVersion;
 use clap::{ArgGroup, Parser, Subcommand};
 use cron::event_bridge::AWSEventBridgeCliArgs;
 use provider::aws::AWSConfigCliArgs;
-<<<<<<< HEAD
-use url::Url;
-
-use crate::core::config::StarknetVersion;
-=======
->>>>>>> c5cde03c
 pub use server::ServerCliArgs as ServerParams;
 pub use service::ServiceCliArgs as ServiceParams;
 use url::Url;
@@ -125,9 +120,6 @@
     pub ethereum_da_args: da::ethereum::EthereumDaCliArgs,
 
     #[clap(flatten)]
-    pub starknet_da_args: da::starknet::StarknetDaCliArgs,
-
-    #[clap(flatten)]
     pub proving_layout_args: prover_layout::ProverLayoutCliArgs,
 
     // Settlement Layer
@@ -231,5 +223,8 @@
     pub timeout: Option<u64>,
 
     #[arg(env = "MADARA_ORCHESTRATOR_SETUP_RESOURCE_POLL_INTERVAL", long, default_value = Some("5"))]
+    #[clap(flatten)]
+    pub starknet_da_args: da::starknet::StarknetDaCliArgs,
+
     pub poll_interval: Option<u64>,
 }