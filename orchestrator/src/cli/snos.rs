--- conflicted
+++ resolved
@@ -4,14 +4,10 @@
 use clap::Args;
 use url::Url;
 
-<<<<<<< HEAD
-fn parse_constants(path: &str) -> Result<VersionedConstants, String> {
-=======
 // Getting the default fee token addresses from the SNOS
 use generate_pie::constants::{DEFAULT_SEPOLIA_ETH_FEE_TOKEN, DEFAULT_SEPOLIA_STRK_FEE_TOKEN};
 
 fn parse_constants(path: &str) -> color_eyre::Result<VersionedConstants> {
->>>>>>> 9487fa9c
     let path_buf = PathBuf::from(path);
     tracing::info!(file_path = %path_buf.display(), "Loading versioned constants from file");
     VersionedConstants::from_path(&path_buf)
