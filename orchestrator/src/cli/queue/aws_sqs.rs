--- conflicted
+++ resolved
@@ -8,16 +8,10 @@
     #[arg(long)]
     pub aws_sqs: bool,
 
-<<<<<<< HEAD
-    /// The suffix of the queue.    
-    #[arg(env = "MADARA_ORCHESTRATOR_AWS_SQS_SUFFIX", long, default_value = Some("queue"))]
-    pub sqs_suffix: Option<String>,
-=======
     /// The ARN / Name of the queue.
     /// ARN: arn:aws:sqs:region:accountID:name
     /// {} will be replaced by Queue Type, when independent setup for each queue.
     /// i.e for WorkerTrigger queue : mo_worker_trigger_queue
     #[arg(env = "MADARA_ORCHESTRATOR_AWS_SQS_QUEUE_IDENTIFIER", long, default_value = Some("mo_{}_queue"))]
     pub queue_identifier: Option<String>,
->>>>>>> 4c0881a0
 }