--- conflicted
+++ resolved
@@ -44,19 +44,19 @@
     #[arg(required_if_eq("atlantic", "true"))]
     pub atlantic_verifier_contract_address: Option<String>,
 
-<<<<<<< HEAD
+    /// The verifier contract address for Atlantic.
+    #[arg(env = "MADARA_ORCHESTRATOR_CAIRO_V0_VERIFIER_PROGRAM_HASH", long)]
+    pub cairo_verifier_program_hash: Option<String>,
+
     /// The cairo vm for atlantic
     #[arg(env = "MADARA_ORCHESTRATOR_ATLANTIC_CAIRO_VM", long, default_value = "rust")]
+    #[arg(required_if_eq("atlantic", "true"))]
     pub atlantic_verifier_cairo_vm: Option<AtlanticCairoVm>,
 
     /// The type of job atlantic should process
     #[arg(env = "MADARA_ORCHESTRATOR_ATLANTIC_RESULT", long, default_value = "proof-generation")]
+    #[arg(required_if_eq("atlantic", "true"))]
     pub atlantic_verifier_result: Option<AtlanticQueryStep>,
-=======
-    /// The verifier contract address for Atlantic.
-    #[arg(env = "MADARA_ORCHESTRATOR_CAIRO_V0_VERIFIER_PROGRAM_HASH", long)]
-    pub cairo_verifier_program_hash: Option<String>,
->>>>>>> 1d940c12
 
     /// Network being used for the prover.
     #[arg(
