use chrono::Utc;
use serde_json::{Map, Value};
use std::collections::HashMap;
use tracing::{
    field::{Field, Visit},
    Event, Level, Subscriber,
};
use tracing_error::ErrorLayer;
use tracing_subscriber::fmt::FmtContext;
use tracing_subscriber::fmt::{format::Writer, FormatEvent, FormatFields};
use tracing_subscriber::layer::Context;
use tracing_subscriber::prelude::*;
use tracing_subscriber::registry::LookupSpan;
use tracing_subscriber::{fmt, EnvFilter, Layer, Registry};

const FIELDS_TO_SKIP: &[&str] = &["subject_id", "correlation_id", "trace_id", "span_type"];

#[derive(Debug, Clone)]
pub struct CustomSpanFields {
    pub filtered_display: String,
    pub raw_fields: HashMap<String, String>,
}

impl CustomSpanFields {
    fn new() -> Self {
        Self { filtered_display: String::new(), raw_fields: HashMap::new() }
    }

    fn add_field(&mut self, name: &str, value: String) {
        self.raw_fields.insert(name.to_string(), value.clone());

        if !FIELDS_TO_SKIP.contains(&name) {
            if !self.filtered_display.is_empty() {
                self.filtered_display.push_str(", ");
            }
            self.filtered_display.push_str(&format!("{}={}", name, value));
        }
    }
}

struct SpanFieldCollector {
    fields: CustomSpanFields,
}

impl SpanFieldCollector {
    fn new() -> Self {
        Self { fields: CustomSpanFields::new() }
    }
}

impl Visit for SpanFieldCollector {
    fn record_debug(&mut self, field: &Field, value: &dyn std::fmt::Debug) {
        let formatted_value = format!("{:?}", value).trim_matches('"').to_string();
        self.fields.add_field(field.name(), formatted_value);
    }

    fn record_str(&mut self, field: &Field, value: &str) {
        self.fields.add_field(field.name(), value.to_string());
    }

    fn record_i64(&mut self, field: &Field, value: i64) {
        self.fields.add_field(field.name(), value.to_string());
    }

    fn record_u64(&mut self, field: &Field, value: u64) {
        self.fields.add_field(field.name(), value.to_string());
    }

    fn record_bool(&mut self, field: &Field, value: bool) {
        self.fields.add_field(field.name(), value.to_string());
    }
}

pub struct FieldCollectorLayer;

impl<S> Layer<S> for FieldCollectorLayer
where
    S: Subscriber + for<'lookup> LookupSpan<'lookup>,
{
    fn on_new_span(&self, attrs: &tracing::span::Attributes<'_>, id: &tracing::span::Id, ctx: Context<'_, S>) {
        let span = ctx.span(id).expect("Span not found, this is a bug");

        let mut collector = SpanFieldCollector::new();
        attrs.record(&mut collector);

        // Store the collected fields in the span's extensions
        span.extensions_mut().insert(collector.fields);
    }

    fn on_record(&self, id: &tracing::span::Id, values: &tracing::span::Record<'_>, ctx: Context<'_, S>) {
        let span = ctx.span(id).expect("Span not found, this is a bug");

        // Get existing fields or create new
        let mut extensions = span.extensions_mut();
        let existing_fields = extensions.remove::<CustomSpanFields>().unwrap_or_else(CustomSpanFields::new);

        let mut collector = SpanFieldCollector::new();
        collector.fields = existing_fields;
        values.record(&mut collector);

        // Reinsert the updated fields (extensions was already removed above)
        extensions.insert(collector.fields);
    }
}

// Pretty formatter is formatted for console readability
pub struct PrettyFormatter;

impl<S, N> FormatEvent<S, N> for PrettyFormatter
where
    S: Subscriber + for<'a> LookupSpan<'a>,
    N: for<'a> FormatFields<'a> + 'static,
{
    fn format_event(&self, ctx: &FmtContext<'_, S, N>, mut writer: Writer<'_>, event: &Event<'_>) -> std::fmt::Result {
        let meta = event.metadata();
        let now = Utc::now().format("%m-%d %H:%M:%S").to_string();

        // Colors
        let ts_color = "\x1b[96m"; // Bright Cyan
        let level_color = match *meta.level() {
            Level::TRACE => "\x1b[90m",
            Level::DEBUG => "\x1b[34m",
            Level::INFO => "\x1b[32m",
            Level::WARN => "\x1b[33m",
            Level::ERROR => "\x1b[31m",
        };
        let msg_color = "\x1b[97m"; // Bright White
        let fixed_field_color = "\x1b[92m"; // Bright Green
        let reset = "\x1b[0m";
        let function_color = "\x1b[35m"; // Magenta

        // Format line
        write!(writer, "{}{}{} ", ts_color, now, reset)?;
        write!(writer, "{}{:<5}{} ", level_color, *meta.level(), reset)?;

        // Use actual file path if available, otherwise convert module path
        let file_path = if let Some(file) = meta.file() {
            file.to_string()
        } else if let Some(module_path) = meta.module_path() {
            format!("src/{}.rs", module_path.replace("::", "/"))
        } else {
            "NaN".to_string()
        };

        write!(writer, "{}[{}:{}]{} ", function_color, file_path, meta.line().unwrap_or(0), reset)?;

        // Add filtered span fields if available
        if let Some(span) = ctx.lookup_current() {
            if let Some(custom_fields) = span.extensions().get::<CustomSpanFields>() {
                if !custom_fields.filtered_display.is_empty() {
                    write!(writer, "{}[{}]{} ", fixed_field_color, custom_fields.filtered_display, reset)?;
                }
            }
        }

        let mut visitor = FieldExtractor::default();
        event.record(&mut visitor);

        // Write the main message
        write!(writer, "{}{}{}", msg_color, visitor.message, reset)?;

        // Write fields separately with proper formatting
        if !visitor.fields.is_empty() || !visitor.meta.is_empty() {
            write!(writer, " (")?;
            let mut first = true;
            if !visitor.meta.is_empty() {
                write!(writer, "{}{}{}", msg_color, visitor.meta, reset)?;
                first = false;
            }
            if !visitor.fields.is_empty() {
                if !first {
                    write!(writer, ", ")?;
                }
                write!(writer, "{}{}{}", msg_color, visitor.fields, reset)?;
            }
            write!(writer, ")")?;
        }

        writeln!(writer)
    }
}

// Visitor to extract message and format fields
#[derive(Default)]
struct FieldExtractor {
    message: String,
    fields: String,
    meta: String,
}

impl tracing::field::Visit for FieldExtractor {
    fn record_debug(&mut self, field: &tracing::field::Field, value: &dyn std::fmt::Debug) {
        let fixed_field_color = "\x1b[92m"; // Bright Green
        let reset = "\x1b[0m";

        if field.name() == "message" {
            self.message = format!("{:?}", value).trim_matches('"').to_string();
        } else {
            let formatted_value = format!("{:?}", value).trim_matches('"').to_string();
            let formatted_field = format!(
                "{}{}{}={}{}{}",
                fixed_field_color,
                field.name(),
                reset,
                fixed_field_color,
                formatted_value,
                reset
            );

            // Prioritize q and id fields
            if field.name() == "q" || field.name() == "id" {
                if !self.meta.is_empty() {
                    self.meta.push_str(", ");
                }
                self.meta.push_str(&formatted_field);
            } else {
                if !self.fields.is_empty() {
                    self.fields.push_str(", ");
                }
                self.fields.push_str(&formatted_field);
            }
        }
    }
}

// JSON formatter for structured logs suitable for Loki/Grafana
pub struct JsonEventFormatter;

#[derive(Default)]
struct JsonFieldVisitor {
    message: Option<String>,
    fields: Map<String, Value>,
}

impl tracing::field::Visit for JsonFieldVisitor {
    fn record_debug(&mut self, field: &tracing::field::Field, value: &dyn std::fmt::Debug) {
        // Use Debug to avoid requiring Serialize everywhere, then to_string
        let v = format!("{:?}", value);
        let v = v.trim_matches('"').to_string();
        if field.name() == "message" {
            self.message = Some(v);
        } else {
            self.fields.insert(field.name().to_string(), Value::String(v));
        }
    }

    fn record_i64(&mut self, field: &tracing::field::Field, value: i64) {
        self.fields.insert(field.name().to_string(), Value::from(value));
    }

    fn record_u64(&mut self, field: &tracing::field::Field, value: u64) {
        self.fields.insert(field.name().to_string(), Value::from(value));
    }

    fn record_bool(&mut self, field: &tracing::field::Field, value: bool) {
        self.fields.insert(field.name().to_string(), Value::from(value));
    }

    fn record_str(&mut self, field: &tracing::field::Field, value: &str) {
        if field.name() == "message" {
            self.message = Some(value.to_string());
        } else {
            self.fields.insert(field.name().to_string(), Value::String(value.to_string()));
        }
    }
}

impl<S, N> FormatEvent<S, N> for JsonEventFormatter
where
    S: Subscriber + for<'a> LookupSpan<'a>,
    N: for<'a> FormatFields<'a> + 'static,
{
    fn format_event(&self, ctx: &FmtContext<'_, S, N>, mut writer: Writer<'_>, event: &Event<'_>) -> std::fmt::Result {
        let meta = event.metadata();
        let ts = Utc::now().to_rfc3339_opts(chrono::SecondsFormat::Millis, true);

        // Extract event message and fields
        let mut visitor = JsonFieldVisitor::default();
        event.record(&mut visitor);

        // Base object
        let mut root = Map::new();
        root.insert("timestamp".to_string(), Value::String(ts));
        root.insert("level".to_string(), Value::String(meta.level().to_string()));
        root.insert("target".to_string(), Value::String(meta.target().to_string()));
        if let Some(file) = meta.file() {
            root.insert("filename".to_string(), Value::String(file.to_string()));
        }
        if let Some(line) = meta.line() {
            root.insert("line_number".to_string(), Value::from(line));
        }

        // message at root level (clean, just the message text)
        if let Some(message) = visitor.message.take() {
            root.insert("message".to_string(), Value::String(message));
        }

        // Collect all fields (both event fields and span fields)
        let mut all_fields = visitor.fields;

        // Extract span fields and merge them into the main fields object
        if let Some(span) = ctx.lookup_current() {
            // Add span name as a field
            let span_name = span.metadata().name().to_string();
            all_fields.insert("span_name".to_string(), Value::String(span_name));

            if let Some(custom_fields) = span.extensions().get::<CustomSpanFields>() {
                for (key, value) in &custom_fields.raw_fields {
                    all_fields.insert(key.clone(), Value::String(value.clone()));
                }
            }
        }

        // Insert all fields at once under "fields" object
        if !all_fields.is_empty() {
            root.insert("fields".to_string(), Value::Object(all_fields));
        }

        // Write one-line JSON
        let line = serde_json::to_string(&Value::Object(root)).map_err(|_| std::fmt::Error)?;
        writeln!(writer, "{}", line)
    }
}

/// Initialize the tracing subscriber with
/// - PrettyFormatter for console readability (when LOG_FORMAT != "json")
/// - JsonEventFormatter for json logging (when LOG_FORMAT = "json")
///
/// This will also install color_eyre to handle the panic in the application
pub fn init_logging() {
    color_eyre::install().expect("Unable to install color_eyre");

    // Read from `RUST_LOG` environment variable, with fallback to default
    let env_filter = EnvFilter::try_from_default_env().unwrap_or_else(|_| {
        // Fallback if RUST_LOG is not set or invalid
        EnvFilter::builder()
            .with_default_directive(Level::INFO.into())
<<<<<<< HEAD
            .parse("orchestrator=trace")
=======
            .parse("orchestrator=info")
>>>>>>> 2960612c
            .expect("Invalid filter directive and Logger control")
    });

    // Check LOG_FORMAT environment variable
    let log_format = std::env::var("LOG_FORMAT").unwrap_or_else(|_| "pretty".to_string());

    if log_format == "json" {
        // JSON format (one JSON object per line)
        let fmt_layer = fmt::layer()
            .with_target(true)
            .with_thread_ids(false)
            .with_file(true)
            .with_line_number(true)
            .event_format(JsonEventFormatter);

        let field_collector_layer = FieldCollectorLayer;
        let subscriber = Registry::default()
            .with(env_filter)
            .with(field_collector_layer)
            .with(fmt_layer)
            .with(ErrorLayer::default());
        tracing::subscriber::set_global_default(subscriber).expect("Failed to set global default subscriber");
    } else {
        // Pretty format for console readability
        let fmt_layer = fmt::layer()
            .with_target(true)
            .with_thread_ids(false)
            .with_file(true)
            .with_line_number(true)
            .event_format(PrettyFormatter);

        let field_collector_layer = FieldCollectorLayer;
        let subscriber = Registry::default()
            .with(env_filter)
            .with(field_collector_layer)
            .with(fmt_layer)
            .with(ErrorLayer::default());
        tracing::subscriber::set_global_default(subscriber).expect("Failed to set global default subscriber");
    }
}<|MERGE_RESOLUTION|>--- conflicted
+++ resolved
@@ -335,11 +335,7 @@
         // Fallback if RUST_LOG is not set or invalid
         EnvFilter::builder()
             .with_default_directive(Level::INFO.into())
-<<<<<<< HEAD
-            .parse("orchestrator=trace")
-=======
             .parse("orchestrator=info")
->>>>>>> 2960612c
             .expect("Invalid filter directive and Logger control")
     });
 
