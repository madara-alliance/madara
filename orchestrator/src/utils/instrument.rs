--- conflicted
+++ resolved
@@ -3,12 +3,9 @@
 use opentelemetry::trace::TracerProvider as _;
 use opentelemetry::{global, KeyValue};
 use opentelemetry_appender_tracing::layer::OpenTelemetryTracingBridge;
-<<<<<<< HEAD
 use opentelemetry_otlp::{ExportConfig, WithExportConfig};
-=======
 use opentelemetry_otlp::WithExportConfig;
 use opentelemetry_sdk::logs::SdkLoggerProvider;
->>>>>>> ff4d0812
 use opentelemetry_sdk::metrics::{PeriodicReader, SdkMeterProvider};
 use opentelemetry_sdk::trace::{SdkTracerProvider, Tracer};
 use opentelemetry_sdk::Resource;
@@ -53,31 +50,6 @@
         }
     }
 
-<<<<<<< HEAD
-    fn instrument_logger_provider(config: &OTELConfig, endpoint: &Url) -> OrchestratorResult<LoggerProvider> {
-        Ok(opentelemetry_otlp::LogExporterBuilder::new()
-            .logging()
-            .with_resource(Resource::new(vec![KeyValue::new(
-                opentelemetry_semantic_conventions::resource::SERVICE_NAME,
-                format!("{}{}", config.service_name, "_logs_service"),
-            )]))
-            .with_exporter(opentelemetry_otlp::LogExporterBuilder::new().tonic().with_endpoint(endpoint.to_string()))
-            .install_batch(runtime::Tokio)?)
-    }
-
-    fn instrument_metric_provider(config: &OTELConfig, endpoint: &Url) -> OrchestratorResult<SdkMeterProvider> {
-        let export_config = ExportConfig { endpoint: Some(endpoint.to_string()), ..ExportConfig::default() };
-
-        // exporter API changed: no more DefaultAggregationSelector/TemporalitySelector
-        let exporter = opentelemetry_otlp::MetricExporterBuilder::new()
-            .tonic()
-            .with_export_config(export_config)
-            .build_metrics_exporter()?;
-
-        let reader = PeriodicReader::builder(exporter)
-            .with_interval(Duration::from_secs(5))
-            .build();
-=======
     fn instrument_logger_provider(config: &OTELConfig, endpoint: &Url) -> OrchestratorResult<SdkLoggerProvider> {
         let exporter =
             opentelemetry_otlp::LogExporterBuilder::new().with_tonic().with_endpoint(endpoint.to_string()).build()?;
@@ -104,7 +76,6 @@
             .build()?;
 
         let reader = PeriodicReader::builder(exporter).with_interval(Duration::from_secs(5)).build();
->>>>>>> ff4d0812
 
         let provider = SdkMeterProvider::builder()
             .with_reader(reader)
@@ -123,12 +94,8 @@
     }
 
     fn instrument_tracer_provider(config: &OTELConfig, endpoint: &Url) -> OrchestratorResult<Tracer> {
-<<<<<<< HEAD
-        let batch_config = BatchConfigBuilder::default().build();
-=======
         let exporter =
             opentelemetry_otlp::SpanExporterBuilder::new().with_tonic().with_endpoint(endpoint.to_string()).build()?;
->>>>>>> ff4d0812
 
         let resource = Resource::builder_empty()
             .with_attributes(vec![KeyValue::new(
@@ -137,15 +104,7 @@
             )])
             .build();
 
-<<<<<<< HEAD
-        let provider = opentelemetry_otlp::SpanExporterBuilder::new()
-            .tracing()
-            .with_trace_config(Config::default().with_resource(resource))
-            .with_batch_config(batch_config)
-            .install_batch(runtime::Tokio)?;
-=======
         let provider = SdkTracerProvider::builder().with_resource(resource).with_batch_exporter(exporter).build();
->>>>>>> ff4d0812
 
         global::set_tracer_provider(provider.clone());
         Ok(provider.tracer(format!("{}{}", config.service_name, "_subscriber")))
