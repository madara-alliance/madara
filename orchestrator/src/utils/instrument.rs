--- conflicted
+++ resolved
@@ -35,12 +35,8 @@
             None => {
                 warn!(
                     service_name = %config.service_name,
-<<<<<<< HEAD
                     "OTEL collector endpoint not configured. Telemetry export disabled. \
                     Set MADARA_ORCHESTRATOR_OTEL_COLLECTOR_ENDPOINT to enable metrics/traces/logs export."
-=======
-                    "OTEL endpoint not configured. Telemetry disabled. | Use MADARA_ORCHESTRATOR_OTEL_COLLECTOR_ENDPOINT"
->>>>>>> 3e5597f0
                 );
                 Ok(Self { otel_config: config.clone(), meter_provider: None })
             }
