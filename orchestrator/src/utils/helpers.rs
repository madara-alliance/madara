use std::future::Future;
use std::pin::Pin;
use std::time::Duration;

/// wait_until_ready - Wait until the provided function returns a result or the timeout is reached
/// This function will repeatedly call the provided function until it returns a result or the timeout is reached
/// It will return the result of the function or an error if the timeout is reached
/// # Arguments
/// * `f` - The function to call
/// * `timeout_secs` - The timeout in seconds
/// # Returns
/// * `Result<T, E>` - The result of the function or an error if the timeout is reached
/// # Examples
/// ```
/// use std::time::Duration;
/// use orchestrator::utils::helpers::wait_until_ready;
///     
/// async fn wait_for_ready() -> Result<(), Box<dyn std::error::Error>> {
///     let result = wait_until_ready(|| async { Ok(()) }, 10).await;
///     assert!(result.is_ok());
///     Ok(())
/// }
/// ```
pub async fn wait_until_ready<F, T, E>(mut f: F, timeout_secs: u64) -> Result<T, E>
where
    F: FnMut() -> Pin<Box<dyn Future<Output = Result<T, E>> + Send>>,
{
    let start = tokio::time::Instant::now();
    let timeout = Duration::from_secs(timeout_secs);

    loop {
        match f().await {
            Ok(val) => return Ok(val),
            Err(_) if start.elapsed() < timeout => {
                tokio::time::sleep(Duration::from_secs(2)).await;
            }
            Err(e) => return Err(e),
        }
    }
<<<<<<< HEAD
}

#[derive(Default)]
pub struct ProcessingLocks {
    pub snos_job_processing_lock: Option<Arc<JobProcessingState>>,
    pub proving_job_processing_lock: Option<Arc<JobProcessingState>>,
    pub proof_registration_job_processing_lock: Option<Arc<JobProcessingState>>,
}

/// JobProcessingState is a struct that holds the state of the job processing lock
/// It is used to limit a job been get dupplicated in multiple place
/// It uses a semaphore to limit been getting
/// It also uses a mutex to hold the set of active jobs
pub struct JobProcessingState {
    pub semaphore: Semaphore,
    pub active_jobs: Mutex<HashSet<Uuid>>,
}
impl JobProcessingState {
    pub fn new(max_parallel_jobs: usize) -> Self {
        JobProcessingState { semaphore: Semaphore::new(max_parallel_jobs), active_jobs: Mutex::new(HashSet::new()) }
    }

    pub async fn get_active_jobs(&self) -> HashSet<Uuid> {
        self.active_jobs.lock().await.clone()
    }

    pub fn get_available_permits(&self) -> usize {
        self.semaphore.available_permits()
    }

    pub async fn try_acquire_lock<'a>(
        &'a self,
        job: &JobItem,
        config: Arc<Config>,
    ) -> Result<SemaphorePermit<'a>, JobError> {
        // Trying to acquire permit with a timeout.
        match tokio::time::timeout(Duration::from_millis(100), self.semaphore.acquire()).await {
            Ok(Ok(permit)) => {
                {
                    let mut active_jobs = self.active_jobs.lock().await;
                    active_jobs.insert(job.id);
                    drop(active_jobs);
                }
                tracing::info!(job_id = %job.id, "Job {} acquired lock", job.id);
                Ok(permit)
            }
            Err(_) => {
                tracing::error!(job_id = %job.id, "Job {} waiting - at max capacity ({} available permits)", job.id, self.get_available_permits());
                JobService::add_job_to_process_queue(job.id, &job.job_type, config.clone()).await?;
                Err(JobError::MaxCapacityReached)
            }
            Ok(Err(e)) => Err(JobError::LockError(e.to_string())),
        }
    }

    pub async fn try_release_lock<'a>(&'a self, permit: SemaphorePermit<'a>) -> Result<(), JobError> {
        drop(permit); // Explicitly drop the permit (optional but clear)
        Ok(())
    }
=======
>>>>>>> f84678fa
}<|MERGE_RESOLUTION|>--- conflicted
+++ resolved
@@ -37,66 +37,4 @@
             Err(e) => return Err(e),
         }
     }
-<<<<<<< HEAD
-}
-
-#[derive(Default)]
-pub struct ProcessingLocks {
-    pub snos_job_processing_lock: Option<Arc<JobProcessingState>>,
-    pub proving_job_processing_lock: Option<Arc<JobProcessingState>>,
-    pub proof_registration_job_processing_lock: Option<Arc<JobProcessingState>>,
-}
-
-/// JobProcessingState is a struct that holds the state of the job processing lock
-/// It is used to limit a job been get dupplicated in multiple place
-/// It uses a semaphore to limit been getting
-/// It also uses a mutex to hold the set of active jobs
-pub struct JobProcessingState {
-    pub semaphore: Semaphore,
-    pub active_jobs: Mutex<HashSet<Uuid>>,
-}
-impl JobProcessingState {
-    pub fn new(max_parallel_jobs: usize) -> Self {
-        JobProcessingState { semaphore: Semaphore::new(max_parallel_jobs), active_jobs: Mutex::new(HashSet::new()) }
-    }
-
-    pub async fn get_active_jobs(&self) -> HashSet<Uuid> {
-        self.active_jobs.lock().await.clone()
-    }
-
-    pub fn get_available_permits(&self) -> usize {
-        self.semaphore.available_permits()
-    }
-
-    pub async fn try_acquire_lock<'a>(
-        &'a self,
-        job: &JobItem,
-        config: Arc<Config>,
-    ) -> Result<SemaphorePermit<'a>, JobError> {
-        // Trying to acquire permit with a timeout.
-        match tokio::time::timeout(Duration::from_millis(100), self.semaphore.acquire()).await {
-            Ok(Ok(permit)) => {
-                {
-                    let mut active_jobs = self.active_jobs.lock().await;
-                    active_jobs.insert(job.id);
-                    drop(active_jobs);
-                }
-                tracing::info!(job_id = %job.id, "Job {} acquired lock", job.id);
-                Ok(permit)
-            }
-            Err(_) => {
-                tracing::error!(job_id = %job.id, "Job {} waiting - at max capacity ({} available permits)", job.id, self.get_available_permits());
-                JobService::add_job_to_process_queue(job.id, &job.job_type, config.clone()).await?;
-                Err(JobError::MaxCapacityReached)
-            }
-            Ok(Err(e)) => Err(JobError::LockError(e.to_string())),
-        }
-    }
-
-    pub async fn try_release_lock<'a>(&'a self, permit: SemaphorePermit<'a>) -> Result<(), JobError> {
-        drop(permit); // Explicitly drop the permit (optional but clear)
-        Ok(())
-    }
-=======
->>>>>>> f84678fa
 }