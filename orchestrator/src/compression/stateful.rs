--- conflicted
+++ resolved
@@ -224,7 +224,6 @@
     sort_state_diff(&mut state_update);
 
     Ok(state_update)
-<<<<<<< HEAD
 }
 
 pub fn sort_state_diff(state_diff: &mut StateUpdate) {
@@ -240,19 +239,4 @@
     state_diff.state_diff.deployed_contracts.sort_by(|a, b| a.address.cmp(&b.address));
     state_diff.state_diff.replaced_classes.sort_by(|a, b| a.contract_address.cmp(&b.contract_address));
     state_diff.state_diff.nonces.sort_by(|a, b| a.contract_address.cmp(&b.contract_address));
-}
-
-fn parse_results<T>(results: Vec<Result<T>>) -> Result<Vec<T>> {
-    let mut values = Vec::new();
-    for result in results {
-        match result {
-            Ok(value) => {
-                values.push(value);
-            }
-            Err(e) => return Err(e),
-        }
-    }
-    Ok(values)
-=======
->>>>>>> 26b2094d
 }