--- conflicted
+++ resolved
@@ -239,11 +239,7 @@
     }
 
     // Sort the rest
-<<<<<<< HEAD
-    state_diff.state_diff.deprecated_declared_classes.sort_by(|a, b| a.cmp(&b));
-=======
     state_diff.state_diff.deprecated_declared_classes.sort();
->>>>>>> 27c9c72a
     state_diff.state_diff.declared_classes.sort_by(|a, b| a.class_hash.cmp(&b.class_hash));
     state_diff.state_diff.deployed_contracts.sort_by(|a, b| a.address.cmp(&b.address));
     state_diff.state_diff.replaced_classes.sort_by(|a, b| a.contract_address.cmp(&b.contract_address));
