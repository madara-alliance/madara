pub mod consumer;
pub mod event;
pub mod job;
pub mod other;

use alloy::hex::FromHexError;
use aws_sdk_s3::error::SdkError;
use aws_sdk_s3::operation::get_object::GetObjectError;
use aws_sdk_s3::operation::list_buckets::ListBucketsError;
use aws_sdk_sqs::operation::set_queue_attributes::SetQueueAttributesError;
use mongodb::bson;
<<<<<<< HEAD
=======
use opentelemetry_otlp::ExporterBuildError;
>>>>>>> ff4d0812
use opentelemetry_sdk::trace::TraceError;
use thiserror::Error;

use crate::core::client::alert::AlertError;
use crate::core::client::database::DatabaseError;
use crate::core::client::queue::QueueError;
use crate::core::client::storage::StorageError;
use crate::core::error::OrchestratorCoreError;
use crate::error::event::EventSystemError;
pub use consumer::ConsumptionError;

/// Result type for orchestrator operations
pub type OrchestratorResult<T> = Result<T, OrchestratorError>;

/// Error types for the orchestrator
#[derive(Error, Debug)]
pub enum OrchestratorError {
    #[error("Storage error: {0}")]
    StorageError(#[from] StorageError),

    #[error("Alert error: {0}")]
    AlertError(#[from] AlertError),

    #[error("Queue error: {0}")]
    QueueCoreError(#[from] QueueError),

    #[error("Database error: {0}")]
    DatabaseCoreError(#[from] DatabaseError),

    #[error("Orchestrator Core Error: {0}")]
    OrchestratorCoreError(#[from] OrchestratorCoreError),

    /// Setup Command error
    #[error("Setup Command Error: {0}")]
    SetupCommandError(String),

    /// Run Command error
    #[error("Run Command Error: {0}")]
    RunCommandError(String),

    /// Setup Command error
    #[error("Error While Downcasting from object: {0}")]
    FromDownstreamError(String),

    #[error("Orchestrator Error: {0}")]
    OrchestratorAnyHowError(#[from] anyhow::Error),

    /// Error while instrumenting the logger
    #[error("OTL Logger Error: {0}")]
    OTLogError(#[from] opentelemetry_sdk::error::OTelSdkError),
<<<<<<< HEAD
=======
    #[error("OLT Exporter Build Error: {0}")]
    ExporterBuildError(#[from] ExporterBuildError),
>>>>>>> ff4d0812
    #[error("OLT Metrics Error: {0}")]
    OTLMetricsError(String),
    #[error("OLT Trace Error: {0}")]
    OLTTraceError(#[from] TraceError),
    #[error("Invalid layout name: {0}")]
    InvalidLayoutError(String),
    /// Configuration error
    #[error("Configuration error: {0}")]
    ConfigError(String),
    /// Cloud provider error
    #[error("Invalid Cloud Provider error: {0}")]
    InvalidCloudProviderError(String),
    /// Invalid region error
    #[error("Invalid cloud region error")]
    InvalidRegionError,
    /// Resource Already Exists error
    #[error("Resource already exists error: {0}")]
    ResourceAlreadyExistsError(String),
    /// Resource Setup error
    #[error("Resource setup error: {0}")]
    ResourceSetupError(String),
    /// Setup error
    #[error("Setup error: {0}")]
    SetupError(String),
    /// AWS SDK error
    #[error("AWS SDK error: {0}")]
    AWSSDKError(#[from] SdkError<ListBucketsError>),
    /// AWS SQS error
    #[error("AWS SQS error: {0}")]
    AWSSQSError(#[from] SdkError<SetQueueAttributesError>),
    /// AWS S3 error
    #[error("AWS S3 error: {0}")]
    AWSS3Error(#[from] SdkError<GetObjectError>),
    #[error("AWS S3 error: {0}")]
    AWSS3StreamError(String),
    /// Unknown Resource error
    #[error("Resource provided is not defined: {0}")]
    UnidentifiedResourceError(String),
    #[error("Queue error: {0}")]
    QueueError(#[from] omniqueue::QueueError),
    #[error("ConsumptionError: {0}")]
    ConsumptionError(#[from] ConsumptionError),

    #[error("Unknow Resource type: {0}")]
    UnknownResourceTypeError(String),

    /// Database error
    #[error("Database Invalid URI error: {0}")]
    DatabaseInvalidURIError(String),

    /// Database error
    #[error("Database error: {0}")]
    DatabaseError(String),

    /// Mongo error
    #[error("Mongo error: {0}")]
    MongoError(#[from] mongodb::error::Error),

    /// Mongo error
    #[error("BSON error: {0}")]
    BsonError(#[from] bson::ser::Error),

    /// Network error
    #[error("Network error: {0}")]
    NetworkError(String),

    /// Resource error
    #[error("Resource error: {0}")]
    ResourceError(String),

    /// Controller error
    #[error("Controller error: {0}")]
    ControllerError(String),

    /// Worker error
    #[error("Worker error: {0}")]
    WorkerError(String),

    /// Service error
    #[error("Service error: {0}")]
    ServiceError(String),

    /// Client error
    #[error("Client error: {0}")]
    ClientError(String),

    /// AWS error
    #[error("AWS error: {0}")]
    AwsError(String),

    /// IO error
    #[error("IO error: {0}")]
    IoError(#[from] std::io::Error),

    /// JSON error
    #[error("JSON error: {0}")]
    JsonError(#[from] serde_json::Error),

    /// From Hex error
    #[error("Invalid address: {0}")]
    InvalidAddress(#[from] FromHexError),

    #[error("Event System Error: {0}")]
    EventSystemError(#[from] EventSystemError),
}<|MERGE_RESOLUTION|>--- conflicted
+++ resolved
@@ -9,10 +9,7 @@
 use aws_sdk_s3::operation::list_buckets::ListBucketsError;
 use aws_sdk_sqs::operation::set_queue_attributes::SetQueueAttributesError;
 use mongodb::bson;
-<<<<<<< HEAD
-=======
 use opentelemetry_otlp::ExporterBuildError;
->>>>>>> ff4d0812
 use opentelemetry_sdk::trace::TraceError;
 use thiserror::Error;
 
@@ -63,11 +60,8 @@
     /// Error while instrumenting the logger
     #[error("OTL Logger Error: {0}")]
     OTLogError(#[from] opentelemetry_sdk::error::OTelSdkError),
-<<<<<<< HEAD
-=======
     #[error("OLT Exporter Build Error: {0}")]
     ExporterBuildError(#[from] ExporterBuildError),
->>>>>>> ff4d0812
     #[error("OLT Metrics Error: {0}")]
     OTLMetricsError(String),
     #[error("OLT Trace Error: {0}")]
