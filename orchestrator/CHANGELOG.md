# Changelog

All notable changes to this project will be documented in this file.

The format is based on [Keep a Changelog](https://keepachangelog.com/en/1.1.0/).

## Added

- added metadata serialization and deserialization
- Limits on SNOS job concurrency
- Added JOB_METADATA_PROCESSING_STARTED_AT
- Added retry job endpoint for failed jobs
- ci: linters added
- readme: setup instructions added
- Added : Grafana dashboard
- tests: http_client tests added
- Added Atlantic proving service integration
- setup functions added for cloud and db
- Added cli args support for all the services
- Setup functions added for cloud and db
- panic handling in process job
- upgrade ETH L1 bridge for withdrawals to work
- added makefile and submodules
- Endpoints for triggering processing and verification jobs
- Add multiple queues for processing and verification based on job type
- added logs
- added MongoDB migrations using nodejs
- added dockerfile
- `SnosJob` implementation and e2e
- Telemetry tracing and metrics.
- e2e flow test
- database timestamps
- alerts module.
- Tests for Settlement client.
- Worker queues to listen for trigger events.
- Tests for prover client.
- Added Rust Cache for Coverage Test CI.
- support for fetching PIE file from storage client in proving job.
- added coveralls support
- moved mongodb serde behind feature flag
- implemented DA worker.
- Function to calculate the kzg proof of x_0.
- Tests for updating the state.
- Function to update the state and publish blob on ethereum in state update job.
- Tests for job handlers in orchestrator/src/jobs/mod.rs.
- Fixtures for testing.
- Basic rust-toolchain support.
- `AWS_DEFAULT_REGION="localhost"` var. in .env.test for omniqueue queue testing.
- Added basic rust-toolchain support.
- Implement DL queue for handling failed jobs.
- Added tests for state update job.
- Tests for DA job.
- Added generalized errors for Jobs : JobError.
- Database tests

## Changed

- refactor: job isolation added, each job will have needed information from it's worker
- Increased interval time for spawn_consumer
- verify_job now handles VerificationTimeout status
- refactor: expect removed and added error wraps
- refactor: Readme and .env.example
- refactor: http_mock version updated
- refactor: prover-services renamed to prover-clients
- refactor: update json made generic to update any json file
- refactor: makefile updated as per bootstraper changes
- removed error return in case of JobAlreadyExists in `create_job` function
- update_job returns the updated job item
- made create_job atomic to avoid race conditions
- handle jobs in tokio tasks
- handle workers in tokio tasks
- cleaned .env.example and .env.test files
- bumped snos and downgraded rust to match SNOS rust version
- Bumped dependencies, and associated api changes done
- ethereum DA client builder
- AWS config built from TestConfigBuilder.
- Better TestConfigBuilder, with sync config clients.
- Drilled Config, removing dirty global reads.
- settings provider
- refactor AWS config usage and clean .env files
- GitHub's coverage CI yml file for localstack and db testing.
- Orchestrator :Moved TestConfigBuilder to `config.rs` in tests folder.
- `.env` file requires two more variables which are queue urls for processing
  and verification.

## Removed

- docker-compose removed
- revert CI changes from settlement client PR.
- `init_config` from all the tests.
- `fetch_from_test` argument

## Fixed

<<<<<<< HEAD
- fixed JOB_METADATA_PROCESSING_FINISHED_AT usage
- add jemallocator to fix memory leak
=======
- linting and formatting in http-client
>>>>>>> 88bf3180
- refactor: instrumentation
- `is_worker_enabled` status check moved from `VerificationFailed` to `Failed`
- refactor: static attributes for telemetry
- refactor: aws setup for Event Bridge
- refactor: RUST_LOG filtering support
- refactor: cargo.toml files cleaned
- blob data formation process from state update
- OTEL config refactor
- indexing for get_jobs_without_successor
- wait for transaction logic in ethereum settlement client
- y_0 point evaluation in build kzg proof for ethereum settlement
- fixed metrics name, signoz dashboard.
- fixes logs based on RUST_LOG
- fixes after sepolia testing
- all failed jobs should move to failed state
- Fixes all unwraps() in code to improve error logging
- Simplified Update_Job for Database.
- Simplified otel setup.
- Added new_with_settings to SharpClient.
- Calculate root hash logic and added a simple test for it.
- Cargo.toml dependency reorg.
- Get Fact Info logic.
- Fixed state update worker logic as per the new implementation.<|MERGE_RESOLUTION|>--- conflicted
+++ resolved
@@ -92,12 +92,9 @@
 
 ## Fixed
 
-<<<<<<< HEAD
 - fixed JOB_METADATA_PROCESSING_FINISHED_AT usage
 - add jemallocator to fix memory leak
-=======
 - linting and formatting in http-client
->>>>>>> 88bf3180
 - refactor: instrumentation
 - `is_worker_enabled` status check moved from `VerificationFailed` to `Failed`
 - refactor: static attributes for telemetry
